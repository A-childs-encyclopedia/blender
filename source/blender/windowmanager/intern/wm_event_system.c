/*
 * ***** BEGIN GPL LICENSE BLOCK *****
 *
 * This program is free software; you can redistribute it and/or
 * modify it under the terms of the GNU General Public License
 * as published by the Free Software Foundation; either version 2
 * of the License, or (at your option) any later version. 
 *
 * This program is distributed in the hope that it will be useful,
 * but WITHOUT ANY WARRANTY; without even the implied warranty of
 * MERCHANTABILITY or FITNESS FOR A PARTICULAR PURPOSE.  See the
 * GNU General Public License for more details.
 *
 * You should have received a copy of the GNU General Public License
 * along with this program; if not, write to the Free Software Foundation,
 * Inc., 51 Franklin Street, Fifth Floor, Boston, MA 02110-1301, USA.
 *
 * The Original Code is Copyright (C) 2007 Blender Foundation.
 * All rights reserved.
 *
 * 
 * Contributor(s): Blender Foundation
 *
 * ***** END GPL LICENSE BLOCK *****
 */

/** \file blender/windowmanager/intern/wm_event_system.c
 *  \ingroup wm
 *
 * Handle events and notifiers from GHOST input (mouse, keyboard, tablet, ndof).
 *
 * Also some operator reports utility functions.
 */

#include <stdlib.h>
#include <string.h>

#include "DNA_listBase.h"
#include "DNA_manipulator_types.h"
#include "DNA_screen_types.h"
#include "DNA_scene_types.h"
#include "DNA_windowmanager_types.h"
#include "DNA_userdef_types.h"

#include "MEM_guardedalloc.h"

#include "GHOST_C-api.h"

#include "BLI_blenlib.h"
#include "BLI_dynstr.h"
#include "BLI_utildefines.h"
#include "BLI_math.h"

#include "BKE_context.h"
#include "BKE_idprop.h"
#include "BKE_global.h"
#include "BKE_main.h"
#include "BKE_report.h"
#include "BKE_scene.h"
#include "BKE_screen.h"

#include "BKE_sound.h"

#include "ED_fileselect.h"
#include "ED_info.h"
#include "ED_screen.h"
#include "ED_view3d.h"
#include "ED_util.h"

#include "RNA_access.h"

#include "UI_interface.h"

#include "PIL_time.h"

#include "WM_api.h"
#include "WM_types.h"
#include "wm.h"
#include "wm_window.h"
#include "wm_event_system.h"
#include "wm_event_types.h"

#include "RNA_enum_types.h"

static void wm_notifier_clear(wmNotifier *note);
static void update_tablet_data(wmWindow *win, wmEvent *event);

static int wm_operator_call_internal(bContext *C, wmOperatorType *ot, PointerRNA *properties, ReportList *reports,
                                     const short context, const bool poll_only);

/* ************ event management ************** */

void wm_event_add_ex(wmWindow *win, const wmEvent *event_to_add, const wmEvent *event_to_add_after)
{
	wmEvent *event = MEM_mallocN(sizeof(wmEvent), "wmEvent");
	
	*event = *event_to_add;

	update_tablet_data(win, event);

	if (event_to_add_after == NULL) {
		BLI_addtail(&win->queue, event);
	}
	else {
		/* note, strictly speaking this breaks const-correctness, however we're only changing 'next' member */
		BLI_insertlinkafter(&win->queue, (void *)event_to_add_after, event);
	}
}

void wm_event_add(wmWindow *win, const wmEvent *event_to_add)
{
	wm_event_add_ex(win, event_to_add, NULL);
}

void wm_event_free(wmEvent *event)
{
	if (event->customdata) {
		if (event->customdatafree) {
			/* note: pointer to listbase struct elsewhere */
			if (event->custom == EVT_DATA_DRAGDROP) {
				ListBase *lb = event->customdata;
				WM_drag_free_list(lb);
			}
			else {
				MEM_freeN(event->customdata);
			}
		}
	}

	if (event->tablet_data) {
		MEM_freeN((void *)event->tablet_data);
	}

	MEM_freeN(event);
}

void wm_event_free_all(wmWindow *win)
{
	wmEvent *event;
	
	while ((event = BLI_pophead(&win->queue))) {
		wm_event_free(event);
	}
}

void wm_event_init_from_window(wmWindow *win, wmEvent *event)
{
	/* make sure we don't copy any owned pointers */
	BLI_assert(win->eventstate->tablet_data == NULL);

	*event = *(win->eventstate);
}

/* ********************* notifiers, listeners *************** */

static bool wm_test_duplicate_notifier(wmWindowManager *wm, unsigned int type, void *reference)
{
	wmNotifier *note;

	for (note = wm->queue.first; note; note = note->next)
		if ((note->category | note->data | note->subtype | note->action) == type && note->reference == reference)
			return 1;
	
	return 0;
}

/* XXX: in future, which notifiers to send to other windows? */
void WM_event_add_notifier(const bContext *C, unsigned int type, void *reference)
{
	ARegion *ar;
	wmWindowManager *wm = CTX_wm_manager(C);
	wmNotifier *note;

	if (wm_test_duplicate_notifier(wm, type, reference))
		return;

	note = MEM_callocN(sizeof(wmNotifier), "notifier");
	
	note->wm = wm;
	BLI_addtail(&note->wm->queue, note);
	
	note->window = CTX_wm_window(C);
	
	ar = CTX_wm_region(C);
	if (ar)
		note->swinid = ar->swinid;
	
	note->category = type & NOTE_CATEGORY;
	note->data = type & NOTE_DATA;
	note->subtype = type & NOTE_SUBTYPE;
	note->action = type & NOTE_ACTION;
	
	note->reference = reference;
}

void WM_main_add_notifier(unsigned int type, void *reference)
{
	Main *bmain = G.main;
	wmWindowManager *wm = bmain->wm.first;
	wmNotifier *note;

	if (!wm || wm_test_duplicate_notifier(wm, type, reference))
		return;

	note = MEM_callocN(sizeof(wmNotifier), "notifier");
	
	note->wm = wm;
	BLI_addtail(&note->wm->queue, note);
	
	note->category = type & NOTE_CATEGORY;
	note->data = type & NOTE_DATA;
	note->subtype = type & NOTE_SUBTYPE;
	note->action = type & NOTE_ACTION;
	
	note->reference = reference;
}

/**
 * Clear notifiers by reference, Used so listeners don't act on freed data.
 */
void WM_main_remove_notifier_reference(const void *reference)
{
	Main *bmain = G.main;
	wmWindowManager *wm = bmain->wm.first;

	if (wm) {
		wmNotifier *note, *note_next;

		for (note = wm->queue.first; note; note = note_next) {
			note_next = note->next;

			if (note->reference == reference) {
				/* don't remove because this causes problems for #wm_event_do_notifiers
				 * which may be looping on the data (deleting screens) */
				wm_notifier_clear(note);
			}
		}
	}
}

void WM_main_remap_editor_id_reference(ID *old_id, ID *new_id)
{
	Main *bmain = G.main;
	bScreen *sc;

	for (sc = bmain->screen.first; sc; sc = sc->id.next) {
		ScrArea *sa;

		for (sa = sc->areabase.first; sa; sa = sa->next) {
			SpaceLink *sl;

			for (sl = sa->spacedata.first; sl; sl = sl->next) {
				ED_spacedata_id_remap(sa, sl, old_id, new_id);
			}
		}
	}
}

static void wm_notifier_clear(wmNotifier *note)
{
	/* NULL the entire notifier, only leaving (next, prev) members intact */
	memset(((char *)note) + sizeof(Link), 0, sizeof(*note) - sizeof(Link));
}

/* called in mainloop */
void wm_event_do_notifiers(bContext *C)
{
	wmWindowManager *wm = CTX_wm_manager(C);
	wmNotifier *note, *next;
	wmWindow *win;
	uint64_t win_combine_v3d_datamask = 0;
	
	if (wm == NULL)
		return;
	
	/* cache & catch WM level notifiers, such as frame change, scene/screen set */
	for (win = wm->windows.first; win; win = win->next) {
		bool do_anim = false;
		
		CTX_wm_window_set(C, win);
		
		for (note = wm->queue.first; note; note = next) {
			next = note->next;

			if (note->category == NC_WM) {
				if (ELEM(note->data, ND_FILEREAD, ND_FILESAVE)) {
					wm->file_saved = 1;
					wm_window_title(wm, win);
				}
				else if (note->data == ND_DATACHANGED)
					wm_window_title(wm, win);
			}
			if (note->window == win) {
				if (note->category == NC_SCREEN) {
					if (note->data == ND_SCREENBROWSE) {
						/* free popup handlers only [#35434] */
						UI_popup_handlers_remove_all(C, &win->modalhandlers);


						ED_screen_set(C, note->reference);  // XXX hrms, think this over!
						if (G.debug & G_DEBUG_EVENTS)
							printf("%s: screen set %p\n", __func__, note->reference);
					}
					else if (note->data == ND_SCREENDELETE) {
						ED_screen_delete(C, note->reference);   // XXX hrms, think this over!
						if (G.debug & G_DEBUG_EVENTS)
							printf("%s: screen delete %p\n", __func__, note->reference);
					}
				}
			}

			if (note->window == win ||
			    (note->window == NULL && (note->reference == NULL || note->reference == win->screen->scene)))
			{
				if (note->category == NC_SCENE) {
					if (note->data == ND_FRAME)
						do_anim = true;
				}
			}
			if (ELEM(note->category, NC_SCENE, NC_OBJECT, NC_GEOM, NC_WM)) {
				ED_info_stats_clear(win->screen->scene);
				WM_event_add_notifier(C, NC_SPACE | ND_SPACE_INFO, NULL);
			}
		}
		if (do_anim) {

			/* XXX, quick frame changes can cause a crash if framechange and rendering
			 * collide (happens on slow scenes), BKE_scene_update_for_newframe can be called
			 * twice which can depgraph update the same object at once */
			if (G.is_rendering == false) {

				/* depsgraph gets called, might send more notifiers */
				ED_update_for_newframe(CTX_data_main(C), win->screen->scene, 1);
			}
		}
	}
	
	/* the notifiers are sent without context, to keep it clean */
	while ((note = BLI_pophead(&wm->queue))) {
		for (win = wm->windows.first; win; win = win->next) {
			
			/* filter out notifiers */
			if (note->category == NC_SCREEN && note->reference && note->reference != win->screen) {
				/* pass */
			}
			else if (note->category == NC_SCENE && note->reference && note->reference != win->screen->scene) {
				/* pass */
			}
			else {
				ScrArea *sa;
				ARegion *ar;

				/* XXX context in notifiers? */
				CTX_wm_window_set(C, win);

				/* printf("notifier win %d screen %s cat %x\n", win->winid, win->screen->id.name + 2, note->category); */
				ED_screen_do_listen(C, note);

				for (ar = win->screen->regionbase.first; ar; ar = ar->next) {
					ED_region_do_listen(win->screen, NULL, ar, note);
				}
				
				for (sa = win->screen->areabase.first; sa; sa = sa->next) {
					ED_area_do_listen(win->screen, sa, note);
					for (ar = sa->regionbase.first; ar; ar = ar->next) {
						ED_region_do_listen(win->screen, sa, ar, note);
					}
				}
			}
		}
		
		MEM_freeN(note);
	}
	
	/* combine datamasks so 1 win doesn't disable UV's in another [#26448] */
	for (win = wm->windows.first; win; win = win->next) {
		win_combine_v3d_datamask |= ED_view3d_screen_datamask(win->screen);
	}

	/* cached: editor refresh callbacks now, they get context */
	for (win = wm->windows.first; win; win = win->next) {
		ScrArea *sa;
		
		CTX_wm_window_set(C, win);
		for (sa = win->screen->areabase.first; sa; sa = sa->next) {
			if (sa->do_refresh) {
				CTX_wm_area_set(C, sa);
				ED_area_do_refresh(C, sa);
			}
		}
		
		/* XXX make lock in future, or separated derivedmesh users in scene */
		if (G.is_rendering == false) {
			/* depsgraph & animation: update tagged datablocks */
			Main *bmain = CTX_data_main(C);

			/* copied to set's in scene_update_tagged_recursive() */
			win->screen->scene->customdata_mask = win_combine_v3d_datamask;

			/* XXX, hack so operators can enforce datamasks [#26482], gl render */
			win->screen->scene->customdata_mask |= win->screen->scene->customdata_mask_modal;

			BKE_scene_update_tagged(bmain->eval_ctx, bmain, win->screen->scene);
		}
	}

	CTX_wm_window_set(C, NULL);
}

static int wm_event_always_pass(const wmEvent *event)
{
	/* some events we always pass on, to ensure proper communication */
	return ISTIMER(event->type) || (event->type == WINDEACTIVATE);
}

/* ********************* ui handler ******************* */

static int wm_handler_ui_call(bContext *C, wmEventHandler *handler, const wmEvent *event, int always_pass)
{
	ScrArea *area = CTX_wm_area(C);
	ARegion *region = CTX_wm_region(C);
	ARegion *menu = CTX_wm_menu(C);
	static bool do_wheel_ui = true;
	const bool is_wheel = ELEM(event->type, WHEELUPMOUSE, WHEELDOWNMOUSE, MOUSEPAN);
	int retval;
	
	/* UI code doesn't handle return values - it just always returns break. 
	 * to make the DBL_CLICK conversion work, we just don't send this to UI, except mouse clicks */
	if (((handler->flag & WM_HANDLER_ACCEPT_DBL_CLICK) == 0) &&
	    (event->type != LEFTMOUSE) &&
	    (event->val == KM_DBL_CLICK))
	{
		return WM_HANDLER_CONTINUE;
	}
	
	/* UI is quite aggressive with swallowing events, like scrollwheel */
	/* I realize this is not extremely nice code... when UI gets keymaps it can be maybe smarter */
	if (do_wheel_ui == false) {
		if (is_wheel)
			return WM_HANDLER_CONTINUE;
		else if (wm_event_always_pass(event) == 0)
			do_wheel_ui = true;
	}
	
	/* we set context to where ui handler came from */
	if (handler->ui_area) CTX_wm_area_set(C, handler->ui_area);
	if (handler->ui_region) CTX_wm_region_set(C, handler->ui_region);
	if (handler->ui_menu) CTX_wm_menu_set(C, handler->ui_menu);

	retval = handler->ui_handle(C, event, handler->ui_userdata);

	/* putting back screen context */
	if ((retval != WM_UI_HANDLER_BREAK) || always_pass) {
		CTX_wm_area_set(C, area);
		CTX_wm_region_set(C, region);
		CTX_wm_menu_set(C, menu);
	}
	else {
		/* this special cases is for areas and regions that get removed */
		CTX_wm_area_set(C, NULL);
		CTX_wm_region_set(C, NULL);
		CTX_wm_menu_set(C, NULL);
	}
	
	if (retval == WM_UI_HANDLER_BREAK)
		return WM_HANDLER_BREAK;
	
	/* event not handled in UI, if wheel then we temporarily disable it */
	if (is_wheel)
		do_wheel_ui = false;
	
	return WM_HANDLER_CONTINUE;
}

static void wm_handler_ui_cancel(bContext *C)
{
	wmWindow *win = CTX_wm_window(C);
	ARegion *ar = CTX_wm_region(C);
	wmEventHandler *handler, *nexthandler;

	if (!ar)
		return;

	for (handler = ar->handlers.first; handler; handler = nexthandler) {
		nexthandler = handler->next;

		if (handler->ui_handle) {
			wmEvent event;

			wm_event_init_from_window(win, &event);
			event.type = EVT_BUT_CANCEL;
			handler->ui_handle(C, &event, handler->ui_userdata);
		}
	}
}

/* ********************* operators ******************* */

int WM_operator_poll(bContext *C, wmOperatorType *ot)
{
	wmOperatorTypeMacro *otmacro;
	
	for (otmacro = ot->macro.first; otmacro; otmacro = otmacro->next) {
		wmOperatorType *ot_macro = WM_operatortype_find(otmacro->idname, 0);
		
		if (0 == WM_operator_poll(C, ot_macro))
			return 0;
	}
	
	/* python needs operator type, so we added exception for it */
	if (ot->pyop_poll)
		return ot->pyop_poll(C, ot);
	else if (ot->poll)
		return ot->poll(C);

	return 1;
}

/* sets up the new context and calls 'wm_operator_invoke()' with poll_only */
int WM_operator_poll_context(bContext *C, wmOperatorType *ot, short context)
{
	return wm_operator_call_internal(C, ot, NULL, NULL, context, true);
}

static void wm_operator_print(bContext *C, wmOperator *op)
{
	/* context is needed for enum function */
	char *buf = WM_operator_pystring(C, op, false, true);
	puts(buf);
	MEM_freeN(buf);
}

/**
 * Sets the active region for this space from the context.
 *
 * \see #BKE_area_find_region_active_win
 */
void WM_operator_region_active_win_set(bContext *C)
{
	ScrArea *sa = CTX_wm_area(C);
	if (sa) {
		ARegion *ar = CTX_wm_region(C);
		if (ar && ar->regiontype == RGN_TYPE_WINDOW) {
			sa->region_active_win = BLI_findindex(&sa->regionbase, ar);
		}
	}
}

/* for debugging only, getting inspecting events manually is tedious */
void WM_event_print(const wmEvent *event)
{
	if (event) {
		const char *unknown = "UNKNOWN";
		const char *type_id = unknown;
		const char *val_id = unknown;

		RNA_enum_identifier(rna_enum_event_type_items, event->type, &type_id);
		RNA_enum_identifier(rna_enum_event_value_items, event->val, &val_id);

		printf("wmEvent  type:%d / %s, val:%d / %s,\n"
		       "         shift:%d, ctrl:%d, alt:%d, oskey:%d, keymodifier:%d,\n"
		       "         mouse:(%d,%d), ascii:'%c', utf8:'%.*s', keymap_idname:%s, pointer:%p\n",
		       event->type, type_id, event->val, val_id,
		       event->shift, event->ctrl, event->alt, event->oskey, event->keymodifier,
		       event->x, event->y, event->ascii,
		       BLI_str_utf8_size(event->utf8_buf), event->utf8_buf,
		       event->keymap_idname, (const void *)event);

#ifdef WITH_INPUT_NDOF
		if (ISNDOF(event->type)) {
			const wmNDOFMotionData *ndof = event->customdata;
			if (event->type == NDOF_MOTION) {
				printf("   ndof: rot: (%.4f %.4f %.4f), tx: (%.4f %.4f %.4f), dt: %.4f, progress: %u\n",
				       UNPACK3(ndof->rvec), UNPACK3(ndof->tvec), ndof->dt, ndof->progress);
			}
			else {
				/* ndof buttons printed already */
			}
		}
#endif /* WITH_INPUT_NDOF */

		if (event->tablet_data) {
			const wmTabletData *wmtab = event->tablet_data;
			printf(" tablet: active: %d, pressure %.4f, tilt: (%.4f %.4f)\n",
			       wmtab->Active, wmtab->Pressure, wmtab->Xtilt, wmtab->Ytilt);
		}
	}
	else {
		printf("wmEvent - NULL\n");
	}
}

/**
 * Show the report in the info header.
 */
void WM_report_banner_show(void)
{
	wmWindowManager *wm = G.main->wm.first;
	ReportList *wm_reports = &wm->reports;
	ReportTimerInfo *rti;

	/* After adding reports to the global list, reset the report timer. */
	WM_event_remove_timer(wm, NULL, wm_reports->reporttimer);

	/* Records time since last report was added */
	wm_reports->reporttimer = WM_event_add_timer(wm, wm->winactive, TIMERREPORT, 0.05);

	rti = MEM_callocN(sizeof(ReportTimerInfo), "ReportTimerInfo");
	wm_reports->reporttimer->customdata = rti;
}

bool WM_event_is_absolute(const wmEvent *event)
{
	return (event->tablet_data != NULL);
}

#ifdef WITH_INPUT_NDOF
void WM_ndof_deadzone_set(float deadzone)
{
	GHOST_setNDOFDeadZone(deadzone);
}
#endif

static void wm_add_reports(ReportList *reports)
{
	/* if the caller owns them, handle this */
	if (reports->list.first && (reports->flag & RPT_OP_HOLD) == 0) {
		wmWindowManager *wm = G.main->wm.first;

		/* add reports to the global list, otherwise they are not seen */
		BLI_movelisttolist(&wm->reports.list, &reports->list);

		WM_report_banner_show();
	}
}

void WM_report(ReportType type, const char *message)
{
	ReportList reports;

	BKE_reports_init(&reports, RPT_STORE);
	BKE_report(&reports, type, message);

	wm_add_reports(&reports);

	BKE_reports_clear(&reports);
}

void WM_reportf(ReportType type, const char *format, ...)
{
	DynStr *ds;
	va_list args;

	ds = BLI_dynstr_new();
	va_start(args, format);
	BLI_dynstr_vappendf(ds, format, args);
	va_end(args);

	char *str = BLI_dynstr_get_cstring(ds);
	WM_report(type, str);
	MEM_freeN(str);

	BLI_dynstr_free(ds);
}

/* (caller_owns_reports == true) when called from python */
static void wm_operator_reports(bContext *C, wmOperator *op, int retval, bool caller_owns_reports)
{
	if (caller_owns_reports == false) { /* popup */
		if (op->reports->list.first) {
			/* FIXME, temp setting window, see other call to UI_popup_menu_reports for why */
			wmWindow *win_prev = CTX_wm_window(C);
			ScrArea *area_prev = CTX_wm_area(C);
			ARegion *ar_prev = CTX_wm_region(C);

			if (win_prev == NULL)
				CTX_wm_window_set(C, CTX_wm_manager(C)->windows.first);

			UI_popup_menu_reports(C, op->reports);

			CTX_wm_window_set(C, win_prev);
			CTX_wm_area_set(C, area_prev);
			CTX_wm_region_set(C, ar_prev);
		}
	}
	
	if (retval & OPERATOR_FINISHED) {
		if (G.debug & G_DEBUG_WM) {
			/* todo - this print may double up, might want to check more flags then the FINISHED */
			wm_operator_print(C, op);
		}

		if (caller_owns_reports == false) {
			BKE_reports_print(op->reports, RPT_DEBUG); /* print out reports to console. */
		}

		if (op->type->flag & OPTYPE_REGISTER) {
			if (G.background == 0) { /* ends up printing these in the terminal, gets annoying */
				/* Report the python string representation of the operator */
				char *buf = WM_operator_pystring(C, op, false, true);
				BKE_report(CTX_wm_reports(C), RPT_OPERATOR, buf);
				MEM_freeN(buf);
			}
		}
	}

	/* if the caller owns them, handle this */
	wm_add_reports(op->reports);
}

/**
 * This function is mainly to check that the rules for freeing
 * an operator are kept in sync.
 */
static bool wm_operator_register_check(wmWindowManager *wm, wmOperatorType *ot)
{
	return wm && (wm->op_undo_depth == 0) && (ot->flag & OPTYPE_REGISTER);
}

static void wm_operator_finished(bContext *C, wmOperator *op, const bool repeat)
{
	wmWindowManager *wm = CTX_wm_manager(C);

	op->customdata = NULL;

	/* we don't want to do undo pushes for operators that are being
	 * called from operators that already do an undo push. usually
	 * this will happen for python operators that call C operators */
	if (wm->op_undo_depth == 0)
		if (op->type->flag & OPTYPE_UNDO)
			ED_undo_push_op(C, op);
	
	if (repeat == 0) {
		if (G.debug & G_DEBUG_WM) {
			char *buf = WM_operator_pystring(C, op, false, true);
			BKE_report(CTX_wm_reports(C), RPT_OPERATOR, buf);
			MEM_freeN(buf);
		}

		if (wm_operator_register_check(wm, op->type)) {
			/* take ownership of reports (in case python provided own) */
			op->reports->flag |= RPT_FREE;

			wm_operator_register(C, op);
			WM_operator_region_active_win_set(C);
		}
		else {
			WM_operator_free(op);
		}
	}
}

/* if repeat is true, it doesn't register again, nor does it free */
static int wm_operator_exec(bContext *C, wmOperator *op, const bool repeat, const bool store)
{
	wmWindowManager *wm = CTX_wm_manager(C);
	int retval = OPERATOR_CANCELLED;
	
	CTX_wm_operator_poll_msg_set(C, NULL);
	
	if (op == NULL || op->type == NULL)
		return retval;
	
	if (0 == WM_operator_poll(C, op->type))
		return retval;
	
	if (op->type->exec) {
		if (op->type->flag & OPTYPE_UNDO)
			wm->op_undo_depth++;

		retval = op->type->exec(C, op);
		OPERATOR_RETVAL_CHECK(retval);

		if (op->type->flag & OPTYPE_UNDO && CTX_wm_manager(C) == wm)
			wm->op_undo_depth--;
	}
	
	/* XXX Disabled the repeat check to address part 2 of #31840.
	 *     Carefully checked all calls to wm_operator_exec and WM_operator_repeat, don't see any reason
	 *     why this was needed, but worth to note it in case something turns bad. (mont29) */
	if (retval & (OPERATOR_FINISHED | OPERATOR_CANCELLED) /* && repeat == 0 */)
		wm_operator_reports(C, op, retval, false);
	
	if (retval & OPERATOR_FINISHED) {
		if (store) {
			if (wm->op_undo_depth == 0) { /* not called by py script */
				WM_operator_last_properties_store(op);
			}
		}
		wm_operator_finished(C, op, repeat);
	}
	else if (repeat == 0) {
		/* warning: modal from exec is bad practice, but avoid crashing. */
		if (retval & (OPERATOR_FINISHED | OPERATOR_CANCELLED)) {
			WM_operator_free(op);
		}
	}
	
	return retval | OPERATOR_HANDLED;
	
}

/* simply calls exec with basic checks */
static int wm_operator_exec_notest(bContext *C, wmOperator *op)
{
	int retval = OPERATOR_CANCELLED;

	if (op == NULL || op->type == NULL || op->type->exec == NULL)
		return retval;

	retval = op->type->exec(C, op);
	OPERATOR_RETVAL_CHECK(retval);

	return retval;
}

/**
 * for running operators with frozen context (modal handlers, menus)
 *
 * \param store Store settings for re-use.
 *
 * warning: do not use this within an operator to call its self! [#29537] */
int WM_operator_call_ex(bContext *C, wmOperator *op,
                        const bool store)
{
	return wm_operator_exec(C, op, false, store);
}

int WM_operator_call(bContext *C, wmOperator *op)
{
	return WM_operator_call_ex(C, op, false);
}

/**
 * This is intended to be used when an invoke operator wants to call exec on its self
 * and is basically like running op->type->exec() directly, no poll checks no freeing,
 * since we assume whoever called invoke will take care of that
 */
int WM_operator_call_notest(bContext *C, wmOperator *op)
{
	return wm_operator_exec_notest(C, op);
}

/**
 * Execute this operator again, put here so it can share above code
 */
int WM_operator_repeat(bContext *C, wmOperator *op)
{
	return wm_operator_exec(C, op, true, true);
}
/**
 * \return true if #WM_operator_repeat can run
 * simple check for now but may become more involved.
 * To be sure the operator can run call `WM_operator_poll(C, op->type)` also, since this call
 * checks if WM_operator_repeat() can run at all, not that it WILL run at any time.
 */
bool WM_operator_repeat_check(const bContext *UNUSED(C), wmOperator *op)
{
	if (op->type->exec != NULL) {
		return true;
	}
	else if (op->opm) {
		/* for macros, check all have exec() we can call */
		wmOperatorTypeMacro *otmacro;
		for (otmacro = op->opm->type->macro.first; otmacro; otmacro = otmacro->next) {
			wmOperatorType *otm = WM_operatortype_find(otmacro->idname, 0);
			if (otm && otm->exec == NULL) {
				return false;
			}
		}
		return true;
	}

	return false;
}

static wmOperator *wm_operator_create(wmWindowManager *wm, wmOperatorType *ot,
                                      PointerRNA *properties, ReportList *reports)
{
	/* XXX operatortype names are static still. for debug */
	wmOperator *op = MEM_callocN(sizeof(wmOperator), ot->idname);
	
	/* XXX adding new operator could be function, only happens here now */
	op->type = ot;
	BLI_strncpy(op->idname, ot->idname, OP_MAX_TYPENAME);
	
	/* initialize properties, either copy or create */
	op->ptr = MEM_callocN(sizeof(PointerRNA), "wmOperatorPtrRNA");
	if (properties && properties->data) {
		op->properties = IDP_CopyProperty(properties->data);
	}
	else {
		IDPropertyTemplate val = {0};
		op->properties = IDP_New(IDP_GROUP, &val, "wmOperatorProperties");
	}
	RNA_pointer_create(&wm->id, ot->srna, op->properties, op->ptr);

	/* initialize error reports */
	if (reports) {
		op->reports = reports; /* must be initialized already */
	}
	else {
		op->reports = MEM_mallocN(sizeof(ReportList), "wmOperatorReportList");
		BKE_reports_init(op->reports, RPT_STORE | RPT_FREE);
	}
	
	/* recursive filling of operator macro list */
	if (ot->macro.first) {
		static wmOperator *motherop = NULL;
		wmOperatorTypeMacro *otmacro;
		int root = 0;
		
		/* ensure all ops are in execution order in 1 list */
		if (motherop == NULL) {
			motherop = op;
			root = 1;
		}

		
		/* if properties exist, it will contain everything needed */
		if (properties) {
			otmacro = ot->macro.first;

			RNA_STRUCT_BEGIN (properties, prop)
			{

				if (otmacro == NULL)
					break;

				/* skip invalid properties */
				if (STREQ(RNA_property_identifier(prop), otmacro->idname)) {
					wmOperatorType *otm = WM_operatortype_find(otmacro->idname, 0);
					PointerRNA someptr = RNA_property_pointer_get(properties, prop);
					wmOperator *opm = wm_operator_create(wm, otm, &someptr, NULL);

					IDP_ReplaceGroupInGroup(opm->properties, otmacro->properties);

					BLI_addtail(&motherop->macro, opm);
					opm->opm = motherop; /* pointer to mom, for modal() */

					otmacro = otmacro->next;
				}
			}
			RNA_STRUCT_END;
		}
		else {
			for (otmacro = ot->macro.first; otmacro; otmacro = otmacro->next) {
				wmOperatorType *otm = WM_operatortype_find(otmacro->idname, 0);
				wmOperator *opm = wm_operator_create(wm, otm, otmacro->ptr, NULL);

				BLI_addtail(&motherop->macro, opm);
				opm->opm = motherop; /* pointer to mom, for modal() */
			}
		}
		
		if (root)
			motherop = NULL;
	}
	
	WM_operator_properties_sanitize(op->ptr, 0);

	return op;
}

static void wm_region_mouse_co(bContext *C, wmEvent *event)
{
	ARegion *ar = CTX_wm_region(C);
	if (ar) {
		/* compatibility convention */
		event->mval[0] = event->x - ar->winrct.xmin;
		event->mval[1] = event->y - ar->winrct.ymin;
	}
	else {
		/* these values are invalid (avoid odd behavior by relying on old mval values) */
		event->mval[0] = -1;
		event->mval[1] = -1;
	}
}

#if 1 /* may want to disable operator remembering previous state for testing */
bool WM_operator_last_properties_init(wmOperator *op)
{
	bool changed = false;

	if (op->type->last_properties) {
		IDPropertyTemplate val = {0};
		IDProperty *replaceprops = IDP_New(IDP_GROUP, &val, "wmOperatorProperties");
		PropertyRNA *iterprop;

		if (G.debug & G_DEBUG_WM) {
			printf("%s: loading previous properties for '%s'\n", __func__, op->type->idname);
		}

		iterprop = RNA_struct_iterator_property(op->type->srna);

		RNA_PROP_BEGIN (op->ptr, itemptr, iterprop)
		{
			PropertyRNA *prop = itemptr.data;
			if ((RNA_property_flag(prop) & PROP_SKIP_SAVE) == 0) {
				if (!RNA_property_is_set(op->ptr, prop)) { /* don't override a setting already set */
					const char *identifier = RNA_property_identifier(prop);
					IDProperty *idp_src = IDP_GetPropertyFromGroup(op->type->last_properties, identifier);
					if (idp_src) {
						IDProperty *idp_dst = IDP_CopyProperty(idp_src);

						/* note - in the future this may need to be done recursively,
						 * but for now RNA doesn't access nested operators */
						idp_dst->flag |= IDP_FLAG_GHOST;

						/* add to temporary group instead of immediate replace,
						 * because we are iterating over this group */
						IDP_AddToGroup(replaceprops, idp_dst);
						changed = true;
					}
				}
			}
		}
		RNA_PROP_END;

		IDP_MergeGroup(op->properties, replaceprops, true);
		IDP_FreeProperty(replaceprops);
		MEM_freeN(replaceprops);
	}

	return changed;
}

bool WM_operator_last_properties_store(wmOperator *op)
{
	if (op->type->last_properties) {
		IDP_FreeProperty(op->type->last_properties);
		MEM_freeN(op->type->last_properties);
		op->type->last_properties = NULL;
	}

	if (op->properties) {
		if (G.debug & G_DEBUG_WM) {
			printf("%s: storing properties for '%s'\n", __func__, op->type->idname);
		}
		op->type->last_properties = IDP_CopyProperty(op->properties);
		return true;
	}
	else {
		return false;
	}
}

#else

bool WM_operator_last_properties_init(wmOperator *UNUSED(op))
{
	return false;
}

bool WM_operator_last_properties_store(wmOperator *UNUSED(op))
{
	return false;
}

#endif

static int wm_operator_invoke(
        bContext *C, wmOperatorType *ot, wmEvent *event,
        PointerRNA *properties, ReportList *reports, const bool poll_only)
{
	int retval = OPERATOR_PASS_THROUGH;

	/* this is done because complicated setup is done to call this function that is better not duplicated */
	if (poll_only)
		return WM_operator_poll(C, ot);

	if (WM_operator_poll(C, ot)) {
		wmWindowManager *wm = CTX_wm_manager(C);
		wmOperator *op = wm_operator_create(wm, ot, properties, reports); /* if reports == NULL, they'll be initialized */
		const bool is_nested_call = (wm->op_undo_depth != 0);
		
		op->flag |= OP_IS_INVOKE;

		/* initialize setting from previous run */
		if (!is_nested_call) { /* not called by py script */
			WM_operator_last_properties_init(op);
		}

		if ((G.debug & G_DEBUG_HANDLERS) && ((event == NULL) || (event->type != MOUSEMOVE))) {
			printf("%s: handle evt %d win %d op %s\n",
			       __func__, event ? event->type : 0, CTX_wm_screen(C)->subwinactive, ot->idname);
		}
		
		if (op->type->invoke && event) {
			wm_region_mouse_co(C, event);

			if (op->type->flag & OPTYPE_UNDO)
				wm->op_undo_depth++;

			retval = op->type->invoke(C, op, event);
			OPERATOR_RETVAL_CHECK(retval);

			if (op->type->flag & OPTYPE_UNDO && CTX_wm_manager(C) == wm)
				wm->op_undo_depth--;
		}
		else if (op->type->exec) {
			if (op->type->flag & OPTYPE_UNDO)
				wm->op_undo_depth++;

			retval = op->type->exec(C, op);
			OPERATOR_RETVAL_CHECK(retval);

			if (op->type->flag & OPTYPE_UNDO && CTX_wm_manager(C) == wm)
				wm->op_undo_depth--;
		}
		else {
			/* debug, important to leave a while, should never happen */
			printf("%s: invalid operator call '%s'\n", __func__, ot->idname);
		}
		
		/* Note, if the report is given as an argument then assume the caller will deal with displaying them
		 * currently python only uses this */
		if (!(retval & OPERATOR_HANDLED) && (retval & (OPERATOR_FINISHED | OPERATOR_CANCELLED))) {
			/* only show the report if the report list was not given in the function */
			wm_operator_reports(C, op, retval, (reports != NULL));
		}

		if (retval & OPERATOR_HANDLED) {
			/* do nothing, wm_operator_exec() has been called somewhere */
		}
		else if (retval & OPERATOR_FINISHED) {
			if (!is_nested_call) { /* not called by py script */
				WM_operator_last_properties_store(op);
			}
			wm_operator_finished(C, op, 0);
		}
		else if (retval & OPERATOR_RUNNING_MODAL) {
			/* take ownership of reports (in case python provided own) */
			op->reports->flag |= RPT_FREE;

			/* grab cursor during blocking modal ops (X11)
			 * Also check for macro
			 */
			if (ot->flag & OPTYPE_BLOCKING || (op->opm && op->opm->type->flag & OPTYPE_BLOCKING)) {
				int bounds[4] = {-1, -1, -1, -1};
				bool wrap;

				if (event == NULL) {
					wrap = false;
				}
				else if (op->opm) {
					wrap = (U.uiflag & USER_CONTINUOUS_MOUSE) &&
					       ((op->opm->flag & OP_IS_MODAL_GRAB_CURSOR) || (op->opm->type->flag & OPTYPE_GRAB_CURSOR));
				}
				else {
					wrap = (U.uiflag & USER_CONTINUOUS_MOUSE) &&
					       ((op->flag & OP_IS_MODAL_GRAB_CURSOR) || (ot->flag & OPTYPE_GRAB_CURSOR));
				}

				/* exception, cont. grab in header is annoying */
				if (wrap) {
					ARegion *ar = CTX_wm_region(C);
					if (ar && ar->regiontype == RGN_TYPE_HEADER) {
						wrap = false;
					}
				}

				if (wrap) {
					const rcti *winrect = NULL;
					ARegion *ar = CTX_wm_region(C);
					ScrArea *sa = CTX_wm_area(C);

					if (ar && ar->regiontype == RGN_TYPE_WINDOW &&
					    BLI_rcti_isect_pt_v(&ar->winrct, &event->x))
					{
						winrect = &ar->winrct;
					}
					else if (sa && BLI_rcti_isect_pt_v(&sa->totrct, &event->x)) {
						winrect = &sa->totrct;
					}

					if (winrect) {
						bounds[0] = winrect->xmin;
						bounds[1] = winrect->ymax;
						bounds[2] = winrect->xmax;
						bounds[3] = winrect->ymin;
					}
				}

				WM_cursor_grab_enable(CTX_wm_window(C), wrap, false, bounds);
			}

			/* cancel UI handlers, typically tooltips that can hang around
			 * while dragging the view or worse, that stay there permanently
			 * after the modal operator has swallowed all events and passed
			 * none to the UI handler */
			wm_handler_ui_cancel(C);
		}
		else {
			WM_operator_free(op);
		}
	}

	return retval;
}

/**
 * #WM_operator_name_call is the main accessor function
 * this is for python to access since its done the operator lookup
 * 
 * invokes operator in context
 */
static int wm_operator_call_internal(
        bContext *C, wmOperatorType *ot, PointerRNA *properties, ReportList *reports,
        const short context, const bool poll_only)
{
	wmEvent *event;
	
	int retval;

	CTX_wm_operator_poll_msg_set(C, NULL);

	/* dummie test */
	if (ot) {
		wmWindow *window = CTX_wm_window(C);

		switch (context) {
			case WM_OP_INVOKE_DEFAULT:
			case WM_OP_INVOKE_REGION_WIN:
			case WM_OP_INVOKE_AREA:
			case WM_OP_INVOKE_SCREEN:
				/* window is needed for invoke, cancel operator */
				if (window == NULL) {
					if (poll_only) {
						CTX_wm_operator_poll_msg_set(C, "Missing 'window' in context");
					}
					return 0;
				}
				else {
					event = window->eventstate;
				}
				break;
			default:
				event = NULL;
				break;
		}

		switch (context) {
			
			case WM_OP_EXEC_REGION_WIN:
			case WM_OP_INVOKE_REGION_WIN: 
			case WM_OP_EXEC_REGION_CHANNELS:
			case WM_OP_INVOKE_REGION_CHANNELS:
			case WM_OP_EXEC_REGION_PREVIEW:
			case WM_OP_INVOKE_REGION_PREVIEW:
			{
				/* forces operator to go to the region window/channels/preview, for header menus
				 * but we stay in the same region if we are already in one 
				 */
				ARegion *ar = CTX_wm_region(C);
				ScrArea *area = CTX_wm_area(C);
				int type = RGN_TYPE_WINDOW;
				
				switch (context) {
					case WM_OP_EXEC_REGION_CHANNELS:
					case WM_OP_INVOKE_REGION_CHANNELS:
						type = RGN_TYPE_CHANNELS;
						break;
					
					case WM_OP_EXEC_REGION_PREVIEW:
					case WM_OP_INVOKE_REGION_PREVIEW:
						type = RGN_TYPE_PREVIEW;
						break;
					
					case WM_OP_EXEC_REGION_WIN:
					case WM_OP_INVOKE_REGION_WIN: 
					default:
						type = RGN_TYPE_WINDOW;
						break;
				}
				
				if (!(ar && ar->regiontype == type) && area) {
					ARegion *ar1;
					if (type == RGN_TYPE_WINDOW) {
						ar1 = BKE_area_find_region_active_win(area);
					}
					else {
						ar1 = BKE_area_find_region_type(area, type);
					}

					if (ar1)
						CTX_wm_region_set(C, ar1);
				}
				
				retval = wm_operator_invoke(C, ot, event, properties, reports, poll_only);
				
				/* set region back */
				CTX_wm_region_set(C, ar);
				
				return retval;
			}
			case WM_OP_EXEC_AREA:
			case WM_OP_INVOKE_AREA:
			{
				/* remove region from context */
				ARegion *ar = CTX_wm_region(C);

				CTX_wm_region_set(C, NULL);
				retval = wm_operator_invoke(C, ot, event, properties, reports, poll_only);
				CTX_wm_region_set(C, ar);

				return retval;
			}
			case WM_OP_EXEC_SCREEN:
			case WM_OP_INVOKE_SCREEN:
			{
				/* remove region + area from context */
				ARegion *ar = CTX_wm_region(C);
				ScrArea *area = CTX_wm_area(C);

				CTX_wm_region_set(C, NULL);
				CTX_wm_area_set(C, NULL);
				retval = wm_operator_invoke(C, ot, event, properties, reports, poll_only);
				CTX_wm_area_set(C, area);
				CTX_wm_region_set(C, ar);

				return retval;
			}
			case WM_OP_EXEC_DEFAULT:
			case WM_OP_INVOKE_DEFAULT:
				return wm_operator_invoke(C, ot, event, properties, reports, poll_only);
		}
	}
	
	return 0;
}


/* invokes operator in context */
int WM_operator_name_call_ptr(bContext *C, wmOperatorType *ot, short context, PointerRNA *properties)
{
	BLI_assert(ot == WM_operatortype_find(ot->idname, true));
	return wm_operator_call_internal(C, ot, properties, NULL, context, false);
}
int WM_operator_name_call(bContext *C, const char *opstring, short context, PointerRNA *properties)
{
	wmOperatorType *ot = WM_operatortype_find(opstring, 0);
	if (ot) {
		return WM_operator_name_call_ptr(C, ot, context, properties);
	}

	return 0;
}

/**
 * Similar to #WM_operator_name_call called with #WM_OP_EXEC_DEFAULT context.
 *
 * - #wmOperatorType is used instead of operator name since python already has the operator type.
 * - `poll()` must be called by python before this runs.
 * - reports can be passed to this function (so python can report them as exceptions).
 */
int WM_operator_call_py(
        bContext *C, wmOperatorType *ot, short context,
        PointerRNA *properties, ReportList *reports, const bool is_undo)
{
	int retval = OPERATOR_CANCELLED;

#if 0
	wmOperator *op;
	op = wm_operator_create(wm, ot, properties, reports);

	if (op->type->exec) {
		if (is_undo && op->type->flag & OPTYPE_UNDO)
			wm->op_undo_depth++;

		retval = op->type->exec(C, op);
		OPERATOR_RETVAL_CHECK(retval);

		if (is_undo && op->type->flag & OPTYPE_UNDO && CTX_wm_manager(C) == wm)
			wm->op_undo_depth--;
	}
	else
		printf("error \"%s\" operator has no exec function, python cannot call it\n", op->type->name);
#endif

	/* not especially nice using undo depth here, its used so py never
	 * triggers undo or stores operators last used state.
	 *
	 * we could have some more obvious way of doing this like passing a flag.
	 */
	wmWindowManager *wm = CTX_wm_manager(C);
	if (!is_undo && wm) wm->op_undo_depth++;

	retval = wm_operator_call_internal(C, ot, properties, reports, context, false);
	
	if (!is_undo && wm && (wm == CTX_wm_manager(C))) wm->op_undo_depth--;

	return retval;
}


/* ********************* handlers *************** */

/* future extra customadata free? */
void wm_event_free_handler(wmEventHandler *handler)
{
	MEM_freeN(handler);
}

/* only set context when area/region is part of screen */
static void wm_handler_op_context(bContext *C, wmEventHandler *handler, const wmEvent *event)
{
	bScreen *screen = CTX_wm_screen(C);
	
	if (screen && handler->op) {
		if (handler->op_area == NULL)
			CTX_wm_area_set(C, NULL);
		else {
			ScrArea *sa;
			
			for (sa = screen->areabase.first; sa; sa = sa->next)
				if (sa == handler->op_area)
					break;
			if (sa == NULL) {
				/* when changing screen layouts with running modal handlers (like render display), this
				 * is not an error to print */
				if (handler->op == NULL)
					printf("internal error: handler (%s) has invalid area\n", handler->op->type->idname);
			}
			else {
				ARegion *ar;
				wmOperator *op = handler->op ? (handler->op->opm ? handler->op->opm : handler->op) : NULL;
				CTX_wm_area_set(C, sa);

				if (op && (op->flag & OP_IS_MODAL_CURSOR_REGION)) {
					ar = BKE_area_find_region_xy(sa, handler->op_region_type, event->x, event->y);
					if (ar) {
						handler->op_region = ar;
					}
				}
				else {
					ar = NULL;
				}

				if (ar == NULL) {
					for (ar = sa->regionbase.first; ar; ar = ar->next) {
						if (ar == handler->op_region) {
							break;
						}
					}
				}

				/* XXX no warning print here, after full-area and back regions are remade */
				if (ar)
					CTX_wm_region_set(C, ar);
			}
		}
	}
}

/* called on exit or remove area, only here call cancel callback */
void WM_event_remove_handlers(bContext *C, ListBase *handlers)
{
	wmEventHandler *handler;
	wmWindowManager *wm = CTX_wm_manager(C);
	
	/* C is zero on freeing database, modal handlers then already were freed */
	while ((handler = BLI_pophead(handlers))) {
		if (handler->op) {
			wmWindow *win = CTX_wm_window(C);
			if (handler->op->type->cancel) {
				ScrArea *area = CTX_wm_area(C);
				ARegion *region = CTX_wm_region(C);
				
				wm_handler_op_context(C, handler, win->eventstate);

				if (handler->op->type->flag & OPTYPE_UNDO)
					wm->op_undo_depth++;

				handler->op->type->cancel(C, handler->op);

				if (handler->op->type->flag & OPTYPE_UNDO)
					wm->op_undo_depth--;

				CTX_wm_area_set(C, area);
				CTX_wm_region_set(C, region);
			}

			WM_cursor_grab_disable(win, NULL);
			WM_operator_free(handler->op);
		}
		else if (handler->ui_remove) {
			ScrArea *area = CTX_wm_area(C);
			ARegion *region = CTX_wm_region(C);
			ARegion *menu = CTX_wm_menu(C);
			
			if (handler->ui_area) CTX_wm_area_set(C, handler->ui_area);
			if (handler->ui_region) CTX_wm_region_set(C, handler->ui_region);
			if (handler->ui_menu) CTX_wm_menu_set(C, handler->ui_menu);

			handler->ui_remove(C, handler->ui_userdata);

			CTX_wm_area_set(C, area);
			CTX_wm_region_set(C, region);
			CTX_wm_menu_set(C, menu);
		}

		wm_event_free_handler(handler);
	}
}

/* do userdef mappings */
int WM_userdef_event_map(int kmitype)
{
	switch (kmitype) {
		case SELECTMOUSE:
			return (U.flag & USER_LMOUSESELECT) ? LEFTMOUSE : RIGHTMOUSE;
		case ACTIONMOUSE:
			return (U.flag & USER_LMOUSESELECT) ? RIGHTMOUSE : LEFTMOUSE;
		case EVT_TWEAK_A:
			return (U.flag & USER_LMOUSESELECT) ? EVT_TWEAK_R : EVT_TWEAK_L;
		case EVT_TWEAK_S:
			return (U.flag & USER_LMOUSESELECT) ? EVT_TWEAK_L : EVT_TWEAK_R;
		case WHEELOUTMOUSE:
			return (U.uiflag & USER_WHEELZOOMDIR) ? WHEELUPMOUSE : WHEELDOWNMOUSE;
		case WHEELINMOUSE:
			return (U.uiflag & USER_WHEELZOOMDIR) ? WHEELDOWNMOUSE : WHEELUPMOUSE;
	}
	
	return kmitype;
}


static int wm_eventmatch(const wmEvent *winevent, wmKeyMapItem *kmi)
{
	int kmitype = WM_userdef_event_map(kmi->type);

	if (kmi->flag & KMI_INACTIVE) return 0;

	/* the matching rules */
	if (kmitype == KM_TEXTINPUT)
		if (winevent->val == KM_PRESS) {  /* prevent double clicks */
			/* NOT using ISTEXTINPUT anymore because (at least on Windows) some key codes above 255
			 * could have printable ascii keys - BUG [#30479] */
			if (ISKEYBOARD(winevent->type) && (winevent->ascii || winevent->utf8_buf[0])) return 1; 
		}

	if (kmitype != KM_ANY) {
		if (ELEM(kmitype, TABLET_STYLUS, TABLET_ERASER)) {
			const wmTabletData *wmtab = winevent->tablet_data;
			
			if (wmtab == NULL)
				return 0;
			else if (winevent->type != LEFTMOUSE) /* tablet events can occur on hover + keypress */
				return 0;
			else if ((kmitype == TABLET_STYLUS) && (wmtab->Active != EVT_TABLET_STYLUS))
				return 0;
			else if ((kmitype == TABLET_ERASER) && (wmtab->Active != EVT_TABLET_ERASER))
				return 0;
		}
		else {
			if (winevent->type != kmitype)
				return 0;
		}
	}
	
	if (kmi->val != KM_ANY)
		if (winevent->val != kmi->val) return 0;
	
	/* modifiers also check bits, so it allows modifier order */
	if (kmi->shift != KM_ANY)
		if (winevent->shift != kmi->shift && !(winevent->shift & kmi->shift)) return 0;
	if (kmi->ctrl != KM_ANY)
		if (winevent->ctrl != kmi->ctrl && !(winevent->ctrl & kmi->ctrl)) return 0;
	if (kmi->alt != KM_ANY)
		if (winevent->alt != kmi->alt && !(winevent->alt & kmi->alt)) return 0;
	if (kmi->oskey != KM_ANY)
		if (winevent->oskey != kmi->oskey && !(winevent->oskey & kmi->oskey)) return 0;
	
	/* only keymap entry with keymodifier is checked, means all keys without modifier get handled too. */
	/* that is currently needed to make overlapping events work (when you press A - G fast or so). */
	if (kmi->keymodifier)
		if (winevent->keymodifier != kmi->keymodifier) return 0;
	
	return 1;
}


/* operator exists */
static void wm_event_modalkeymap(const bContext *C, wmOperator *op, wmEvent *event, bool *dbl_click_disabled)
{
	/* support for modal keymap in macros */
	if (op->opm)
		op = op->opm;

	if (op->type->modalkeymap) {
		wmKeyMap *keymap = WM_keymap_active(CTX_wm_manager(C), op->type->modalkeymap);
		wmKeyMapItem *kmi;

		for (kmi = keymap->items.first; kmi; kmi = kmi->next) {
			if (wm_eventmatch(event, kmi)) {
					
				event->prevtype = event->type;
				event->prevval = event->val;
				event->type = EVT_MODAL_MAP;
				event->val = kmi->propvalue;
				
				break;
			}
		}
	}
	else {
		/* modal keymap checking returns handled events fine, but all hardcoded modal
		 * handling typically swallows all events (OPERATOR_RUNNING_MODAL).
		 * This bypass just disables support for double clicks in hardcoded modal handlers */
		if (event->val == KM_DBL_CLICK) {
			event->val = KM_PRESS;
			*dbl_click_disabled = true;
		}
	}
}

/**
 * Check whether operator is allowed to run in case interface is locked,
 * If interface is unlocked, will always return truth.
 */
static bool wm_operator_check_locked_interface(bContext *C, wmOperatorType *ot)
{
	wmWindowManager *wm = CTX_wm_manager(C);

	if (wm->is_interface_locked) {
		if ((ot->flag & OPTYPE_LOCK_BYPASS) == 0) {
			return false;
		}
	}

	return true;
}

/* bad hacking event system... better restore event type for checking of KM_CLICK for example */
/* XXX modal maps could use different method (ton) */
static void wm_event_modalmap_end(wmEvent *event, bool dbl_click_disabled)
{
	if (event->type == EVT_MODAL_MAP) {
		event->type = event->prevtype;
		event->prevtype = 0;
		event->val = event->prevval;
		event->prevval = 0;
	}
	else if (dbl_click_disabled)
		event->val = KM_DBL_CLICK;

}

/* Warning: this function removes a modal handler, when finished */
static int wm_handler_operator_call(bContext *C, ListBase *handlers, wmEventHandler *handler,
                                    wmEvent *event, PointerRNA *properties)
{
	int retval = OPERATOR_PASS_THROUGH;
	
	/* derived, modal or blocking operator */
	if (handler->op) {
		wmOperator *op = handler->op;
		wmOperatorType *ot = op->type;

		if (!wm_operator_check_locked_interface(C, ot)) {
			/* Interface is locked and operator is not allowed to run,
			 * nothing to do in this case.
			 */
		}
		else if (ot->modal) {
			/* we set context to where modal handler came from */
			wmWindowManager *wm = CTX_wm_manager(C);
			ScrArea *area = CTX_wm_area(C);
			ARegion *region = CTX_wm_region(C);
			bool dbl_click_disabled = false;

			wm_handler_op_context(C, handler, event);
			wm_region_mouse_co(C, event);
			wm_event_modalkeymap(C, op, event, &dbl_click_disabled);

			/* attach manipulator-map to handler if not there yet */
			if (ot->mgrouptype && !handler->manipulator_map) {
				wm_manipulatorgroup_attach_to_modal_handler(C, handler, ot->mgrouptype, op);
			}

			if (ot->flag & OPTYPE_UNDO)
				wm->op_undo_depth++;

			/* warning, after this call all context data and 'event' may be freed. see check below */
			retval = ot->modal(C, op, event);
			OPERATOR_RETVAL_CHECK(retval);
			
			/* when this is _not_ the case the modal modifier may have loaded
			 * a new blend file (demo mode does this), so we have to assume
			 * the event, operator etc have all been freed. - campbell */
			if (CTX_wm_manager(C) == wm) {

				wm_event_modalmap_end(event, dbl_click_disabled);

				if (ot->flag & OPTYPE_UNDO)
					wm->op_undo_depth--;

				if (retval & (OPERATOR_CANCELLED | OPERATOR_FINISHED)) {
					wm_operator_reports(C, op, retval, false);
				}
				else {
					/* not very common, but modal operators may report before finishing */
					if (!BLI_listbase_is_empty(&op->reports->list)) {
						wm_add_reports(op->reports);
					}
				}

				/* important to run 'wm_operator_finished' before NULLing the context members */
				if (retval & OPERATOR_FINISHED) {
					wm_operator_finished(C, op, 0);
					handler->op = NULL;
				}
				else if (retval & (OPERATOR_CANCELLED | OPERATOR_FINISHED)) {
					WM_operator_free(op);
					handler->op = NULL;
				}

				/* putting back screen context, reval can pass trough after modal failures! */
				if ((retval & OPERATOR_PASS_THROUGH) || wm_event_always_pass(event)) {
					CTX_wm_area_set(C, area);
					CTX_wm_region_set(C, region);
				}
				else {
					/* this special cases is for areas and regions that get removed */
					CTX_wm_area_set(C, NULL);
					CTX_wm_region_set(C, NULL);
				}

				/* update manipulators during modal handlers */
				wm_manipulatormaps_handled_modal_update(C, event, handler, ot);

				/* remove modal handler, operator itself should have been canceled and freed */
				if (retval & (OPERATOR_CANCELLED | OPERATOR_FINISHED)) {
					WM_cursor_grab_disable(CTX_wm_window(C), NULL);

					BLI_remlink(handlers, handler);
					wm_event_free_handler(handler);

					/* prevent silly errors from operator users */
					//retval &= ~OPERATOR_PASS_THROUGH;
				}
			}
			
		}
		else {
			printf("%s: error '%s' missing modal\n", __func__, op->idname);
		}
	}
	else {
		wmOperatorType *ot = WM_operatortype_find(event->keymap_idname, 0);

		if (ot) {
			if (wm_operator_check_locked_interface(C, ot)) {
				retval = wm_operator_invoke(C, ot, event, properties, NULL, false);
			}
		}
	}
	/* Finished and pass through flag as handled */

	/* Finished and pass through flag as handled */
	if (retval == (OPERATOR_FINISHED | OPERATOR_PASS_THROUGH))
		return WM_HANDLER_HANDLED;

	/* Modal unhandled, break */
	if (retval == (OPERATOR_PASS_THROUGH | OPERATOR_RUNNING_MODAL))
		return (WM_HANDLER_BREAK | WM_HANDLER_MODAL);

	if (retval & OPERATOR_PASS_THROUGH)
		return WM_HANDLER_CONTINUE;

	return WM_HANDLER_BREAK;
}

/* fileselect handlers are only in the window queue, so it's safe to switch screens or area types */
static int wm_handler_fileselect_do(bContext *C, ListBase *handlers, wmEventHandler *handler, int val)
{
	wmWindowManager *wm = CTX_wm_manager(C);
	SpaceFile *sfile;
	int action = WM_HANDLER_CONTINUE;

	switch (val) {
		case EVT_FILESELECT_FULL_OPEN: 
		{
			ScrArea *sa;
				
			/* sa can be null when window A is active, but mouse is over window B */
			/* in this case, open file select in original window A */
			if (handler->op_area == NULL) {
				bScreen *screen = CTX_wm_screen(C);
				sa = (ScrArea *)screen->areabase.first;
			}
			else {
				sa = handler->op_area;
			}

			if (sa->full) {
				/* ensure the first area becomes the file browser, because the second one is the small
				 * top (info-)area which might be too small (in fullscreens we have max two areas) */
				if (sa->prev) {
					sa = sa->prev;
				}
				ED_area_newspace(C, sa, SPACE_FILE, true);     /* 'sa' is modified in-place */
				/* we already had a fullscreen here -> mark new space as a stacked fullscreen */
				sa->flag |= (AREA_FLAG_STACKED_FULLSCREEN | AREA_FLAG_TEMP_TYPE);
			}
			else if (sa->spacetype == SPACE_FILE) {
				sa = ED_screen_state_toggle(C, CTX_wm_window(C), sa, SCREENMAXIMIZED);
			}
			else {
				sa = ED_screen_full_newspace(C, sa, SPACE_FILE);    /* sets context */
			}

			/* note, getting the 'sa' back from the context causes a nasty bug where the newly created
			 * 'sa' != CTX_wm_area(C). removed the line below and set 'sa' in the 'if' above */
			/* sa = CTX_wm_area(C); */

			/* settings for filebrowser, sfile is not operator owner but sends events */
			sfile = (SpaceFile *)sa->spacedata.first;
			sfile->op = handler->op;

			ED_fileselect_set_params(sfile);
				
			action = WM_HANDLER_BREAK;
			break;
		}
			
		case EVT_FILESELECT_EXEC:
		case EVT_FILESELECT_CANCEL:
		case EVT_FILESELECT_EXTERNAL_CANCEL:
		{
			/* remlink now, for load file case before removing*/
			BLI_remlink(handlers, handler);

			if (val != EVT_FILESELECT_EXTERNAL_CANCEL) {
				ScrArea *sa = CTX_wm_area(C);

				if (sa->full) {
					ED_screen_full_prevspace(C, sa);
				}
				/* user may have left fullscreen */
				else {
					ED_area_prevspace(C, sa);
				}
			}

			wm_handler_op_context(C, handler, CTX_wm_window(C)->eventstate);

			/* needed for UI_popup_menu_reports */

			if (val == EVT_FILESELECT_EXEC) {
				int retval;

				if (handler->op->type->flag & OPTYPE_UNDO)
					wm->op_undo_depth++;

				retval = handler->op->type->exec(C, handler->op);

				/* XXX check this carefully, CTX_wm_manager(C) == wm is a bit hackish */
				if (handler->op->type->flag & OPTYPE_UNDO && CTX_wm_manager(C) == wm)
					wm->op_undo_depth--;

				/* XXX check this carefully, CTX_wm_manager(C) == wm is a bit hackish */
				if (CTX_wm_manager(C) == wm && wm->op_undo_depth == 0)
					if (handler->op->type->flag & OPTYPE_UNDO)
						ED_undo_push_op(C, handler->op);

				if (handler->op->reports->list.first) {

					/* FIXME, temp setting window, this is really bad!
					 * only have because lib linking errors need to be seen by users :(
					 * it can be removed without breaking anything but then no linking errors - campbell */
					wmWindow *win_prev = CTX_wm_window(C);
					ScrArea *area_prev = CTX_wm_area(C);
					ARegion *ar_prev = CTX_wm_region(C);

					if (win_prev == NULL)
						CTX_wm_window_set(C, CTX_wm_manager(C)->windows.first);

					BKE_report_print_level_set(handler->op->reports, RPT_WARNING);
					UI_popup_menu_reports(C, handler->op->reports);

					/* XXX - copied from 'wm_operator_finished()' */
					/* add reports to the global list, otherwise they are not seen */
					BLI_movelisttolist(&CTX_wm_reports(C)->list, &handler->op->reports->list);

					/* more hacks, since we meddle with reports, banner display doesn't happen automatic */
					WM_report_banner_show();

					CTX_wm_window_set(C, win_prev);
					CTX_wm_area_set(C, area_prev);
					CTX_wm_region_set(C, ar_prev);
				}

				/* for WM_operator_pystring only, custom report handling is done above */
				wm_operator_reports(C, handler->op, retval, true);

				if (retval & OPERATOR_FINISHED) {
					WM_operator_last_properties_store(handler->op);
				}

				if (retval & (OPERATOR_CANCELLED | OPERATOR_FINISHED)) {
					WM_operator_free(handler->op);
				}
			}
			else {
				if (handler->op->type->cancel) {
					if (handler->op->type->flag & OPTYPE_UNDO)
						wm->op_undo_depth++;

					handler->op->type->cancel(C, handler->op);
				
					if (handler->op->type->flag & OPTYPE_UNDO)
						wm->op_undo_depth--;
				}
				
				WM_operator_free(handler->op);
			}

			CTX_wm_area_set(C, NULL);

			wm_event_free_handler(handler);

			action = WM_HANDLER_BREAK;
			break;
		}
	}
	
	return action;
}

static int wm_handler_fileselect_call(bContext *C, ListBase *handlers, wmEventHandler *handler, const wmEvent *event)
{
	int action = WM_HANDLER_CONTINUE;
	
	if (event->type != EVT_FILESELECT)
		return action;
	if (handler->op != (wmOperator *)event->customdata)
		return action;
	
	return wm_handler_fileselect_do(C, handlers, handler, event->val);
}

static bool handler_boundbox_test(wmEventHandler *handler, const wmEvent *event)
{
	if (handler->bbwin) {
		if (handler->bblocal) {
			rcti rect = *handler->bblocal;
			BLI_rcti_translate(&rect, handler->bbwin->xmin, handler->bbwin->ymin);

			if (BLI_rcti_isect_pt_v(&rect, &event->x))
				return 1;
			else if (event->type == MOUSEMOVE && BLI_rcti_isect_pt_v(&rect, &event->prevx))
				return 1;
			else
				return 0;
		}
		else {
			if (BLI_rcti_isect_pt_v(handler->bbwin, &event->x))
				return 1;
			else if (event->type == MOUSEMOVE && BLI_rcti_isect_pt_v(handler->bbwin, &event->prevx))
				return 1;
			else
				return 0;
		}
	}
	return 1;
}

static int wm_action_not_handled(int action)
{
	return action == WM_HANDLER_CONTINUE || action == (WM_HANDLER_BREAK | WM_HANDLER_MODAL);
}

/* use old, hardcoded widget map handling - kept in case new one doesn't work out */
//#define USE_OLD_WIDGETMAP_HANDLING

static int wm_handlers_do_intern(bContext *C, wmEvent *event, ListBase *handlers)
{
	const bool do_debug_handler = (G.debug & G_DEBUG_HANDLERS) &&
	        /* comment this out to flood the console! (if you really want to test) */
	        !ELEM(event->type, MOUSEMOVE, INBETWEEN_MOUSEMOVE)
	        ;
# define PRINT if (do_debug_handler) printf

	wmWindowManager *wm = CTX_wm_manager(C);
	wmEventHandler *handler, *nexthandler;
	int action = WM_HANDLER_CONTINUE;
	int always_pass;

	if (handlers == NULL) {
		return action;
	}

	/* modal handlers can get removed in this loop, we keep the loop this way
	 *
	 * note: check 'handlers->first' because in rare cases the handlers can be cleared
	 * by the event thats called, for eg:
	 *
	 * Calling a python script which changes the area.type, see [#32232] */
	for (handler = handlers->first; handler && handlers->first; handler = nexthandler) {

		nexthandler = handler->next;
		
		/* during this loop, ui handlers for nested menus can tag multiple handlers free */
		if (handler->flag & WM_HANDLER_DO_FREE) {
			/* pass */
		}
		else if (handler_boundbox_test(handler, event)) { /* optional boundbox */
			/* in advance to avoid access to freed event on window close */
			always_pass = wm_event_always_pass(event);
		
			/* modal+blocking handler */
			if (handler->flag & WM_HANDLER_BLOCKING)
				action |= WM_HANDLER_BREAK;

			if (handler->keymap) {
				wmKeyMap *keymap = WM_keymap_active(wm, handler->keymap);
				wmKeyMapItem *kmi;

				PRINT("%s:   checking '%s' ...", __func__, keymap->idname);

				if (!keymap->poll || keymap->poll(C)) {

					PRINT("pass\n");

					for (kmi = keymap->items.first; kmi; kmi = kmi->next) {
						if (wm_eventmatch(event, kmi)) {

							PRINT("%s:     item matched '%s'\n", __func__, kmi->idname);

							/* weak, but allows interactive callback to not use rawkey */
							event->keymap_idname = kmi->idname;

							action |= wm_handler_operator_call(C, handlers, handler, event, kmi->ptr);
							if (action & WM_HANDLER_BREAK) {
								/* not always_pass here, it denotes removed handler */
								
								if (G.debug & (G_DEBUG_EVENTS | G_DEBUG_HANDLERS))
									printf("%s:       handled! '%s'\n", __func__, kmi->idname);

								break;
							}
							else {
								if (action & WM_HANDLER_HANDLED) {
									if (G.debug & (G_DEBUG_EVENTS | G_DEBUG_HANDLERS))
										printf("%s:       handled - and pass on! '%s'\n", __func__, kmi->idname);
								}
								else {
									PRINT("%s:       un-handled '%s'\n", __func__, kmi->idname);
								}
							}
						}
					}
				}
				else {
					PRINT("fail\n");
				}
			}
			else if (handler->ui_handle) {
				if (!wm->is_interface_locked) {
					action |= wm_handler_ui_call(C, handler, event, always_pass);
				}
			}
			else if (handler->type == WM_HANDLER_FILESELECT) {
				if (!wm->is_interface_locked) {
					/* screen context changes here */
					action |= wm_handler_fileselect_call(C, handlers, handler, event);
				}
			}
			else if (handler->dropboxes) {
				if (!wm->is_interface_locked && event->type == EVT_DROP) {
					wmDropBox *drop = handler->dropboxes->first;
					for (; drop; drop = drop->next) {
						/* other drop custom types allowed */
						if (event->custom == EVT_DATA_DRAGDROP) {
							ListBase *lb = (ListBase *)event->customdata;
							wmDrag *drag;
							
							for (drag = lb->first; drag; drag = drag->next) {
								if (drop->poll(C, drag, event)) {
									drop->copy(drag, drop);
									
									/* free the drags before calling operator */
									WM_drag_free_list(lb);

									event->customdata = NULL;
									event->custom = 0;
									
									WM_operator_name_call_ptr(C, drop->ot, drop->opcontext, drop->ptr);
									action |= WM_HANDLER_BREAK;
									
									/* XXX fileread case */
									if (CTX_wm_window(C) == NULL)
										return action;
									
									/* escape from drag loop, got freed */
									break;
								}
							}
						}
					}
				}
			}
			else if (handler->manipulator_map) {
				ScrArea *area = CTX_wm_area(C);
				ARegion *region = CTX_wm_region(C);
				wmManipulatorMap *mmap = handler->manipulator_map;
				wmManipulator *manipulator = wm_manipulatormap_get_highlighted_manipulator(mmap);
				unsigned char part;

				wm_manipulatormap_handler_context(C, handler);
				wm_region_mouse_co(C, event);

				/* handle manipulator highlighting */
				if (event->type == MOUSEMOVE && !wm_manipulatormap_get_active_manipulator(mmap)) {
<<<<<<< HEAD
					if (wm_manipulatormap_is_3d(mmap)) {
						manipulator = wm_manipulatormap_find_highlighted_3D(mmap, C, event, &part);
						wm_manipulatormap_set_highlighted_manipulator(mmap, C, manipulator, part);
					}
					else {
						manipulator = wm_manipulatormap_find_highlighted_manipulator(mmap, C, event, &part);
						wm_manipulatormap_set_highlighted_manipulator(mmap, C, manipulator, part);
					}
=======
					/* TODO should check for both, 2D and 3D manipulators and choose the one closest to cursor */
					manipulator = wm_manipulatormap_find_highlighted_3D(mmap, C, event, &part);
					wm_manipulatormap_set_highlighted_manipulator(mmap, C, manipulator, part);
					manipulator = wm_manipulatormap_find_highlighted_manipulator(mmap, C, event, &part);
					wm_manipulatormap_set_highlighted_manipulator(mmap, C, manipulator, part);
>>>>>>> 075bf33e
				}
				/* handle user configurable manipulator-map keymap */
				else if (manipulator) {
					/* get user customized keymap from default one */
					const wmManipulatorGroup *highlightgroup = wm_manipulator_group_find(mmap, manipulator);
					const wmKeyMap *keymap = WM_keymap_active(wm, highlightgroup->type->keymap);
					wmKeyMapItem *kmi;

					PRINT("%s:   checking '%s' ...", __func__, keymap->idname);

					if (!keymap->poll || keymap->poll(C)) {
						PRINT("pass\n");
						for (kmi = keymap->items.first; kmi; kmi = kmi->next) {
							if (wm_eventmatch(event, kmi)) {
								wmOperator *op = handler->op;

								PRINT("%s:     item matched '%s'\n", __func__, kmi->idname);

								/* weak, but allows interactive callback to not use rawkey */
								event->keymap_idname = kmi->idname;

								/* handler->op is called later, we want keymap op to be triggered here */
								handler->op = NULL;
								action |= wm_handler_operator_call(C, handlers, handler, event, kmi->ptr);
								handler->op = op;

								if (action & WM_HANDLER_BREAK) {
									if (action & WM_HANDLER_HANDLED) {
										if (G.debug & (G_DEBUG_EVENTS | G_DEBUG_HANDLERS))
											printf("%s:       handled - and pass on! '%s'\n", __func__, kmi->idname);
									}
									else {
										PRINT("%s:       un-handled '%s'\n", __func__, kmi->idname);
									}
								}
							}
						}
					}
					else {
						PRINT("fail\n");
					}
				}

				/* restore the area */
				CTX_wm_area_set(C, area);
				CTX_wm_region_set(C, region);

				if (handler->op) {
					action |= wm_handler_operator_call(C, handlers, handler, event, NULL);
				}
			}
			else {
				/* modal, swallows all */
				action |= wm_handler_operator_call(C, handlers, handler, event, NULL);
			}

			if (action & WM_HANDLER_BREAK) {
				if (always_pass)
					action &= ~WM_HANDLER_BREAK;
				else
					break;
			}
		}
		
		/* XXX fileread case, if the wm is freed then the handler's
		 * will have been too so the code below need not run. */
		if (CTX_wm_window(C) == NULL) {
			return action;
		}

		/* XXX code this for all modal ops, and ensure free only happens here */
		
		/* modal ui handler can be tagged to be freed */ 
		if (BLI_findindex(handlers, handler) != -1) { /* could be freed already by regular modal ops */
			if (handler->flag & WM_HANDLER_DO_FREE) {
				BLI_remlink(handlers, handler);
				wm_event_free_handler(handler);
			}
		}
	}

	if (action == (WM_HANDLER_BREAK | WM_HANDLER_MODAL))
		wm_cursor_arrow_move(CTX_wm_window(C), event);

#undef PRINT

	return action;
}

/* this calls handlers twice - to solve (double-)click events */
static int wm_handlers_do(bContext *C, wmEvent *event, ListBase *handlers)
{
	int action = wm_handlers_do_intern(C, event, handlers);
		
	/* fileread case */
	if (CTX_wm_window(C) == NULL)
		return action;

	if (!ELEM(event->type, MOUSEMOVE, INBETWEEN_MOUSEMOVE, EVENT_NONE) && !ISTIMER(event->type)) {

		/* test for CLICK events */
		if (wm_action_not_handled(action)) {
			wmWindow *win = CTX_wm_window(C);
			
			/* eventstate stores if previous event was a KM_PRESS, in case that 
			 * wasn't handled, the KM_RELEASE will become a KM_CLICK */
			
			if (win && event->val == KM_PRESS) {
				win->eventstate->check_click = true;
			}
			
			if (win && win->eventstate->prevtype == event->type) {
				
				if ((event->val == KM_RELEASE) &&
				    (win->eventstate->prevval == KM_PRESS) &&
				    (win->eventstate->check_click == true))
				{
					event->val = KM_CLICK;
					
					if (G.debug & (G_DEBUG_HANDLERS)) {
						printf("%s: handling CLICK\n", __func__);
					}

					action |= wm_handlers_do_intern(C, event, handlers);

					event->val = KM_RELEASE;
				}
				else if (event->val == KM_DBL_CLICK) {
					event->val = KM_PRESS;
					action |= wm_handlers_do_intern(C, event, handlers);
					
					/* revert value if not handled */
					if (wm_action_not_handled(action)) {
						event->val = KM_DBL_CLICK;
					}
				}
			}
		}
		else {
			wmWindow *win = CTX_wm_window(C);

			if (win)
				win->eventstate->check_click = 0;
		}
	}
	
	return action;
}

static int wm_event_inside_i(wmEvent *event, rcti *rect)
{
	if (wm_event_always_pass(event))
		return 1;
	if (BLI_rcti_isect_pt_v(rect, &event->x))
		return 1;
	return 0;
}

static ScrArea *area_event_inside(bContext *C, const int xy[2])
{
	bScreen *screen = CTX_wm_screen(C);
	ScrArea *sa;
	
	if (screen)
		for (sa = screen->areabase.first; sa; sa = sa->next)
			if (BLI_rcti_isect_pt_v(&sa->totrct, xy))
				return sa;
	return NULL;
}

static ARegion *region_event_inside(bContext *C, const int xy[2])
{
	bScreen *screen = CTX_wm_screen(C);
	ScrArea *area = CTX_wm_area(C);
	ARegion *ar;
	
	if (screen && area)
		for (ar = area->regionbase.first; ar; ar = ar->next)
			if (BLI_rcti_isect_pt_v(&ar->winrct, xy))
				return ar;
	return NULL;
}

static void wm_paintcursor_tag(bContext *C, wmPaintCursor *pc, ARegion *ar)
{
	if (ar) {
		for (; pc; pc = pc->next) {
			if (pc->poll == NULL || pc->poll(C)) {
				wmWindow *win = CTX_wm_window(C);
				WM_paint_cursor_tag_redraw(win, ar);
			}
		}
	}
}

/* called on mousemove, check updates for paintcursors */
/* context was set on active area and region */
static void wm_paintcursor_test(bContext *C, const wmEvent *event)
{
	wmWindowManager *wm = CTX_wm_manager(C);
	
	if (wm->paintcursors.first) {
		ARegion *ar = CTX_wm_region(C);
		
		if (ar)
			wm_paintcursor_tag(C, wm->paintcursors.first, ar);
		
		/* if previous position was not in current region, we have to set a temp new context */
		if (ar == NULL || !BLI_rcti_isect_pt_v(&ar->winrct, &event->prevx)) {
			ScrArea *sa = CTX_wm_area(C);
			
			CTX_wm_area_set(C, area_event_inside(C, &event->prevx));
			CTX_wm_region_set(C, region_event_inside(C, &event->prevx));

			wm_paintcursor_tag(C, wm->paintcursors.first, CTX_wm_region(C));
			
			CTX_wm_area_set(C, sa);
			CTX_wm_region_set(C, ar);
		}
	}
}

static void wm_event_drag_test(wmWindowManager *wm, wmWindow *win, wmEvent *event)
{
	if (BLI_listbase_is_empty(&wm->drags)) {
		return;
	}
	
	if (event->type == MOUSEMOVE || ISKEYMODIFIER(event->type)) {
		win->screen->do_draw_drag = true;
	}
	else if (event->type == ESCKEY) {
		WM_drag_free_list(&wm->drags);

		win->screen->do_draw_drag = true;
	}
	else if (event->type == LEFTMOUSE && event->val == KM_RELEASE) {
		event->type = EVT_DROP;
		
		/* create customdata, first free existing */
		if (event->customdata) {
			if (event->customdatafree)
				MEM_freeN(event->customdata);
		}
		
		event->custom = EVT_DATA_DRAGDROP;
		event->customdata = &wm->drags;
		event->customdatafree = 1;
		
		/* clear drop icon */
		win->screen->do_draw_drag = true;
		
		/* restore cursor (disabled, see wm_dragdrop.c) */
		// WM_cursor_modal_restore(win);
	}
	
	/* overlap fails otherwise */
	if (win->screen->do_draw_drag)
		if (win->drawmethod == USER_DRAW_OVERLAP)
			win->screen->do_draw = true;
	
}

/* filter out all events of the pie that spawned the last pie unless it's a release event */
static bool wm_event_pie_filter(wmWindow *win, const wmEvent *event)
{
	if (win->lock_pie_event && win->lock_pie_event == event->type) {
		if (event->val == KM_RELEASE) {
			win->lock_pie_event = EVENT_NONE;
			return false;
		}
		else {
			return true;
		}
	}
	else {
		return false;
	}
}

/* called in main loop */
/* goes over entire hierarchy:  events -> window -> screen -> area -> region */
void wm_event_do_handlers(bContext *C)
{
	wmWindowManager *wm = CTX_wm_manager(C);
	wmWindow *win;

	/* update key configuration before handling events */
	WM_keyconfig_update(wm);

	for (win = wm->windows.first; win; win = win->next) {
		wmEvent *event;
		
		if (win->screen == NULL)
			wm_event_free_all(win);
		else {
			Scene *scene = win->screen->scene;
			
			if (scene) {
				int is_playing_sound = BKE_sound_scene_playing(win->screen->scene);
				
				if (is_playing_sound != -1) {
					bool is_playing_screen;
					CTX_wm_window_set(C, win);
					CTX_wm_screen_set(C, win->screen);
					CTX_data_scene_set(C, scene);
					
					is_playing_screen = (ED_screen_animation_playing(wm) != NULL);

					if (((is_playing_sound == 1) && (is_playing_screen == 0)) ||
					    ((is_playing_sound == 0) && (is_playing_screen == 1)))
					{
						ED_screen_animation_play(C, -1, 1);
					}
					
					if (is_playing_sound == 0) {
						const float time = BKE_sound_sync_scene(scene);
						if (isfinite(time)) {
							int ncfra = time * (float)FPS + 0.5f;
							if (ncfra != scene->r.cfra) {
								scene->r.cfra = ncfra;
								ED_update_for_newframe(CTX_data_main(C), scene, 1);
								WM_event_add_notifier(C, NC_WINDOW, NULL);
							}
						}
					}
					
					CTX_data_scene_set(C, NULL);
					CTX_wm_screen_set(C, NULL);
					CTX_wm_window_set(C, NULL);
				}
			}
		}
		
		while ( (event = win->queue.first) ) {
			int action = WM_HANDLER_CONTINUE;

			if (G.debug & (G_DEBUG_HANDLERS | G_DEBUG_EVENTS) && !ELEM(event->type, MOUSEMOVE, INBETWEEN_MOUSEMOVE)) {
				printf("\n%s: Handling event\n", __func__);
				WM_event_print(event);
			}

			/* take care of pie event filter */
			if (wm_event_pie_filter(win, event)) {
				if (G.debug & (G_DEBUG_HANDLERS | G_DEBUG_EVENTS) && !ELEM(event->type, MOUSEMOVE, INBETWEEN_MOUSEMOVE)) {
					printf("\n%s: event filtered due to pie button pressed\n", __func__);
				}
				BLI_remlink(&win->queue, event);
				wm_event_free(event);
				continue;
			}

			CTX_wm_window_set(C, win);

			/* we let modal handlers get active area/region, also wm_paintcursor_test needs it */
			CTX_wm_area_set(C, area_event_inside(C, &event->x));
			CTX_wm_region_set(C, region_event_inside(C, &event->x));
			
			/* MVC demands to not draw in event handlers... but we need to leave it for ogl selecting etc */
			wm_window_make_drawable(wm, win);
			
			wm_region_mouse_co(C, event);


			/* first we do priority handlers, modal + some limited keymaps */
			action |= wm_handlers_do(C, event, &win->modalhandlers);
			
			/* fileread case */
			if (CTX_wm_window(C) == NULL)
				return;
			
			/* check dragging, creates new event or frees, adds draw tag */
			wm_event_drag_test(wm, win, event);
			
			/* builtin tweak, if action is break it removes tweak */
			wm_tweakevent_test(C, event, action);

			if ((action & WM_HANDLER_BREAK) == 0) {
				ScrArea *sa;
				ARegion *ar;
	
				/* Note: setting subwin active should be done here, after modal handlers have been done */
				if (event->type == MOUSEMOVE) {
					/* state variables in screen, cursors. Also used in wm_draw.c, fails for modal handlers though */
					ED_screen_set_subwinactive(C, event);
					/* for regions having custom cursors */
					wm_paintcursor_test(C, event);
				}
#ifdef WITH_INPUT_NDOF
				else if (event->type == NDOF_MOTION) {
					win->addmousemove = true;
				}
#endif

				for (sa = win->screen->areabase.first; sa; sa = sa->next) {
					/* after restoring a screen from SCREENMAXIMIZED we have to wait
					 * with the screen handling till the region coordinates are updated */
					if (win->screen->skip_handling == true) {
						/* restore for the next iteration of wm_event_do_handlers */
						win->screen->skip_handling = false;
						break;
					}

					/* update azones if needed - done here because it needs to be independent from redraws */
					if (sa->flag & AREA_FLAG_ACTIONZONES_UPDATE) {
						ED_area_azones_update(sa, &event->x);
					}

					if (wm_event_inside_i(event, &sa->totrct)) {
						CTX_wm_area_set(C, sa);

						if ((action & WM_HANDLER_BREAK) == 0) {
							for (ar = sa->regionbase.first; ar; ar = ar->next) {
								if (wm_event_inside_i(event, &ar->winrct)) {
									CTX_wm_region_set(C, ar);
									
									/* call even on non mouse events, since the */
									wm_region_mouse_co(C, event);

									if (!BLI_listbase_is_empty(&wm->drags)) {
										/* does polls for drop regions and checks uibuts */
										/* need to be here to make sure region context is true */
										if (ELEM(event->type, MOUSEMOVE, EVT_DROP) || ISKEYMODIFIER(event->type)) {
											wm_drags_check_ops(C, event);
										}
									}
									
									action |= wm_handlers_do(C, event, &ar->handlers);

									/* fileread case (python), [#29489] */
									if (CTX_wm_window(C) == NULL)
										return;

									if (action & WM_HANDLER_BREAK)
										break;
								}
							}
						}

						CTX_wm_region_set(C, NULL);

						if ((action & WM_HANDLER_BREAK) == 0) {
							wm_region_mouse_co(C, event); /* only invalidates event->mval in this case */
							action |= wm_handlers_do(C, event, &sa->handlers);
						}
						CTX_wm_area_set(C, NULL);

						/* NOTE: do not escape on WM_HANDLER_BREAK, mousemove needs handled for previous area */
					}
				}
				
				if ((action & WM_HANDLER_BREAK) == 0) {
					/* also some non-modal handlers need active area/region */
					CTX_wm_area_set(C, area_event_inside(C, &event->x));
					CTX_wm_region_set(C, region_event_inside(C, &event->x));

					wm_region_mouse_co(C, event);

					action |= wm_handlers_do(C, event, &win->handlers);

					/* fileread case */
					if (CTX_wm_window(C) == NULL)
						return;
				}

			}

			/* update previous mouse position for following events to use */
			win->eventstate->prevx = event->x;
			win->eventstate->prevy = event->y;

			/* unlink and free here, blender-quit then frees all */
			BLI_remlink(&win->queue, event);
			wm_event_free(event);
			
		}
		
		/* only add mousemove when queue was read entirely */
		if (win->addmousemove && win->eventstate) {
			wmEvent tevent = *(win->eventstate);
			// printf("adding MOUSEMOVE %d %d\n", tevent.x, tevent.y);
			tevent.type = MOUSEMOVE;
			tevent.prevx = tevent.x;
			tevent.prevy = tevent.y;
			wm_event_add(win, &tevent);
			win->addmousemove = 0;
		}
		
		CTX_wm_window_set(C, NULL);
	}

	/* update key configuration after handling events */
	WM_keyconfig_update(wm);
}

/* ********** filesector handling ************ */

void WM_event_fileselect_event(wmWindowManager *wm, void *ophandle, int eventval)
{
	/* add to all windows! */
	wmWindow *win;
	
	for (win = wm->windows.first; win; win = win->next) {
		wmEvent event = *win->eventstate;
		
		event.type = EVT_FILESELECT;
		event.val = eventval;
		event.customdata = ophandle;     // only as void pointer type check

		wm_event_add(win, &event);
	}
}

/* operator is supposed to have a filled "path" property */
/* optional property: filetype (XXX enum?) */

/**
 * The idea here is to keep a handler alive on window queue, owning the operator.
 * The filewindow can send event to make it execute, thus ensuring
 * executing happens outside of lower level queues, with UI refreshed.
 * Should also allow multiwin solutions
 */
void WM_event_add_fileselect(bContext *C, wmOperator *op)
{
	wmEventHandler *handler, *handlernext;
	wmWindowManager *wm = CTX_wm_manager(C);
	wmWindow *win = CTX_wm_window(C);

	/* only allow 1 file selector open per window */
	for (handler = win->modalhandlers.first; handler; handler = handlernext) {
		handlernext = handler->next;
		
		if (handler->type == WM_HANDLER_FILESELECT) {
			bScreen *screen = CTX_wm_screen(C);
			ScrArea *sa;

			/* find the area with the file selector for this handler */
			for (sa = screen->areabase.first; sa; sa = sa->next) {
				if (sa->spacetype == SPACE_FILE) {
					SpaceFile *sfile = sa->spacedata.first;

					if (sfile->op == handler->op) {
						CTX_wm_area_set(C, sa);
						wm_handler_fileselect_do(C, &win->modalhandlers, handler, EVT_FILESELECT_CANCEL);
						break;
					}
				}
			}

			/* if not found we stop the handler without changing the screen */
			if (!sa)
				wm_handler_fileselect_do(C, &win->modalhandlers, handler, EVT_FILESELECT_EXTERNAL_CANCEL);
		}
	}
	
	handler = MEM_callocN(sizeof(wmEventHandler), "fileselect handler");
	
	handler->type = WM_HANDLER_FILESELECT;
	handler->op = op;
	handler->op_area = CTX_wm_area(C);
	handler->op_region = CTX_wm_region(C);
	
	BLI_addhead(&win->modalhandlers, handler);
	
	/* check props once before invoking if check is available
	 * ensures initial properties are valid */
	if (op->type->check) {
		op->type->check(C, op); /* ignore return value */
	}

	WM_event_fileselect_event(wm, op, EVT_FILESELECT_FULL_OPEN);
}

#if 0
/* lets not expose struct outside wm? */
static void WM_event_set_handler_flag(wmEventHandler *handler, int flag)
{
	handler->flag = flag;
}
#endif

wmEventHandler *WM_event_add_modal_handler(bContext *C, wmOperator *op)
{
	wmEventHandler *handler = MEM_callocN(sizeof(wmEventHandler), "event modal handler");
	wmWindow *win = CTX_wm_window(C);
	
	/* operator was part of macro */
	if (op->opm) {
		/* give the mother macro to the handler */
		handler->op = op->opm;
		/* mother macro opm becomes the macro element */
		handler->op->opm = op;
	}
	else
		handler->op = op;
	
	handler->op_area = CTX_wm_area(C);       /* means frozen screen context for modal handlers! */
	handler->op_region = CTX_wm_region(C);
	handler->op_region_type = handler->op_region ? handler->op_region->regiontype : -1;
	
	BLI_addhead(&win->modalhandlers, handler);

	return handler;
}

wmEventHandler *WM_event_add_keymap_handler(ListBase *handlers, wmKeyMap *keymap)
{
	wmEventHandler *handler;

	if (!keymap) {
		printf("%s: called with NULL keymap\n", __func__);
		return NULL;
	}

	/* only allow same keymap once */
	for (handler = handlers->first; handler; handler = handler->next)
		if (handler->keymap == keymap)
			return handler;
	
	handler = MEM_callocN(sizeof(wmEventHandler), "event keymap handler");
	BLI_addtail(handlers, handler);
	handler->keymap = keymap;

	return handler;
}

/* priorities not implemented yet, for time being just insert in begin of list */
wmEventHandler *WM_event_add_keymap_handler_priority(ListBase *handlers, wmKeyMap *keymap, int UNUSED(priority))
{
	wmEventHandler *handler;
	
	WM_event_remove_keymap_handler(handlers, keymap);
	
	handler = MEM_callocN(sizeof(wmEventHandler), "event keymap handler");
	BLI_addhead(handlers, handler);
	handler->keymap = keymap;
	
	return handler;
}

wmEventHandler *WM_event_add_keymap_handler_bb(ListBase *handlers, wmKeyMap *keymap, const rcti *bblocal, const rcti *bbwin)
{
	wmEventHandler *handler = WM_event_add_keymap_handler(handlers, keymap);
	
	if (handler) {
		handler->bblocal = bblocal;
		handler->bbwin = bbwin;
	}
	return handler;
}

void WM_event_remove_keymap_handler(ListBase *handlers, wmKeyMap *keymap)
{
	wmEventHandler *handler;
	
	for (handler = handlers->first; handler; handler = handler->next) {
		if (handler->keymap == keymap) {
			BLI_remlink(handlers, handler);
			wm_event_free_handler(handler);
			break;
		}
	}
}

wmEventHandler *WM_event_add_ui_handler(
        const bContext *C, ListBase *handlers,
        wmUIHandlerFunc ui_handle, wmUIHandlerRemoveFunc ui_remove,
        void *userdata, const char flag)
{
	wmEventHandler *handler = MEM_callocN(sizeof(wmEventHandler), "event ui handler");
	handler->ui_handle = ui_handle;
	handler->ui_remove = ui_remove;
	handler->ui_userdata = userdata;
	if (C) {
		handler->ui_area    = CTX_wm_area(C);
		handler->ui_region  = CTX_wm_region(C);
		handler->ui_menu    = CTX_wm_menu(C);
	}
	else {
		handler->ui_area    = NULL;
		handler->ui_region  = NULL;
		handler->ui_menu    = NULL;
	}

	BLI_assert((flag & WM_HANDLER_DO_FREE) == 0);
	handler->flag = flag;
	
	BLI_addhead(handlers, handler);
	
	return handler;
}

/* set "postpone" for win->modalhandlers, this is in a running for () loop in wm_handlers_do() */
void WM_event_remove_ui_handler(
        ListBase *handlers,
        wmUIHandlerFunc ui_handle, wmUIHandlerRemoveFunc ui_remove,
        void *userdata, const bool postpone)
{
	wmEventHandler *handler;
	
	for (handler = handlers->first; handler; handler = handler->next) {
		if ((handler->ui_handle == ui_handle) &&
		    (handler->ui_remove == ui_remove) &&
		    (handler->ui_userdata == userdata))
		{
			/* handlers will be freed in wm_handlers_do() */
			if (postpone) {
				handler->flag |= WM_HANDLER_DO_FREE;
			}
			else {
				BLI_remlink(handlers, handler);
				wm_event_free_handler(handler);
			}
			break;
		}
	}
}

void WM_event_free_ui_handler_all(
        bContext *C, ListBase *handlers,
        wmUIHandlerFunc ui_handle, wmUIHandlerRemoveFunc ui_remove)
{
	wmEventHandler *handler, *handler_next;

	for (handler = handlers->first; handler; handler = handler_next) {
		handler_next = handler->next;
		if ((handler->ui_handle == ui_handle) &&
		    (handler->ui_remove == ui_remove))
		{
			ui_remove(C, handler->ui_userdata);
			BLI_remlink(handlers, handler);
			wm_event_free_handler(handler);
		}
	}
}

wmEventHandler *WM_event_add_dropbox_handler(ListBase *handlers, ListBase *dropboxes)
{
	wmEventHandler *handler;

	/* only allow same dropbox once */
	for (handler = handlers->first; handler; handler = handler->next)
		if (handler->dropboxes == dropboxes)
			return handler;
	
	handler = MEM_callocN(sizeof(wmEventHandler), "dropbox handler");
	
	/* dropbox stored static, no free or copy */
	handler->dropboxes = dropboxes;
	BLI_addhead(handlers, handler);
	
	return handler;
}

/* XXX solution works, still better check the real cause (ton) */
void WM_event_remove_area_handler(ListBase *handlers, void *area)
{
	wmEventHandler *handler, *nexthandler;

	for (handler = handlers->first; handler; handler = nexthandler) {
		nexthandler = handler->next;
		if (handler->type != WM_HANDLER_FILESELECT) {
			if (handler->ui_area == area) {
				BLI_remlink(handlers, handler);
				wm_event_free_handler(handler);
			}
		}
	}
}

#if 0
static void WM_event_remove_handler(ListBase *handlers, wmEventHandler *handler)
{
	BLI_remlink(handlers, handler);
	wm_event_free_handler(handler);
}
#endif

void WM_event_add_mousemove(bContext *C)
{
	wmWindow *window = CTX_wm_window(C);
	
	window->addmousemove = 1;
}


/* for modal callbacks, check configuration for how to interpret exit with tweaks  */
bool WM_modal_tweak_exit(const wmEvent *event, int tweak_event)
{
	/* if the release-confirm userpref setting is enabled, 
	 * tweak events can be canceled when mouse is released
	 */
	if (U.flag & USER_RELEASECONFIRM) {
		/* option on, so can exit with km-release */
		if (event->val == KM_RELEASE) {
			switch (tweak_event) {
				case EVT_TWEAK_L:
				case EVT_TWEAK_M:
				case EVT_TWEAK_R:
					return 1;
			}
		}
		else {
			/* if the initial event wasn't a tweak event then
			 * ignore USER_RELEASECONFIRM setting: see [#26756] */
			if (ELEM(tweak_event, EVT_TWEAK_L, EVT_TWEAK_M, EVT_TWEAK_R) == 0) {
				return 1;
			}
		}
	}
	else {
		/* this is fine as long as not doing km-release, otherwise
		 * some items (i.e. markers) being tweaked may end up getting
		 * dropped all over
		 */
		if (event->val != KM_RELEASE)
			return 1;
	}
	
	return 0;
}

/* ********************* ghost stuff *************** */

static int convert_key(GHOST_TKey key) 
{
	if (key >= GHOST_kKeyA && key <= GHOST_kKeyZ) {
		return (AKEY + ((int) key - GHOST_kKeyA));
	}
	else if (key >= GHOST_kKey0 && key <= GHOST_kKey9) {
		return (ZEROKEY + ((int) key - GHOST_kKey0));
	}
	else if (key >= GHOST_kKeyNumpad0 && key <= GHOST_kKeyNumpad9) {
		return (PAD0 + ((int) key - GHOST_kKeyNumpad0));
	}
	else if (key >= GHOST_kKeyF1 && key <= GHOST_kKeyF19) {
		return (F1KEY + ((int) key - GHOST_kKeyF1));
	}
	else {
		switch (key) {
			case GHOST_kKeyBackSpace:       return BACKSPACEKEY;
			case GHOST_kKeyTab:             return TABKEY;
			case GHOST_kKeyLinefeed:        return LINEFEEDKEY;
			case GHOST_kKeyClear:           return 0;
			case GHOST_kKeyEnter:           return RETKEY;

			case GHOST_kKeyEsc:             return ESCKEY;
			case GHOST_kKeySpace:           return SPACEKEY;
			case GHOST_kKeyQuote:           return QUOTEKEY;
			case GHOST_kKeyComma:           return COMMAKEY;
			case GHOST_kKeyMinus:           return MINUSKEY;
			case GHOST_kKeyPlus:            return PLUSKEY;
			case GHOST_kKeyPeriod:          return PERIODKEY;
			case GHOST_kKeySlash:           return SLASHKEY;

			case GHOST_kKeySemicolon:       return SEMICOLONKEY;
			case GHOST_kKeyEqual:           return EQUALKEY;

			case GHOST_kKeyLeftBracket:     return LEFTBRACKETKEY;
			case GHOST_kKeyRightBracket:    return RIGHTBRACKETKEY;
			case GHOST_kKeyBackslash:       return BACKSLASHKEY;
			case GHOST_kKeyAccentGrave:     return ACCENTGRAVEKEY;

			case GHOST_kKeyLeftShift:       return LEFTSHIFTKEY;
			case GHOST_kKeyRightShift:      return RIGHTSHIFTKEY;
			case GHOST_kKeyLeftControl:     return LEFTCTRLKEY;
			case GHOST_kKeyRightControl:    return RIGHTCTRLKEY;
			case GHOST_kKeyOS:              return OSKEY;
			case GHOST_kKeyLeftAlt:         return LEFTALTKEY;
			case GHOST_kKeyRightAlt:        return RIGHTALTKEY;

			case GHOST_kKeyCapsLock:        return CAPSLOCKKEY;
			case GHOST_kKeyNumLock:         return 0;
			case GHOST_kKeyScrollLock:      return 0;

			case GHOST_kKeyLeftArrow:       return LEFTARROWKEY;
			case GHOST_kKeyRightArrow:      return RIGHTARROWKEY;
			case GHOST_kKeyUpArrow:         return UPARROWKEY;
			case GHOST_kKeyDownArrow:       return DOWNARROWKEY;

			case GHOST_kKeyPrintScreen:     return 0;
			case GHOST_kKeyPause:           return PAUSEKEY;

			case GHOST_kKeyInsert:          return INSERTKEY;
			case GHOST_kKeyDelete:          return DELKEY;
			case GHOST_kKeyHome:            return HOMEKEY;
			case GHOST_kKeyEnd:             return ENDKEY;
			case GHOST_kKeyUpPage:          return PAGEUPKEY;
			case GHOST_kKeyDownPage:        return PAGEDOWNKEY;

			case GHOST_kKeyNumpadPeriod:    return PADPERIOD;
			case GHOST_kKeyNumpadEnter:     return PADENTER;
			case GHOST_kKeyNumpadPlus:      return PADPLUSKEY;
			case GHOST_kKeyNumpadMinus:     return PADMINUS;
			case GHOST_kKeyNumpadAsterisk:  return PADASTERKEY;
			case GHOST_kKeyNumpadSlash:     return PADSLASHKEY;

			case GHOST_kKeyGrLess:          return GRLESSKEY;

			case GHOST_kKeyMediaPlay:       return MEDIAPLAY;
			case GHOST_kKeyMediaStop:       return MEDIASTOP;
			case GHOST_kKeyMediaFirst:      return MEDIAFIRST;
			case GHOST_kKeyMediaLast:       return MEDIALAST;
			
			default:
				return UNKNOWNKEY;  /* GHOST_kKeyUnknown */
		}
	}
}

static void wm_eventemulation(wmEvent *event)
{
	/* Store last mmb/rmb event value to make emulation work when modifier keys
	 * are released first. This really should be in a data structure somewhere. */
	static int emulating_event = EVENT_NONE;
	
	/* middlemouse and rightmouse emulation */
	if (U.flag & USER_TWOBUTTONMOUSE) {
		if (event->type == LEFTMOUSE) {
			
			if (event->val == KM_PRESS && event->alt) {
				event->type = MIDDLEMOUSE;
				event->alt = 0;
				emulating_event = MIDDLEMOUSE;
			}
#ifdef __APPLE__
			else if (event->val == KM_PRESS && event->oskey) {
				event->type = RIGHTMOUSE;
				event->oskey = 0;
				emulating_event = RIGHTMOUSE;
			}
#endif
			else if (event->val == KM_RELEASE) {
				/* only send middle-mouse release if emulated */
				if (emulating_event == MIDDLEMOUSE) {
					event->type = MIDDLEMOUSE;
					event->alt = 0;
				}
				else if (emulating_event == RIGHTMOUSE) {
					event->type = RIGHTMOUSE;
					event->oskey = 0;
				}
				emulating_event = EVENT_NONE;
			}
		}
		
	}
	
	/* numpad emulation */
	if (U.flag & USER_NONUMPAD) {
		switch (event->type) {
			case ZEROKEY: event->type = PAD0; break;
			case ONEKEY: event->type = PAD1; break;
			case TWOKEY: event->type = PAD2; break;
			case THREEKEY: event->type = PAD3; break;
			case FOURKEY: event->type = PAD4; break;
			case FIVEKEY: event->type = PAD5; break;
			case SIXKEY: event->type = PAD6; break;
			case SEVENKEY: event->type = PAD7; break;
			case EIGHTKEY: event->type = PAD8; break;
			case NINEKEY: event->type = PAD9; break;
			case MINUSKEY: event->type = PADMINUS; break;
			case EQUALKEY: event->type = PADPLUSKEY; break;
			case BACKSLASHKEY: event->type = PADSLASHKEY; break;
		}
	}
}

/* adds customdata to event */
static void update_tablet_data(wmWindow *win, wmEvent *event)
{
	const GHOST_TabletData *td = GHOST_GetTabletData(win->ghostwin);
	
	/* if there's tablet data from an active tablet device then add it */
	if ((td != NULL) && td->Active != GHOST_kTabletModeNone) {
		struct wmTabletData *wmtab = MEM_mallocN(sizeof(wmTabletData), "customdata tablet");
		
		wmtab->Active = (int)td->Active;
		wmtab->Pressure = td->Pressure;
		wmtab->Xtilt = td->Xtilt;
		wmtab->Ytilt = td->Ytilt;
		
		event->tablet_data = wmtab;
		// printf("%s: using tablet %.5f\n", __func__, wmtab->Pressure);
	}
	else {
		event->tablet_data = NULL;
		// printf("%s: not using tablet\n", __func__);
	}
}

#ifdef WITH_INPUT_NDOF
/* adds customdata to event */
static void attach_ndof_data(wmEvent *event, const GHOST_TEventNDOFMotionData *ghost)
{
	wmNDOFMotionData *data = MEM_mallocN(sizeof(wmNDOFMotionData), "customdata NDOF");

	const float ts = U.ndof_sensitivity;
	const float rs = U.ndof_orbit_sensitivity;

	mul_v3_v3fl(data->tvec, &ghost->tx, ts);
	mul_v3_v3fl(data->rvec, &ghost->rx, rs);

	if (U.ndof_flag & NDOF_PAN_YZ_SWAP_AXIS) {
		float t;
		t =  data->tvec[1];
		data->tvec[1] = -data->tvec[2];
		data->tvec[2] = t;
	}

	data->dt = ghost->dt;

	data->progress = (wmProgress) ghost->progress;

	event->custom = EVT_DATA_NDOF_MOTION;
	event->customdata = data;
	event->customdatafree = 1;
}
#endif /* WITH_INPUT_NDOF */

/* imperfect but probably usable... draw/enable drags to other windows */
static wmWindow *wm_event_cursor_other_windows(wmWindowManager *wm, wmWindow *win, wmEvent *event)
{
	int mx = event->x, my = event->y;
	
	if (wm->windows.first == wm->windows.last)
		return NULL;
	
	/* in order to use window size and mouse position (pixels), we have to use a WM function */
	
	/* check if outside, include top window bar... */
	if (mx < 0 || my < 0 || mx > WM_window_pixels_x(win) || my > WM_window_pixels_y(win) + 30) {
		wmWindow *owin;
		wmEventHandler *handler;
		
		/* let's skip windows having modal handlers now */
		/* potential XXX ugly... I wouldn't have added a modalhandlers list (introduced in rev 23331, ton) */
		for (handler = win->modalhandlers.first; handler; handler = handler->next)
			if (handler->ui_handle || handler->op)
				return NULL;
		
		/* to desktop space */
		mx += (int) (U.pixelsize * win->posx);
		my += (int) (U.pixelsize * win->posy);
		
		/* check other windows to see if it has mouse inside */
		for (owin = wm->windows.first; owin; owin = owin->next) {
			
			if (owin != win) {
				int posx = (int) (U.pixelsize * owin->posx);
				int posy = (int) (U.pixelsize * owin->posy);
				
				if (mx - posx >= 0 && owin->posy >= 0 &&
				    mx - posx <= WM_window_pixels_x(owin) && my - posy <= WM_window_pixels_y(owin))
				{
					event->x = mx - (int)(U.pixelsize * owin->posx);
					event->y = my - (int)(U.pixelsize * owin->posy);
					
					return owin;
				}
			}
		}
	}
	return NULL;
}

static bool wm_event_is_double_click(wmEvent *event, const wmEvent *event_state)
{
	if ((event->type == event_state->prevtype) &&
	    (event_state->prevval == KM_RELEASE) &&
	    (event->val == KM_PRESS))
	{
		if ((ISMOUSE(event->type) == false) || ((ABS(event->x - event_state->prevclickx)) <= 2 &&
		                                        (ABS(event->y - event_state->prevclicky)) <= 2))
		{
			if ((PIL_check_seconds_timer() - event_state->prevclicktime) * 1000 < U.dbl_click_time) {
				return true;
			}
		}
	}

	return false;
}

static void wm_event_add_mousemove(wmWindow *win, const wmEvent *event)
{
	wmEvent *event_last = win->queue.last;

	/* some painting operators want accurate mouse events, they can
	 * handle in between mouse move moves, others can happily ignore
	 * them for better performance */
	if (event_last && event_last->type == MOUSEMOVE)
		event_last->type = INBETWEEN_MOUSEMOVE;

	wm_event_add(win, event);

	{
		wmEvent *event_new = win->queue.last;
		if (event_last == NULL) {
			event_last = win->eventstate;
		}

		copy_v2_v2_int(&event_new->prevx, &event_last->x);
	}
}

/* windows store own event queues, no bContext here */
/* time is in 1000s of seconds, from ghost */
void wm_event_add_ghostevent(wmWindowManager *wm, wmWindow *win, int type, int UNUSED(time), void *customdata)
{
	wmWindow *owin;

	/* Having both, event and evt, can be highly confusing to work with, but is necessary for
	 * our current event system, so let's clear things up a bit:
	 * - data added to event only will be handled immediately, but will not be copied to the next event
	 * - data added to evt only stays, but is handled with the next event -> execution delay
	 * - data added to event and evt stays and is handled immediately
	 */
	wmEvent event, *evt = win->eventstate;

	/* initialize and copy state (only mouse x y and modifiers) */
	event = *evt;

	switch (type) {
		/* mouse move, also to inactive window (X11 does this) */
		case GHOST_kEventCursorMove:
		{
			GHOST_TEventCursorData *cd = customdata;

			copy_v2_v2_int(&event.x, &cd->x);
			event.type = MOUSEMOVE;
			wm_event_add_mousemove(win, &event);
			copy_v2_v2_int(&evt->x, &event.x);
			
			/* also add to other window if event is there, this makes overdraws disappear nicely */
			/* it remaps mousecoord to other window in event */
			owin = wm_event_cursor_other_windows(wm, win, &event);
			if (owin) {
				wmEvent oevent, *oevt = owin->eventstate;

				oevent = *oevt;

				copy_v2_v2_int(&oevent.x, &event.x);
				oevent.type = MOUSEMOVE;
				wm_event_add_mousemove(owin, &oevent);
				copy_v2_v2_int(&oevt->x, &oevent.x);
			}
				
			break;
		}
		case GHOST_kEventTrackpad:
		{
			GHOST_TEventTrackpadData *pd = customdata;
			switch (pd->subtype) {
				case GHOST_kTrackpadEventMagnify:
					event.type = MOUSEZOOM;
					pd->deltaX = -pd->deltaX;
					pd->deltaY = -pd->deltaY;
					break;
				case GHOST_kTrackpadEventRotate:
					event.type = MOUSEROTATE;
					break;
				case GHOST_kTrackpadEventScroll:
				default:
					event.type = MOUSEPAN;
					break;
			}

			event.x = evt->x = pd->x;
			event.y = evt->y = pd->y;
			event.val = KM_NOTHING;
			
			/* Use prevx/prevy so we can calculate the delta later */
			event.prevx = event.x - pd->deltaX;
			event.prevy = event.y - (-pd->deltaY);
			
			wm_event_add(win, &event);
			break;
		}
		/* mouse button */
		case GHOST_kEventButtonDown:
		case GHOST_kEventButtonUp:
		{
			GHOST_TEventButtonData *bd = customdata;
			
			/* get value and type from ghost */
			event.val = (type == GHOST_kEventButtonDown) ? KM_PRESS : KM_RELEASE;
			
			if (bd->button == GHOST_kButtonMaskLeft)
				event.type = LEFTMOUSE;
			else if (bd->button == GHOST_kButtonMaskRight)
				event.type = RIGHTMOUSE;
			else if (bd->button == GHOST_kButtonMaskButton4)
				event.type = BUTTON4MOUSE;
			else if (bd->button == GHOST_kButtonMaskButton5)
				event.type = BUTTON5MOUSE;
			else if (bd->button == GHOST_kButtonMaskButton6)
				event.type = BUTTON6MOUSE;
			else if (bd->button == GHOST_kButtonMaskButton7)
				event.type = BUTTON7MOUSE;
			else
				event.type = MIDDLEMOUSE;
			
			wm_eventemulation(&event);
			
			/* copy previous state to prev event state (two old!) */
			evt->prevval = evt->val;
			evt->prevtype = evt->type;

			/* copy to event state */
			evt->val = event.val;
			evt->type = event.type;

			if (win->active == 0) {
				int cx, cy;
				
				/* entering window, update mouse pos. (ghost sends win-activate *after* the mouseclick in window!) */
				wm_get_cursor_position(win, &cx, &cy);

				event.x = evt->x = cx;
				event.y = evt->y = cy;
			}
			
			/* double click test */
			if (wm_event_is_double_click(&event, evt)) {
				if (G.debug & (G_DEBUG_HANDLERS | G_DEBUG_EVENTS))
					printf("%s Send double click\n", __func__);
				event.val = KM_DBL_CLICK;
			}
			if (event.val == KM_PRESS) {
				evt->prevclicktime = PIL_check_seconds_timer();
				evt->prevclickx = event.x;
				evt->prevclicky = event.y;
			}
			
			/* add to other window if event is there (not to both!) */
			owin = wm_event_cursor_other_windows(wm, win, &event);
			if (owin) {
				wmEvent oevent = *(owin->eventstate);
				
				oevent.x = event.x;
				oevent.y = event.y;
				oevent.type = event.type;
				oevent.val = event.val;
				
				wm_event_add(owin, &oevent);
			}
			else {
				wm_event_add(win, &event);
			}
			
			break;
		}
		/* keyboard */
		case GHOST_kEventKeyDown:
		case GHOST_kEventKeyUp:
		{
			GHOST_TEventKeyData *kd = customdata;
			short keymodifier = KM_NOTHING;
			event.type = convert_key(kd->key);
			event.ascii = kd->ascii;
			memcpy(event.utf8_buf, kd->utf8_buf, sizeof(event.utf8_buf)); /* might be not null terminated*/
			event.val = (type == GHOST_kEventKeyDown) ? KM_PRESS : KM_RELEASE;
			
			wm_eventemulation(&event);
			
			/* copy previous state to prev event state (two old!) */
			evt->prevval = evt->val;
			evt->prevtype = evt->type;

			/* copy to event state */
			evt->val = event.val;
			evt->type = event.type;
			
			/* exclude arrow keys, esc, etc from text input */
			if (type == GHOST_kEventKeyUp) {
				event.ascii = '\0';

				/* ghost should do this already for key up */
				if (event.utf8_buf[0]) {
					printf("%s: ghost on your platform is misbehaving, utf8 events on key up!\n", __func__);
				}
				event.utf8_buf[0] = '\0';
			}
			else {
				if (event.ascii < 32 && event.ascii > 0)
					event.ascii = '\0';
				if (event.utf8_buf[0] < 32 && event.utf8_buf[0] > 0)
					event.utf8_buf[0] = '\0';
			}

			if (event.utf8_buf[0]) {
				if (BLI_str_utf8_size(event.utf8_buf) == -1) {
					printf("%s: ghost detected an invalid unicode character '%d'!\n",
					       __func__, (int)(unsigned char)event.utf8_buf[0]);
					event.utf8_buf[0] = '\0';
				}
			}

			/* assigning both first and second is strange - campbell */
			switch (event.type) {
				case LEFTSHIFTKEY:
				case RIGHTSHIFTKEY:
					if (event.val == KM_PRESS) {
						if (evt->ctrl || evt->alt || evt->oskey) keymodifier = (KM_MOD_FIRST | KM_MOD_SECOND);
						else keymodifier = KM_MOD_FIRST;
					}
					event.shift = evt->shift = keymodifier;
					break;
				case LEFTCTRLKEY:
				case RIGHTCTRLKEY:
					if (event.val == KM_PRESS) {
						if (evt->shift || evt->alt || evt->oskey) keymodifier = (KM_MOD_FIRST | KM_MOD_SECOND);
						else keymodifier = KM_MOD_FIRST;
					}
					event.ctrl = evt->ctrl = keymodifier;
					break;
				case LEFTALTKEY:
				case RIGHTALTKEY:
					if (event.val == KM_PRESS) {
						if (evt->ctrl || evt->shift || evt->oskey) keymodifier = (KM_MOD_FIRST | KM_MOD_SECOND);
						else keymodifier = KM_MOD_FIRST;
					}
					event.alt = evt->alt = keymodifier;
					break;
				case OSKEY:
					if (event.val == KM_PRESS) {
						if (evt->ctrl || evt->alt || evt->shift) keymodifier = (KM_MOD_FIRST | KM_MOD_SECOND);
						else keymodifier = KM_MOD_FIRST;
					}
					event.oskey = evt->oskey = keymodifier;
					break;
				default:
					if (event.val == KM_PRESS && event.keymodifier == 0)
						evt->keymodifier = event.type;  /* only set in eventstate, for next event */
					else if (event.val == KM_RELEASE && event.keymodifier == event.type)
						event.keymodifier = evt->keymodifier = 0;
					break;
			}

			/* double click test */
			/* if previous event was same type, and previous was release, and now it presses... */
			if (wm_event_is_double_click(&event, evt)) {
				if (G.debug & (G_DEBUG_HANDLERS | G_DEBUG_EVENTS))
					printf("%s Send double click\n", __func__);
				evt->val = event.val = KM_DBL_CLICK;
			}
			
			/* this case happens on holding a key pressed, it should not generate
			 * press events events with the same key as modifier */
			if (event.keymodifier == event.type)
				event.keymodifier = 0;
						
			/* this case happens with an external numpad, and also when using 'dead keys' (to compose complex latin
			 * characters e.g.), it's not really clear why.
			 * Since it's impossible to map a key modifier to an unknown key, it shouldn't harm to clear it. */
			if (event.keymodifier == UNKNOWNKEY) {
				evt->keymodifier = event.keymodifier = 0;
			}
			
			/* if test_break set, it catches this. Do not set with modifier presses. XXX Keep global for now? */
			if ((event.type == ESCKEY && event.val == KM_PRESS) &&
			    /* check other modifiers because ms-windows uses these to bring up the task manager */
			    (event.shift == 0 && event.ctrl == 0 && event.alt == 0))
			{
				G.is_break = true;
			}
			
			/* double click test - only for press */
			if (event.val == KM_PRESS) {
				evt->prevclicktime = PIL_check_seconds_timer();
				evt->prevclickx = event.x;
				evt->prevclicky = event.y;
			}
			
			wm_event_add(win, &event);
			
			break;
		}
			
		case GHOST_kEventWheel:
		{
			GHOST_TEventWheelData *wheelData = customdata;
			
			if (wheelData->z > 0)
				event.type = WHEELUPMOUSE;
			else
				event.type = WHEELDOWNMOUSE;
			
			event.val = KM_PRESS;
			wm_event_add(win, &event);
			
			break;
		}
		case GHOST_kEventTimer:
		{
			event.type = TIMER;
			event.custom = EVT_DATA_TIMER;
			event.customdata = customdata;
			event.val = KM_NOTHING;
			event.keymodifier = 0;
			wm_event_add(win, &event);

			break;
		}

#ifdef WITH_INPUT_NDOF
		case GHOST_kEventNDOFMotion:
		{
			event.type = NDOF_MOTION;
			event.val = KM_NOTHING;
			attach_ndof_data(&event, customdata);
			wm_event_add(win, &event);

			if (G.debug & (G_DEBUG_HANDLERS | G_DEBUG_EVENTS))
				printf("%s sending NDOF_MOTION, prev = %d %d\n", __func__, event.x, event.y);

			break;
		}

		case GHOST_kEventNDOFButton:
		{
			GHOST_TEventNDOFButtonData *e = customdata;

			event.type = NDOF_BUTTON_NONE + e->button;

			switch (e->action) {
				case GHOST_kPress:
					event.val = KM_PRESS;
					break;
				case GHOST_kRelease:
					event.val = KM_RELEASE;
					break;
			}

			event.custom = 0;
			event.customdata = NULL;

			wm_event_add(win, &event);

			break;
		}
#endif /* WITH_INPUT_NDOF */

		case GHOST_kEventUnknown:
		case GHOST_kNumEventTypes:
			break;

		case GHOST_kEventWindowDeactivate:
		{
			event.type = WINDEACTIVATE;
			wm_event_add(win, &event);

			break;
		}

#ifdef WITH_INPUT_IME
		case GHOST_kEventImeCompositionStart:
		{
			event.val = KM_PRESS;
			win->ime_data = customdata;
			win->ime_data->is_ime_composing = true;
			event.type = WM_IME_COMPOSITE_START;
			wm_event_add(win, &event);
			break;
		}
		case GHOST_kEventImeComposition:
		{
			event.val = KM_PRESS;
			event.type = WM_IME_COMPOSITE_EVENT;
			wm_event_add(win, &event);
			break;
		}
		case GHOST_kEventImeCompositionEnd:
		{
			event.val = KM_PRESS;
			if (win->ime_data) {
				win->ime_data->is_ime_composing = false;
			}
			event.type = WM_IME_COMPOSITE_END;
			wm_event_add(win, &event);
			break;
		}
#endif /* WITH_INPUT_IME */

	}

#if 0
	WM_event_print(&event);
#endif
}

void WM_set_locked_interface(wmWindowManager *wm, bool lock)
{
	/* This will prevent events from being handled while interface is locked
	 *
	 * Use a "local" flag for now, because currently no other areas could
	 * benefit of locked interface anyway (aka using G.is_interface_locked
	 * wouldn't be useful anywhere outside of window manager, so let's not
	 * pollute global context with such an information for now).
	 */
	wm->is_interface_locked = lock ? 1 : 0;

	/* This will prevent drawing regions which uses non-threadsafe data.
	 * Currently it'll be just a 3D viewport.
	 *
	 * TODO(sergey): Make it different locked states, so different jobs
	 *               could lock different areas of blender and allow
	 *               interaction with others?
	 */
	BKE_spacedata_draw_locks(lock);
}


#ifdef WITH_INPUT_NDOF
/* -------------------------------------------------------------------- */
/* NDOF */

/** \name NDOF Utility Functions
 * \{ */


void WM_event_ndof_pan_get(const wmNDOFMotionData *ndof, float r_pan[3], const bool use_zoom)
{
	int z_flag = use_zoom ? NDOF_ZOOM_INVERT : NDOF_PANZ_INVERT_AXIS;
	r_pan[0] = ndof->tvec[0] * ((U.ndof_flag & NDOF_PANX_INVERT_AXIS) ? -1.0f : 1.0f);
	r_pan[1] = ndof->tvec[1] * ((U.ndof_flag & NDOF_PANY_INVERT_AXIS) ? -1.0f : 1.0f);
	r_pan[2] = ndof->tvec[2] * ((U.ndof_flag & z_flag)                ? -1.0f : 1.0f);
}

void WM_event_ndof_rotate_get(const wmNDOFMotionData *ndof, float r_rot[3])
{
	r_rot[0] = ndof->rvec[0] * ((U.ndof_flag & NDOF_ROTX_INVERT_AXIS) ? -1.0f : 1.0f);
	r_rot[1] = ndof->rvec[1] * ((U.ndof_flag & NDOF_ROTY_INVERT_AXIS) ? -1.0f : 1.0f);
	r_rot[2] = ndof->rvec[2] * ((U.ndof_flag & NDOF_ROTZ_INVERT_AXIS) ? -1.0f : 1.0f);
}

float WM_event_ndof_to_axis_angle(const struct wmNDOFMotionData *ndof, float axis[3])
{
	float angle;
	angle = normalize_v3_v3(axis, ndof->rvec);

	axis[0] = axis[0] * ((U.ndof_flag & NDOF_ROTX_INVERT_AXIS) ? -1.0f : 1.0f);
	axis[1] = axis[1] * ((U.ndof_flag & NDOF_ROTY_INVERT_AXIS) ? -1.0f : 1.0f);
	axis[2] = axis[2] * ((U.ndof_flag & NDOF_ROTZ_INVERT_AXIS) ? -1.0f : 1.0f);

	return ndof->dt * angle;
}

void WM_event_ndof_to_quat(const struct wmNDOFMotionData *ndof, float q[4])
{
	float axis[3];
	float angle;

	angle = WM_event_ndof_to_axis_angle(ndof, axis);
	axis_angle_to_quat(q, axis, angle);
}
#endif /* WITH_INPUT_NDOF */

/* if this is a tablet event, return tablet pressure and set *pen_flip
 * to 1 if the eraser tool is being used, 0 otherwise */
float WM_event_tablet_data(const wmEvent *event, int *pen_flip, float tilt[2])
{
	int erasor = 0;
	float pressure = 1;

	if (tilt)
		zero_v2(tilt);

	if (event->tablet_data) {
		const wmTabletData *wmtab = event->tablet_data;

		erasor = (wmtab->Active == EVT_TABLET_ERASER);
		if (wmtab->Active != EVT_TABLET_NONE) {
			pressure = wmtab->Pressure;
			if (tilt) {
				tilt[0] = wmtab->Xtilt;
				tilt[1] = wmtab->Ytilt;
			}
		}
	}

	if (pen_flip)
		(*pen_flip) = erasor;

	return pressure;
}

bool WM_event_is_tablet(const struct wmEvent *event)
{
	return (event->tablet_data) ? true : false;
}

#ifdef WITH_INPUT_IME
/* most os using ctrl/oskey + space to switch ime, avoid added space */
bool WM_event_is_ime_switch(const struct wmEvent *event)
{
	return event->val == KM_PRESS && event->type == SPACEKEY &&
	       (event->ctrl || event->oskey || event->shift || event->alt);
}
#endif

/** \} */<|MERGE_RESOLUTION|>--- conflicted
+++ resolved
@@ -2114,22 +2114,11 @@
 
 				/* handle manipulator highlighting */
 				if (event->type == MOUSEMOVE && !wm_manipulatormap_get_active_manipulator(mmap)) {
-<<<<<<< HEAD
-					if (wm_manipulatormap_is_3d(mmap)) {
-						manipulator = wm_manipulatormap_find_highlighted_3D(mmap, C, event, &part);
-						wm_manipulatormap_set_highlighted_manipulator(mmap, C, manipulator, part);
-					}
-					else {
-						manipulator = wm_manipulatormap_find_highlighted_manipulator(mmap, C, event, &part);
-						wm_manipulatormap_set_highlighted_manipulator(mmap, C, manipulator, part);
-					}
-=======
 					/* TODO should check for both, 2D and 3D manipulators and choose the one closest to cursor */
 					manipulator = wm_manipulatormap_find_highlighted_3D(mmap, C, event, &part);
 					wm_manipulatormap_set_highlighted_manipulator(mmap, C, manipulator, part);
 					manipulator = wm_manipulatormap_find_highlighted_manipulator(mmap, C, event, &part);
 					wm_manipulatormap_set_highlighted_manipulator(mmap, C, manipulator, part);
->>>>>>> 075bf33e
 				}
 				/* handle user configurable manipulator-map keymap */
 				else if (manipulator) {
