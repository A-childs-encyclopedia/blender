--- conflicted
+++ resolved
@@ -1608,48 +1608,8 @@
 			if (ot->flag & OPTYPE_UNDO)
 				wm->op_undo_depth++;
 
-<<<<<<< HEAD
-			/* if a widget has called the operator, it swallows all events here */
-			if (handler->op_widget) {
-				wmWidget *widget = handler->op_widget;
-				retval = OPERATOR_RUNNING_MODAL;
-
-				switch (event->type) {
-					case MOUSEMOVE:
-						if (widget->handler(C, event, widget, op) == OPERATOR_PASS_THROUGH) {
-							if (widget->prop)
-								event->type = EVT_WIDGET_UPDATE;
-							retval = ot->modal(C, op, event);
-						}
-						break;
-
-					case LEFTMOUSE:
-					{
-						if (event->val == KM_RELEASE) {
-							ARegion *ar = CTX_wm_region(C);
-							if (widget->prop)
-								event->type = EVT_WIDGET_RELEASED;
-							retval = ot->modal(C, op, event);
-							wm_widgetmap_set_active_widget(ar->widgetmap, C, event, NULL);
-							handler->op_widget = NULL;
-						}
-						break;
-					}
-					default:
-						if (!widget->prop) {
-							retval = ot->modal(C, op, event);
-						}
-						break;
-				}
-			}
-			else {
-				/* warning, after this call all context data and 'event' may be freed. see check below */
-				retval = ot->modal(C, op, event);
-			}
-=======
 			/* warning, after this call all context data and 'event' may be freed. see check below */
 			retval = ot->modal(C, op, event);
->>>>>>> 58fedf3b
 
 			OPERATOR_RETVAL_CHECK(retval);
 			/* when this is _not_ the case the modal modifier may have loaded
@@ -2045,9 +2005,6 @@
 			}
 			else if (handler->widgetmap) {
 				struct wmWidgetMap *wmap = handler->widgetmap;
-<<<<<<< HEAD
-				wmWidget *widget = wm_widgetmap_get_active_widget(wmap);
-=======
 				unsigned char part;
 				short event_processed = 0;
 				wmWidget *widget = wm_widgetmap_get_active_widget(wmap);
@@ -2056,22 +2013,10 @@
 				
 				wm_handler_widgetmap_context(C, handler);
 				wm_region_mouse_co(C, event);
->>>>>>> 58fedf3b
 				
 				switch (event->type) {
 					case MOUSEMOVE:
 						if (widget) {
-<<<<<<< HEAD
-							widget->handler(C, event, widget, NULL);
-							action |= WM_HANDLER_BREAK;
-						}
-						else if (wm_widgetmap_is_3d(wmap)) {
-							widget = wm_widget_find_highlighted_3D (wmap, C, event);
-							wm_widgetmap_set_highlighted_widget(wmap, C, widget);
-						}
-						else {
-							wm_widgetmap_set_highlighted_widget(wmap, C, NULL);
-=======
 							widget->handler(C, event, widget);
 							event_processed = EVT_WIDGET_UPDATE;
 							action |= WM_HANDLER_BREAK;
@@ -2083,7 +2028,6 @@
 						else {
 							widget = wm_widget_find_highlighted(wmap, C, event, &part);
 							wm_widgetmap_set_highlighted_widget(wmap, C, widget, part);
->>>>>>> 58fedf3b
 						}
 						break;
 
@@ -2091,12 +2035,8 @@
 					{
 						if (widget) {
 							if (event->val == KM_RELEASE) {
-<<<<<<< HEAD
-								wm_widgetmap_set_active_widget(wmap, C, event, NULL);
-=======
 								wm_widgetmap_set_active_widget(wmap, C, event, NULL, false);
 								event_processed = EVT_WIDGET_RELEASED;
->>>>>>> 58fedf3b
 								action |= WM_HANDLER_BREAK;
 							}
 							else {
@@ -2107,19 +2047,13 @@
 							widget = wm_widgetmap_get_highlighted_widget(wmap);
 
 							if (widget) {
-<<<<<<< HEAD
-								wm_widgetmap_set_active_widget(wmap, C, event, widget);
-=======
 								wm_widgetmap_set_active_widget(wmap, C, event, widget, handler->op == NULL);
->>>>>>> 58fedf3b
 								action |= WM_HANDLER_BREAK;
 							}
 						}
 						break;
 					}
 				}
-<<<<<<< HEAD
-=======
 				
 				/* restore the area */
 				CTX_wm_area_set(C, area);
@@ -2132,7 +2066,6 @@
 					}
 					action |= wm_handler_operator_call(C, handlers, handler, event, NULL);
 				}
->>>>>>> 58fedf3b
 			}
 			else {
 				/* handle the widget first, before passing the event down */
@@ -2694,7 +2627,6 @@
 	
 	handler->op_area = CTX_wm_area(C);       /* means frozen screen context for modal handlers! */
 	handler->op_region = CTX_wm_region(C);
-	handler->op_widget = CTX_wm_widget(C);
 	
 	BLI_addhead(&win->modalhandlers, handler);
 
@@ -3681,4 +3613,6 @@
 	return event->val == KM_PRESS && event->type == SPACEKEY &&
 	       (event->ctrl || event->oskey || event->shift || event->alt);
 }
-#endif+#endif
+
+/** \} */