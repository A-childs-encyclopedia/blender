/*
 * This program is free software; you can redistribute it and/or
 * modify it under the terms of the GNU General Public License
 * as published by the Free Software Foundation; either version 2
 * of the License, or (at your option) any later version.
 *
 * This program is distributed in the hope that it will be useful,
 * but WITHOUT ANY WARRANTY; without even the implied warranty of
 * MERCHANTABILITY or FITNESS FOR A PARTICULAR PURPOSE.  See the
 * GNU General Public License for more details.
 *
 * You should have received a copy of the GNU General Public License
 * along with this program; if not, write to the Free Software Foundation,
 * Inc., 51 Franklin Street, Fifth Floor, Boston, MA 02110-1301, USA.
 *
 * The Original Code is Copyright (C) 2014 Blender Foundation.
 * All rights reserved.
 */

/** \file
 * \ingroup wm
 */

#include <string.h>

#include "BLI_buffer.h"
#include "BLI_ghash.h"
#include "BLI_listbase.h"
#include "BLI_math.h"
#include "BLI_math_bits.h"
#include "BLI_rect.h"

#include "BKE_context.h"
#include "BKE_global.h"
#include "BKE_main.h"

#include "ED_screen.h"
#include "ED_select_utils.h"
#include "ED_view3d.h"

#include "GPU_matrix.h"
#include "GPU_select.h"
#include "GPU_state.h"

#include "MEM_guardedalloc.h"

#include "WM_api.h"
#include "WM_types.h"
#include "wm_event_system.h"

/* for tool-tips */
#include "UI_interface.h"

#include "DEG_depsgraph.h"

/* own includes */
#include "wm_gizmo_intern.h"
#include "wm_gizmo_wmapi.h"

/**
 * Store all gizmo-maps here. Anyone who wants to register a gizmo for a certain
 * area type can query the gizmo-map to do so.
 */
static ListBase gizmomaptypes = {NULL, NULL};

/**
 * Update when gizmo-map types change.
 */
/* so operator removal can trigger update */
typedef enum eWM_GizmoFlagGroupTypeGlobalFlag {
  /** Initialize by #wmGroupType.type_update_flag. */
  WM_GIZMOMAPTYPE_GLOBAL_UPDATE_INIT = (1 << 0),
  /** Remove by #wmGroupType.type_update_flag. */
  WM_GIZMOMAPTYPE_GLOBAL_UPDATE_REMOVE = (1 << 1),

  /** Remove by #wmGroup.tag_remove. */
  WM_GIZMOTYPE_GLOBAL_UPDATE_REMOVE = (1 << 2),
} eWM_GizmoFlagGroupTypeGlobalFlag;

static eWM_GizmoFlagGroupTypeGlobalFlag wm_gzmap_type_update_flag = 0;

/**
 * Gizmo-map update tagging.
 */
enum {
  /** #gizmomap_prepare_drawing has run */
  GIZMOMAP_IS_PREPARE_DRAW = (1 << 0),
  GIZMOMAP_IS_REFRESH_CALLBACK = (1 << 1),
};

/* -------------------------------------------------------------------- */
/** \name wmGizmoMap Selection Array API
 *
 * Just handle `wm_gizmomap_select_array_*`, not flags or callbacks.
 *
 * \{ */

static void wm_gizmomap_select_array_ensure_len_alloc(wmGizmoMap *gzmap, int len)
{
  wmGizmoMapSelectState *msel = &gzmap->gzmap_context.select;
  if (len <= msel->len_alloc) {
    return;
  }
  msel->items = MEM_reallocN(msel->items, sizeof(*msel->items) * len);
  msel->len_alloc = len;
}

void wm_gizmomap_select_array_clear(wmGizmoMap *gzmap)
{
  wmGizmoMapSelectState *msel = &gzmap->gzmap_context.select;
  MEM_SAFE_FREE(msel->items);
  msel->len = 0;
  msel->len_alloc = 0;
}

void wm_gizmomap_select_array_shrink(wmGizmoMap *gzmap, int len_subtract)
{
  wmGizmoMapSelectState *msel = &gzmap->gzmap_context.select;
  msel->len -= len_subtract;
  if (msel->len <= 0) {
    wm_gizmomap_select_array_clear(gzmap);
  }
  else {
    if (msel->len < msel->len_alloc / 2) {
      msel->items = MEM_reallocN(msel->items, sizeof(*msel->items) * msel->len);
      msel->len_alloc = msel->len;
    }
  }
}

void wm_gizmomap_select_array_push_back(wmGizmoMap *gzmap, wmGizmo *gz)
{
  wmGizmoMapSelectState *msel = &gzmap->gzmap_context.select;
  BLI_assert(msel->len <= msel->len_alloc);
  if (msel->len == msel->len_alloc) {
    msel->len_alloc = (msel->len + 1) * 2;
    msel->items = MEM_reallocN(msel->items, sizeof(*msel->items) * msel->len_alloc);
  }
  msel->items[msel->len++] = gz;
}

void wm_gizmomap_select_array_remove(wmGizmoMap *gzmap, wmGizmo *gz)
{
  wmGizmoMapSelectState *msel = &gzmap->gzmap_context.select;
  /* remove gizmo from selected_gizmos array */
  for (int i = 0; i < msel->len; i++) {
    if (msel->items[i] == gz) {
      for (int j = i; j < (msel->len - 1); j++) {
        msel->items[j] = msel->items[j + 1];
      }
      wm_gizmomap_select_array_shrink(gzmap, 1);
      break;
    }
  }
}

/** \} */

/* -------------------------------------------------------------------- */
/** \name wmGizmoMap
 * \{ */

static wmGizmoMap *wm_gizmomap_new_from_type_ex(struct wmGizmoMapType *gzmap_type,
                                                wmGizmoMap *gzmap)
{
  gzmap->type = gzmap_type;
  gzmap->is_init = true;
  WM_gizmomap_tag_refresh(gzmap);

  /* create all gizmo-groups for this gizmo-map. We may create an empty one
   * too in anticipation of gizmos from operators etc */
  LISTBASE_FOREACH (wmGizmoGroupTypeRef *, gzgt_ref, &gzmap_type->grouptype_refs) {
    wm_gizmogroup_new_from_type(gzmap, gzgt_ref->type);
  }

  return gzmap;
}

/**
 * Creates a gizmo-map with all registered gizmos for that type
 */
wmGizmoMap *WM_gizmomap_new_from_type(const struct wmGizmoMapType_Params *gzmap_params)
{
  wmGizmoMapType *gzmap_type = WM_gizmomaptype_ensure(gzmap_params);
  wmGizmoMap *gzmap = MEM_callocN(sizeof(wmGizmoMap), "GizmoMap");
  wm_gizmomap_new_from_type_ex(gzmap_type, gzmap);
  return gzmap;
}

static void wm_gizmomap_free_data(wmGizmoMap *gzmap)
{
  /* Clear first so further calls don't waste time trying to maintain correct array state. */
  wm_gizmomap_select_array_clear(gzmap);

  for (wmGizmoGroup *gzgroup = gzmap->groups.first, *gzgroup_next; gzgroup;
       gzgroup = gzgroup_next) {
    gzgroup_next = gzgroup->next;
    BLI_assert(gzgroup->parent_gzmap == gzmap);
    wm_gizmogroup_free(NULL, gzgroup);
  }
  BLI_assert(BLI_listbase_is_empty(&gzmap->groups));
}

void wm_gizmomap_remove(wmGizmoMap *gzmap)
{
  wm_gizmomap_free_data(gzmap);
  MEM_freeN(gzmap);
}

/** Re-create the gizmos (use when changing theme settings). */
void WM_gizmomap_reinit(wmGizmoMap *gzmap)
{
  wmGizmoMapType *gzmap_type = gzmap->type;
  wm_gizmomap_free_data(gzmap);
  memset(gzmap, 0x0, sizeof(*gzmap));
  wm_gizmomap_new_from_type_ex(gzmap_type, gzmap);
}

wmGizmoGroup *WM_gizmomap_group_find(struct wmGizmoMap *gzmap, const char *idname)
{
  wmGizmoGroupType *gzgt = WM_gizmogrouptype_find(idname, false);
  if (gzgt) {
    return WM_gizmomap_group_find_ptr(gzmap, gzgt);
  }
  return NULL;
}

wmGizmoGroup *WM_gizmomap_group_find_ptr(struct wmGizmoMap *gzmap,
                                         const struct wmGizmoGroupType *gzgt)
{
  LISTBASE_FOREACH (wmGizmoGroup *, gzgroup, &gzmap->groups) {
    if (gzgroup->type == gzgt) {
      return gzgroup;
    }
  }
  return NULL;
}

const ListBase *WM_gizmomap_group_list(wmGizmoMap *gzmap)
{
  return &gzmap->groups;
}

bool WM_gizmomap_is_any_selected(const wmGizmoMap *gzmap)
{
  return gzmap->gzmap_context.select.len != 0;
}

/**
 * \note We could use a callback to define bounds, for now just use matrix location.
 */
bool WM_gizmomap_minmax(const wmGizmoMap *gzmap,
                        bool UNUSED(use_hidden),
                        bool use_select,
                        float r_min[3],
                        float r_max[3])
{
  if (use_select) {
    int i;
    for (i = 0; i < gzmap->gzmap_context.select.len; i++) {
      minmax_v3v3_v3(r_min, r_max, gzmap->gzmap_context.select.items[i]->matrix_basis[3]);
    }
    return i != 0;
  }

  bool ok = false;
  BLI_assert_msg(0, "TODO");
  return ok;
}

/**
 * Creates and returns idname hash table for (visible) gizmos in \a gzmap
 *
 * \param poll: Polling function for excluding gizmos.
 * \param data: Custom data passed to \a poll
 *
 * TODO(campbell): this uses unreliable order,
 * best we use an iterator function instead of a hash.
 */
static GHash *WM_gizmomap_gizmo_hash_new(const bContext *C,
                                         wmGizmoMap *gzmap,
                                         bool (*poll)(const wmGizmo *, void *),
                                         void *data,
                                         const eWM_GizmoFlag flag_exclude)
{
  GHash *hash = BLI_ghash_ptr_new(__func__);

  /* collect gizmos */
  LISTBASE_FOREACH (wmGizmoGroup *, gzgroup, &gzmap->groups) {
    if (WM_gizmo_group_type_poll(C, gzgroup->type)) {
      LISTBASE_FOREACH (wmGizmo *, gz, &gzgroup->gizmos) {
        if (((flag_exclude == 0) || ((gz->flag & flag_exclude) == 0)) &&
            (!poll || poll(gz, data))) {
          BLI_ghash_insert(hash, gz, gz);
        }
      }
    }
  }

  return hash;
}

eWM_GizmoFlagMapDrawStep WM_gizmomap_drawstep_from_gizmo_group(const wmGizmoGroup *gzgroup)
{
  eWM_GizmoFlagMapDrawStep step;
  if (gzgroup->type->flag & WM_GIZMOGROUPTYPE_3D) {
    step = WM_GIZMOMAP_DRAWSTEP_3D;
  }
  else {
    step = WM_GIZMOMAP_DRAWSTEP_2D;
  }
  return step;
}

void WM_gizmomap_tag_refresh_drawstep(wmGizmoMap *gzmap, const eWM_GizmoFlagMapDrawStep drawstep)
{
  BLI_assert((uint)drawstep < WM_GIZMOMAP_DRAWSTEP_MAX);
  if (gzmap) {
    gzmap->update_flag[drawstep] |= (GIZMOMAP_IS_PREPARE_DRAW | GIZMOMAP_IS_REFRESH_CALLBACK);
  }
}

void WM_gizmomap_tag_refresh(wmGizmoMap *gzmap)
{
  if (gzmap) {
    for (int i = 0; i < WM_GIZMOMAP_DRAWSTEP_MAX; i++) {
      gzmap->update_flag[i] |= (GIZMOMAP_IS_PREPARE_DRAW | GIZMOMAP_IS_REFRESH_CALLBACK);
    }
  }
}

bool WM_gizmomap_tag_delay_refresh_for_tweak_check(wmGizmoMap *gzmap)
{
  LISTBASE_FOREACH (wmGizmoGroup *, gzgroup, &gzmap->groups) {
    if (gzgroup->hide.delay_refresh_for_tweak) {
      return true;
    }
  }
  return false;
}

static bool gizmo_prepare_drawing(wmGizmoMap *gzmap,
                                  wmGizmo *gz,
                                  const bContext *C,
                                  ListBase *draw_gizmos,
                                  const eWM_GizmoFlagMapDrawStep drawstep)
{
  int do_draw = wm_gizmo_is_visible(gz);
  if (do_draw == 0) {
    /* skip */
  }
  else {
    /* Ensure we get RNA updates */
    if (do_draw & WM_GIZMO_IS_VISIBLE_UPDATE) {
      /* hover gizmos need updating, even if we don't draw them */
      wm_gizmo_update(gz, C, (gzmap->update_flag[drawstep] & GIZMOMAP_IS_PREPARE_DRAW) != 0);
    }
    if (do_draw & WM_GIZMO_IS_VISIBLE_DRAW) {
      BLI_addhead(draw_gizmos, BLI_genericNodeN(gz));
    }
    return true;
  }

  return false;
}

/**
 * Update gizmos of \a gzmap to prepare for drawing. Adds all gizmos that
 * should be drawn to list \a draw_gizmos, note that added items need freeing.
 */
static void gizmomap_prepare_drawing(wmGizmoMap *gzmap,
                                     const bContext *C,
                                     ListBase *draw_gizmos,
                                     const eWM_GizmoFlagMapDrawStep drawstep)
{
  if (!gzmap || BLI_listbase_is_empty(&gzmap->groups)) {
    return;
  }

  gzmap->is_init = false;

  wmGizmo *gz_modal = gzmap->gzmap_context.modal;

  /* only active gizmo needs updating */
  if (gz_modal) {
    if ((gz_modal->parent_gzgroup->type->flag & WM_GIZMOGROUPTYPE_DRAW_MODAL_ALL) == 0) {
      if ((gz_modal->parent_gzgroup->hide.any == 0) &&
          wm_gizmogroup_is_visible_in_drawstep(gz_modal->parent_gzgroup, drawstep)) {
        if (gizmo_prepare_drawing(gzmap, gz_modal, C, draw_gizmos, drawstep)) {
          gzmap->update_flag[drawstep] &= ~GIZMOMAP_IS_PREPARE_DRAW;
        }
      }
      /* don't draw any other gizmos */
      return;
    }
  }

  /* Allow refresh functions to ask to be refreshed again, clear before the loop below. */
  const bool do_refresh = gzmap->update_flag[drawstep] & GIZMOMAP_IS_REFRESH_CALLBACK;
  gzmap->update_flag[drawstep] &= ~GIZMOMAP_IS_REFRESH_CALLBACK;

  LISTBASE_FOREACH (wmGizmoGroup *, gzgroup, &gzmap->groups) {
    /* check group visibility - drawstep first to avoid unnecessary call of group poll callback */
    if (!wm_gizmogroup_is_visible_in_drawstep(gzgroup, drawstep) ||
        !WM_gizmo_group_type_poll(C, gzgroup->type)) {
      continue;
    }

    /* Needs to be initialized on first draw. */
    /* XXX weak: Gizmo-group may skip refreshing if it's invisible
     * (map gets untagged nevertheless). */
    if (do_refresh) {
      /* force refresh again. */
      gzgroup->init_flag &= ~WM_GIZMOGROUP_INIT_REFRESH;
    }
    /* Calls `setup`, `setup_keymap` and `refresh` if they're defined. */
    WM_gizmogroup_ensure_init(C, gzgroup);

    /* Check after ensure which can run refresh and update this value. */
    if (gzgroup->hide.any != 0) {
      continue;
    }

    /* prepare drawing */
    if (gzgroup->type->draw_prepare) {
      gzgroup->type->draw_prepare(C, gzgroup);
    }

    LISTBASE_FOREACH (wmGizmo *, gz, &gzgroup->gizmos) {
      gizmo_prepare_drawing(gzmap, gz, C, draw_gizmos, drawstep);
    }
  }

  gzmap->update_flag[drawstep] &= ~GIZMOMAP_IS_PREPARE_DRAW;
}

/**
 * Draw all visible gizmos in \a gzmap.
 * Uses global draw_gizmos listbase.
 */
static void gizmos_draw_list(const wmGizmoMap *gzmap, const bContext *C, ListBase *draw_gizmos)
{
  /* Can be empty if we're dynamically added and removed. */
  if ((gzmap == NULL) || BLI_listbase_is_empty(&gzmap->groups)) {
    return;
  }

  /* TODO(campbell): This will need it own shader probably?
   * Don't think it can be handled from that point though. */
  /* const bool use_lighting = (U.gizmo_flag & V3D_GIZMO_SHADED) != 0; */

  bool is_depth_prev = false;

  /* draw_gizmos contains all visible gizmos - draw them */
  for (LinkData *link = draw_gizmos->first, *link_next; link; link = link_next) {
    wmGizmo *gz = link->data;
    link_next = link->next;

    bool is_depth = (gz->parent_gzgroup->type->flag & WM_GIZMOGROUPTYPE_DEPTH_3D) != 0;

    /* Weak! since we don't 100% support depth yet (select ignores depth)
     * always show highlighted. */
    if (is_depth && (gz->state & WM_GIZMO_STATE_HIGHLIGHT)) {
      is_depth = false;
    }

    if (is_depth == is_depth_prev) {
      /* pass */
    }
    else {
      if (is_depth) {
        GPU_depth_test(GPU_DEPTH_LESS_EQUAL);
      }
      else {
        GPU_depth_test(GPU_DEPTH_NONE);
      }
      is_depth_prev = is_depth;
    }

    /* XXX force AntiAlias Gizmos. */
    GPU_line_smooth(true);
    GPU_polygon_smooth(true);

    gz->type->draw(C, gz);

    GPU_line_smooth(false);
    GPU_polygon_smooth(false);

    /* free/remove gizmo link after drawing */
    BLI_freelinkN(draw_gizmos, link);
  }

  if (is_depth_prev) {
    GPU_depth_test(GPU_DEPTH_NONE);
  }
}

void WM_gizmomap_draw(wmGizmoMap *gzmap,
                      const bContext *C,
                      const eWM_GizmoFlagMapDrawStep drawstep)
{
  if (!WM_gizmo_context_check_drawstep(C, drawstep)) {
    return;
  }

  ListBase draw_gizmos = {NULL};

  gizmomap_prepare_drawing(gzmap, C, &draw_gizmos, drawstep);
  gizmos_draw_list(gzmap, C, &draw_gizmos);
  BLI_assert(BLI_listbase_is_empty(&draw_gizmos));
}

static void gizmo_draw_select_3d_loop(const bContext *C,
                                      wmGizmo **visible_gizmos,
                                      const int visible_gizmos_len,
                                      bool *r_use_select_bias)
{

  /* TODO(campbell): this depends on depth buffer being written to,
   * currently broken for the 3D view. */
  bool is_depth_prev = false;
  bool is_depth_skip_prev = false;

  for (int select_id = 0; select_id < visible_gizmos_len; select_id++) {
    wmGizmo *gz = visible_gizmos[select_id];
    if (gz->type->draw_select == NULL) {
      continue;
    }

    bool is_depth = (gz->parent_gzgroup->type->flag & WM_GIZMOGROUPTYPE_DEPTH_3D) != 0;
    if (is_depth == is_depth_prev) {
      /* pass */
    }
    else {
      if (is_depth) {
        GPU_depth_test(GPU_DEPTH_LESS_EQUAL);
      }
      else {
        GPU_depth_test(GPU_DEPTH_NONE);
      }
      is_depth_prev = is_depth;
    }
    bool is_depth_skip = (gz->flag & WM_GIZMO_SELECT_BACKGROUND) != 0;
    if (is_depth_skip == is_depth_skip_prev) {
      /* pass */
    }
    else {
      GPU_depth_mask(!is_depth_skip);
      is_depth_skip_prev = is_depth_skip;
    }

    if (gz->select_bias != 0.0) {
      *r_use_select_bias = true;
    }

    /* pass the selection id shifted by 8 bits. Last 8 bits are used for selected gizmo part id */

    gz->type->draw_select(C, gz, select_id << 8);
  }

  if (is_depth_prev) {
    GPU_depth_test(GPU_DEPTH_NONE);
  }
  if (is_depth_skip_prev) {
    GPU_depth_mask(true);
  }
}

static int gizmo_find_intersected_3d_intern(wmGizmo **visible_gizmos,
                                            const int visible_gizmos_len,
                                            const bContext *C,
                                            const int co[2],
                                            const int hotspot)
{
  const wmWindowManager *wm = CTX_wm_manager(C);
  ScrArea *area = CTX_wm_area(C);
  ARegion *region = CTX_wm_region(C);
  View3D *v3d = area->spacedata.first;
  Depsgraph *depsgraph = CTX_data_depsgraph_pointer(C);
  rcti rect;
  /* Almost certainly overkill, but allow for many custom gizmos. */
  uint buffer[MAXPICKBUF];
  short hits;

  BLI_rcti_init_pt_radius(&rect, co, hotspot);

  ED_view3d_draw_setup_view(
      wm, CTX_wm_window(C), depsgraph, CTX_data_scene(C), region, v3d, NULL, NULL, &rect);

  bool use_select_bias = false;

  /* TODO: waiting for the GPU in the middle of the event loop for every
   * mouse move is bad for performance, we need to find a solution to not
   * use the GPU or draw something once. (see T61474) */
  GPU_select_begin(buffer, ARRAY_SIZE(buffer), &rect, GPU_SELECT_NEAREST_FIRST_PASS, 0);
  /* do the drawing */
  gizmo_draw_select_3d_loop(C, visible_gizmos, visible_gizmos_len, &use_select_bias);

  hits = GPU_select_end();

  if (hits > 0) {
    GPU_select_begin(buffer, ARRAY_SIZE(buffer), &rect, GPU_SELECT_NEAREST_SECOND_PASS, hits);
    gizmo_draw_select_3d_loop(C, visible_gizmos, visible_gizmos_len, &use_select_bias);
    GPU_select_end();
  }

  ED_view3d_draw_setup_view(
      wm, CTX_wm_window(C), depsgraph, CTX_data_scene(C), region, v3d, NULL, NULL, NULL);

  if (use_select_bias && (hits > 1)) {
    float co_direction[3];
    float co_screen[3] = {co[0], co[1], 0.0f};
    ED_view3d_win_to_vector(region, (float[2]){UNPACK2(co)}, co_direction);

    RegionView3D *rv3d = region->regiondata;
    const int viewport[4] = {0, 0, region->winx, region->winy};
    float co_3d_origin[3];

    GPU_matrix_unproject_3fv(co_screen, rv3d->viewinv, rv3d->winmat, viewport, co_3d_origin);

    uint *buf_iter = buffer;
    int hit_found = -1;
    float dot_best = FLT_MAX;

    for (int i = 0; i < hits; i++, buf_iter += 4) {
      BLI_assert(buf_iter[3] != -1);
      wmGizmo *gz = visible_gizmos[buf_iter[3] >> 8];
      float co_3d[3];
      co_screen[2] = int_as_float(buf_iter[1]);
<<<<<<< HEAD
      GPU_matrix_unproject_3fv(co_screen, rv3d->viewinv, rv3d->winmat, viewport, co_3d_origin);
=======
      GPU_matrix_unproject_3fv(co_screen, rv3d->viewinv, rv3d->winmat, viewport, co_3d);
>>>>>>> eb278f5e
      float select_bias = gz->select_bias;
      if ((gz->flag & WM_GIZMO_DRAW_NO_SCALE) == 0) {
        select_bias *= gz->scale_final;
      }
      sub_v3_v3(co_3d, co_3d_origin);
      const float dot_test = dot_v3v3(co_3d, co_direction) - select_bias;
      if (dot_best > dot_test) {
        dot_best = dot_test;
        hit_found = buf_iter[3];
      }
    }
    return hit_found;
  }

  const uint *hit_near = GPU_select_buffer_near(buffer, hits);
  return hit_near ? hit_near[3] : -1;
}

/**
 * Try to find a 3D gizmo at screen-space coordinate \a co. Uses OpenGL picking.
 */
static wmGizmo *gizmo_find_intersected_3d(bContext *C,
                                          const int co[2],
                                          wmGizmo **visible_gizmos,
                                          const int visible_gizmos_len,
                                          int *r_part)
{
  wmGizmo *result = NULL;
  int visible_gizmos_len_trim = visible_gizmos_len;
  int hit = -1;

  *r_part = 0;

  /* set up view matrices */
  view3d_operator_needs_opengl(C);

  /* Search for 3D gizmo's that use the 2D callback for checking intersections. */
  bool has_3d = false;
  {
    for (int select_id = 0; select_id < visible_gizmos_len; select_id++) {
      wmGizmo *gz = visible_gizmos[select_id];
      /* With both defined, favor the 3D, in case the gizmo can be used in 2D or 3D views. */
      if (gz->type->test_select && (gz->type->draw_select == NULL)) {
        if ((*r_part = gz->type->test_select(C, gz, co)) != -1) {
          hit = select_id;
          result = gz;
          /* Don't search past this when checking intersections. */
          visible_gizmos_len_trim = select_id;
          break;
        }
      }
      else if (gz->type->draw_select != NULL) {
        has_3d = true;
      }
    }
  }

  /* Search for 3D intersections if they're before 2D that have been found (if any).
   * This way we always use the first hit. */
  if (has_3d) {
    const int hotspot_radii[] = {
        3 * U.pixelsize,
        /* This runs on mouse move, careful doing too many tests! */
        10 * U.pixelsize,
    };
    for (int i = 0; i < ARRAY_SIZE(hotspot_radii); i++) {
      hit = gizmo_find_intersected_3d_intern(
          visible_gizmos, visible_gizmos_len_trim, C, co, hotspot_radii[i]);
      if (hit != -1) {
        break;
      }
    }

    if (hit != -1) {
      const int select_id = hit >> 8;
      const int select_part = hit & 0xff;
      BLI_assert(select_id < visible_gizmos_len);
      *r_part = select_part;
      result = visible_gizmos[select_id];
    }
  }

  return result;
}

/**
 * Try to find a gizmo under the mouse position. 2D intersections have priority over
 * 3D ones (could check for smallest screen-space distance but not needed right now).
 */
wmGizmo *wm_gizmomap_highlight_find(wmGizmoMap *gzmap,
                                    bContext *C,
                                    const wmEvent *event,
                                    int *r_part)
{
  wmWindowManager *wm = CTX_wm_manager(C);
  wmGizmo *gz = NULL;
  BLI_buffer_declare_static(wmGizmo *, visible_3d_gizmos, BLI_BUFFER_NOP, 128);
  bool do_step[WM_GIZMOMAP_DRAWSTEP_MAX];

  for (int i = 0; i < ARRAY_SIZE(do_step); i++) {
    do_step[i] = WM_gizmo_context_check_drawstep(C, i);
  }

  const int event_modifier = WM_event_modifier_flag(event);

  LISTBASE_FOREACH (wmGizmoGroup *, gzgroup, &gzmap->groups) {

    /* If it were important we could initialize here,
     * but this only happens when events are handled before drawing,
     * just skip to keep code-path for initializing gizmos simple. */
    if ((gzgroup->hide.any != 0) || ((gzgroup->init_flag & WM_GIZMOGROUP_INIT_SETUP) == 0)) {
      continue;
    }

    if (WM_gizmo_group_type_poll(C, gzgroup->type)) {
      eWM_GizmoFlagMapDrawStep step;
      if (gzgroup->type->flag & WM_GIZMOGROUPTYPE_3D) {
        step = WM_GIZMOMAP_DRAWSTEP_3D;
      }
      else {
        step = WM_GIZMOMAP_DRAWSTEP_2D;
      }

      if (do_step[step]) {
        if (gzmap->update_flag[step] & GIZMOMAP_IS_REFRESH_CALLBACK) {
          WM_gizmo_group_refresh(C, gzgroup);
          /* cleared below */
        }
        if (step == WM_GIZMOMAP_DRAWSTEP_3D) {
          wm_gizmogroup_intersectable_gizmos_to_list(
              wm, gzgroup, event_modifier, &visible_3d_gizmos);
        }
        else if (step == WM_GIZMOMAP_DRAWSTEP_2D) {
          if ((gz = wm_gizmogroup_find_intersected_gizmo(
                   wm, gzgroup, C, event_modifier, event->mval, r_part))) {
            break;
          }
        }
      }
    }
  }

  if (visible_3d_gizmos.count) {
    /* 2D gizmos get priority. */
    if (gz == NULL) {
      gz = gizmo_find_intersected_3d(
          C, event->mval, visible_3d_gizmos.data, visible_3d_gizmos.count, r_part);
    }
  }
  BLI_buffer_free(&visible_3d_gizmos);

  gzmap->update_flag[WM_GIZMOMAP_DRAWSTEP_3D] &= ~GIZMOMAP_IS_REFRESH_CALLBACK;
  gzmap->update_flag[WM_GIZMOMAP_DRAWSTEP_2D] &= ~GIZMOMAP_IS_REFRESH_CALLBACK;

  return gz;
}

void WM_gizmomap_add_handlers(ARegion *region, wmGizmoMap *gzmap)
{
  LISTBASE_FOREACH (wmEventHandler *, handler_base, &region->handlers) {
    if (handler_base->type == WM_HANDLER_TYPE_GIZMO) {
      wmEventHandler_Gizmo *handler = (wmEventHandler_Gizmo *)handler_base;
      if (handler->gizmo_map == gzmap) {
        return;
      }
    }
  }

  wmEventHandler_Gizmo *handler = MEM_callocN(sizeof(*handler), __func__);
  handler->head.type = WM_HANDLER_TYPE_GIZMO;
  BLI_assert(gzmap == region->gizmo_map);
  handler->gizmo_map = gzmap;
  BLI_addtail(&region->handlers, handler);
}

void wm_gizmomaps_handled_modal_update(bContext *C, wmEvent *event, wmEventHandler_Op *handler)
{
  const bool modal_running = (handler->op != NULL);

  /* happens on render or when joining areas */
  if (!handler->context.region || !handler->context.region->gizmo_map) {
    return;
  }

  wmGizmoMap *gzmap = handler->context.region->gizmo_map;
  wmGizmo *gz = wm_gizmomap_modal_get(gzmap);
  ScrArea *area = CTX_wm_area(C);
  ARegion *region = CTX_wm_region(C);

  wm_gizmomap_handler_context_op(C, handler);

  /* regular update for running operator */
  if (modal_running) {
    wmGizmoOpElem *gzop = gz ? WM_gizmo_operator_get(gz, gz->highlight_part) : NULL;
    if (gz && gzop && (gzop->type != NULL) && (gzop->type == handler->op->type)) {
      wmGizmoFnModal modal_fn = gz->custom_modal ? gz->custom_modal : gz->type->modal;
      if (modal_fn != NULL) {
        int retval = modal_fn(C, gz, event, 0);
        /* The gizmo is tried to the operator, we can't choose when to exit. */
        BLI_assert(retval & OPERATOR_RUNNING_MODAL);
        UNUSED_VARS_NDEBUG(retval);
      }
    }
  }
  /* operator not running anymore */
  else {
    wm_gizmomap_highlight_set(gzmap, C, NULL, 0);
    if (gz) {
      /* This isn't defined if it ends because of success of cancel, we may want to change. */
      bool cancel = true;
      if (gz->type->exit) {
        gz->type->exit(C, gz, cancel);
      }
      wm_gizmomap_modal_set(gzmap, C, gz, NULL, false);
    }
  }

  /* restore the area */
  CTX_wm_area_set(C, area);
  CTX_wm_region_set(C, region);
}

/**
 * Deselect all selected gizmos in \a gzmap.
 * \return if selection has changed.
 */
bool wm_gizmomap_deselect_all(wmGizmoMap *gzmap)
{
  wmGizmoMapSelectState *msel = &gzmap->gzmap_context.select;

  if (msel->items == NULL || msel->len == 0) {
    return false;
  }

  for (int i = 0; i < msel->len; i++) {
    wm_gizmo_select_set_ex(gzmap, msel->items[i], false, false, true);
  }

  wm_gizmomap_select_array_clear(gzmap);

  /* always return true, we already checked
   * if there's anything to deselect */
  return true;
}

BLI_INLINE bool gizmo_selectable_poll(const wmGizmo *gz, void *UNUSED(data))
{
  return (gz->parent_gzgroup->type->flag & WM_GIZMOGROUPTYPE_SELECT);
}

/**
 * Select all selectable gizmos in \a gzmap.
 * \return if selection has changed.
 */
static bool wm_gizmomap_select_all_intern(bContext *C, wmGizmoMap *gzmap)
{
  wmGizmoMapSelectState *msel = &gzmap->gzmap_context.select;
  /* GHash is used here to avoid having to loop over all gizmos twice (once to
   * get tot_sel for allocating, once for actually selecting). Instead we collect
   * selectable gizmos in hash table and use this to get tot_sel and do selection */

  GHash *hash = WM_gizmomap_gizmo_hash_new(
      C, gzmap, gizmo_selectable_poll, NULL, WM_GIZMO_HIDDEN | WM_GIZMO_HIDDEN_SELECT);
  GHashIterator gh_iter;
  int i;
  bool changed = false;

  wm_gizmomap_select_array_ensure_len_alloc(gzmap, BLI_ghash_len(hash));

  GHASH_ITER_INDEX (gh_iter, hash, i) {
    wmGizmo *gz_iter = BLI_ghashIterator_getValue(&gh_iter);
    WM_gizmo_select_set(gzmap, gz_iter, true);
  }
  /* highlight first gizmo */
  wm_gizmomap_highlight_set(gzmap, C, msel->items[0], msel->items[0]->highlight_part);

  BLI_assert(BLI_ghash_len(hash) == msel->len);

  BLI_ghash_free(hash, NULL, NULL);
  return changed;
}

/**
 * Select/Deselect all selectable gizmos in \a gzmap.
 * \return if selection has changed.
 *
 * TODO: select all by type.
 */
bool WM_gizmomap_select_all(bContext *C, wmGizmoMap *gzmap, const int action)
{
  bool changed = false;

  switch (action) {
    case SEL_SELECT:
      changed = wm_gizmomap_select_all_intern(C, gzmap);
      break;
    case SEL_DESELECT:
      changed = wm_gizmomap_deselect_all(gzmap);
      break;
    default:
      BLI_assert_unreachable();
      break;
  }

  if (changed) {
    WM_event_add_mousemove(CTX_wm_window(C));
  }

  return changed;
}

/**
 * Prepare context for gizmo handling (but only if area/region is
 * part of screen). Version of #wm_handler_op_context for gizmos.
 */
void wm_gizmomap_handler_context_op(bContext *C, wmEventHandler_Op *handler)
{
  bScreen *screen = CTX_wm_screen(C);

  if (screen) {
    ScrArea *area;

    for (area = screen->areabase.first; area; area = area->next) {
      if (area == handler->context.area) {
        break;
      }
    }
    if (area == NULL) {
      /* when changing screen layouts with running modal handlers (like render display), this
       * is not an error to print */
      printf("internal error: modal gizmo-map handler has invalid area\n");
    }
    else {
      ARegion *region;
      CTX_wm_area_set(C, area);
      for (region = area->regionbase.first; region; region = region->next) {
        if (region == handler->context.region) {
          break;
        }
      }
      /* XXX no warning print here, after full-area and back regions are remade */
      if (region) {
        CTX_wm_region_set(C, region);
      }
    }
  }
}

void wm_gizmomap_handler_context_gizmo(bContext *UNUSED(C), wmEventHandler_Gizmo *UNUSED(handler))
{
  /* pass */
}

bool WM_gizmomap_cursor_set(const wmGizmoMap *gzmap, wmWindow *win)
{
  wmGizmo *gz = gzmap->gzmap_context.highlight;
  if (gz && gz->type->cursor_get) {
    WM_cursor_set(win, gz->type->cursor_get(gz));
    return true;
  }

  return false;
}

bool wm_gizmomap_highlight_set(wmGizmoMap *gzmap, const bContext *C, wmGizmo *gz, int part)
{
  if ((gz != gzmap->gzmap_context.highlight) || (gz && part != gz->highlight_part)) {
    const bool init_last_cursor = !(gzmap->gzmap_context.highlight &&
                                    gzmap->gzmap_context.last_cursor != -1);
    if (gzmap->gzmap_context.highlight) {
      gzmap->gzmap_context.highlight->state &= ~WM_GIZMO_STATE_HIGHLIGHT;
      gzmap->gzmap_context.highlight->highlight_part = -1;
    }

    gzmap->gzmap_context.highlight = gz;

    if (gz) {
      gz->state |= WM_GIZMO_STATE_HIGHLIGHT;
      gz->highlight_part = part;
      if (init_last_cursor) {
        gzmap->gzmap_context.last_cursor = -1;
      }

      if (C && gz->type->cursor_get) {
        wmWindow *win = CTX_wm_window(C);
        if (init_last_cursor) {
          gzmap->gzmap_context.last_cursor = win->cursor;
        }
        WM_cursor_set(win, gz->type->cursor_get(gz));
      }
    }
    else {
      if (C && gzmap->gzmap_context.last_cursor != -1) {
        wmWindow *win = CTX_wm_window(C);
        WM_cursor_set(win, gzmap->gzmap_context.last_cursor);
      }
      gzmap->gzmap_context.last_cursor = -1;
    }

    /* tag the region for redraw */
    if (C) {
      ARegion *region = CTX_wm_region(C);
      ED_region_tag_redraw_editor_overlays(region);
    }

    return true;
  }

  return false;
}

wmGizmo *wm_gizmomap_highlight_get(wmGizmoMap *gzmap)
{
  return gzmap->gzmap_context.highlight;
}

/**
 * Caller should call exit when (enable == False).
 */
void wm_gizmomap_modal_set(
    wmGizmoMap *gzmap, bContext *C, wmGizmo *gz, const wmEvent *event, bool enable)
{
  if (enable) {
    BLI_assert(gzmap->gzmap_context.modal == NULL);
    wmWindow *win = CTX_wm_window(C);

    WM_tooltip_clear(C, win);

    /* Use even if we don't have invoke, so we can setup data before an operator runs. */
    if (gz->parent_gzgroup->type->invoke_prepare) {
      gz->parent_gzgroup->type->invoke_prepare(C, gz->parent_gzgroup, gz, event);
    }

    if (gz->type->invoke && (gz->type->modal || gz->custom_modal)) {
      const int retval = gz->type->invoke(C, gz, event);
      if ((retval & OPERATOR_RUNNING_MODAL) == 0) {
        return;
      }
    }

    gz->state |= WM_GIZMO_STATE_MODAL;
    gzmap->gzmap_context.modal = gz;

    if ((gz->flag & WM_GIZMO_MOVE_CURSOR) && (event->tablet.is_motion_absolute == false)) {
      WM_cursor_grab_enable(win, WM_CURSOR_WRAP_XY, true, NULL);
      copy_v2_v2_int(gzmap->gzmap_context.event_xy, &event->x);
      gzmap->gzmap_context.event_grabcursor = win->grabcursor;
    }
    else {
      gzmap->gzmap_context.event_xy[0] = INT_MAX;
    }

    struct wmGizmoOpElem *gzop = WM_gizmo_operator_get(gz, gz->highlight_part);
    if (gzop && gzop->type) {
      const int retval = WM_gizmo_operator_invoke(C, gz, gzop);
      if ((retval & OPERATOR_RUNNING_MODAL) == 0) {
        wm_gizmomap_modal_set(gzmap, C, gz, event, false);
      }

      /* we failed to hook the gizmo to the operator handler or operator was cancelled, return */
      if (!gzmap->gzmap_context.modal) {
        gz->state &= ~WM_GIZMO_STATE_MODAL;
        MEM_SAFE_FREE(gz->interaction_data);
      }
      return;
    }
  }
  else {
    BLI_assert(ELEM(gzmap->gzmap_context.modal, NULL, gz));

    /* deactivate, gizmo but first take care of some stuff */
    if (gz) {
      gz->state &= ~WM_GIZMO_STATE_MODAL;
      MEM_SAFE_FREE(gz->interaction_data);
    }
    gzmap->gzmap_context.modal = NULL;

    if (C) {
      wmWindow *win = CTX_wm_window(C);
      if (gzmap->gzmap_context.event_xy[0] != INT_MAX) {
        /* Check if some other part of Blender (typically operators)
         * have adjusted the grab mode since it was set.
         * If so: warp, so we have a predictable outcome. */
        if (gzmap->gzmap_context.event_grabcursor == win->grabcursor) {
          WM_cursor_grab_disable(win, gzmap->gzmap_context.event_xy);
        }
        else {
          WM_cursor_warp(win, UNPACK2(gzmap->gzmap_context.event_xy));
        }
      }
      ED_region_tag_redraw_editor_overlays(CTX_wm_region(C));
      WM_event_add_mousemove(win);
    }

    gzmap->gzmap_context.event_xy[0] = INT_MAX;
  }
}

wmGizmo *wm_gizmomap_modal_get(wmGizmoMap *gzmap)
{
  return gzmap->gzmap_context.modal;
}

wmGizmo **wm_gizmomap_selected_get(wmGizmoMap *gzmap, int *r_selected_len)
{
  *r_selected_len = gzmap->gzmap_context.select.len;
  return gzmap->gzmap_context.select.items;
}

ListBase *wm_gizmomap_groups_get(wmGizmoMap *gzmap)
{
  return &gzmap->groups;
}

void WM_gizmomap_message_subscribe(const bContext *C,
                                   wmGizmoMap *gzmap,
                                   ARegion *region,
                                   struct wmMsgBus *mbus)
{
  LISTBASE_FOREACH (wmGizmoGroup *, gzgroup, &gzmap->groups) {
    if ((gzgroup->hide.any != 0) || (gzgroup->init_flag & WM_GIZMOGROUP_INIT_SETUP) == 0 ||
        !WM_gizmo_group_type_poll(C, gzgroup->type)) {
      continue;
    }
    LISTBASE_FOREACH (wmGizmo *, gz, &gzgroup->gizmos) {
      if (gz->flag & WM_GIZMO_HIDDEN) {
        continue;
      }
      WM_gizmo_target_property_subscribe_all(gz, mbus, region);
    }
    if (gzgroup->type->message_subscribe != NULL) {
      gzgroup->type->message_subscribe(C, gzgroup, mbus);
    }
  }
}

/** \} */ /* wmGizmoMap */

/* -------------------------------------------------------------------- */
/** \name Tooltip Handling
 * \{ */

struct ARegion *WM_gizmomap_tooltip_init(struct bContext *C,
                                         struct ARegion *region,
                                         int *UNUSED(r_pass),
                                         double *UNUSED(pass_delay),
                                         bool *r_exit_on_event)
{
  wmGizmoMap *gzmap = region->gizmo_map;
  *r_exit_on_event = false;
  if (gzmap) {
    wmGizmo *gz = gzmap->gzmap_context.highlight;
    if (gz) {
      wmGizmoGroup *gzgroup = gz->parent_gzgroup;
      if ((gzgroup->type->flag & WM_GIZMOGROUPTYPE_3D) != 0) {
        /* On screen area of 3D gizmos may be large, exit on cursor motion. */
        *r_exit_on_event = true;
      }
      return UI_tooltip_create_from_gizmo(C, gz);
    }
  }
  return NULL;
}

/** \} */ /* wmGizmoMapType */

/* -------------------------------------------------------------------- */
/** \name wmGizmoMapType
 * \{ */

wmGizmoMapType *WM_gizmomaptype_find(const struct wmGizmoMapType_Params *gzmap_params)
{
  LISTBASE_FOREACH (wmGizmoMapType *, gzmap_type, &gizmomaptypes) {
    if (gzmap_type->spaceid == gzmap_params->spaceid &&
        gzmap_type->regionid == gzmap_params->regionid) {
      return gzmap_type;
    }
  }

  return NULL;
}

wmGizmoMapType *WM_gizmomaptype_ensure(const struct wmGizmoMapType_Params *gzmap_params)
{
  wmGizmoMapType *gzmap_type = WM_gizmomaptype_find(gzmap_params);

  if (gzmap_type) {
    return gzmap_type;
  }

  gzmap_type = MEM_callocN(sizeof(wmGizmoMapType), "gizmotype list");
  gzmap_type->spaceid = gzmap_params->spaceid;
  gzmap_type->regionid = gzmap_params->regionid;
  BLI_addhead(&gizmomaptypes, gzmap_type);

  return gzmap_type;
}

void wm_gizmomaptypes_free(void)
{
  for (wmGizmoMapType *gzmap_type = gizmomaptypes.first, *gzmap_type_next; gzmap_type;
       gzmap_type = gzmap_type_next) {
    gzmap_type_next = gzmap_type->next;
    for (wmGizmoGroupTypeRef *gzgt_ref = gzmap_type->grouptype_refs.first, *gzgt_next; gzgt_ref;
         gzgt_ref = gzgt_next) {
      gzgt_next = gzgt_ref->next;
      WM_gizmomaptype_group_free(gzgt_ref);
    }
    MEM_freeN(gzmap_type);
  }
}

/**
 * Initialize keymaps for all existing gizmo-groups
 */
void wm_gizmos_keymap(wmKeyConfig *keyconf)
{
  LISTBASE_FOREACH (wmGizmoMapType *, gzmap_type, &gizmomaptypes) {
    LISTBASE_FOREACH (wmGizmoGroupTypeRef *, gzgt_ref, &gzmap_type->grouptype_refs) {
      wm_gizmogrouptype_setup_keymap(gzgt_ref->type, keyconf);
    }
  }

  wm_gizmogroup_tweak_modal_keymap(keyconf);
}

/** \} */ /* wmGizmoMapType */

/* -------------------------------------------------------------------- */
/** \name Updates for Dynamic Type Registration
 * \{ */

void WM_gizmoconfig_update_tag_group_type_init(wmGizmoMapType *gzmap_type, wmGizmoGroupType *gzgt)
{
  /* tag for update on next use */
  gzmap_type->type_update_flag |= (WM_GIZMOMAPTYPE_UPDATE_INIT | WM_GIZMOMAPTYPE_KEYMAP_INIT);
  gzgt->type_update_flag |= (WM_GIZMOMAPTYPE_UPDATE_INIT | WM_GIZMOMAPTYPE_KEYMAP_INIT);

  wm_gzmap_type_update_flag |= WM_GIZMOMAPTYPE_GLOBAL_UPDATE_INIT;
}

void WM_gizmoconfig_update_tag_group_type_remove(wmGizmoMapType *gzmap_type,
                                                 wmGizmoGroupType *gzgt)
{
  /* tag for update on next use */
  gzmap_type->type_update_flag |= WM_GIZMOMAPTYPE_UPDATE_REMOVE;
  gzgt->type_update_flag |= WM_GIZMOMAPTYPE_UPDATE_REMOVE;

  wm_gzmap_type_update_flag |= WM_GIZMOMAPTYPE_GLOBAL_UPDATE_REMOVE;
}

void WM_gizmoconfig_update_tag_group_remove(wmGizmoMap *gzmap)
{
  gzmap->tag_remove_group = true;

  wm_gzmap_type_update_flag |= WM_GIZMOTYPE_GLOBAL_UPDATE_REMOVE;
}

/**
 * Run in case new types have been added (runs often, early exit where possible).
 * Follows #WM_keyconfig_update conventions.
 */
void WM_gizmoconfig_update(struct Main *bmain)
{
  if (G.background) {
    return;
  }

  if (wm_gzmap_type_update_flag == 0) {
    return;
  }

  if (wm_gzmap_type_update_flag & WM_GIZMOMAPTYPE_GLOBAL_UPDATE_REMOVE) {
    LISTBASE_FOREACH (wmGizmoMapType *, gzmap_type, &gizmomaptypes) {
      if (gzmap_type->type_update_flag & WM_GIZMOMAPTYPE_GLOBAL_UPDATE_REMOVE) {
        gzmap_type->type_update_flag &= ~WM_GIZMOMAPTYPE_UPDATE_REMOVE;
        for (wmGizmoGroupTypeRef *gzgt_ref = gzmap_type->grouptype_refs.first, *gzgt_ref_next;
             gzgt_ref;
             gzgt_ref = gzgt_ref_next) {
          gzgt_ref_next = gzgt_ref->next;
          if (gzgt_ref->type->type_update_flag & WM_GIZMOMAPTYPE_UPDATE_REMOVE) {
            gzgt_ref->type->type_update_flag &= ~WM_GIZMOMAPTYPE_UPDATE_REMOVE;
            WM_gizmomaptype_group_unlink(NULL, bmain, gzmap_type, gzgt_ref->type);
          }
        }
      }
    }

    wm_gzmap_type_update_flag &= ~WM_GIZMOMAPTYPE_GLOBAL_UPDATE_REMOVE;
  }

  if (wm_gzmap_type_update_flag & WM_GIZMOMAPTYPE_GLOBAL_UPDATE_INIT) {
    LISTBASE_FOREACH (wmGizmoMapType *, gzmap_type, &gizmomaptypes) {
      const uchar type_update_all = WM_GIZMOMAPTYPE_UPDATE_INIT | WM_GIZMOMAPTYPE_KEYMAP_INIT;
      if (gzmap_type->type_update_flag & type_update_all) {
        gzmap_type->type_update_flag &= ~type_update_all;
        LISTBASE_FOREACH (wmGizmoGroupTypeRef *, gzgt_ref, &gzmap_type->grouptype_refs) {
          if (gzgt_ref->type->type_update_flag & WM_GIZMOMAPTYPE_KEYMAP_INIT) {
            WM_gizmomaptype_group_init_runtime_keymap(bmain, gzgt_ref->type);
            gzgt_ref->type->type_update_flag &= ~WM_GIZMOMAPTYPE_KEYMAP_INIT;
          }

          if (gzgt_ref->type->type_update_flag & WM_GIZMOMAPTYPE_UPDATE_INIT) {
            WM_gizmomaptype_group_init_runtime(bmain, gzmap_type, gzgt_ref->type);
            gzgt_ref->type->type_update_flag &= ~WM_GIZMOMAPTYPE_UPDATE_INIT;
          }
        }
      }
    }

    wm_gzmap_type_update_flag &= ~WM_GIZMOMAPTYPE_GLOBAL_UPDATE_INIT;
  }

  if (wm_gzmap_type_update_flag & WM_GIZMOTYPE_GLOBAL_UPDATE_REMOVE) {
    for (bScreen *screen = bmain->screens.first; screen; screen = screen->id.next) {
      LISTBASE_FOREACH (ScrArea *, area, &screen->areabase) {
        LISTBASE_FOREACH (SpaceLink *, sl, &area->spacedata) {
          ListBase *regionbase = (sl == area->spacedata.first) ? &area->regionbase :
                                                                 &sl->regionbase;
          LISTBASE_FOREACH (ARegion *, region, regionbase) {
            wmGizmoMap *gzmap = region->gizmo_map;
            if (gzmap != NULL && gzmap->tag_remove_group) {
              gzmap->tag_remove_group = false;

              for (wmGizmoGroup *gzgroup = gzmap->groups.first, *gzgroup_next; gzgroup;
                   gzgroup = gzgroup_next) {
                gzgroup_next = gzgroup->next;
                if (gzgroup->tag_remove) {
                  wm_gizmogroup_free(NULL, gzgroup);
                  ED_region_tag_redraw_editor_overlays(region);
                }
              }
            }
          }
        }
      }
    }
    wm_gzmap_type_update_flag &= ~WM_GIZMOTYPE_GLOBAL_UPDATE_REMOVE;
  }
}

/** \} */

/* -------------------------------------------------------------------- */
/** \name Recreate All Gizmos
 *
 * Use when adjusting themes.
 *
 * \{ */

void WM_reinit_gizmomap_all(Main *bmain)
{
  for (bScreen *screen = bmain->screens.first; screen; screen = screen->id.next) {
    LISTBASE_FOREACH (ScrArea *, area, &screen->areabase) {
      LISTBASE_FOREACH (SpaceLink *, sl, &area->spacedata) {
        ListBase *regionbase = (sl == area->spacedata.first) ? &area->regionbase : &sl->regionbase;
        LISTBASE_FOREACH (ARegion *, region, regionbase) {
          wmGizmoMap *gzmap = region->gizmo_map;
          if ((gzmap != NULL) && (gzmap->is_init == false)) {
            WM_gizmomap_reinit(gzmap);
          }
        }
      }
    }
  }
}

/** \} */<|MERGE_RESOLUTION|>--- conflicted
+++ resolved
@@ -627,11 +627,7 @@
       wmGizmo *gz = visible_gizmos[buf_iter[3] >> 8];
       float co_3d[3];
       co_screen[2] = int_as_float(buf_iter[1]);
-<<<<<<< HEAD
-      GPU_matrix_unproject_3fv(co_screen, rv3d->viewinv, rv3d->winmat, viewport, co_3d_origin);
-=======
       GPU_matrix_unproject_3fv(co_screen, rv3d->viewinv, rv3d->winmat, viewport, co_3d);
->>>>>>> eb278f5e
       float select_bias = gz->select_bias;
       if ((gz->flag & WM_GIZMO_DRAW_NO_SCALE) == 0) {
         select_bias *= gz->scale_final;
