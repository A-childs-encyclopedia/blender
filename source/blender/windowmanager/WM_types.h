--- conflicted
+++ resolved
@@ -921,11 +921,8 @@
   /* Always freed. */
   const char *path;
   int id_type;
-<<<<<<< HEAD
   struct AssetMetaData *metadata;
-=======
   int import_type; /* eFileAssetImportType */
->>>>>>> 0f68e5c3
 } wmDragAsset;
 
 typedef struct wmDrag {
