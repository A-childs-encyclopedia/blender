--- conflicted
+++ resolved
@@ -61,11 +61,7 @@
   ${USD_INCLUDE_DIRS}
   ${BOOST_INCLUDE_DIR}
   ${TBB_INCLUDE_DIR}
-<<<<<<< HEAD
-  ${PYTHON_INCLUDE_DIRS}
-=======
   ${PYTHON_INCLUDE_DIR}
->>>>>>> 74156ae0
 )
 
 set(SRC
@@ -160,10 +156,6 @@
 
 list(APPEND LIB
   ${BOOST_LIBRARIES}
-<<<<<<< HEAD
-  ${PYTHON_LINKFLAGS}
-=======
->>>>>>> 74156ae0
   ${PYTHON_LIBRARIES}
 )
 
