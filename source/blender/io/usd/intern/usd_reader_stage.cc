--- conflicted
+++ resolved
@@ -11,10 +11,7 @@
 #include "usd_reader_nurbs.h"
 #include "usd_reader_prim.h"
 #include "usd_reader_shape.h"
-<<<<<<< HEAD
 #include "usd_reader_skeleton.h"
-=======
->>>>>>> e1a29b58
 #include "usd_reader_volume.h"
 #include "usd_reader_xform.h"
 
@@ -31,12 +28,9 @@
 #include <pxr/usd/usdGeom/scope.h>
 #include <pxr/usd/usdGeom/sphere.h>
 #include <pxr/usd/usdGeom/xform.h>
-<<<<<<< HEAD
 #include <pxr/usd/usdLux/domeLight.h>
-=======
 #include <pxr/usd/usdShade/material.h>
 
->>>>>>> e1a29b58
 #if PXR_VERSION >= 2111
 #  include <pxr/usd/usdLux/boundableLightBase.h>
 #  include <pxr/usd/usdLux/nonboundableLightBase.h>
@@ -53,17 +47,14 @@
 
 #include <iostream>
 
+#include "BKE_lib_id.h"
 #include "BKE_modifier.h"
 #include "BLI_sort.hh"
 #include "BLI_string.h"
 
-<<<<<<< HEAD
+#include "DNA_material_types.h"
+
 struct Object;
-=======
-#include "BKE_lib_id.h"
-
-#include "DNA_material_types.h"
->>>>>>> e1a29b58
 
 namespace blender::io::usd {
 
@@ -86,7 +77,6 @@
 }
 
 bool USDStageReader::is_primitive_prim(const pxr::UsdPrim &prim) const
-<<<<<<< HEAD
 {
   return (prim.IsA<pxr::UsdGeomCapsule>() || prim.IsA<pxr::UsdGeomCylinder>() ||
           prim.IsA<pxr::UsdGeomCone>()    || prim.IsA<pxr::UsdGeomCube>()     ||
@@ -98,18 +88,6 @@
 {
   if (params_.use_instancing && prim.IsInstance()) {
     return new USDInstanceReader(prim, params_, settings_);
-=======
-{
-  return (prim.IsA<pxr::UsdGeomCapsule>() || prim.IsA<pxr::UsdGeomCylinder>() ||
-          prim.IsA<pxr::UsdGeomCone>() || prim.IsA<pxr::UsdGeomCube>() ||
-          prim.IsA<pxr::UsdGeomSphere>());
-}
-
-USDPrimReader *USDStageReader::create_reader_if_allowed(const pxr::UsdPrim &prim)
-{
-  if (params_.import_shapes && is_primitive_prim(prim)) {
-    return new USDShapeReader(prim, params_, settings_);
->>>>>>> e1a29b58
   }
   if (params_.import_cameras && prim.IsA<pxr::UsdGeomCamera>()) {
     return new USDCameraReader(prim, params_, settings_);
@@ -360,13 +338,10 @@
     }
   }
 
-<<<<<<< HEAD
   if (prim.IsPseudoRoot() || prim.IsPrototype()) {
     return nullptr;
   }
 
-  USDPrimReader *reader = create_reader_if_allowed(prim, xf_cache);
-=======
   if (prim.IsA<pxr::UsdShadeMaterial>()) {
     /* Record material path for later processing, if needed,
      * e.g., when importing all materials.  */
@@ -376,8 +351,7 @@
     return nullptr;
   }
 
-  USDPrimReader *reader = create_reader_if_allowed(prim);
->>>>>>> e1a29b58
+  USDPrimReader *reader = create_reader_if_allowed(prim, xf_cache);
 
   if (!reader) {
     return nullptr;
