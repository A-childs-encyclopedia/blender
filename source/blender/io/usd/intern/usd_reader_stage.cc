/* SPDX-License-Identifier: GPL-2.0-or-later
 * Copyright 2021 Tangent Animation and. NVIDIA Corporation. All rights reserved. */

#include "usd_reader_stage.h"
#include "usd_reader_camera.h"
#include "usd_reader_curve.h"
#include "usd_reader_instance.h"
#include "usd_reader_light.h"
#include "usd_reader_material.h"
#include "usd_reader_mesh.h"
#include "usd_reader_nurbs.h"
#include "usd_reader_prim.h"
#include "usd_reader_shape.h"
<<<<<<< HEAD
#include "usd_reader_skeleton.h"
=======
>>>>>>> 715acf75
#include "usd_reader_volume.h"
#include "usd_reader_xform.h"

#include <pxr/pxr.h>
#include <pxr/usd/usd/primRange.h>
#include <pxr/usd/usdGeom/camera.h>
#include <pxr/usd/usdGeom/capsule.h>
#include <pxr/usd/usdGeom/cone.h>
#include <pxr/usd/usdGeom/cube.h>
#include <pxr/usd/usdGeom/curves.h>
#include <pxr/usd/usdGeom/cylinder.h>
#include <pxr/usd/usdGeom/mesh.h>
#include <pxr/usd/usdGeom/nurbsCurves.h>
#include <pxr/usd/usdGeom/scope.h>
#include <pxr/usd/usdGeom/sphere.h>
#include <pxr/usd/usdGeom/xform.h>
#include <pxr/usd/usdLux/domeLight.h>
#include <pxr/usd/usdShade/material.h>

#if PXR_VERSION >= 2111
#  include <pxr/usd/usdLux/boundableLightBase.h>
#  include <pxr/usd/usdLux/nonboundableLightBase.h>
#else
#  include <pxr/usd/usdLux/light.h>
#endif
#include <pxr/usd/usdSkel/skeleton.h>

#include <pxr/usd/usdGeom/capsule.h>
#include <pxr/usd/usdGeom/cone.h>
#include <pxr/usd/usdGeom/cube.h>
#include <pxr/usd/usdGeom/cylinder.h>
#include <pxr/usd/usdGeom/sphere.h>

#include <iostream>

#include "BKE_lib_id.h"
#include "BKE_modifier.h"
#include "BLI_sort.hh"
#include "BLI_string.h"

#include "DNA_material_types.h"

struct Object;

namespace blender::io::usd {

USDStageReader::USDStageReader(pxr::UsdStageRefPtr stage,
                               const USDImportParams &params,
                               const ImportSettings &settings)
    : stage_(stage), params_(params), settings_(settings)
{
}

USDStageReader::~USDStageReader()
{
  clear_proto_readers();
  clear_readers();
}

bool USDStageReader::valid() const
{
  return stage_;
}

bool USDStageReader::is_primitive_prim(const pxr::UsdPrim &prim) const
{
  return (prim.IsA<pxr::UsdGeomCapsule>() || prim.IsA<pxr::UsdGeomCylinder>() ||
<<<<<<< HEAD
          prim.IsA<pxr::UsdGeomCone>()    || prim.IsA<pxr::UsdGeomCube>()     ||
          prim.IsA<pxr::UsdGeomSphere>());
}

USDPrimReader *USDStageReader::create_reader_if_allowed(const pxr::UsdPrim &prim,
                                                        pxr::UsdGeomXformCache *xf_cache)
{
  if (params_.use_instancing && prim.IsInstance()) {
    return new USDInstanceReader(prim, params_, settings_);
=======
          prim.IsA<pxr::UsdGeomCone>() || prim.IsA<pxr::UsdGeomCube>() ||
          prim.IsA<pxr::UsdGeomSphere>());
}

USDPrimReader *USDStageReader::create_reader_if_allowed(const pxr::UsdPrim &prim)
{
  if (params_.import_shapes && is_primitive_prim(prim)) {
    return new USDShapeReader(prim, params_, settings_);
>>>>>>> 715acf75
  }
  if (params_.import_cameras && prim.IsA<pxr::UsdGeomCamera>()) {
    return new USDCameraReader(prim, params_, settings_);
  }
  if (params_.import_curves && prim.IsA<pxr::UsdGeomBasisCurves>()) {
    return new USDCurvesReader(prim, params_, settings_);
  }
  if (params_.import_curves && prim.IsA<pxr::UsdGeomNurbsCurves>()) {
    return new USDNurbsReader(prim, params_, settings_);
  }
  if (params_.import_meshes && prim.IsA<pxr::UsdGeomMesh>()) {
    return new USDMeshReader(prim, params_, settings_);
  }
  if (params_.import_lights && prim.IsA<pxr::UsdLuxDomeLight>()) {
    return new USDXformReader(prim, params_, settings_);
  }
#if PXR_VERSION >= 2111
  if (params_.import_lights && (prim.IsA<pxr::UsdLuxBoundableLightBase>() ||
                                prim.IsA<pxr::UsdLuxNonboundableLightBase>())) {
#else
  if (params_.import_lights && prim.IsA<pxr::UsdLuxLight>()) {
#endif
    return new USDLightReader(prim, params_, settings_, xf_cache);
  }
  if (params_.import_volumes && prim.IsA<pxr::UsdVolVolume>()) {
    return new USDVolumeReader(prim, params_, settings_);
  }
  if (params_.import_skeletons && prim.IsA<pxr::UsdSkelSkeleton>()) {
    return new USDSkeletonReader(prim, params_, settings_);
  }
  if (params_.import_shapes && is_primitive_prim(prim)) {
    return new USDShapeReader(prim, params_, settings_);
  }
  if (prim.IsA<pxr::UsdGeomImageable>()) {
    return new USDXformReader(prim, params_, settings_);
  }
  if (prim.GetPrimTypeInfo() == pxr::UsdPrimTypeInfo::GetEmptyPrimType()) {
    /* Handle the less common case where the prim has no type specified. */
    return new USDXformReader(prim, params_, settings_);
  }

  return nullptr;
}

USDPrimReader *USDStageReader::create_reader(const pxr::UsdPrim &prim,
                                             pxr::UsdGeomXformCache *xf_cache)
{
  if (is_primitive_prim(prim)) {
    return new USDShapeReader(prim, params_, settings_);
  }
  if (prim.IsA<pxr::UsdGeomCamera>()) {
    return new USDCameraReader(prim, params_, settings_);
  }
  if (prim.IsA<pxr::UsdGeomBasisCurves>()) {
    return new USDCurvesReader(prim, params_, settings_);
  }
  if (prim.IsA<pxr::UsdGeomNurbsCurves>()) {
    return new USDNurbsReader(prim, params_, settings_);
  }
  if (prim.IsA<pxr::UsdGeomMesh>()) {
    return new USDMeshReader(prim, params_, settings_);
  }
  if (prim.IsA<pxr::UsdLuxDomeLight>()) {
    return new USDXformReader(prim, params_, settings_);
  }
#if PXR_VERSION >= 2111
  if (prim.IsA<pxr::UsdLuxBoundableLightBase>() || prim.IsA<pxr::UsdLuxNonboundableLightBase>()) {
#else
  if (prim.IsA<pxr::UsdLuxLight>()) {
#endif
    return new USDLightReader(prim, params_, settings_, xf_cache);
  }
  if (prim.IsA<pxr::UsdVolVolume>()) {
    return new USDVolumeReader(prim, params_, settings_);
  }
  if (prim.IsA<pxr::UsdSkelSkeleton>()) {
    return new USDSkeletonReader(prim, params_, settings_);
  }
  if (is_primitive_prim(prim)) {
    return new USDShapeReader(prim, params_, settings_);
  }
  if (prim.IsA<pxr::UsdGeomImageable>()) {
    return new USDXformReader(prim, params_, settings_);
  }
  return nullptr;
}

bool USDStageReader::include_by_visibility(const pxr::UsdGeomImageable &imageable) const
{
  if (!params_.import_visible_only) {
    /* Invisible prims are allowed. */
    return true;
  }

  pxr::UsdAttribute visibility_attr = imageable.GetVisibilityAttr();

  if (!visibility_attr) {
    /* No visibility attribute, so allow. */
    return true;
  }

  /* Include if the prim has an animating visibility attribute or is not invisible. */

  if (visibility_attr.ValueMightBeTimeVarying()) {
    return true;
  }

  pxr::TfToken visibility;
  visibility_attr.Get(&visibility);
  return visibility != pxr::UsdGeomTokens->invisible;
}

bool USDStageReader::include_by_purpose(const pxr::UsdGeomImageable &imageable) const
{
  if (params_.import_skeletons && imageable.GetPrim().IsA<pxr::UsdSkelSkeleton>()) {
    /* Always include skeletons, if requested by the user, regardless of purpose. */
    return true;
  }

  if (params_.import_guide && params_.import_proxy && params_.import_render) {
    /* The options allow any purpose, so we trivially include the prim. */
    return true;
  }

  pxr::UsdAttribute purpose_attr = imageable.GetPurposeAttr();

  if (!purpose_attr) {
    /* No purpose attribute, so trivially include the prim. */
    return true;
  }

  pxr::TfToken purpose;
  purpose_attr.Get(&purpose);

  if (purpose == pxr::UsdGeomTokens->guide) {
    return params_.import_guide;
  }
  if (purpose == pxr::UsdGeomTokens->proxy) {
    return params_.import_proxy;
  }
  if (purpose == pxr::UsdGeomTokens->render) {
    return params_.import_render;
  }

  return true;
}

/* Determine if the given reader can use the parent of the encapsulated USD prim
 * to compute the Blender object's transform. If so, the reader is appropriately
 * flagged and the function returns true. Otherwise, the function returns false. */

bool USDStageReader::merge_with_parent(USDPrimReader *reader) const
{
  USDXformReader *xform_reader = dynamic_cast<USDXformReader *>(reader);

  if (!xform_reader) {
    return false;
  }

  /* Check if the Xform reader is already merged. */
  if (xform_reader->use_parent_xform()) {
    return false;
  }

  /* Only merge if the parent is an Xform. */
  if (!xform_reader->prim().GetParent().IsA<pxr::UsdGeomXform>()) {
    return false;
  }

  /* Don't merge if instancing is enabled and the parent is an instance. */
  if (params_.use_instancing && xform_reader->prim().GetParent().IsInstance()) {
    return false;
  }

  /* Don't merge Xform, Scope or undefined prims. */
  if (xform_reader->prim().IsA<pxr::UsdGeomXform>() ||
      xform_reader->prim().IsA<pxr::UsdGeomScope>() ||
      xform_reader->prim().GetPrimTypeInfo()
        == pxr::UsdPrimTypeInfo::GetEmptyPrimType()) {
    return false;
  }

  /* Don't merge if the prim has authored transform ops. */
  if (xform_reader->prim_has_xform_ops()) {
    return false;
  }

  /* Flag the Xform reader as merged. */
  xform_reader->set_use_parent_xform(true);

  return true;
}

USDPrimReader *USDStageReader::collect_readers(Main *bmain,
                                               const pxr::UsdPrim &prim,
                                               pxr::UsdGeomXformCache *xf_cache,
                                               std::vector<USDPrimReader *> &r_readers)
{
  if (prim.IsA<pxr::UsdGeomImageable>()) {
    pxr::UsdGeomImageable imageable(prim);

    if (!include_by_purpose(imageable)) {
      return nullptr;
    }

    if (!include_by_visibility(imageable)) {
      return nullptr;
    }
  }

  if (prim.IsA<pxr::UsdLuxDomeLight>()) {
    dome_lights_.push_back(pxr::UsdLuxDomeLight(prim));
  }

  pxr::Usd_PrimFlagsConjunction filter_predicate = pxr::UsdPrimIsActive && pxr::UsdPrimIsLoaded &&
                                                   !pxr::UsdPrimIsAbstract;
  if (params_.import_defined_only) {
    filter_predicate &= pxr::UsdPrimIsDefined;
  }

  if (!params_.use_instancing && params_.import_instance_proxies) {
    filter_predicate.TraverseInstanceProxies(true);
  }

  pxr::UsdPrimSiblingRange children = prim.GetFilteredChildren(filter_predicate);

  std::vector<USDPrimReader *> child_readers;

  for (const auto &childPrim : children) {
    if (USDPrimReader *child_reader = collect_readers(bmain, childPrim, xf_cache, r_readers)) {
      child_readers.push_back(child_reader);
    }
  }

  /* We prune the current prim if it's a Scope
   * and we didn't convert any of its children. */
  if (child_readers.empty() && prim.IsA<pxr::UsdGeomScope>() &&
      !(params_.use_instancing && prim.IsInstance())) {
    return nullptr;
  }

  /* Check if we can merge an Xform with its child prim. */
  if (child_readers.size() == 1) {
    USDPrimReader *child_reader = child_readers.front();

    if (merge_with_parent(child_reader)) {
      return child_reader;
    }
  }

  if (prim.IsPseudoRoot() || prim.IsPrototype()) {
    return nullptr;
  }

  if (prim.IsA<pxr::UsdShadeMaterial>()) {
    /* Record material path for later processing, if needed,
     * e.g., when importing all materials.  */
    material_paths_.push_back(prim.GetPath().GetAsString());

    /* We don't create readers for materials, so return early. */
    return nullptr;
  }

  USDPrimReader *reader = create_reader_if_allowed(prim, xf_cache);

  if (!reader) {
    return nullptr;
  }

  r_readers.push_back(reader);
  reader->incref();

  /* Set each child reader's parent. */
  for (USDPrimReader *child_reader : child_readers) {
    child_reader->parent(reader);
  }

  return reader;
}

void USDStageReader::collect_readers(Main *bmain)
{
  if (!valid()) {
    return;
  }

  clear_readers();
  clear_proto_readers();
  dome_lights_.clear();

  /* Iterate through the stage. */
  pxr::UsdPrim root = stage_->GetPseudoRoot();

  stage_->SetInterpolationType(pxr::UsdInterpolationType::UsdInterpolationTypeHeld);

  pxr::UsdGeomXformCache xf_cache;
  collect_readers(bmain, root, &xf_cache, readers_);

  if (params_.use_instancing) {
    // Collect the scenegraph instance prototypes.
    std::vector<pxr::UsdPrim> protos = stage_->GetPrototypes();

    for (const pxr::UsdPrim &proto_prim : protos) {
      std::vector<USDPrimReader *> proto_readers;
      collect_readers(bmain, proto_prim, &xf_cache, proto_readers);
      proto_readers_.insert(std::make_pair(proto_prim.GetPath(), proto_readers));
    }
  }
}

void USDStageReader::process_armature_modifiers() const
{
  /* Create armature object map. */
  std::map<std::string, Object *> usd_path_to_armature;
  for (const USDPrimReader *reader : readers_) {
    if (dynamic_cast<const USDSkeletonReader *>(reader) && reader->object()) {
      usd_path_to_armature.insert(std::make_pair(reader->prim_path(), reader->object()));
    }
  }

  /* Set armature objects on armature modifiers. */
  for (const USDPrimReader *reader : readers_) {
    if (!reader->object()) {
      /* This should never happen. */
      continue;
    }
    if (const USDMeshReader * mesh_reader = dynamic_cast<const USDMeshReader *>(reader)) {
      ModifierData *md = BKE_modifiers_findby_type(reader->object(), eModifierType_Armature);
      if (!md) {
        continue;
      }
      ArmatureModifierData *amd = reinterpret_cast<ArmatureModifierData *>(md);
      std::string skel_path = mesh_reader->get_skeleton_path();
      std::map<std::string, Object *>::const_iterator it = usd_path_to_armature.find(skel_path);
      if (it != usd_path_to_armature.end()) {
        amd->object = it->second;
      }
      else {
        std::cout << "WARNING: couldn't find armature object for armature modifier for USD prim "
                  << reader->prim_path() << " bound to skeleton " << skel_path << std::endl;
      }
    }
  }
}

void USDStageReader::import_all_materials(Main *bmain)
{
  BLI_assert(valid());

  /* Build the material name map if it's not built yet. */
  if (settings_.mat_name_to_mat.empty()) {
    build_material_map(bmain, &settings_.mat_name_to_mat);
  }

  USDMaterialReader mtl_reader(params_, bmain);

  for (const std::string &mtl_path : material_paths_) {
    pxr::UsdPrim prim = stage_->GetPrimAtPath(pxr::SdfPath(mtl_path));

    pxr::UsdShadeMaterial usd_mtl(prim);
    if (!usd_mtl) {
      continue;
    }

    if (blender::io::usd::find_existing_material(
            prim.GetPath(), params_, settings_.mat_name_to_mat, settings_.usd_path_to_mat_name)) {
      /* The material already exists. */
      continue;
    }

    /* Add the material now. */
    Material *new_mtl = mtl_reader.add_material(usd_mtl);
    BLI_assert_msg(new_mtl, "Failed to create material");

    const std::string mtl_name = pxr::TfMakeValidIdentifier(new_mtl->id.name + 2);
    settings_.mat_name_to_mat[mtl_name] = new_mtl;

    if (params_.mtl_name_collision_mode == USD_MTL_NAME_COLLISION_MAKE_UNIQUE) {
      /* Record the unique name of the Blender material we created for the USD material
       * with the given path, so we don't import the material again when assigning
       * materials to objects elsewhere in the code. */
      settings_.usd_path_to_mat_name[prim.GetPath().GetAsString()] = mtl_name;
    }
  }
}

void USDStageReader::fake_users_for_unused_materials()
{
  /* Iterate over the imported materials and set a fake user for any unused
   * materials. */
  for (const std::pair<const std::string, std::string> &path_mat_pair :
       settings_.usd_path_to_mat_name) {

    std::map<std::string, Material *>::iterator mat_it = settings_.mat_name_to_mat.find(
        path_mat_pair.second);

    if (mat_it == settings_.mat_name_to_mat.end()) {
      continue;
    }

    Material *mat = mat_it->second;
    if (mat->id.us == 0) {
      id_fake_user_set(&mat->id);
    }
  }
}

void USDStageReader::clear_readers()
{
  for (USDPrimReader *reader : readers_) {
    if (!reader) {
      continue;
    }

    reader->decref();

    if (reader->refcount() == 0) {
      delete reader;
    }
  }

  readers_.clear();
}

void USDStageReader::clear_proto_readers()
{
  for (auto &pair : proto_readers_) {

    for (USDPrimReader *reader : pair.second) {

      if (!reader) {
        continue;
      }

      reader->decref();

      if (reader->refcount() == 0) {
        delete reader;
      }
    }

    pair.second.clear();
  }

  proto_readers_.clear();
}

void USDStageReader::sort_readers()
{
  blender::parallel_sort(
      readers_.begin(), readers_.end(), [](const USDPrimReader *a, const USDPrimReader *b) {
        const char *na = a ? a->name().c_str() : "";
        const char *nb = b ? b->name().c_str() : "";
        return BLI_strcasecmp(na, nb) < 0;
      });
}

}  // Namespace blender::io::usd<|MERGE_RESOLUTION|>--- conflicted
+++ resolved
@@ -11,10 +11,7 @@
 #include "usd_reader_nurbs.h"
 #include "usd_reader_prim.h"
 #include "usd_reader_shape.h"
-<<<<<<< HEAD
 #include "usd_reader_skeleton.h"
-=======
->>>>>>> 715acf75
 #include "usd_reader_volume.h"
 #include "usd_reader_xform.h"
 
@@ -82,7 +79,6 @@
 bool USDStageReader::is_primitive_prim(const pxr::UsdPrim &prim) const
 {
   return (prim.IsA<pxr::UsdGeomCapsule>() || prim.IsA<pxr::UsdGeomCylinder>() ||
-<<<<<<< HEAD
           prim.IsA<pxr::UsdGeomCone>()    || prim.IsA<pxr::UsdGeomCube>()     ||
           prim.IsA<pxr::UsdGeomSphere>());
 }
@@ -92,16 +88,6 @@
 {
   if (params_.use_instancing && prim.IsInstance()) {
     return new USDInstanceReader(prim, params_, settings_);
-=======
-          prim.IsA<pxr::UsdGeomCone>() || prim.IsA<pxr::UsdGeomCube>() ||
-          prim.IsA<pxr::UsdGeomSphere>());
-}
-
-USDPrimReader *USDStageReader::create_reader_if_allowed(const pxr::UsdPrim &prim)
-{
-  if (params_.import_shapes && is_primitive_prim(prim)) {
-    return new USDShapeReader(prim, params_, settings_);
->>>>>>> 715acf75
   }
   if (params_.import_cameras && prim.IsA<pxr::UsdGeomCamera>()) {
     return new USDCameraReader(prim, params_, settings_);
