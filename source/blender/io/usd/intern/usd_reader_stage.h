/* SPDX-License-Identifier: GPL-2.0-or-later
 * Copyright 2021 Tangent Animation and. NVIDIA Corporation. All rights reserved. */
#pragma once

struct Main;

#include "usd.h"
#include "usd_reader_prim.h"

#include <pxr/usd/usd/stage.h>
#include <pxr/usd/usdGeom/imageable.h>
#include <pxr/usd/usdGeom/xformCache.h>
#include <pxr/usd/usdLux/domeLight.h>

#include <vector>

struct ImportSettings;

namespace blender::io::usd {

typedef std::map<pxr::SdfPath, std::vector<USDPrimReader *>> ProtoReaderMap;

class USDStageReader {

 protected:
  pxr::UsdStageRefPtr stage_;
  USDImportParams params_;
  ImportSettings settings_;

  std::vector<USDPrimReader *> readers_;

<<<<<<< HEAD
  // Readers for scenegraph instance prototypes.
  ProtoReaderMap proto_readers_;

  /* USD dome lights are converted to a world material,
   * rather than light objects, so are handled differently */
  std::vector<pxr::UsdLuxDomeLight> dome_lights_;
=======
  /* USD material prim paths encountered during stage
   * traversal, for importing unused materials. */
  std::vector<std::string> material_paths_;
>>>>>>> f0669ff8

 public:
  USDStageReader(pxr::UsdStageRefPtr stage,
                 const USDImportParams &params,
                 const ImportSettings &settings);

  ~USDStageReader();

  USDPrimReader *create_reader_if_allowed(const pxr::UsdPrim &prim,
                                          pxr::UsdGeomXformCache *xf_cache);

  USDPrimReader *create_reader(const pxr::UsdPrim &prim, pxr::UsdGeomXformCache *xf_cache);

  void collect_readers(struct Main *bmain);

<<<<<<< HEAD
  void process_armature_modifiers() const;
=======
  /* Convert every material prim on the stage to a Blender
   * material, including materials not used by any geometry.
   * Note that collect_readers() must be called before calling
   * import_all_materials(). */
  void import_all_materials(struct Main *bmain);

  /* Add fake users for any imported materials with no
   * users. This is typically required when importing all
   * materials. */
  void fake_users_for_unused_materials();
>>>>>>> f0669ff8

  bool valid() const;

  pxr::UsdStageRefPtr stage()
  {
    return stage_;
  }
  const USDImportParams &params() const
  {
    return params_;
  }

  const ImportSettings &settings() const
  {
    return settings_;
  }

  void clear_readers();

  void clear_proto_readers();

  const ProtoReaderMap &proto_readers() const
  {
    return proto_readers_;
  };

  const std::vector<USDPrimReader *> &readers() const
  {
    return readers_;
  };

  const std::vector<pxr::UsdLuxDomeLight> &dome_lights() const
  {
    return dome_lights_;
  };

  void sort_readers();

 private:
  USDPrimReader *collect_readers(Main *bmain,
                                 const pxr::UsdPrim &prim,
                                 pxr::UsdGeomXformCache *xf_cache,
                                 std::vector<USDPrimReader *> &r_readers);

  /**
   * Returns true if the given prim should be included in the
   * traversal based on the import options and the prim's visibility
   * attribute.  Note that the prim will be trivially included
   * if it has no visibility attribute or if the visibility
   * is inherited.
   */
  bool include_by_visibility(const pxr::UsdGeomImageable &imageable) const;

  /**
   * Returns true if the given prim should be included in the
   * traversal based on the import options and the prim's purpose
   * attribute. E.g., return false (to exclude the prim) if the prim
   * represents guide geometry and the 'Import Guide' option is
   * toggled off.
   */
  bool include_by_purpose(const pxr::UsdGeomImageable &imageable) const;

  bool merge_with_parent(USDPrimReader *reader) const;

  bool is_primitive_prim(const pxr::UsdPrim &prim) const;
};

}  // namespace blender::io::usd<|MERGE_RESOLUTION|>--- conflicted
+++ resolved
@@ -29,18 +29,16 @@
 
   std::vector<USDPrimReader *> readers_;
 
-<<<<<<< HEAD
   // Readers for scenegraph instance prototypes.
   ProtoReaderMap proto_readers_;
 
   /* USD dome lights are converted to a world material,
    * rather than light objects, so are handled differently */
   std::vector<pxr::UsdLuxDomeLight> dome_lights_;
-=======
+
   /* USD material prim paths encountered during stage
    * traversal, for importing unused materials. */
   std::vector<std::string> material_paths_;
->>>>>>> f0669ff8
 
  public:
   USDStageReader(pxr::UsdStageRefPtr stage,
@@ -56,9 +54,8 @@
 
   void collect_readers(struct Main *bmain);
 
-<<<<<<< HEAD
   void process_armature_modifiers() const;
-=======
+
   /* Convert every material prim on the stage to a Blender
    * material, including materials not used by any geometry.
    * Note that collect_readers() must be called before calling
@@ -69,7 +66,6 @@
    * users. This is typically required when importing all
    * materials. */
   void fake_users_for_unused_materials();
->>>>>>> f0669ff8
 
   bool valid() const;
 
