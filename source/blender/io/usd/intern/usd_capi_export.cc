/* SPDX-License-Identifier: GPL-2.0-or-later
 * Copyright 2019 Blender Foundation. All rights reserved. */

#include "usd.h"
#include "usd_common.h"
#include "usd_hierarchy_iterator.h"
#include "usd_light_convert.h"
#include "usd_umm.h"
#include "usd_writer_material.h"
#include "usd_writer_skel_root.h"

#include <pxr/base/plug/registry.h>
#include <pxr/pxr.h>
<<<<<<< HEAD
#include <pxr/usd/kind/registry.h>
#include <pxr/usd/usd/modelAPI.h>
=======
#include <pxr/usd/usd/prim.h>
#include <pxr/usd/usd/primRange.h>
>>>>>>> f0669ff8
#include <pxr/usd/usd/stage.h>
#include <pxr/usd/usdGeom/metrics.h>
#include <pxr/usd/usdGeom/scope.h>
#include <pxr/usd/usdGeom/tokens.h>
#include <pxr/usd/usdGeom/xformCommonAPI.h>
#include <pxr/usd/usdUtils/dependencies.h>

#include "MEM_guardedalloc.h"

#include "DEG_depsgraph.h"
#include "DEG_depsgraph_build.h"
#include "DEG_depsgraph_query.h"

#include "DNA_scene_types.h"

#include "BKE_appdir.h"
#include "BKE_blender_version.h"
#include "BKE_context.h"
#include "BKE_global.h"
#include "BKE_main.h"
#include "BKE_scene.h"
#include "BKE_image.h"
#include "BKE_image_save.h"
#include "BKE_image_format.h"
#include "BKE_lib_id.h"

#include "BLI_fileops.h"
#include "BLI_math_matrix.h"
#include "BLI_math_rotation.h"
#include "BLI_math_vector.h"
#include "BLI_path_util.h"
#include "BLI_string.h"
#include "BLI_timeit.hh"

#include "WM_api.h"
#include "WM_types.h"

namespace blender::io::usd {

struct ExportJobData {
  Scene *scene;
  ViewLayer *view_layer;
  Main *bmain;
  Depsgraph *depsgraph;
  wmWindowManager *wm;

  char filepath[FILE_MAX];
  char usdz_filepath[FILE_MAX];
  bool is_usdz_export;
  USDExportParams params;

  float *progress;

  bool was_canceled;
  bool export_ok;
  timeit::TimePoint start_time;
};

/* Perform validation of export parameter settings. Returns
 * true if the paramters are valid.  Returns false otherwise. */
static bool validate_params(const USDExportParams &params)
{
  bool valid = true;

  if (params.export_materials && !pxr::SdfPath::IsValidPathString(params.material_prim_path)) {
    WM_reportf(RPT_ERROR,
               "USD Export: invalid material prim path parameter '%s'",
               params.material_prim_path);
    valid = false;
  }

  if (strlen(params.root_prim_path) != 0 &&
      !pxr::SdfPath::IsValidPathString(params.root_prim_path)) {
    WM_reportf(
        RPT_ERROR, "USD Export: invalid root prim path parameter '%s'", params.root_prim_path);
    valid = false;
  }

  if (strlen(params.default_prim_path) != 0 &&
      !pxr::SdfPath::IsValidPathString(params.default_prim_path)) {
    WM_reportf(RPT_ERROR,
               "USD Export: invalid default prim path parameter '%s'",
               params.default_prim_path);
    valid = false;
  }

  if (params.export_usd_kind && params.default_prim_kind == USD_KIND_CUSTOM && strlen(params.default_prim_custom_kind) == 0) {
    WM_reportf(RPT_ERROR,
               "USD Export: Default Prim Kind is set to Custom, but the value is empty.");
    valid = false;
  }

  return valid;
}

/* If a root prim path is set in the params, check if a
 * root object matching the root path name already exists.
 * If it does, clear the root prim path in the params.
 * This is to avoid prepending the root prim path
 * redundantly.
 * TODO(makowalski): ideally, this functionality belongs
 * in the USD hierarchy iterator, so that we don't iterate
 * over the scene graph separately here. */
static void validate_unique_root_prim_path(USDExportParams &params, Depsgraph *depsgraph)
{
  if (!depsgraph || strlen(params.root_prim_path) == 0) {
    return;
  }

  pxr::SdfPath path(params.root_prim_path);

  if (path.IsEmpty()) {
    return;
  }

  pxr::SdfPath parent = path.GetParentPath();

  while (!parent.IsEmpty() && !parent.IsAbsoluteRootPath()) {
    path = parent;
    parent = path.GetParentPath();
  }

  Object *match = nullptr;
  std::string root_name = path.GetName();

  DEGObjectIterSettings deg_iter_settings{};
  deg_iter_settings.depsgraph = depsgraph;
  deg_iter_settings.flags = DEG_ITER_OBJECT_FLAG_LINKED_DIRECTLY |
                            DEG_ITER_OBJECT_FLAG_LINKED_VIA_SET;
  DEG_OBJECT_ITER_BEGIN (&deg_iter_settings, object) {

    if (!match && !object->parent) {
      /* We only care about root objects. */

      if (pxr::TfMakeValidIdentifier(object->id.name + 2) == root_name) {
        match = object;
      }
    }
  }
  DEG_OBJECT_ITER_END;

  if (match) {
    WM_reportf(
      RPT_WARNING, "USD Export: the root prim will not be added because a root object named '%s' already exists", root_name.c_str());
    params.root_prim_path[0] = '\0';
  }
}

/* Create root prim if defined. */
static void ensure_root_prim(pxr::UsdStageRefPtr stage, const USDExportParams &params)
{
  if (strlen(params.root_prim_path) == 0) {
    return;
  }

  pxr::UsdPrim root_prim = stage->DefinePrim(pxr::SdfPath(params.root_prim_path),
                                             pxr::TfToken("Xform"));

  if (!(params.convert_orientation || params.convert_to_cm)) {
    return;
  }

  if (!root_prim) {
    return;
  }

  pxr::UsdGeomXformCommonAPI xf_api(root_prim);

  if (!xf_api) {
    return;
  }

  if (params.convert_to_cm) {
    xf_api.SetScale(pxr::GfVec3f(100.0f));
  }

  if (params.convert_orientation) {
    float mrot[3][3];
    mat3_from_axis_conversion(
        USD_GLOBAL_FORWARD_Y, USD_GLOBAL_UP_Z, params.forward_axis, params.up_axis, mrot);
    transpose_m3(mrot);

    float eul[3];
    mat3_to_eul(eul, mrot);

    /* Convert radians to degrees. */
    mul_v3_fl(eul, 180.0f / M_PI);

    xf_api.SetRotate(pxr::GfVec3f(eul[0], eul[1], eul[2]));
  }

  /* Handle root prim USD Kind. */
  if (params.export_usd_kind && params.default_prim_kind) {
    pxr::UsdModelAPI api(root_prim);
    switch (params.default_prim_kind) {
      case USD_KIND_COMPONENT:
        api.SetKind(pxr::KindTokens->component);
        break;

      case USD_KIND_GROUP:
        api.SetKind(pxr::KindTokens->group);
        break;

      case USD_KIND_ASSEMBLY:
        api.SetKind(pxr::KindTokens->assembly);
        break;

      case USD_KIND_CUSTOM:
        api.SetKind(pxr::TfToken(params.default_prim_custom_kind));
        break;

      default:
        break;
    }
  }
}

static void report_job_duration(const ExportJobData *data)
{
  timeit::Nanoseconds duration = timeit::Clock::now() - data->start_time;
  const char *export_filepath = data->is_usdz_export ? data->usdz_filepath : data->filepath;
  std::cout << "USD export of '" << export_filepath << "' took ";
  timeit::print_duration(duration);
  std::cout << '\n';
}

static void process_usdz_textures(const ExportJobData *data, const char *path) {
  const eUSDZTextureDownscaleSize enum_value = data->params.usdz_downscale_size;
  if (enum_value == USD_TEXTURE_SIZE_KEEP) {
    return;
  }

  int image_size = (
      (enum_value == USD_TEXTURE_SIZE_CUSTOM ? data->params.usdz_downscale_custom_size : enum_value)
  );

  image_size = image_size < 128 ? 128 : image_size;

  char texture_path[4096];
  BLI_strcpy_rlen(texture_path, path);
  BLI_path_append(texture_path, 4096, "textures");
  BLI_path_slash_ensure(texture_path, sizeof(texture_path));

  struct direntry *entries;
  unsigned int num_files = BLI_filelist_dir_contents(texture_path, &entries);

  for (int index = 0; index < num_files; index++) {
    /* We can skip checking extensions as this folder is only created
     * when we're doing a USDZ export. */
    if (!BLI_is_dir(entries[index].path)) {
      Image *im = BKE_image_load_ex(data->bmain, entries[index].path, LIB_ID_CREATE_NO_MAIN);
      if (!im) {
        std::cerr << "-- Unable to open file for downscaling: " << entries[index].path << std::endl;
        continue;
      }

      int width, height;
      BKE_image_get_size(im, NULL, &width, &height);
      const int longest = width >= height ? width : height;
      const float scale = 1.0 / ((float)longest / (float)image_size);

      if (longest > image_size) {
        const int width_adjusted  = (float)width * scale;
        const int height_adjusted = (float)height * scale;
        BKE_image_scale(im, width_adjusted, height_adjusted);

        ImageSaveOptions opts;

        if (BKE_image_save_options_init(&opts, data->bmain, data->scene, im, NULL, false, false)) {
          bool result = BKE_image_save(NULL, data->bmain, im, NULL, &opts);
          if (!result) {
            std::cerr << "-- Unable to resave " << data->filepath << " (new size: "
                      << width_adjusted << "x" << height_adjusted << ")" << std::endl;
          }
          else {
            std::cout << "Downscaled " << entries[index].path << " to "
                      << width_adjusted << "x" << height_adjusted << std::endl;
          }
        }

        BKE_image_save_options_free(&opts);
      }

      /* Make sure to free the image so it doesn't stick
       * around in the library of the open file. */
      BKE_id_free(data->bmain, (void*)im);
    }
  }

  BLI_filelist_free(entries, num_files);
}

static bool perform_usdz_conversion(const ExportJobData *data)
{
  char usdc_temp_dir[FILE_MAX], usdc_file[FILE_MAX];
  BLI_split_dirfile(data->filepath, usdc_temp_dir, usdc_file, FILE_MAX, FILE_MAX);

  char usdz_file[FILE_MAX];
  BLI_split_file_part(data->usdz_filepath, usdz_file, FILE_MAX);

  char original_working_dir[FILE_MAX];
  BLI_current_working_dir(original_working_dir, FILE_MAX);
  BLI_change_working_dir(usdc_temp_dir);

  process_usdz_textures(data, usdc_temp_dir);

  if (data->params.usdz_is_arkit) {
    std::cout << "USDZ Export: Creating ARKit Asset" << std::endl;
    pxr::UsdUtilsCreateNewARKitUsdzPackage(pxr::SdfAssetPath(usdc_file), usdz_file);
  }
  else {
    pxr::UsdUtilsCreateNewUsdzPackage(pxr::SdfAssetPath(usdc_file), usdz_file);
  }
  BLI_change_working_dir(original_working_dir);

  char usdz_temp_dirfile[FILE_MAX];
  BLI_path_join(usdz_temp_dirfile, FILE_MAX, usdc_temp_dir, usdz_file);

  int result = 0;
  if (BLI_exists(data->usdz_filepath)) {
    result = BLI_delete(data->usdz_filepath, false, false);
    if (result != 0) {
      WM_reportf(
          RPT_ERROR, "USD Export: Unable to delete existing usdz file %s", data->usdz_filepath);
      return false;
    }
  }
  result = BLI_rename(usdz_temp_dirfile, data->usdz_filepath);
  if (result != 0) {
    WM_reportf(RPT_ERROR,
               "USD Export: Couldn't move new usdz file from temporary location %s to %s",
               usdz_temp_dirfile,
               data->usdz_filepath);
    return false;
  }

  return true;
}

static void export_startjob(void *customdata,
                            /* Cannot be const, this function implements wm_jobs_start_callback.
                             * NOLINTNEXTLINE: readability-non-const-parameter. */
                            bool *stop,
                            bool *do_update,
                            float *progress)
{
  ExportJobData *data = static_cast<ExportJobData *>(customdata);

  data->progress = progress;
  data->was_canceled = false;
  data->start_time = timeit::Clock::now();

  G.is_rendering = true;
  if (data->wm) {
    WM_set_locked_interface(data->wm, true);
  }
  G.is_break = false;

  if (!validate_params(data->params)) {
    data->export_ok = false;
    return;
  }

  /* Construct the depsgraph for exporting. */
  Scene *scene = DEG_get_input_scene(data->depsgraph);
  if (data->params.visible_objects_only) {
    DEG_graph_build_from_view_layer(data->depsgraph);
  }
  else {
    DEG_graph_build_for_all_objects(data->depsgraph);
  }
  BKE_scene_graph_update_tagged(data->depsgraph, data->bmain);

  validate_unique_root_prim_path(data->params, data->depsgraph);

  *progress = 0.0f;
  *do_update = true;

  /* For restoring the current frame after exporting animation is done. */
  const int orig_frame = scene->r.cfra;

  if (!BLI_path_extension_check_glob(data->filepath, "*.usd;*.usda;*.usdc"))
    BLI_path_extension_ensure(data->filepath, FILE_MAX, ".usd");

  pxr::UsdStageRefPtr usd_stage = pxr::UsdStage::CreateNew(data->filepath);
  if (!usd_stage) {
    /* This may happen when the USD JSON files cannot be found. When that happens,
     * the USD library doesn't know it has the functionality to write USDA and
     * USDC files, and creating a new UsdStage fails. */
    WM_reportf(RPT_ERROR, "USD Export: unable to create a stage for writing %s", data->filepath);

    pxr::SdfLayerRefPtr existing_layer = pxr::SdfLayer::FindOrOpen(data->filepath);
    if (existing_layer) {
      WM_reportf(RPT_ERROR,
                 "USD Export: layer %s is currently open in the scene, "
                 "possibly because it's referenced by modifiers, "
                 "and can't be overwritten",
                 data->filepath);
    }

    data->export_ok = false;
    return;
  }

  if (data->params.export_lights && !data->params.selected_objects_only &&
      data->params.convert_world_material) {
    world_material_to_dome_light(data->params, scene, usd_stage);
  }

  /* Define the material prim path as a scope. */
  if (data->params.export_materials) {
    pxr::SdfPath mtl_prim_path(data->params.material_prim_path);

    blender::io::usd::usd_define_or_over<pxr::UsdGeomScope>(
        usd_stage, mtl_prim_path, data->params.export_as_overs);
  }

  pxr::VtValue upAxis = pxr::VtValue(pxr::UsdGeomTokens->z);
  if (data->params.convert_orientation) {
    if (data->params.up_axis == USD_GLOBAL_UP_X)
      upAxis = pxr::VtValue(pxr::UsdGeomTokens->x);
    else if (data->params.up_axis == USD_GLOBAL_UP_Y)
      upAxis = pxr::VtValue(pxr::UsdGeomTokens->y);
  }

  usd_stage->SetMetadata(pxr::UsdGeomTokens->upAxis, upAxis);

  usd_stage->GetRootLayer()->SetDocumentation(std::string("Blender v") +
                                              BKE_blender_version_string());

  /* Add any Blender-specific custom export data */
  if (data->params.export_blender_metadata && strlen(data->bmain->filepath)) {
    auto root_layer = usd_stage->GetRootLayer();
    char full_path[1024];
    strcpy(full_path, data->bmain->filepath);

    // make all paths uniformly unix-like
    BLI_str_replace_char(full_path + 2, SEP, ALTSEP);

    char basename[128];
    strcpy(basename, BLI_path_basename(full_path));
    BLI_split_dir_part(full_path, full_path, 1024);

    pxr::VtDictionary custom_data;
    custom_data.SetValueAtPath(std::string("sourceFilename"), pxr::VtValue(basename));
    custom_data.SetValueAtPath(std::string("sourceDirPath"), pxr::VtValue(full_path));
    root_layer->SetCustomLayerData(custom_data);
  }

  /* Set up the stage for animated data. */
  if (data->params.export_animation) {
    usd_stage->SetTimeCodesPerSecond(FPS);
    usd_stage->SetStartTimeCode(data->params.frame_start);
    usd_stage->SetEndTimeCode(data->params.frame_end);
  }

  ensure_root_prim(usd_stage, data->params);

  USDHierarchyIterator iter(data->bmain, data->depsgraph, usd_stage, data->params);

  if (data->params.export_animation) {

    // Writing the animated frames is not 100% of the work, but it's our best guess.
    float progress_per_frame = 1.0f / std::max(1.0f,
                                               (float)(data->params.frame_end -
                                                       data->params.frame_start + 1.0) /
                                                   data->params.frame_step);

    for (float frame = data->params.frame_start; frame <= data->params.frame_end;
         frame += data->params.frame_step) {
      if (G.is_break || (stop != nullptr && *stop)) {
        break;
      }

      /* Update the scene for the next frame to render. */
      scene->r.cfra = int(frame);
      scene->r.subframe = frame - scene->r.cfra;
      BKE_scene_graph_update_for_newframe(data->depsgraph);

      iter.set_export_frame(frame);
      iter.iterate_and_write();

      *progress += progress_per_frame;
      *do_update = true;
    }
  }
  else {
    /* If we're not animating, a single iteration over all objects is enough. */
    iter.iterate_and_write();
  }

  iter.release_writers();

<<<<<<< HEAD
  if (data->params.export_armatures) {
    validate_skel_roots(usd_stage, data->params);
  }

  // Set Stage Default Prim Path
  if (strlen(data->params.default_prim_path) > 0) {
    std::string valid_default_prim_path = pxr::TfMakeValidIdentifier(
        data->params.default_prim_path);

    if (valid_default_prim_path[0] == '_') {
      valid_default_prim_path[0] = '/';
    }
    if (valid_default_prim_path[0] != '/') {
      valid_default_prim_path = "/" + valid_default_prim_path;
    }

    pxr::UsdPrim defaultPrim = usd_stage->GetPrimAtPath(pxr::SdfPath(valid_default_prim_path));

    if (defaultPrim.IsValid()) {
      usd_stage->SetDefaultPrim(defaultPrim);
    }
  }

  /* Set unit scale.
   * TODO(makowalsk): Add an option to use scene->unit.scale_length as well? */
  double meters_per_unit = data->params.convert_to_cm ? pxr::UsdGeomLinearUnits::centimeters :
                                                        pxr::UsdGeomLinearUnits::meters;
  pxr::UsdGeomSetStageMetersPerUnit(usd_stage, meters_per_unit);

=======
  /* Set the default prim if it doesn't exist */
  if (!usd_stage->GetDefaultPrim()) {
    /* Use TraverseAll since it's guaranteed to be depth first and will get the first top level
     * prim, and is less verbose than getting the PseudoRoot + iterating its children.*/
    for (auto prim : usd_stage->TraverseAll()) {
      usd_stage->SetDefaultPrim(prim);
      break;
    }
  }

>>>>>>> f0669ff8
  usd_stage->GetRootLayer()->Save();

  if (data->is_usdz_export) {
    if (!perform_usdz_conversion(data)) {
      return;
    }
  }

  /* Finish up by going back to the keyframe that was current before we started. */
  if (scene->r.cfra != orig_frame) {
    scene->r.cfra = orig_frame;
    BKE_scene_graph_update_for_newframe(data->depsgraph);
  }

  data->export_ok = !data->was_canceled;

  *progress = 1.0f;
  *do_update = true;
}

static void export_endjob(void *customdata)
{
  ExportJobData *data = static_cast<ExportJobData *>(customdata);

  DEG_graph_free(data->depsgraph);

  if (data->is_usdz_export && BLI_exists(data->filepath))
  {
    char dir[FILE_MAX];
    BLI_split_dir_part(data->filepath, dir, FILE_MAX);
    char usdc_temp_dir[FILE_MAX];
    BLI_path_join(usdc_temp_dir, FILE_MAX, BKE_tempdir_session(), "USDZ", SEP_STR);
    BLI_assert(BLI_strcasecmp(dir, usdc_temp_dir) == 0);
    BLI_delete(usdc_temp_dir, true, true);
  }

  MEM_freeN(data->params.default_prim_path);
  MEM_freeN(data->params.root_prim_path);
  MEM_freeN(data->params.material_prim_path);
  MEM_freeN(data->params.default_prim_custom_kind);

  if (data->was_canceled && BLI_exists(data->filepath)) {
    BLI_delete(data->filepath, false, false);
  }

  G.is_rendering = false;
  if (data->wm) {
    WM_set_locked_interface(data->wm, false);
  }
  report_job_duration(data);
}

}  // namespace blender::io::usd

/* To create a usdz file, we must first create a .usd/a/c file and then covert it to .usdz. The
 * temporary files will be created in Blender's temporary session storage. The .usdz file will then
 * copied to job->usdz_filepath. */
static void create_temp_path_for_usdz_export(const char *filepath,
                                             blender::io::usd::ExportJobData *job)
{
  char file[FILE_MAX];
  BLI_split_file_part(filepath, file, FILE_MAX);
  char *usdc_file = BLI_str_replaceN(file, ".usdz", ".usdc");

  char usdc_temp_filepath[FILE_MAX];
  BLI_path_join(usdc_temp_filepath, FILE_MAX, BKE_tempdir_session(), "USDZ", usdc_file);

  BLI_strncpy(job->filepath, usdc_temp_filepath, strlen(usdc_temp_filepath) + 1);
  BLI_strncpy(job->usdz_filepath, filepath, strlen(filepath) + 1);

  MEM_freeN(usdc_file);
}

bool USD_export(bContext *C,
                const char *filepath,
                const USDExportParams *params,
                bool as_background_job)
{
  ViewLayer *view_layer = CTX_data_view_layer(C);
  Scene *scene = CTX_data_scene(C);

  blender::io::usd::ExportJobData *job = static_cast<blender::io::usd::ExportJobData *>(
      MEM_mallocN(sizeof(blender::io::usd::ExportJobData), "ExportJobData"));

  job->scene = scene;
  job->bmain = CTX_data_main(C);
  job->wm = CTX_wm_manager(C);
  job->export_ok = false;
  job->is_usdz_export = false;
  if (BLI_path_extension_check_n(filepath, ".usd", ".usda", ".usdc", NULL)) {
    BLI_strncpy(job->filepath, filepath, sizeof(job->filepath));
  }
  else if (BLI_path_extension_check_n(filepath, ".usdz")) {
    create_temp_path_for_usdz_export(filepath, job);
    job->is_usdz_export = true;
  }

  job->depsgraph = DEG_graph_new(job->bmain, scene, view_layer, params->evaluation_mode);
  job->params = *params;

  bool export_ok = false;
  if (as_background_job) {
    wmJob *wm_job = WM_jobs_get(
        job->wm, CTX_wm_window(C), scene, "USD Export", WM_JOB_PROGRESS, WM_JOB_TYPE_ALEMBIC);

    /* setup job */
    WM_jobs_customdata_set(wm_job, job, MEM_freeN);
    WM_jobs_timer(wm_job, 0.1, NC_SCENE | ND_FRAME, NC_SCENE | ND_FRAME);
    WM_jobs_callbacks(wm_job,
                      blender::io::usd::export_startjob,
                      nullptr,
                      nullptr,
                      blender::io::usd::export_endjob);

    WM_jobs_start(CTX_wm_manager(C), wm_job);
  }
  else {
    /* Fake a job context, so that we don't need NULL pointer checks while exporting. */
    bool stop = false, do_update = false;
    float progress = 0.0f;

    blender::io::usd::export_startjob(job, &stop, &do_update, &progress);
    blender::io::usd::export_endjob(job);
    export_ok = job->export_ok;

    MEM_freeN(job);
  }

  return export_ok;
}

int USD_get_version()
{
  /* USD 19.11 defines:
   *
   * #define PXR_MAJOR_VERSION 0
   * #define PXR_MINOR_VERSION 19
   * #define PXR_PATCH_VERSION 11
   * #define PXR_VERSION 1911
   *
   * So the major version is implicit/invisible in the public version number.
   */
  return PXR_VERSION;
}

bool USD_umm_module_loaded(void)
{
#ifdef WITH_PYTHON
  return blender::io::usd::umm_module_loaded();
#else
  return fasle;
#endif
}<|MERGE_RESOLUTION|>--- conflicted
+++ resolved
@@ -11,13 +11,10 @@
 
 #include <pxr/base/plug/registry.h>
 #include <pxr/pxr.h>
-<<<<<<< HEAD
 #include <pxr/usd/kind/registry.h>
 #include <pxr/usd/usd/modelAPI.h>
-=======
 #include <pxr/usd/usd/prim.h>
 #include <pxr/usd/usd/primRange.h>
->>>>>>> f0669ff8
 #include <pxr/usd/usd/stage.h>
 #include <pxr/usd/usdGeom/metrics.h>
 #include <pxr/usd/usdGeom/scope.h>
@@ -511,7 +508,6 @@
 
   iter.release_writers();
 
-<<<<<<< HEAD
   if (data->params.export_armatures) {
     validate_skel_roots(usd_stage, data->params);
   }
@@ -535,13 +531,6 @@
     }
   }
 
-  /* Set unit scale.
-   * TODO(makowalsk): Add an option to use scene->unit.scale_length as well? */
-  double meters_per_unit = data->params.convert_to_cm ? pxr::UsdGeomLinearUnits::centimeters :
-                                                        pxr::UsdGeomLinearUnits::meters;
-  pxr::UsdGeomSetStageMetersPerUnit(usd_stage, meters_per_unit);
-
-=======
   /* Set the default prim if it doesn't exist */
   if (!usd_stage->GetDefaultPrim()) {
     /* Use TraverseAll since it's guaranteed to be depth first and will get the first top level
@@ -552,7 +541,12 @@
     }
   }
 
->>>>>>> f0669ff8
+  /* Set unit scale.
+   * TODO(makowalsk): Add an option to use scene->unit.scale_length as well? */
+  double meters_per_unit = data->params.convert_to_cm ? pxr::UsdGeomLinearUnits::centimeters :
+                                                        pxr::UsdGeomLinearUnits::meters;
+  pxr::UsdGeomSetStageMetersPerUnit(usd_stage, meters_per_unit);
+
   usd_stage->GetRootLayer()->Save();
 
   if (data->is_usdz_export) {
