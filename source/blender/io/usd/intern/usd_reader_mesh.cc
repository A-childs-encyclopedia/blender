--- conflicted
+++ resolved
@@ -92,27 +92,16 @@
 /* Returns an existing Blender material that corresponds to the USD
  * material with with the given path.  Returns null if no such material
  * exists. */
-<<<<<<< HEAD
-static Material *find_existing_material(const pxr::SdfPath &usd_mat_path,
-                                        const USDImportParams &params,
-                                        const std::map<std::string, Material *> &mat_map,
-                                        const std::map<std::string, std::string> &usd_path_to_mat_name)
-=======
 static Material *find_existing_material(
     const pxr::SdfPath &usd_mat_path,
     const USDImportParams &params,
     const std::map<std::string, Material *> &mat_map,
     const std::map<std::string, std::string> &usd_path_to_mat_name)
->>>>>>> 95d6c29f
 {
   if (params.mtl_name_collision_mode == USD_MTL_NAME_COLLISION_UNIQUE_NAME) {
     /* Check if we've already created the Blender material with a modified name. */
     std::map<std::string, std::string>::const_iterator path_to_name_iter =
-<<<<<<< HEAD
-      usd_path_to_mat_name.find(usd_mat_path.GetAsString());
-=======
         usd_path_to_mat_name.find(usd_mat_path.GetAsString());
->>>>>>> 95d6c29f
 
     if (path_to_name_iter != usd_path_to_mat_name.end()) {
       std::string mat_name = path_to_name_iter->second;
@@ -122,13 +111,8 @@
       }
       else {
         std::cout
-<<<<<<< HEAD
-          << "WARNING: Couldn't find previously assigned Blender material for USD material "
-          << usd_mat_path << std::endl;
-=======
             << "WARNING: Couldn't find previously assigned Blender material for USD material "
             << usd_mat_path << std::endl;
->>>>>>> 95d6c29f
       }
     }
   }
@@ -173,15 +157,8 @@
 
   for (it = mat_index_map.begin(); it != mat_index_map.end(); ++it) {
 
-<<<<<<< HEAD
-    Material *assigned_mat = find_existing_material(it->first,
-                                                    params,
-                                                    mat_map,
-                                                    usd_path_to_mat_name);
-=======
     Material *assigned_mat = find_existing_material(
         it->first, params, mat_map, usd_path_to_mat_name);
->>>>>>> 95d6c29f
     if (!assigned_mat) {
       /* Blender material doesn't exist, so create it now. */
 
