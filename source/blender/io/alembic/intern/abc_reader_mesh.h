--- conflicted
+++ resolved
@@ -42,15 +42,6 @@
                       const AbcReaderManager &manager,
                       const Alembic::Abc::ISampleSelector &sample_sel) override;
 
-<<<<<<< HEAD
-=======
-  struct Mesh *read_mesh(struct Mesh *existing_mesh,
-                         const Alembic::Abc::ISampleSelector &sample_sel,
-                         int read_flag,
-                         const char *velocity_name,
-                         float velocity_scale,
-                         const char **err_str) override;
->>>>>>> bc66cd98
   bool topology_changed(Mesh *existing_mesh,
                         const Alembic::Abc::ISampleSelector &sample_sel) override;
 
@@ -105,17 +96,10 @@
  private:
   struct Mesh *read_mesh(struct Mesh *existing_mesh,
                          const Alembic::Abc::ISampleSelector &sample_sel,
-<<<<<<< HEAD
                          const AttributeSelector *attribute_selector,
                          const int read_flag,
                          const float velocity_scale,
                          const char **err_str);
-=======
-                         int read_flag,
-                         const char *velocity_name,
-                         float velocity_scale,
-                         const char **err_str) override;
->>>>>>> bc66cd98
 };
 
 void read_mverts(Mesh &mesh,
