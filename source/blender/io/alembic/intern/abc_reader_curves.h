--- conflicted
+++ resolved
@@ -53,21 +53,12 @@
    * object directly and create a new Mesh from that. Also we might need to
    * create new or delete existing NURBS in the curve.
    */
-<<<<<<< HEAD
   void read_geometry(GeometrySet &geometry_set,
                      const Alembic::Abc::ISampleSelector &sample_sel,
                      const AttributeSelector *attribute_selector,
                      int read_flag,
                      const float velocity_scale,
                      const char **err_str) override;
-=======
-  struct Mesh *read_mesh(struct Mesh *existing_mesh,
-                         const Alembic::Abc::ISampleSelector &sample_sel,
-                         int read_flag,
-                         const char *velocity_name,
-                         float velocity_scale,
-                         const char **err_str) override;
->>>>>>> bc66cd98
 
   void read_curve_sample(Curve *cu,
                          const Alembic::AbcGeom::ICurvesSchema &schema,
