/*
 * This program is free software; you can redistribute it and/or
 * modify it under the terms of the GNU General Public License
 * as published by the Free Software Foundation; either version 2
 * of the License, or (at your option) any later version.
 *
 * This program is distributed in the hope that it will be useful,
 * but WITHOUT ANY WARRANTY; without even the implied warranty of
 * MERCHANTABILITY or FITNESS FOR A PARTICULAR PURPOSE.  See the
 * GNU General Public License for more details.
 *
 * You should have received a copy of the GNU General Public License
 * along with this program; if not, write to the Free Software Foundation,
 * Inc., 51 Franklin Street, Fifth Floor, Boston, MA 02110-1301, USA.
 *
 * The Original Code is Copyright (C) 2016 Kévin Dietrich.
 * All rights reserved.
 */
#pragma once

/** \file
 * \ingroup balembic
 */

#include <Alembic/Abc/All.h>
#include <Alembic/AbcGeom/All.h>

#include <map>

#include "BLI_listbase_wrapper.hh"

struct CacheAttributeMapping;
struct CustomData;
struct ID;
struct MLoop;
struct MLoopUV;
struct MPoly;
struct MVert;
struct Mesh;

using Alembic::Abc::ICompoundProperty;
using Alembic::Abc::OCompoundProperty;
namespace blender::io::alembic {

class AttributeSelector;
enum class BlenderScope : uint32_t;

struct UVSample {
  std::vector<Imath::V2f> uvs;
  std::vector<uint32_t> indices;
};

struct ScopeSizeInfo {
  int point_scope_size;
  int polygon_scope_size;
  int loop_scope_size;
};

struct ScopeCustomDataPointers {
  CustomData *point_custom_data;
  CustomData *polygon_custom_data;
  CustomData *loop_custom_data;
};

struct CDStreamConfig {
  MLoop *mloop;
  int totloop;

  MPoly *mpoly;
  int totpoly;

  MVert *mvert;
  int totvert;

  MLoopUV *mloopuv;

  CustomData *loopdata;

  bool pack_uvs;

  /* NOTE: the mesh is mostly used for iterating over loops for loop attributes (UVs, MCol, etc.).
   * It would be nice to remove it, in favor of a more generic way to iterate valid attribute
   * indices.
   */
  Mesh *mesh;
  ID *id;

  float weight;
  float time;
  int timesample_index;
  bool use_vertex_interpolation;
  Alembic::AbcGeom::index_t index;
  Alembic::AbcGeom::index_t ceil_index;

  const char **modifier_error_message;

  ScopeCustomDataPointers custom_data_pointers;
  ScopeSizeInfo scope_sizes;

  /* For error reporting when reading vertex colors. */
  std::string iobject_full_name;

  const AttributeSelector *attr_selector;

  /* Alembic needs Blender to keep references to C++ objects (the destructors finalize the writing
   * to ABC). The following fields are all used to keep these references. */

  /* Mapping from UV map name to its ABC property, for the 2nd and subsequent UV maps; the primary
   * UV map is kept alive by the Alembic mesh sample itself. */
  std::map<std::string, Alembic::AbcGeom::OV2fGeomParam> abc_uv_maps;

  /* ORCO coordinates, aka Generated Coordinates. */
  Alembic::AbcGeom::OV3fGeomParam abc_orco;

  /* Mapping from vertex color layer name to its Alembic color data. */
  std::map<std::string, Alembic::AbcGeom::OC4fGeomParam> abc_vertex_colors;

  CDStreamConfig()
      : mloop(NULL),
        totloop(0),
        mpoly(NULL),
        totpoly(0),
        totvert(0),
        pack_uvs(false),
        mesh(NULL),
        weight(0.0f),
        time(0.0f),
        index(0),
        ceil_index(0),
        modifier_error_message(NULL),
        attr_selector(nullptr)
  {
  }
};

/* Get the UVs for the main UV property on a OSchema.
 * Returns the name of the UV layer.
 *
 * For now the active layer is used, maybe needs a better way to choose this. */
const char *get_uv_sample(UVSample &sample, const CDStreamConfig &config, CustomData *data);

void write_generated_coordinates(const OCompoundProperty &prop, CDStreamConfig &config);

void write_custom_data(const OCompoundProperty &prop,
                       CDStreamConfig &config,
                       CustomData *data,
                       int data_type);

class AttributeSelector {
  /* Name of the velocity attribute, it is ignored since we deal with separately. */
  std::string velocity_attribute = "";

  int read_flags = 0;

  ListBaseWrapper<const CacheAttributeMapping> mappings;

 public:
  AttributeSelector(ListBase *mappings_) : mappings(mappings_)
  {
  }

  void set_velocity_attribute(const char *name);

  void set_read_flags(int flags);

  const CacheAttributeMapping *get_mapping(const std::string &attr_name) const;

  const std::string &velocity_name() const;

  bool uvs_requested() const;

  bool vertex_colors_requested() const;

  bool original_coordinates_requested() const;

  bool select_attribute(const std::string &attr_name) const;
};

void read_arbitrary_attributes(const CDStreamConfig &config,
                               const ICompoundProperty &schema,
                               const Alembic::AbcGeom::IV2fGeomParam &primary_uvs,
                               const Alembic::Abc::ISampleSelector &sample_sel,
                               float velocity_scale);

<<<<<<< HEAD
bool has_animated_attributes(const ICompoundProperty &arb_geom_params);
=======
/**
 * UVs can be defined per-loop (one value per vertex per face), or per-vertex (one value per
 * vertex). The first case is the most common, as this is the standard way of storing this data
 * given that some vertices might be on UV seams and have multiple possible UV coordinates; the
 * second case can happen when the mesh is split according to the UV islands, in which case storing
 * a single UV value per vertex allows to de-duplicate data and thus to reduce the file size since
 * vertices are guaranteed to only have a single UV coordinate.
 */
AbcUvScope get_uv_scope(const Alembic::AbcGeom::GeometryScope scope,
                        const CDStreamConfig &config,
                        const Alembic::AbcGeom::UInt32ArraySamplePtr &indices);
>>>>>>> b7e151d8

}  // namespace blender::io::alembic<|MERGE_RESOLUTION|>--- conflicted
+++ resolved
@@ -182,20 +182,4 @@
                                const Alembic::Abc::ISampleSelector &sample_sel,
                                float velocity_scale);
 
-<<<<<<< HEAD
-bool has_animated_attributes(const ICompoundProperty &arb_geom_params);
-=======
-/**
- * UVs can be defined per-loop (one value per vertex per face), or per-vertex (one value per
- * vertex). The first case is the most common, as this is the standard way of storing this data
- * given that some vertices might be on UV seams and have multiple possible UV coordinates; the
- * second case can happen when the mesh is split according to the UV islands, in which case storing
- * a single UV value per vertex allows to de-duplicate data and thus to reduce the file size since
- * vertices are guaranteed to only have a single UV coordinate.
- */
-AbcUvScope get_uv_scope(const Alembic::AbcGeom::GeometryScope scope,
-                        const CDStreamConfig &config,
-                        const Alembic::AbcGeom::UInt32ArraySamplePtr &indices);
->>>>>>> b7e151d8
-
 }  // namespace blender::io::alembic