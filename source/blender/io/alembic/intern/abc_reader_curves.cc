--- conflicted
+++ resolved
@@ -298,7 +298,6 @@
   }
 }
 
-<<<<<<< HEAD
 static bool topology_changed(CurveEval *curve_eval, const Int32ArraySamplePtr &num_vertices)
 {
   if (!curve_eval) {
@@ -326,26 +325,12 @@
   return false;
 }
 
-/* NOTE: Alembic only stores data about control points, but the CurveEval
- * passed from the cache modifier contains the displist, which has more data
- * than the control points, so to avoid corrupting the displist we modify the
- * object directly and create a new CurveEval from that. Also we might need to
- * create new or delete existing NURBS in the curve.
- */
 void AbcCurveReader::read_geometry(GeometrySet &geometry_set,
                                    const Alembic::Abc::ISampleSelector &sample_sel,
                                    const AttributeSelector * /*attribute_selector*/,
                                    int /*read_flag*/,
                                    const float /*velocity_scale*/,
                                    const char **err_str)
-=======
-Mesh *AbcCurveReader::read_mesh(Mesh *existing_mesh,
-                                const ISampleSelector &sample_sel,
-                                int /*read_flag*/,
-                                const char * /*velocity_name*/,
-                                const float /*velocity_scale*/,
-                                const char **err_str)
->>>>>>> b7e151d8
 {
   ICurvesSchema::Sample sample;
 
