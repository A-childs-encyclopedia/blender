--- conflicted
+++ resolved
@@ -65,6 +65,7 @@
 #include "intern/nodes/deg_node_component.h"
 #include "intern/nodes/deg_node_id.h"
 #include "intern/nodes/deg_node_operation.h"
+
 
 /* *************************************************** */
 /* Graph Filtering Internals */
@@ -136,10 +137,6 @@
 	}
 
 	/* 2) Remove unwanted operations from graph->operations */
-<<<<<<< HEAD
-	/* changed from const_iterator to iterator because it errors out on erase on older GCC like 4.8 */
-=======
->>>>>>> 9879ea8a
 	for (Depsgraph::OperationNodes::iterator it_opnode = graph->operations.begin();
 	     it_opnode != graph->operations.end();
 	     )
@@ -160,10 +157,6 @@
 	 * However, we don't worry about the conditional freeing for physics
 	 * stuff, since it's rarely needed currently.
 	 */
-<<<<<<< HEAD
-	/* changed from const_iterator to iterator because it errors out on erase on older GCC like 4.8 */
-=======
->>>>>>> 9879ea8a
 	for (Depsgraph::IDDepsNodes::iterator it_id = graph->id_nodes.begin();
 	     it_id != graph->id_nodes.end();
 	     )
@@ -176,7 +169,6 @@
 			id_node->destroy();
 
 			BLI_ghash_remove(graph->id_hash, id, NULL, NULL);
-
 			it_id = graph->id_nodes.erase(it_id);
 
 			OBJECT_GUARDED_DELETE(id_node, IDDepsNode);
