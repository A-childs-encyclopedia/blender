/*
 * ***** BEGIN GPL LICENSE BLOCK *****
 *
 * This program is free software; you can redistribute it and/or
 * modify it under the terms of the GNU General Public License
 * as published by the Free Software Foundation; either version 2
 * of the License, or (at your option) any later version.
 *
 * This program is distributed in the hope that it will be useful,
 * but WITHOUT ANY WARRANTY; without even the implied warranty of
 * MERCHANTABILITY or FITNESS FOR A PARTICULAR PURPOSE.  See the
 * GNU General Public License for more details.
 *
 * You should have received a copy of the GNU General Public License
 * along with this program; if not, write to the Free Software Foundation,
 * Inc., 51 Franklin Street, Fifth Floor, Boston, MA 02110-1301, USA.
 *
 * The Original Code is Copyright (C) 2013 Blender Foundation.
 * All rights reserved.
 *
 * Original Author: Joshua Leung
 * Contributor(s): None Yet
 *
 * ***** END GPL LICENSE BLOCK *****
 */

/** \file blender/depsgraph/intern/depsgraph_tag.cc
 *  \ingroup depsgraph
 *
 * Core routines for how the Depsgraph works.
 */

#include <stdio.h>
#include <cstring>  /* required for memset */
#include <queue>

#include "BLI_utildefines.h"
#include "BLI_task.h"
#include "BLI_listbase.h"

extern "C" {
#include "DNA_object_types.h"
#include "DNA_particle_types.h"
#include "DNA_screen_types.h"
#include "DNA_windowmanager_types.h"


#include "BKE_idcode.h"
#include "BKE_library.h"
#include "BKE_main.h"
#include "BKE_node.h"
#include "BKE_scene.h"
#include "BKE_workspace.h"

#define new new_
#include "BKE_screen.h"
#undef new
} /* extern "C" */

#include "DEG_depsgraph.h"

#include "intern/builder/deg_builder.h"
#include "intern/eval/deg_eval_flush.h"
#include "intern/nodes/deg_node.h"
#include "intern/nodes/deg_node_component.h"
#include "intern/nodes/deg_node_operation.h"

#include "intern/depsgraph_intern.h"
#include "util/deg_util_foreach.h"

/* Define this in order to have more strict sanitization of what tagging flags
 * are used for ID databnlocks. Ideally, we would always want this, but there
 * are cases in generic modules (like IR remapping) where we don't want to spent
 * lots of time trying to guess which components are to be updated.
 */
// #define STRICT_COMPONENT_TAGGING

/* *********************** */
/* Update Tagging/Flushing */

namespace DEG {

/* Data-Based Tagging ------------------------------- */

void lib_id_recalc_tag(Main *bmain, ID *id)
{
	id->recalc |= ID_RECALC;
	DEG_id_type_tag(bmain, GS(id->name));
}

<<<<<<< HEAD
namespace {

void deg_graph_id_tag_update(Main *bmain, Depsgraph *graph, ID *id, int flag);
=======
void lib_id_recalc_data_tag(Main *bmain, ID *id)
{
	id->recalc |= ID_RECALC_DATA;
	DEG_id_type_tag(bmain, GS(id->name));
}
>>>>>>> c4046e90

void lib_id_recalc_tag_flag(Main *bmain, ID *id, int flag)
{
	/* This bit of code ensures legacy object->recalc flags are still filled in
	 * the same way as it was expected with the old dependency graph.
	 *
	 * This is because some areas like motion paths and likely some other
	 * physics baking process are doing manual scene update on all the frames,
	 * trying to minimize number of updates.
	 *
	 * But this flag will also let us to re-construct entry nodes for update
	 * after relations update and after layer visibility changes.
	 */
	if (flag) {
		if (flag & OB_RECALC_OB) {
			lib_id_recalc_tag(bmain, id);
		}
		if (flag & (OB_RECALC_DATA)) {
			if (GS(id->name) == ID_OB) {
				Object *object = (Object *)id;
				ID *object_data = (ID *)object->data;
				if (object_data != NULL) {
					lib_id_recalc_tag(bmain, object_data);
				}
			}
			else {
				// BLI_assert(!"Tagging non-object as object data update");
				lib_id_recalc_tag(bmain, id);
			}
		}
		if (flag & PSYS_RECALC) {
			lib_id_recalc_tag(bmain, id);
		}
	}
	else {
		lib_id_recalc_tag(bmain, id);
	}
}

/* Special tagging  */
void id_tag_update_special_zero_flag(Depsgraph *graph, IDDepsNode *id_node)
{
	/* NOTE: Full ID node update for now, need to minimize that i9n the future. */
	id_node->tag_update(graph);
}

/* Tag corresponding to OB_RECALC_OB. */
void id_tag_update_object_transform(Depsgraph *graph, IDDepsNode *id_node)
{
	ComponentDepsNode *transform_comp =
	        id_node->find_component(DEG_NODE_TYPE_TRANSFORM);
	if (transform_comp == NULL) {
#ifdef STRICT_COMPONENT_TAGGING
		DEG_ERROR_PRINTF("ERROR: Unable to find transform component for %s\n",
		                 id_node->id_orig->name);
		BLI_assert(!"This is not supposed to happen!");
#endif
		return;
	}
	transform_comp->tag_update(graph);
}

/* Tag corresponding to OB_RECALC_DATA. */
void id_tag_update_object_data(Depsgraph *graph, IDDepsNode *id_node)
{
	const ID_Type id_type = GS(id_node->id_orig->name);
	ComponentDepsNode *data_comp = NULL;
	switch (id_type) {
		case ID_OB:
		{
			const Object *object = (Object *)id_node->id_orig;
			switch (object->type) {
				case OB_MESH:
				case OB_CURVE:
				case OB_SURF:
				case OB_FONT:
				case OB_MBALL:
					data_comp = id_node->find_component(DEG_NODE_TYPE_GEOMETRY);
					break;
				case OB_ARMATURE:
					data_comp = id_node->find_component(DEG_NODE_TYPE_EVAL_POSE);
					break;
				/* TODO(sergey): More cases here? */
			}
			break;
		}
		case ID_ME:
			data_comp = id_node->find_component(DEG_NODE_TYPE_GEOMETRY);
			break;
		case ID_PA:
			return;
		case ID_LP:
			data_comp = id_node->find_component(DEG_NODE_TYPE_PARAMETERS);
			break;
		default:
			break;
	}
	if (data_comp == NULL) {
#ifdef STRICT_COMPONENT_TAGGING
		DEG_ERROR_PRINTF("ERROR: Unable to find data component for %s\n",
		                 id_node->id_orig->name);
		BLI_assert(!"This is not supposed to happen!");
#endif
		return;
	}
	data_comp->tag_update(graph);
	/* Special legacy compatibility code, tag data ID for update when object
	 * is tagged for data update.
	 */
	if (id_type == ID_OB) {
		Object *object = (Object *)id_node->id_orig;
		ID *data_id = (ID *)object->data;
		if (data_id != NULL) {
			IDDepsNode *data_id_node = graph->find_id_node(data_id);
			// BLI_assert(data_id_node != NULL);
			/* TODO(sergey): Do we want more granular tags here? */
			/* TODO(sergey): Hrm, during some operations it's possible to have
			 * object node existing but not it's data. For example, when making
			 * objects local. This is valid situation, but how can we distinguish
			 * that from someone trying to do stupid things with dependency
			 * graph?
			 */
			if (data_id_node != NULL) {
				data_id_node->tag_update(graph);
			}
		}
	}
}

/* Tag corresponding to OB_RECALC_TIME. */
void id_tag_update_object_time(Depsgraph *graph, IDDepsNode *id_node)
{
	ComponentDepsNode *animation_comp =
	        id_node->find_component(DEG_NODE_TYPE_ANIMATION);
	if (animation_comp == NULL) {
		/* It's not necessarily we've got animation component in cases when
		 * we are tagging for time updates.
		 */
		return;
	}
	animation_comp->tag_update(graph);
	/* TODO(sergey): More components to tag here? */
}

void id_tag_update_particle(Depsgraph *graph, IDDepsNode *id_node, int tag)
{
	ComponentDepsNode *particle_comp =
	        id_node->find_component(DEG_NODE_TYPE_PARAMETERS);
	ParticleSettings *particle_settings = (ParticleSettings *)id_node->id_orig;
	particle_settings->recalc |= (tag & PSYS_RECALC);
	if (particle_comp == NULL) {
#ifdef STRICT_COMPONENT_TAGGING
		DEG_ERROR_PRINTF("ERROR: Unable to find particle component for %s\n",
		                 id_node->id_orig->name);
		BLI_assert(!"This is not supposed to happen!");
#endif
		return;
	}
	particle_comp->tag_update(graph);
}

void id_tag_update_shading(Depsgraph *graph, IDDepsNode *id_node)
{
	ComponentDepsNode *shading_comp;
	if (GS(id_node->id_orig->name) == ID_NT) {
		shading_comp = id_node->find_component(DEG_NODE_TYPE_SHADING_PARAMETERS);
	}
	else {
		shading_comp = id_node->find_component(DEG_NODE_TYPE_SHADING);
	}
	if (shading_comp == NULL) {
#ifdef STRICT_COMPONENT_TAGGING
		DEG_ERROR_PRINTF("ERROR: Unable to find shading component for %s\n",
		                 id_node->id_orig->name);
		BLI_assert(!"This is not supposed to happen!");
#endif
		return;
	}
	shading_comp->tag_update(graph);
}

/* Tag corresponding to DEG_TAG_COPY_ON_WRITE. */
void id_tag_update_copy_on_write(Depsgraph *graph, IDDepsNode *id_node)
{
	if (!DEG_depsgraph_use_copy_on_write()) {
		return;
	}
	ComponentDepsNode *cow_comp =
	        id_node->find_component(DEG_NODE_TYPE_COPY_ON_WRITE);
	OperationDepsNode *cow_node = cow_comp->get_entry_operation();
	cow_node->tag_update(graph);
}

void id_tag_update_select_update(Depsgraph *graph, IDDepsNode *id_node)
{
	ComponentDepsNode *component;
	OperationDepsNode *node = NULL;
	const ID_Type id_type = GS(id_node->id_orig->name);
	if (id_type == ID_SCE) {
		/* We need to flush base flags to all objects in a scene since we
		 * don't know which ones changed. However, we don't want to update
		 * the whole scene, so pick up some operation which will do as less
		 * as possible.
		 *
		 * TODO(sergey): We can introduce explicit exit operation which
		 * does nothing and which is only used to cascade flush down the
		 * road.
		 */
		component = id_node->find_component(DEG_NODE_TYPE_LAYER_COLLECTIONS);
		BLI_assert(component != NULL);
		if (component != NULL) {
			node = component->find_operation(DEG_OPCODE_VIEW_LAYER_DONE);
		}
	}
	else if (id_type == ID_OB) {
		component = id_node->find_component(DEG_NODE_TYPE_LAYER_COLLECTIONS);
		/* NOTE: This component might be missing for indirectly linked
		 * objects.
		 */
		if (component != NULL) {
			node = component->find_operation(DEG_OPCODE_OBJECT_BASE_FLAGS);
		}
	}
	else {
		component = id_node->find_component(DEG_NODE_TYPE_BATCH_CACHE);
		BLI_assert(component != NULL);
		if (component != NULL) {
			node = component->find_operation(DEG_OPCODE_GEOMETRY_SELECT_UPDATE,
			                                 "", -1);
		}
	}
	if (node != NULL) {
		node->tag_update(graph);
	}
}

void id_tag_update_base_flags(Depsgraph *graph, IDDepsNode *id_node)
{
	ComponentDepsNode *component;
	OperationDepsNode *node = NULL;
	const ID_Type id_type = GS(id_node->id_orig->name);
	if (id_type == ID_SCE) {
		component = id_node->find_component(DEG_NODE_TYPE_LAYER_COLLECTIONS);
		if (component == NULL) {
			return;
		}
		node = component->find_operation(DEG_OPCODE_VIEW_LAYER_INIT);
	}
	else if (id_type == ID_OB) {
		component = id_node->find_component(DEG_NODE_TYPE_LAYER_COLLECTIONS);
		if (component == NULL) {
			return;
		}
		node = component->find_operation(DEG_OPCODE_OBJECT_BASE_FLAGS);
		if (node == NULL) {
			return;
		}
	}
	if (node != NULL) {
		node->tag_update(graph);
	}
}

void id_tag_update_editors_update(Main *bmain, Depsgraph *graph, ID *id)
{
	/* NOTE: We handle this immediately, without delaying anything, to be
	 * sure we don't cause threading issues with OpenGL.
	 */
	/* TODO(sergey): Make sure this works for CoW-ed datablocks as well. */
	DEGEditorUpdateContext update_ctx = {NULL};
	update_ctx.bmain = bmain;
	update_ctx.scene = graph->scene;
	update_ctx.view_layer = graph->view_layer;
	deg_editors_id_update(&update_ctx, id);
}

void id_tag_update_ntree_special(Main *bmain, Depsgraph *graph, ID *id, int flag)
{
	bNodeTree *ntree = NULL;
	switch (GS(id->name)) {
		case ID_MA:
			ntree = ((Material *)id)->nodetree;
			break;
		default:
			break;
	}
	if (ntree == NULL) {
		return;
	}
	IDDepsNode *id_node = graph->find_id_node(&ntree->id);
	if (id_node != NULL) {
		deg_graph_id_tag_update(bmain, graph, id_node->id_orig, flag);
	}
}

void deg_graph_id_tag_update(Main *bmain, Depsgraph *graph, ID *id, int flag)
{
	Depsgraph *deg_graph = reinterpret_cast<DEG::Depsgraph *>(graph);
	IDDepsNode *id_node = deg_graph->find_id_node(id);
	/* Make sure legacy flags are all nicely update. */
	lib_id_recalc_tag_flag(bmain, id, flag);
	if (id_node == NULL) {
		/* Shouldn't happen, but better be sure here. */
		return;
	}
	/* Tag components based on flags. */
	if (flag == 0) {
		id_tag_update_special_zero_flag(graph, id_node);
		id_tag_update_ntree_special(bmain, graph, id, flag);
		return;
	}
	if (flag & OB_RECALC_OB) {
		id_tag_update_object_transform(graph, id_node);
	}
	if (flag & OB_RECALC_DATA) {
		id_tag_update_object_data(graph, id_node);
		if (DEG_depsgraph_use_copy_on_write()) {
			if (flag & DEG_TAG_COPY_ON_WRITE) {
				const ID_Type id_type = GS(id_node->id_orig->name);
				if (id_type == ID_OB) {
					Object *object = (Object *)id_node->id_orig;
					ID *ob_data = (ID *)object->data;
					DEG_id_tag_update_ex(bmain, ob_data, flag);
				}
			}
		}
	}
	if (flag & OB_RECALC_TIME) {
		id_tag_update_object_time(graph, id_node);
	}
	if (flag & PSYS_RECALC) {
		id_tag_update_particle(graph, id_node, flag);
	}
	if (flag & DEG_TAG_SHADING_UPDATE) {
		id_tag_update_shading(graph, id_node);
	}
	if (flag & DEG_TAG_COPY_ON_WRITE) {
		id_tag_update_copy_on_write(graph, id_node);
	}
	if (flag & DEG_TAG_SELECT_UPDATE) {
		id_tag_update_select_update(graph, id_node);
	}
	if (flag & DEG_TAG_BASE_FLAGS_UPDATE) {
		id_tag_update_base_flags(graph, id_node);
	}
	if (flag & DEG_TAG_EDITORS_UPDATE) {
		id_tag_update_editors_update(bmain, graph, id);
	}
	id_tag_update_ntree_special(bmain, graph, id, flag);
}

void deg_id_tag_update(Main *bmain, ID *id, int flag)
{
	lib_id_recalc_tag_flag(bmain, id, flag);
	LINKLIST_FOREACH(Scene *, scene, &bmain->scene) {
		LINKLIST_FOREACH(ViewLayer *, view_layer, &scene->view_layers) {
			Depsgraph *depsgraph =
			        (Depsgraph *)BKE_scene_get_depsgraph(scene,
			                                             view_layer,
			                                             false);
			if (depsgraph != NULL) {
				deg_graph_id_tag_update(bmain, depsgraph, id, flag);
			}
		}
	}
}

void deg_graph_on_visible_update(Main *bmain, Depsgraph *graph)
{
	/* Make sure objects are up to date. */
	foreach (DEG::IDDepsNode *id_node, graph->id_nodes) {
		const ID_Type id_type = GS(id_node->id_orig->name);
		int flag = 0;
		/* We only tag components which needs an update. Tagging everything is
		 * not a good idea because that might reset particles cache (or any
		 * other type of cache).
		 *
		 * TODO(sergey): Need to generalize this somehow.
		 */
		if (id_type == ID_OB) {
			flag |= OB_RECALC_OB | OB_RECALC_DATA | DEG_TAG_COPY_ON_WRITE;
		}
		deg_graph_id_tag_update(bmain, graph, id_node->id_orig, flag);
	}
	/* Make sure collection properties are up to date. */
	for (Scene *scene_iter = graph->scene; scene_iter != NULL; scene_iter = scene_iter->set) {
		IDDepsNode *scene_id_node = graph->find_id_node(&scene_iter->id);
		BLI_assert(scene_id_node != NULL);
		scene_id_node->tag_update(graph);
	}
}

}  /* namespace */

}  // namespace DEG

/* Tag given ID for an update in all the dependency graphs. */
void DEG_id_tag_update(ID *id, int flag)
{
	DEG_id_tag_update_ex(G.main, id, flag);
}

void DEG_id_tag_update_ex(Main *bmain, ID *id, int flag)
{
	if (id == NULL) {
		/* Ideally should not happen, but old depsgraph allowed this. */
		return;
	}
	DEG_DEBUG_PRINTF("%s: id=%s flag=%d\n", __func__, id->name, flag);
	DEG::deg_id_tag_update(bmain, id, flag);
}

void DEG_graph_id_tag_update(struct Main *bmain,
                             struct Depsgraph *depsgraph,
                             struct ID *id,
                             int flag)
{
	DEG::Depsgraph *graph = (DEG::Depsgraph *)depsgraph;
	DEG::deg_graph_id_tag_update(bmain, graph, id, flag);
}

/* Mark a particular datablock type as having changing. */
void DEG_id_type_tag(Main *bmain, short id_type)
{
	if (id_type == ID_NT) {
		/* Stupid workaround so parent datablocks of nested nodetree get looped
		 * over when we loop over tagged datablock types.
		 */
		DEG_id_type_tag(bmain, ID_MA);
		DEG_id_type_tag(bmain, ID_TE);
		DEG_id_type_tag(bmain, ID_LA);
		DEG_id_type_tag(bmain, ID_WO);
		DEG_id_type_tag(bmain, ID_SCE);
	}

	bmain->id_tag_update[BKE_idcode_to_index(id_type)] = 1;
}

void DEG_graph_flush_update(Main *bmain, Depsgraph *depsgraph)
{
	if (depsgraph == NULL) {
		return;
	}
	DEG::deg_graph_flush_updates(bmain, (DEG::Depsgraph *)depsgraph);
}

/* Update dependency graph when visible scenes/layers changes. */
void DEG_graph_on_visible_update(Main *bmain, Depsgraph *depsgraph)
{
<<<<<<< HEAD
	DEG::Depsgraph *graph = (DEG::Depsgraph *)depsgraph;
	DEG::deg_graph_on_visible_update(bmain, graph);
=======
	DEG::Depsgraph *graph = reinterpret_cast<DEG::Depsgraph *>(scene->depsgraph);
	wmWindowManager *wm = (wmWindowManager *)bmain->wm.first;
	int old_layers = graph->layers;
	if (wm != NULL) {
		BKE_main_id_tag_listbase(&bmain->scene, LIB_TAG_DOIT, true);
		graph->layers = 0;
		for (wmWindow *win = (wmWindow *)wm->windows.first;
		     win != NULL;
		     win = (wmWindow *)win->next)
		{
			Scene *scene = win->screen->scene;
			if (scene->id.tag & LIB_TAG_DOIT) {
				graph->layers |= BKE_screen_visible_layers(win->screen, scene);
				scene->id.tag &= ~LIB_TAG_DOIT;
			}
		}
	}
	else {
		/* All the layers for background render for now. */
		graph->layers = (1 << 20) - 1;
	}
	if (old_layers != graph->layers) {
		/* Tag all objects which becomes visible (or which becomes needed for dependencies)
		 * for recalc.
		 *
		 * This is mainly needed on file load only, after that updates of invisible objects
		 * will be stored in the pending list.
		 */
		GHASH_FOREACH_BEGIN(DEG::IDDepsNode *, id_node, graph->id_hash)
		{
			ID *id = id_node->id;
			if ((id->recalc & ID_RECALC_ALL) != 0 ||
			    (id_node->layers & scene->lay_updated) == 0)
			{
				id_node->tag_update(graph);
			}
			/* A bit of magic: if object->recalc is set it means somebody tagged
			 * it for update. If corresponding ID recalc flags are zero it means
			 * graph has been evaluated after that and the recalc was skipped
			 * because of visibility check.
			 */
			if (GS(id->name) == ID_OB) {
				Object *object = (Object *)id;
				if ((id->recalc & ID_RECALC_ALL) == 0 &&
				    (object->recalc & OB_RECALC_ALL) != 0)
				{
					id_node->tag_update(graph);
					DEG::ComponentDepsNode *anim_comp =
					        id_node->find_component(DEG::DEG_NODE_TYPE_ANIMATION);
					if (anim_comp != NULL && object->recalc & OB_RECALC_TIME) {
						anim_comp->tag_update(graph);
					}
				}
			}
		}
		GHASH_FOREACH_END();
	}
	scene->lay_updated |= graph->layers;
	/* If graph is tagged for update, we don't need to bother with updates here,
	 * nodes will be re-created.
	 */
	if (graph->need_update) {
		return;
	}
	/* Special trick to get local view to work.  */
	LINKLIST_FOREACH (Base *, base, &scene->base) {
		Object *object = base->object;
		DEG::IDDepsNode *id_node = graph->find_id_node(&object->id);
		id_node->layers = 0;
	}
	LINKLIST_FOREACH (Base *, base, &scene->base) {
		Object *object = base->object;
		DEG::IDDepsNode *id_node = graph->find_id_node(&object->id);
		id_node->layers |= base->lay;
		if (object == scene->camera) {
			/* Camera should always be updated, it used directly by viewport. */
			id_node->layers |= (unsigned int)(-1);
		}
	}
	DEG::deg_graph_build_flush_layers(graph);
	LINKLIST_FOREACH (Base *, base, &scene->base) {
		Object *object = base->object;
		DEG::IDDepsNode *id_node = graph->find_id_node(&object->id);
		GHASH_FOREACH_BEGIN(DEG::ComponentDepsNode *, comp, id_node->components)
		{
			id_node->layers |= comp->layers;
		}
		GHASH_FOREACH_END();
	}
>>>>>>> c4046e90
}

void DEG_on_visible_update(Main *bmain, const bool UNUSED(do_time))
{
	LINKLIST_FOREACH(Scene *, scene, &bmain->scene) {
		LINKLIST_FOREACH(ViewLayer *, view_layer, &scene->view_layers) {
			Depsgraph *depsgraph =
			        (Depsgraph *)BKE_scene_get_depsgraph(scene,
			                                             view_layer,
			                                             false);
			if (depsgraph != NULL) {
				DEG_graph_on_visible_update(bmain, depsgraph);
			}
		}
	}
}

/* Check if something was changed in the database and inform
 * editors about this.
 */
void DEG_ids_check_recalc(Main *bmain,
                          Scene *scene,
                          ViewLayer *view_layer,
                          bool time)
{
	ListBase *lbarray[MAX_LIBARRAY];
	int a;
	bool updated = false;

	/* Loop over all ID types. */
	a  = set_listbasepointers(bmain, lbarray);
	while (a--) {
		ListBase *lb = lbarray[a];
		ID *id = (ID *)lb->first;

		if (id && bmain->id_tag_update[BKE_idcode_to_index(GS(id->name))]) {
			updated = true;
			break;
		}
	}

	DEGEditorUpdateContext update_ctx = {NULL};
	update_ctx.bmain = bmain;
	update_ctx.scene = scene;
	update_ctx.view_layer = view_layer;
	DEG::deg_editors_scene_update(&update_ctx, (updated || time));
}

void DEG_ids_clear_recalc(Main *bmain)
{
	ListBase *lbarray[MAX_LIBARRAY];
	bNodeTree *ntree;
	int a;

	/* TODO(sergey): Re-implement POST_UPDATE_HANDLER_WORKAROUND using entry_tags
	 * and id_tags storage from the new dependency graph.
	 */

	/* Loop over all ID types. */
	a  = set_listbasepointers(bmain, lbarray);
	while (a--) {
		ListBase *lb = lbarray[a];
		ID *id = (ID *)lb->first;

		if (id && bmain->id_tag_update[BKE_idcode_to_index(GS(id->name))]) {
			for (; id; id = (ID *)id->next) {
				id->recalc &= ~ID_RECALC_ALL;

				/* Some ID's contain semi-datablock nodetree */
				ntree = ntreeFromID(id);
				if (ntree != NULL) {
					ntree->id.recalc &= ~ID_RECALC_ALL;
				}
			}
		}
	}

	memset(bmain->id_tag_update, 0, sizeof(bmain->id_tag_update));
}<|MERGE_RESOLUTION|>--- conflicted
+++ resolved
@@ -88,17 +88,9 @@
 	DEG_id_type_tag(bmain, GS(id->name));
 }
 
-<<<<<<< HEAD
 namespace {
 
 void deg_graph_id_tag_update(Main *bmain, Depsgraph *graph, ID *id, int flag);
-=======
-void lib_id_recalc_data_tag(Main *bmain, ID *id)
-{
-	id->recalc |= ID_RECALC_DATA;
-	DEG_id_type_tag(bmain, GS(id->name));
-}
->>>>>>> c4046e90
 
 void lib_id_recalc_tag_flag(Main *bmain, ID *id, int flag)
 {
@@ -548,100 +540,8 @@
 /* Update dependency graph when visible scenes/layers changes. */
 void DEG_graph_on_visible_update(Main *bmain, Depsgraph *depsgraph)
 {
-<<<<<<< HEAD
 	DEG::Depsgraph *graph = (DEG::Depsgraph *)depsgraph;
 	DEG::deg_graph_on_visible_update(bmain, graph);
-=======
-	DEG::Depsgraph *graph = reinterpret_cast<DEG::Depsgraph *>(scene->depsgraph);
-	wmWindowManager *wm = (wmWindowManager *)bmain->wm.first;
-	int old_layers = graph->layers;
-	if (wm != NULL) {
-		BKE_main_id_tag_listbase(&bmain->scene, LIB_TAG_DOIT, true);
-		graph->layers = 0;
-		for (wmWindow *win = (wmWindow *)wm->windows.first;
-		     win != NULL;
-		     win = (wmWindow *)win->next)
-		{
-			Scene *scene = win->screen->scene;
-			if (scene->id.tag & LIB_TAG_DOIT) {
-				graph->layers |= BKE_screen_visible_layers(win->screen, scene);
-				scene->id.tag &= ~LIB_TAG_DOIT;
-			}
-		}
-	}
-	else {
-		/* All the layers for background render for now. */
-		graph->layers = (1 << 20) - 1;
-	}
-	if (old_layers != graph->layers) {
-		/* Tag all objects which becomes visible (or which becomes needed for dependencies)
-		 * for recalc.
-		 *
-		 * This is mainly needed on file load only, after that updates of invisible objects
-		 * will be stored in the pending list.
-		 */
-		GHASH_FOREACH_BEGIN(DEG::IDDepsNode *, id_node, graph->id_hash)
-		{
-			ID *id = id_node->id;
-			if ((id->recalc & ID_RECALC_ALL) != 0 ||
-			    (id_node->layers & scene->lay_updated) == 0)
-			{
-				id_node->tag_update(graph);
-			}
-			/* A bit of magic: if object->recalc is set it means somebody tagged
-			 * it for update. If corresponding ID recalc flags are zero it means
-			 * graph has been evaluated after that and the recalc was skipped
-			 * because of visibility check.
-			 */
-			if (GS(id->name) == ID_OB) {
-				Object *object = (Object *)id;
-				if ((id->recalc & ID_RECALC_ALL) == 0 &&
-				    (object->recalc & OB_RECALC_ALL) != 0)
-				{
-					id_node->tag_update(graph);
-					DEG::ComponentDepsNode *anim_comp =
-					        id_node->find_component(DEG::DEG_NODE_TYPE_ANIMATION);
-					if (anim_comp != NULL && object->recalc & OB_RECALC_TIME) {
-						anim_comp->tag_update(graph);
-					}
-				}
-			}
-		}
-		GHASH_FOREACH_END();
-	}
-	scene->lay_updated |= graph->layers;
-	/* If graph is tagged for update, we don't need to bother with updates here,
-	 * nodes will be re-created.
-	 */
-	if (graph->need_update) {
-		return;
-	}
-	/* Special trick to get local view to work.  */
-	LINKLIST_FOREACH (Base *, base, &scene->base) {
-		Object *object = base->object;
-		DEG::IDDepsNode *id_node = graph->find_id_node(&object->id);
-		id_node->layers = 0;
-	}
-	LINKLIST_FOREACH (Base *, base, &scene->base) {
-		Object *object = base->object;
-		DEG::IDDepsNode *id_node = graph->find_id_node(&object->id);
-		id_node->layers |= base->lay;
-		if (object == scene->camera) {
-			/* Camera should always be updated, it used directly by viewport. */
-			id_node->layers |= (unsigned int)(-1);
-		}
-	}
-	DEG::deg_graph_build_flush_layers(graph);
-	LINKLIST_FOREACH (Base *, base, &scene->base) {
-		Object *object = base->object;
-		DEG::IDDepsNode *id_node = graph->find_id_node(&object->id);
-		GHASH_FOREACH_BEGIN(DEG::ComponentDepsNode *, comp, id_node->components)
-		{
-			id_node->layers |= comp->layers;
-		}
-		GHASH_FOREACH_END();
-	}
->>>>>>> c4046e90
 }
 
 void DEG_on_visible_update(Main *bmain, const bool UNUSED(do_time))
