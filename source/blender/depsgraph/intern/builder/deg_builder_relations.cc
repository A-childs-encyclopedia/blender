/*
 * ***** BEGIN GPL LICENSE BLOCK *****
 *
 * This program is free software; you can redistribute it and/or
 * modify it under the terms of the GNU General Public License
 * as published by the Free Software Foundation; either version 2
 * of the License, or (at your option) any later version.
 *
 * This program is distributed in the hope that it will be useful,
 * but WITHOUT ANY WARRANTY; without even the implied warranty of
 * MERCHANTABILITY or FITNESS FOR A PARTICULAR PURPOSE.  See the
 * GNU General Public License for more details.
 *
 * You should have received a copy of the GNU General Public License
 * along with this program; if not, write to the Free Software Foundation,
 * Inc., 51 Franklin Street, Fifth Floor, Boston, MA 02110-1301, USA.
 *
 * The Original Code is Copyright (C) 2013 Blender Foundation.
 * All rights reserved.
 *
 * Original Author: Joshua Leung
 * Contributor(s): Based on original depsgraph.c code - Blender Foundation (2005-2013)
 *
 * ***** END GPL LICENSE BLOCK *****
 */

/** \file blender/depsgraph/intern/builder/deg_builder_relations.cc
 *  \ingroup depsgraph
 *
 * Methods for constructing depsgraph
 */

#include "intern/builder/deg_builder_relations.h"

#include <stdio.h>
#include <stdlib.h>
#include <cstring>  /* required for STREQ later on. */

#include "MEM_guardedalloc.h"

#include "BLI_utildefines.h"
#include "BLI_blenlib.h"

extern "C" {
#include "DNA_action_types.h"
#include "DNA_anim_types.h"
#include "DNA_armature_types.h"
#include "DNA_camera_types.h"
#include "DNA_cachefile_types.h"
#include "DNA_constraint_types.h"
#include "DNA_curve_types.h"
#include "DNA_effect_types.h"
#include "DNA_gpencil_types.h"
#include "DNA_group_types.h"
#include "DNA_key_types.h"
#include "DNA_lamp_types.h"
#include "DNA_material_types.h"
#include "DNA_mask_types.h"
#include "DNA_mesh_types.h"
#include "DNA_meta_types.h"
#include "DNA_movieclip_types.h"
#include "DNA_node_types.h"
#include "DNA_particle_types.h"
#include "DNA_lightprobe_types.h"
#include "DNA_object_types.h"
#include "DNA_rigidbody_types.h"
#include "DNA_scene_types.h"
#include "DNA_texture_types.h"
#include "DNA_world_types.h"
#include "DNA_object_force_types.h"

#include "BKE_action.h"
#include "BKE_armature.h"
#include "BKE_animsys.h"
#include "BKE_collection.h"
#include "BKE_constraint.h"
#include "BKE_curve.h"
#include "BKE_effect.h"
#include "BKE_collision.h"
#include "BKE_fcurve.h"
#include "BKE_key.h"
#include "BKE_library.h"
#include "BKE_main.h"
#include "BKE_material.h"
#include "BKE_mball.h"
#include "BKE_modifier.h"
#include "BKE_node.h"
#include "BKE_object.h"
#include "BKE_particle.h"
#include "BKE_rigidbody.h"
#include "BKE_sound.h"
#include "BKE_tracking.h"
#include "BKE_world.h"

#include "RNA_access.h"
#include "RNA_types.h"
} /* extern "C" */

#include "DEG_depsgraph.h"
#include "DEG_depsgraph_build.h"

#include "intern/builder/deg_builder.h"
#include "intern/builder/deg_builder_pchanmap.h"

#include "intern/nodes/deg_node.h"
#include "intern/nodes/deg_node_component.h"
#include "intern/nodes/deg_node_id.h"
#include "intern/nodes/deg_node_operation.h"
#include "intern/nodes/deg_node_time.h"

#include "intern/depsgraph_intern.h"
#include "intern/depsgraph_types.h"

#include "util/deg_util_foreach.h"

namespace DEG {

/* ***************** */
/* Relations Builder */

/* TODO(sergey): This is somewhat weak, but we don't want neither false-positive
 * time dependencies nor special exceptions in the depsgraph evaluation.
 */
static bool python_driver_depends_on_time(ChannelDriver *driver)
{
	if (driver->expression[0] == '\0') {
		/* Empty expression depends on nothing. */
		return false;
	}
	if (strchr(driver->expression, '(') != NULL) {
		/* Function calls are considered dependent on a time. */
		return true;
	}
	if (strstr(driver->expression, "frame") != NULL) {
		/* Variable `frame` depends on time. */
		/* TODO(sergey): This is a bit weak, but not sure about better way of
		 * handling this.
		 */
		return true;
	}
	/* Possible indirect time relation s should be handled via variable
	 * targets.
	 */
	return false;
}

static bool particle_system_depends_on_time(ParticleSystem *psys)
{
	ParticleSettings *part = psys->part;
	/* Non-hair particles we always consider dependent on time. */
	if (part->type != PART_HAIR) {
		return true;
	}
	/* Dynamics always depends on time. */
	if (psys->flag & PSYS_HAIR_DYNAMICS) {
		return true;
	}
	/* TODO(sergey): Check what else makes hair dependent on time. */
	return false;
}

static bool object_particles_depends_on_time(Object *object)
{
	if (object->type != OB_MESH) {
		return false;
	}
	LISTBASE_FOREACH (ParticleSystem *, psys, &object->particlesystem) {
		if (particle_system_depends_on_time(psys)) {
			return true;
		}
	}
	return false;
}

static bool check_id_has_anim_component(ID *id)
{
	AnimData *adt = BKE_animdata_from_id(id);
	if (adt == NULL) {
		return false;
	}
	return (adt->action != NULL) ||
	       (!BLI_listbase_is_empty(&adt->nla_tracks));
}

/* **** General purpose functions ****  */

DepsgraphRelationBuilder::DepsgraphRelationBuilder(Main *bmain,
                                                   Depsgraph *graph)
    : bmain_(bmain),
      graph_(graph),
      scene_(NULL)
{
}

TimeSourceDepsNode *DepsgraphRelationBuilder::get_node(
        const TimeSourceKey &key) const
{
	if (key.id) {
		/* XXX TODO */
		return NULL;
	}
	else {
		return graph_->time_source;
	}
}

ComponentDepsNode *DepsgraphRelationBuilder::get_node(
        const ComponentKey &key) const
{
	IDDepsNode *id_node = graph_->find_id_node(key.id);
	if (!id_node) {
		fprintf(stderr, "find_node component: Could not find ID %s\n",
		        (key.id != NULL) ? key.id->name : "<null>");
		return NULL;
	}

	ComponentDepsNode *node = id_node->find_component(key.type, key.name);
	return node;
}

OperationDepsNode *DepsgraphRelationBuilder::get_node(
        const OperationKey &key) const
{
	OperationDepsNode *op_node = find_node(key);
	if (op_node == NULL) {
		fprintf(stderr, "find_node_operation: Failed for (%s, '%s')\n",
		        operationCodeAsString(key.opcode), key.name);
	}
	return op_node;
}

DepsNode *DepsgraphRelationBuilder::get_node(const RNAPathKey &key) const
{
	return graph_->find_node_from_pointer(&key.ptr, key.prop);
}

OperationDepsNode *DepsgraphRelationBuilder::find_node(
        const OperationKey &key) const
{
	IDDepsNode *id_node = graph_->find_id_node(key.id);
	if (!id_node) {
		return NULL;
	}
	ComponentDepsNode *comp_node = id_node->find_component(key.component_type,
	                                                       key.component_name);
	if (!comp_node) {
		return NULL;
	}
	return comp_node->find_operation(key.opcode, key.name, key.name_tag);
}

bool DepsgraphRelationBuilder::has_node(const OperationKey &key) const
{
	return find_node(key) != NULL;
}

DepsRelation *DepsgraphRelationBuilder::add_time_relation(
        TimeSourceDepsNode *timesrc,
        DepsNode *node_to,
        const char *description,
        bool check_unique)
{
	if (timesrc && node_to) {
		return graph_->add_new_relation(timesrc, node_to, description, check_unique);
	}
	else {
		DEG_DEBUG_PRINTF((::Depsgraph *)graph_,
		                 BUILD, "add_time_relation(%p = %s, %p = %s, %s) Failed\n",
		                 timesrc,   (timesrc) ? timesrc->identifier().c_str() : "<None>",
		                 node_to,   (node_to) ? node_to->identifier().c_str() : "<None>",
		                 description);
	}
	return NULL;
}

DepsRelation *DepsgraphRelationBuilder::add_operation_relation(
        OperationDepsNode *node_from,
        OperationDepsNode *node_to,
        const char *description,
        bool check_unique)
{
	if (node_from && node_to) {
		return graph_->add_new_relation(node_from,
		                                node_to,
		                                description,
		                                check_unique);
	}
	else {
		DEG_DEBUG_PRINTF((::Depsgraph *)graph_,
		                 BUILD, "add_operation_relation(%p = %s, %p = %s, %s) Failed\n",
		                 node_from, (node_from) ? node_from->identifier().c_str() : "<None>",
		                 node_to,   (node_to)   ? node_to->identifier().c_str() : "<None>",
		                 description);
	}
	return NULL;
}

void DepsgraphRelationBuilder::add_collision_relations(
        const OperationKey &key,
        Scene *scene,
        Object *object,
        Collection *collection,
        bool dupli,
        const char *name)
{
	unsigned int numcollobj;
	Object **collobjs = get_collisionobjects_ext(scene,
	                                             object,
	                                             collection,
	                                             &numcollobj,
	                                             eModifierType_Collision,
	                                             dupli);
	for (unsigned int i = 0; i < numcollobj; i++) {
		Object *ob1 = collobjs[i];

		ComponentKey trf_key(&ob1->id, DEG_NODE_TYPE_TRANSFORM);
		add_relation(trf_key, key, name);

		ComponentKey coll_key(&ob1->id, DEG_NODE_TYPE_GEOMETRY);
		add_relation(coll_key, key, name);
	}
	if (collobjs != NULL) {
		MEM_freeN(collobjs);
	}
}

void DepsgraphRelationBuilder::add_forcefield_relations(
        const OperationKey &key,
        Scene *scene,
        Object *object,
        ParticleSystem *psys,
        EffectorWeights *eff,
        bool add_absorption,
        const char *name)
{
	ListBase *effectors = pdInitEffectors(NULL, scene, object, psys, eff, false);
	if (effectors != NULL) {
		LISTBASE_FOREACH (EffectorCache *, eff, effectors) {
			if (eff->ob != object) {
				ComponentKey eff_key(&eff->ob->id, DEG_NODE_TYPE_TRANSFORM);
				add_relation(eff_key, key, name);
			}
			if (eff->psys != NULL) {
				if (eff->ob != object) {
					ComponentKey eff_key(&eff->ob->id, DEG_NODE_TYPE_EVAL_PARTICLES);
					add_relation(eff_key, key, name);

					/* TODO: remove this when/if EVAL_PARTICLES is sufficient
					 * for up to date particles.
					 */
					ComponentKey mod_key(&eff->ob->id, DEG_NODE_TYPE_GEOMETRY);
					add_relation(mod_key, key, name);
				}
				else if (eff->psys != psys) {
					OperationKey eff_key(&eff->ob->id,
					                     DEG_NODE_TYPE_EVAL_PARTICLES,
					                     DEG_OPCODE_PARTICLE_SYSTEM_EVAL,
					                     eff->psys->name);
					add_relation(eff_key, key, name);
				}
			}
			if (eff->pd->forcefield == PFIELD_SMOKEFLOW && eff->pd->f_source) {
				ComponentKey trf_key(&eff->pd->f_source->id,
				                     DEG_NODE_TYPE_TRANSFORM);
				add_relation(trf_key, key, "Smoke Force Domain");

				ComponentKey eff_key(&eff->pd->f_source->id,
				                     DEG_NODE_TYPE_GEOMETRY);
				add_relation(eff_key, key, "Smoke Force Domain");
			}
			if (add_absorption && (eff->pd->flag & PFIELD_VISIBILITY)) {
				add_collision_relations(key,
				                        scene,
				                        object,
				                        NULL,
				                        true,
				                        "Force Absorption");
			}
		}
	}

	pdEndEffectors(&effectors);
}

Depsgraph *DepsgraphRelationBuilder::getGraph()
{
	return graph_;
}

/* **** Functions to build relations between entities  **** */

void DepsgraphRelationBuilder::begin_build()
{
}

void DepsgraphRelationBuilder::build_id(ID *id)
{
	if (id == NULL) {
		return;
	}
	switch (GS(id->name)) {
		case ID_AR:
			build_armature((bArmature *)id);
			break;
		case ID_CA:
			build_camera((Camera *)id);
			break;
		case ID_GR:
			build_collection(NULL, (Collection *)id);
			break;
		case ID_OB:
			build_object(NULL, (Object *)id);
			break;
		case ID_KE:
			build_shapekeys((Key *)id);
			break;
		case ID_LA:
			build_lamp((Lamp *)id);
			break;
		case ID_LP:
			build_lightprobe((LightProbe *)id);
			break;
		case ID_NT:
			build_nodetree((bNodeTree *)id);
			break;
		case ID_MA:
			build_material((Material *)id);
			break;
		case ID_TE:
			build_texture((Tex *)id);
			break;
		case ID_WO:
			build_world((World *)id);
			break;
		case ID_MSK:
			build_mask((Mask *)id);
			break;
		case ID_MC:
			build_movieclip((MovieClip *)id);
			break;
		case ID_ME:
		case ID_CU:
		case ID_MB:
		case ID_LT:
			build_object_data_geometry_datablock(id);
			break;
		default:
			fprintf(stderr, "Unhandled ID %s\n", id->name);
			BLI_assert(!"Should never happen");
			break;
	}
}

void DepsgraphRelationBuilder::build_collection(Object *object, Collection *collection)
{
	const int restrict_flag = (graph_->mode == DAG_EVAL_VIEWPORT) ?
		COLLECTION_RESTRICT_VIEW : COLLECTION_RESTRICT_RENDER;
	if (collection->flag & restrict_flag) {
		return;
	}

	const bool group_done = built_map_.checkIsBuiltAndTag(collection);
	OperationKey object_local_transform_key(object != NULL ? &object->id : NULL,
	                                        DEG_NODE_TYPE_TRANSFORM,
	                                        DEG_OPCODE_TRANSFORM_LOCAL);
	if (!group_done) {
		LISTBASE_FOREACH (CollectionObject *, cob, &collection->gobject) {
			build_object(NULL, cob->ob);
		}
		LISTBASE_FOREACH (CollectionChild *, child, &collection->children) {
			build_collection(NULL, child->collection);
		}
	}
	if (object != NULL) {
		const ListBase group_objects = BKE_collection_object_cache_get(collection);
		const int base_flag = (graph_->mode == DAG_EVAL_VIEWPORT) ?
			BASE_VISIBLE_VIEWPORT : BASE_VISIBLE_RENDER;
		LISTBASE_FOREACH (Base *, base, &group_objects) {
			if ((base->flag & base_flag) == 0) {
				continue;
			}
			ComponentKey dupli_transform_key(&base->object->id, DEG_NODE_TYPE_TRANSFORM);
			add_relation(dupli_transform_key, object_local_transform_key, "Dupligroup");
		}
	}
}

void DepsgraphRelationBuilder::build_object(Base *base, Object *object)
{
	if (built_map_.checkIsBuiltAndTag(object)) {
		if (base != NULL) {
			build_object_flags(base, object);
		}
		return;
	}
	/* Object Transforms */
	eDepsOperation_Code base_op = (object->parent) ? DEG_OPCODE_TRANSFORM_PARENT
	                                               : DEG_OPCODE_TRANSFORM_LOCAL;
	OperationKey base_op_key(&object->id, DEG_NODE_TYPE_TRANSFORM, base_op);
	OperationKey local_transform_key(&object->id,
	                                 DEG_NODE_TYPE_TRANSFORM,
	                                 DEG_OPCODE_TRANSFORM_LOCAL);
	OperationKey parent_transform_key(&object->id,
	                                  DEG_NODE_TYPE_TRANSFORM,
	                                  DEG_OPCODE_TRANSFORM_PARENT);
	OperationKey final_transform_key(&object->id,
	                                 DEG_NODE_TYPE_TRANSFORM,
	                                 DEG_OPCODE_TRANSFORM_FINAL);
	OperationKey ob_ubereval_key(&object->id,
	                             DEG_NODE_TYPE_TRANSFORM,
	                             DEG_OPCODE_TRANSFORM_OBJECT_UBEREVAL);
	/* Various flags, flushing from bases/collections. */
	build_object_flags(base, object);
	/* Parenting. */
	if (object->parent != NULL) {
		/* Make sure parent object's relations are built. */
		build_object(NULL, object->parent);
		/* Parent relationship. */
		build_object_parent(object);
		/* Local -> parent. */
		add_relation(local_transform_key,
		             parent_transform_key,
		             "ObLocal -> ObParent");
	}
	/* Modifiers. */
	if (object->modifiers.first != NULL) {
		BuilderWalkUserData data;
		data.builder = this;
		modifiers_foreachIDLink(object, modifier_walk, &data);
	}
	/* Constraints. */
	if (object->constraints.first != NULL) {
		BuilderWalkUserData data;
		data.builder = this;
		BKE_constraints_id_loop(&object->constraints, constraint_walk, &data);
	}
	/* Object constraints. */
	if (object->constraints.first != NULL) {
		OperationKey constraint_key(&object->id,
		                            DEG_NODE_TYPE_TRANSFORM,
		                            DEG_OPCODE_TRANSFORM_CONSTRAINTS);
		/* Constraint relations. */
		build_constraints(&object->id,
		                  DEG_NODE_TYPE_TRANSFORM,
		                  "",
		                  &object->constraints,
		                  NULL);
		/* operation order */
		add_relation(base_op_key, constraint_key, "ObBase-> Constraint Stack");
		add_relation(constraint_key, final_transform_key, "ObConstraints -> Done");
		// XXX
		add_relation(constraint_key, ob_ubereval_key, "Temp Ubereval");
		add_relation(ob_ubereval_key, final_transform_key, "Temp Ubereval");
	}
	else {
		/* NOTE: Keep an eye here, we skip some relations here to "streamline"
		 * dependencies and avoid transitive relations which causes overhead.
		 * But once we get rid of uber eval node this will need reconsideration.
		 */
		if (object->rigidbody_object == NULL) {
			/* Rigid body will hook up another node inbetween, so skip
			 * relation here to avoid transitive relation.
			 */
			add_relation(base_op_key, ob_ubereval_key, "Temp Ubereval");
		}
		add_relation(ob_ubereval_key, final_transform_key, "Temp Ubereval");
	}
	/* Animation data */
	build_animdata(&object->id);
	/* Object data. */
	build_object_data(object);
	/* Particle systems. */
	if (object->particlesystem.first != NULL) {
		build_particles(object);
	}
	/* Proxy object to copy from. */
	if (object->proxy_from != NULL) {
		build_object(NULL, object->proxy_from);
		ComponentKey ob_pose_key(&object->proxy_from->id, DEG_NODE_TYPE_EVAL_POSE);
		ComponentKey proxy_pose_key(&object->id, DEG_NODE_TYPE_EVAL_POSE);
		add_relation(ob_pose_key, proxy_pose_key, "Proxy Pose");

		ComponentKey ob_transform_key(&object->proxy_from->id, DEG_NODE_TYPE_TRANSFORM);
		ComponentKey proxy_transform_key(&object->id, DEG_NODE_TYPE_TRANSFORM);
		add_relation(ob_transform_key, proxy_transform_key, "Proxy Transform");
	}

	/* Object dupligroup. */
	if (object->dup_group != NULL) {
		build_collection(object, object->dup_group);
	}
}

void DepsgraphRelationBuilder::build_object_flags(Base *base, Object *object)
{
	if (base == NULL) {
		return;
	}
	OperationKey view_layer_done_key(&scene_->id,
	                                 DEG_NODE_TYPE_LAYER_COLLECTIONS,
	                                 DEG_OPCODE_VIEW_LAYER_EVAL);
	OperationKey object_flags_key(&object->id,
	                              DEG_NODE_TYPE_LAYER_COLLECTIONS,
	                              DEG_OPCODE_OBJECT_BASE_FLAGS);
	add_relation(view_layer_done_key, object_flags_key, "Base flags flush");
}

void DepsgraphRelationBuilder::build_object_data(Object *object)
{
	if (object->data == NULL) {
		return;
	}
	ID *obdata_id = (ID *)object->data;
	/* Object data animation. */
	if (!built_map_.checkIsBuilt(obdata_id)) {
		build_animdata(obdata_id);
	}
	/* type-specific data. */
	switch (object->type) {
		case OB_MESH:
		case OB_CURVE:
		case OB_FONT:
		case OB_SURF:
		case OB_MBALL:
		case OB_LATTICE:
		case OB_GPENCIL:
		{
			build_object_data_geometry(object);
			break;
		}
		case OB_ARMATURE:
			if (ID_IS_LINKED(object) && object->proxy_from != NULL) {
				build_proxy_rig(object);
			}
			else {
				 build_rig(object);
			}
			break;
		case OB_LAMP:
			build_object_data_lamp(object);
			break;
		case OB_CAMERA:
			build_object_data_camera(object);
			break;
		case OB_LIGHTPROBE:
			build_object_data_lightprobe(object);
			break;
	}
	Key *key = BKE_key_from_object(object);
	if (key != NULL) {
		ComponentKey geometry_key((ID *)object->data, DEG_NODE_TYPE_GEOMETRY);
		ComponentKey key_key(&key->id, DEG_NODE_TYPE_GEOMETRY);
		add_relation(key_key, geometry_key, "Shapekeys");
		build_nested_shapekey(&object->id, key);
	}
}

void DepsgraphRelationBuilder::build_object_data_camera(Object *object)
{
	Camera *camera = (Camera *)object->data;
	build_camera(camera);
	ComponentKey object_parameters_key(&object->id, DEG_NODE_TYPE_PARAMETERS);
	ComponentKey camera_parameters_key(&camera->id, DEG_NODE_TYPE_PARAMETERS);
	add_relation(camera_parameters_key, object_parameters_key, "Camera -> Object");
}

void DepsgraphRelationBuilder::build_object_data_lamp(Object *object)
{
	Lamp *lamp = (Lamp *)object->data;
	build_lamp(lamp);
	ComponentKey object_parameters_key(&object->id, DEG_NODE_TYPE_PARAMETERS);
	ComponentKey lamp_parameters_key(&lamp->id, DEG_NODE_TYPE_PARAMETERS);
	add_relation(lamp_parameters_key, object_parameters_key, "Lamp -> Object");
}

void DepsgraphRelationBuilder::build_object_data_lightprobe(Object *object)
{
	LightProbe *probe = (LightProbe *)object->data;
	build_lightprobe(probe);
	OperationKey probe_key(&probe->id,
	                       DEG_NODE_TYPE_PARAMETERS,
	                       DEG_OPCODE_LIGHT_PROBE_EVAL);
	OperationKey object_key(&object->id,
	                        DEG_NODE_TYPE_PARAMETERS,
	                        DEG_OPCODE_LIGHT_PROBE_EVAL);
	add_relation(probe_key, object_key, "LightProbe Update");
}

void DepsgraphRelationBuilder::build_object_parent(Object *object)
{
	/* XXX: for now, need to use the component key (not just direct to the parent op),
	 * or else the matrix doesn't get reset/
	 */
	// XXX: @sergey - it would be good if we got that backwards flushing working
	// when tagging for updates.
	//OperationKey ob_key(&object->id, DEG_NODE_TYPE_TRANSFORM, DEG_OPCODE_TRANSFORM_PARENT);
	ComponentKey ob_key(&object->id, DEG_NODE_TYPE_TRANSFORM);

	/* type-specific links */
	switch (object->partype) {
		case PARSKEL:  /* Armature Deform (Virtual Modifier) */
		{
			ComponentKey parent_key(&object->parent->id, DEG_NODE_TYPE_TRANSFORM);
			add_relation(parent_key, ob_key, "Armature Deform Parent");
			break;
		}

		case PARVERT1: /* Vertex Parent */
		case PARVERT3:
		{
			ComponentKey parent_key(&object->parent->id, DEG_NODE_TYPE_GEOMETRY);
			add_relation(parent_key, ob_key, "Vertex Parent");

			/* XXX not sure what this is for or how you could be done properly - lukas */
			OperationDepsNode *parent_node = find_operation_node(parent_key);
			if (parent_node != NULL) {
				parent_node->customdata_mask |= CD_MASK_ORIGINDEX;
			}

			ComponentKey transform_key(&object->parent->id, DEG_NODE_TYPE_TRANSFORM);
			add_relation(transform_key, ob_key, "Vertex Parent TFM");
			break;
		}

		case PARBONE: /* Bone Parent */
		{
			ComponentKey parent_bone_key(&object->parent->id,
			                             DEG_NODE_TYPE_BONE,
			                             object->parsubstr);
			OperationKey parent_transform_key(&object->parent->id,
			                                  DEG_NODE_TYPE_TRANSFORM,
			                                  DEG_OPCODE_TRANSFORM_FINAL);
			add_relation(parent_bone_key, ob_key, "Bone Parent");
			add_relation(parent_transform_key, ob_key, "Armature Parent");
			break;
		}

		default:
		{
			if (object->parent->type == OB_LATTICE) {
				/* Lattice Deform Parent - Virtual Modifier */
				// XXX: no virtual modifiers should be left!
				ComponentKey parent_key(&object->parent->id, DEG_NODE_TYPE_TRANSFORM);
				ComponentKey geom_key(&object->parent->id, DEG_NODE_TYPE_GEOMETRY);

				add_relation(parent_key, ob_key, "Lattice Deform Parent");
				add_relation(geom_key, ob_key, "Lattice Deform Parent Geom");
			}
			else if (object->parent->type == OB_CURVE) {
				Curve *cu = (Curve *)object->parent->data;

				if (cu->flag & CU_PATH) {
					/* Follow Path */
					ComponentKey parent_key(&object->parent->id, DEG_NODE_TYPE_GEOMETRY);
					add_relation(parent_key, ob_key, "Curve Follow Parent");

					ComponentKey transform_key(&object->parent->id, DEG_NODE_TYPE_TRANSFORM);
					add_relation(transform_key, ob_key, "Curve Follow TFM");
				}
				else {
					/* Standard Parent */
					ComponentKey parent_key(&object->parent->id, DEG_NODE_TYPE_TRANSFORM);
					add_relation(parent_key, ob_key, "Curve Parent");
				}
			}
			else {
				/* Standard Parent */
				ComponentKey parent_key(&object->parent->id, DEG_NODE_TYPE_TRANSFORM);
				add_relation(parent_key, ob_key, "Parent");
			}
			break;
		}
	}

	/* exception case: parent is duplivert */
	if ((object->type == OB_MBALL) && (object->parent->transflag & OB_DUPLIVERTS)) {
		//dag_add_relation(dag, node2, node, DAG_RL_DATA_DATA | DAG_RL_OB_OB, "Duplivert");
	}
}

void DepsgraphRelationBuilder::build_constraints(ID *id,
                                                 eDepsNode_Type component_type,
                                                 const char *component_subdata,
                                                 ListBase *constraints,
                                                 RootPChanMap *root_map)
{
	OperationKey constraint_op_key(
	        id,
	        component_type,
	        component_subdata,
	        (component_type == DEG_NODE_TYPE_BONE)
	                ? DEG_OPCODE_BONE_CONSTRAINTS
	                : DEG_OPCODE_TRANSFORM_CONSTRAINTS);
	/* Add dependencies for each constraint in turn. */
	for (bConstraint *con = (bConstraint *)constraints->first; con; con = con->next) {
		const bConstraintTypeInfo *cti = BKE_constraint_typeinfo_get(con);
		/* Invalid constraint type. */
		if (cti == NULL) {
			continue;
		}
		/* Special case for camera tracking -- it doesn't use targets to
		 * define relations.
		 */
		/* TODO: we can now represent dependencies in a much richer manner,
		 * so review how this is done.
		 */
		if (ELEM(cti->type,
		         CONSTRAINT_TYPE_FOLLOWTRACK,
		         CONSTRAINT_TYPE_CAMERASOLVER,
		         CONSTRAINT_TYPE_OBJECTSOLVER))
		{
			bool depends_on_camera = false;
			if (cti->type == CONSTRAINT_TYPE_FOLLOWTRACK) {
				bFollowTrackConstraint *data = (bFollowTrackConstraint *)con->data;
				if (((data->clip) ||
				     (data->flag & FOLLOWTRACK_ACTIVECLIP)) && data->track[0])
				{
					depends_on_camera = true;
				}
				if (data->depth_ob) {
					ComponentKey depth_transform_key(&data->depth_ob->id,
					                                 DEG_NODE_TYPE_TRANSFORM);
					ComponentKey depth_geometry_key(&data->depth_ob->id,
					                                DEG_NODE_TYPE_GEOMETRY);
					add_relation(depth_transform_key, constraint_op_key, cti->name);
					add_relation(depth_geometry_key, constraint_op_key, cti->name);
				}
			}
			else if (cti->type == CONSTRAINT_TYPE_OBJECTSOLVER) {
				depends_on_camera = true;
			}
			if (depends_on_camera && scene_->camera != NULL) {
				ComponentKey camera_key(&scene_->camera->id, DEG_NODE_TYPE_TRANSFORM);
				add_relation(camera_key, constraint_op_key, cti->name);
			}
			/* TODO(sergey): This is more a TimeSource -> MovieClip ->
			 * Constraint dependency chain.
			 */
			TimeSourceKey time_src_key;
			add_relation(time_src_key, constraint_op_key, "TimeSrc -> Animation");
		}
		else if (cti->type == CONSTRAINT_TYPE_TRANSFORM_CACHE) {
			/* TODO(kevin): This is more a TimeSource -> CacheFile -> Constraint
			 * dependency chain.
			 */
			TimeSourceKey time_src_key;
			add_relation(time_src_key, constraint_op_key, "TimeSrc -> Animation");
			bTransformCacheConstraint *data = (bTransformCacheConstraint *)con->data;
			if (data->cache_file) {
				ComponentKey cache_key(&data->cache_file->id, DEG_NODE_TYPE_CACHE);
				add_relation(cache_key, constraint_op_key, cti->name);
			}
		}
		else if (cti->get_constraint_targets) {
			ListBase targets = {NULL, NULL};
			cti->get_constraint_targets(con, &targets);
			LISTBASE_FOREACH (bConstraintTarget *, ct, &targets) {
				if (ct->tar == NULL) {
					continue;
				}
				if (ELEM(con->type,
				         CONSTRAINT_TYPE_KINEMATIC,
				         CONSTRAINT_TYPE_SPLINEIK))
				{
					/* Ignore IK constraints - these are handled separately
					 * (on pose level).
					 */
				}
				else if (ELEM(con->type,
				              CONSTRAINT_TYPE_FOLLOWPATH,
				              CONSTRAINT_TYPE_CLAMPTO))
				{
					/* These constraints require path geometry data. */
					ComponentKey target_key(&ct->tar->id, DEG_NODE_TYPE_GEOMETRY);
					add_relation(target_key, constraint_op_key, cti->name);
					ComponentKey target_transform_key(&ct->tar->id,
					                                  DEG_NODE_TYPE_TRANSFORM);
					add_relation(target_transform_key, constraint_op_key, cti->name);
				}
				else if ((ct->tar->type == OB_ARMATURE) && (ct->subtarget[0])) {
					/* bone */
					if (&ct->tar->id == id) {
						/* same armature  */
						eDepsOperation_Code target_key_opcode;
						/* Using "done" here breaks in-chain deps, while using
						 * "ready" here breaks most production rigs instead.
						 * So, we do a compromise here, and only do this when an
						 * IK chain conflict may occur.
						 */
						if (root_map->has_common_root(component_subdata,
						                              ct->subtarget))
						{
							target_key_opcode = DEG_OPCODE_BONE_READY;
						}
						else {
							target_key_opcode = DEG_OPCODE_BONE_DONE;
						}
						OperationKey target_key(&ct->tar->id,
						                        DEG_NODE_TYPE_BONE,
						                        ct->subtarget,
						                        target_key_opcode);
						add_relation(target_key, constraint_op_key, cti->name);
					}
					else {
						/* Different armature - we can safely use the result
						 * of that.
						 */
						OperationKey target_key(&ct->tar->id,
						                        DEG_NODE_TYPE_BONE,
						                        ct->subtarget,
						                        DEG_OPCODE_BONE_DONE);
						add_relation(target_key, constraint_op_key, cti->name);
					}
				}
				else if (ELEM(ct->tar->type, OB_MESH, OB_LATTICE) &&
				         (ct->subtarget[0]))
				{
					/* Vertex group. */
					/* NOTE: for now, we don't need to represent vertex groups
					 * separately.
					 */
					ComponentKey target_key(&ct->tar->id, DEG_NODE_TYPE_GEOMETRY);
					add_relation(target_key, constraint_op_key, cti->name);
					if (ct->tar->type == OB_MESH) {
						OperationDepsNode *node2 = find_operation_node(target_key);
						if (node2 != NULL) {
							node2->customdata_mask |= CD_MASK_MDEFORMVERT;
						}
					}
				}
				else if (con->type == CONSTRAINT_TYPE_SHRINKWRAP) {
					/* Constraints which requires the target object surface. */
					ComponentKey target_key(&ct->tar->id, DEG_NODE_TYPE_GEOMETRY);
					add_relation(target_key, constraint_op_key, cti->name);
					/* NOTE: obdata eval now doesn't necessarily depend on the
					 * object's transform.
					 */
					ComponentKey target_transform_key(&ct->tar->id,
					                                  DEG_NODE_TYPE_TRANSFORM);
					add_relation(target_transform_key, constraint_op_key, cti->name);
				}
				else {
					/* Standard object relation. */
					// TODO: loc vs rot vs scale?
					if (&ct->tar->id == id) {
						/* Constraint targetting own object:
						 * - This case is fine IFF we're dealing with a bone
						 *   constraint pointing to its own armature. In that
						 *   case, it's just transform -> bone.
						 * - If however it is a real self targetting case, just
						 *   make it depend on the previous constraint (or the
						 *   pre-constraint state).
						 */
						if ((ct->tar->type == OB_ARMATURE) &&
						    (component_type == DEG_NODE_TYPE_BONE))
						{
							OperationKey target_key(&ct->tar->id,
							                        DEG_NODE_TYPE_TRANSFORM,
							                        DEG_OPCODE_TRANSFORM_FINAL);
							add_relation(target_key, constraint_op_key, cti->name);
						}
						else {
							OperationKey target_key(&ct->tar->id,
							                        DEG_NODE_TYPE_TRANSFORM,
							                        DEG_OPCODE_TRANSFORM_LOCAL);
							add_relation(target_key, constraint_op_key, cti->name);
						}
					}
					else {
						/* Normal object dependency. */
						OperationKey target_key(&ct->tar->id,
						                        DEG_NODE_TYPE_TRANSFORM,
						                        DEG_OPCODE_TRANSFORM_FINAL);
						add_relation(target_key, constraint_op_key, cti->name);
					}
				}
				/* Constraints which needs world's matrix for transform.
				 * TODO(sergey): More constraints here?
				 */
				if (ELEM(con->type,
				         CONSTRAINT_TYPE_ROTLIKE,
				         CONSTRAINT_TYPE_SIZELIKE,
				         CONSTRAINT_TYPE_LOCLIKE,
				         CONSTRAINT_TYPE_TRANSLIKE))
				{
					/* TODO(sergey): Add used space check. */
					ComponentKey target_transform_key(&ct->tar->id,
					                                  DEG_NODE_TYPE_TRANSFORM);
					add_relation(target_transform_key, constraint_op_key, cti->name);
				}
			}
			if (cti->flush_constraint_targets) {
				cti->flush_constraint_targets(con, &targets, 1);
			}
		}
	}
}

void DepsgraphRelationBuilder::build_animdata(ID *id)
{
	/* Animation curves and NLA. */
	build_animdata_curves(id);
	/* Drivers. */
	build_animdata_drivers(id);
}

void DepsgraphRelationBuilder::build_animdata_curves(ID *id)
{
	AnimData *adt = BKE_animdata_from_id(id);
	if (adt == NULL) {
		return;
	}
	if (adt->action == NULL && adt->nla_tracks.first == NULL) {
		return;
	}
	/* Wire up dependency to time source. */
	ComponentKey adt_key(id, DEG_NODE_TYPE_ANIMATION);
	TimeSourceKey time_src_key;
	add_relation(time_src_key, adt_key, "TimeSrc -> Animation");
	/* Relation from action itself. */
	if (adt->action != NULL &&
	    !built_map_.checkIsBuiltAndTag(&adt->action->id))
	{
		ComponentKey action_key(&adt->action->id, DEG_NODE_TYPE_ANIMATION);
		add_relation(action_key, adt_key, "Action -> Animation");
	}
	/* Get source operations. */
	DepsNode *node_from = get_node(adt_key);
	BLI_assert(node_from != NULL);
	if (node_from == NULL) {
		return;
	}
	OperationDepsNode *operation_from = node_from->get_exit_operation();
	BLI_assert(operation_from != NULL);
	/* Build relations from animation operation to properties it changes. */
	if (adt->action != NULL) {
		build_animdata_curves_targets(id, adt_key,
	                              operation_from,
	                              &adt->action->curves);
	}
	LISTBASE_FOREACH(NlaTrack *, nlt, &adt->nla_tracks) {
		build_animdata_nlastrip_targets(id, adt_key,
		                                operation_from,
		                                &nlt->strips);
	}
}

void DepsgraphRelationBuilder::build_animdata_curves_targets(
        ID *id, ComponentKey &adt_key,
        OperationDepsNode *operation_from,
        ListBase *curves)
{
	/* Iterate over all curves and build relations. */
	PointerRNA id_ptr;
	RNA_id_pointer_create(id, &id_ptr);
	LISTBASE_FOREACH(FCurve *, fcu, curves) {
		PointerRNA ptr;
		PropertyRNA *prop;
		int index;
		if (!RNA_path_resolve_full(&id_ptr, fcu->rna_path,
		                           &ptr, &prop, &index))
		{
			continue;
		}
		DepsNode *node_to = graph_->find_node_from_pointer(&ptr, prop);
		if (node_to == NULL) {
			continue;
		}
		OperationDepsNode *operation_to = node_to->get_entry_operation();
		/* NOTE: Special case for bones, avoid relation from animation to
		 * each of the bones. Bone evaluation could only start from pose
		 * init anyway.
		 */
		if (operation_to->opcode == DEG_OPCODE_BONE_LOCAL) {
			OperationKey pose_init_key(id,
			                           DEG_NODE_TYPE_EVAL_POSE,
			                           DEG_OPCODE_POSE_INIT);
			add_relation(adt_key, pose_init_key, "Animation -> Prop", true);
			continue;
		}
		graph_->add_new_relation(operation_from, operation_to,
		                         "Animation -> Prop",
		                         true);
		/* It is possible that animation is writing to a nested ID datablock,
		 * need to make sure animation is evaluated after target ID is copied.
		 */
		const IDDepsNode *id_node_from = operation_from->owner->owner;
		const IDDepsNode *id_node_to = operation_to->owner->owner;
		if (id_node_from != id_node_to) {
			ComponentKey cow_key(id_node_to->id_orig,
			                     DEG_NODE_TYPE_COPY_ON_WRITE);
			add_relation(cow_key, adt_key, "Target CoW -> Animation", true);
		}
	}
}

void DepsgraphRelationBuilder::build_animdata_nlastrip_targets(
        ID *id, ComponentKey &adt_key,
        OperationDepsNode *operation_from,
        ListBase *strips)
{
	LISTBASE_FOREACH(NlaStrip *, strip, strips) {
		if (strip->act != NULL) {
			build_animdata_curves_targets(id, adt_key,
			                              operation_from,
			                              &strip->act->curves);
		}
		else if (strip->strips.first != NULL) {
			build_animdata_nlastrip_targets(id, adt_key,
			                                operation_from,
			                                &strip->strips);
		}
	}
}

void DepsgraphRelationBuilder::build_animdata_drivers(ID *id)
{
	AnimData *adt = BKE_animdata_from_id(id);
	if (adt == NULL) {
		return;
	}
	ComponentKey adt_key(id, DEG_NODE_TYPE_ANIMATION);
	LISTBASE_FOREACH (FCurve *, fcu, &adt->drivers) {
		OperationKey driver_key(id,
		                        DEG_NODE_TYPE_PARAMETERS,
		                        DEG_OPCODE_DRIVER,
		                        fcu->rna_path ? fcu->rna_path : "",
		                        fcu->array_index);

		/* create the driver's relations to targets */
		build_driver(id, fcu);
		/* Special case for array drivers: we can not multithread them because
		 * of the way how they work internally: animation system will write the
		 * whole array back to RNA even when changing individual array value.
		 *
		 * Some tricky things here:
		 * - array_index is -1 for single channel drivers, meaning we only have
		 *   to do some magic when array_index is not -1.
		 * - We do relation from next array index to a previous one, so we don't
		 *   have to deal with array index 0.
		 *
		 * TODO(sergey): Avoid liner lookup somehow.
		 */
		if (fcu->array_index > 0) {
			FCurve *fcu_prev = NULL;
			LISTBASE_FOREACH (FCurve *, fcu_candidate, &adt->drivers) {
				/* Writing to different RNA paths is  */
				const char *rna_path = fcu->rna_path ? fcu->rna_path : "";
				if (!STREQ(fcu_candidate->rna_path, rna_path)) {
					continue;
				}
				/* We only do relation from previous fcurve to previous one. */
				if (fcu_candidate->array_index >= fcu->array_index) {
					continue;
				}
				/* Choose fcurve with highest possible array index. */
				if (fcu_prev == NULL ||
				    fcu_candidate->array_index > fcu_prev->array_index)
				{
					fcu_prev = fcu_candidate;
				}
			}
			if (fcu_prev != NULL) {
				OperationKey prev_driver_key(id,
				                             DEG_NODE_TYPE_PARAMETERS,
				                             DEG_OPCODE_DRIVER,
				                             fcu_prev->rna_path ? fcu_prev->rna_path : "",
				                             fcu_prev->array_index);
				OperationKey driver_key(id,
				                        DEG_NODE_TYPE_PARAMETERS,
				                        DEG_OPCODE_DRIVER,
				                        fcu->rna_path ? fcu->rna_path : "",
				                        fcu->array_index);
				add_relation(prev_driver_key, driver_key, "Driver Order");
			}
		}

		/* prevent driver from occurring before own animation... */
		if (adt->action || adt->nla_tracks.first) {
			add_relation(adt_key, driver_key, "AnimData Before Drivers");
		}
	}
}

void DepsgraphRelationBuilder::build_driver(ID *id, FCurve *fcu)
{
	ChannelDriver *driver = fcu->driver;
	OperationKey driver_key(id,
	                        DEG_NODE_TYPE_PARAMETERS,
	                        DEG_OPCODE_DRIVER,
	                        fcu->rna_path ? fcu->rna_path : "",
	                        fcu->array_index);
	/* Driver -> data components (for interleaved evaluation
	 * bones/constraints/modifiers).
	 */
	build_driver_data(id, fcu);
	/* Loop over variables to get the target relationships. */
	build_driver_variables(id, fcu);
	/* It's quite tricky to detect if the driver actually depends on time or
	 * not, so for now we'll be quite conservative here about optimization and
	 * consider all python drivers to be depending on time.
	 */
	if ((driver->type == DRIVER_TYPE_PYTHON) &&
	    python_driver_depends_on_time(driver))
	{
		TimeSourceKey time_src_key;
		add_relation(time_src_key, driver_key, "TimeSrc -> Driver");
	}
}

void DepsgraphRelationBuilder::build_driver_data(ID *id, FCurve *fcu)
{
	OperationKey driver_key(id,
	                        DEG_NODE_TYPE_PARAMETERS,
	                        DEG_OPCODE_DRIVER,
	                        fcu->rna_path ? fcu->rna_path : "",
	                        fcu->array_index);
	const char *rna_path = fcu->rna_path ? fcu->rna_path : "";
	const RNAPathKey self_key(id, rna_path);
	if (GS(id->name) == ID_AR && strstr(rna_path, "bones[")) {
		/* Drivers on armature-level bone settings (i.e. bbone stuff),
		 * which will affect the evaluation of corresponding pose bones.
		 */
		IDDepsNode *arm_node = graph_->find_id_node(id);
		char *bone_name = BLI_str_quoted_substrN(rna_path, "bones[");
		if (arm_node != NULL && bone_name != NULL) {
			/* Find objects which use this, and make their eval callbacks
			 * depend on this.
			 */
			foreach (DepsRelation *rel, arm_node->outlinks) {
				IDDepsNode *to_node = (IDDepsNode *)rel->to;
				/* We only care about objects with pose data which use this. */
				if (GS(to_node->id_orig->name) == ID_OB) {
					Object *object = (Object *)to_node->id_orig;
					// NOTE: object->pose may be NULL
					bPoseChannel *pchan = BKE_pose_channel_find_name(object->pose,
					                                                 bone_name);
					if (pchan != NULL) {
						OperationKey bone_key(&object->id,
						                      DEG_NODE_TYPE_BONE,
						                      pchan->name,
						                      DEG_OPCODE_BONE_LOCAL);
						add_relation(driver_key,
						             bone_key,
						             "Arm Bone -> Driver -> Bone");
					}
				}
			}
			/* Free temp data. */
			MEM_freeN(bone_name);
			bone_name = NULL;
		}
		else {
			fprintf(stderr,
			        "Couldn't find armature bone name for driver path - '%s'\n",
			        rna_path);
		}
	}
	else {
		RNAPathKey target_key(id, rna_path);
		add_relation(driver_key, target_key, "Driver -> Target");
		/* Similar to the case with f-curves, driver might drive a nested
		 * datablock, which means driver execution should wait for that
		 * datablock to be copied.
		 */
		{
			PointerRNA id_ptr;
			PointerRNA ptr;
			RNA_id_pointer_create(id, &id_ptr);
			if (RNA_path_resolve_full(&id_ptr, fcu->rna_path, &ptr, NULL, NULL)) {
				if (id_ptr.id.data != ptr.id.data) {
					ComponentKey cow_key((ID *)ptr.id.data,
					                     DEG_NODE_TYPE_COPY_ON_WRITE);
					add_relation(cow_key,
					             driver_key,
					             "Target CoW -> Driver",
					             true);
				}
			}
		}
		if (RNA_pointer_is_null(&target_key.ptr)) {
			/* TODO(sergey): This would only mean that driver is broken.
			 * so we can't create relation anyway. However, we need to avoid
			 * adding drivers which are known to be buggy to a dependency
			 * graph, in order to save computational power.
			 */
		}
		else {
			if (target_key.prop != NULL &&
			    RNA_property_is_idprop(target_key.prop))
			{
				OperationKey parameters_key(id,
				                            DEG_NODE_TYPE_PARAMETERS,
				                            DEG_OPCODE_PARAMETERS_EVAL);
				add_relation(target_key,
				             parameters_key,
				             "Driver Target -> Properties");
			}
			add_relation(driver_key, target_key, "Driver -> Target");
		}
	}
}

void DepsgraphRelationBuilder::build_driver_variables(ID *id, FCurve *fcu)
{
	ChannelDriver *driver = fcu->driver;
	OperationKey driver_key(id,
	                        DEG_NODE_TYPE_PARAMETERS,
	                        DEG_OPCODE_DRIVER,
	                        fcu->rna_path ? fcu->rna_path : "",
	                        fcu->array_index);
	const char *rna_path = fcu->rna_path ? fcu->rna_path : "";
	const RNAPathKey self_key(id, rna_path);

	LISTBASE_FOREACH (DriverVar *, dvar, &driver->variables) {
		/* Only used targets. */
		DRIVER_TARGETS_USED_LOOPER(dvar)
		{
			if (dtar->id == NULL) {
				continue;
			}
			build_id(dtar->id);
			/* Special handling for directly-named bones. */
			if ((dtar->flag & DTAR_FLAG_STRUCT_REF) &&
			    (((Object *)dtar->id)->type == OB_ARMATURE) &&
			    (dtar->pchan_name[0]))
			{
				Object *object = (Object *)dtar->id;
				bPoseChannel *target_pchan =
				        BKE_pose_channel_find_name(object->pose,
				                                   dtar->pchan_name);
				if (target_pchan == NULL) {
					continue;
				}
				OperationKey variable_key(dtar->id,
				                          DEG_NODE_TYPE_BONE,
				                          target_pchan->name,
				                          DEG_OPCODE_BONE_DONE);
				if (is_same_bone_dependency(variable_key, self_key)) {
					continue;
				}
				add_relation(variable_key, driver_key, "Bone Target -> Driver");
			}
			else if (dtar->flag & DTAR_FLAG_STRUCT_REF) {
				/* Get node associated with the object's transforms. */
				if (dtar->id == id) {
					/* Ignore input dependency if we're driving properties of
					 * the same ID, otherwise we'll be ending up in a cyclic
					 * dependency here.
					 */
					continue;
				}
				OperationKey target_key(dtar->id,
				                        DEG_NODE_TYPE_TRANSFORM,
				                        DEG_OPCODE_TRANSFORM_FINAL);
				add_relation(target_key, driver_key, "Target -> Driver");
			}
			else if (dtar->rna_path) {
				RNAPathKey variable_key(dtar->id, dtar->rna_path);
				if (RNA_pointer_is_null(&variable_key.ptr)) {
					continue;
				}
				if (is_same_bone_dependency(variable_key, self_key) ||
				    is_same_nodetree_node_dependency(variable_key, self_key) ||
				    is_same_shapekey_dependency(variable_key, self_key))
				{
					continue;
				}
				add_relation(variable_key, driver_key, "RNA Target -> Driver");
			}
			else {
				if (dtar->id == id) {
					/* Ignore input dependency if we're driving properties of
					 * the same ID, otherwise we'll be ending up in a cyclic
					 * dependency here.
					 */
					continue;
				}
				/* Resolve path to get node. */
				RNAPathKey target_key(dtar->id,
				                      dtar->rna_path ? dtar->rna_path : "");
				add_relation(target_key, driver_key, "RNA Target -> Driver");
			}
		}
		DRIVER_TARGETS_LOOPER_END
	}
}

void DepsgraphRelationBuilder::build_world(World *world)
{
	if (built_map_.checkIsBuiltAndTag(world)) {
		return;
	}
	build_animdata(&world->id);
	/* TODO: other settings? */
	/* world's nodetree */
	if (world->nodetree != NULL) {
		build_nodetree(world->nodetree);
		ComponentKey ntree_key(&world->nodetree->id, DEG_NODE_TYPE_SHADING);
		ComponentKey world_key(&world->id, DEG_NODE_TYPE_SHADING);
		add_relation(ntree_key, world_key, "NTree->World Shading Update");
		build_nested_nodetree(&world->id, world->nodetree);
	}
}

void DepsgraphRelationBuilder::build_rigidbody(Scene *scene)
{
	RigidBodyWorld *rbw = scene->rigidbody_world;

	OperationKey init_key(&scene->id, DEG_NODE_TYPE_TRANSFORM, DEG_OPCODE_RIGIDBODY_REBUILD);
	OperationKey sim_key(&scene->id, DEG_NODE_TYPE_TRANSFORM, DEG_OPCODE_RIGIDBODY_SIM);

	/* rel between the two sim-nodes */
	add_relation(init_key, sim_key, "Rigidbody [Init -> SimStep]");

	/* set up dependencies between these operations and other builtin nodes --------------- */

	/* time dependency */
	TimeSourceKey time_src_key;
	add_relation(time_src_key, init_key, "TimeSrc -> Rigidbody Reset/Rebuild (Optional)");

	/* objects - simulation participants */
	if (rbw->group) {
		const ListBase group_objects = BKE_collection_object_cache_get(rbw->group);
		LISTBASE_FOREACH (Base *, base, &group_objects) {
			Object *object = base->object;
			if (object == NULL || object->type != OB_MESH) {
				continue;
			}

			/* hook up evaluation order...
			 * 1) flushing rigidbody results follows base transforms being applied
			 * 2) rigidbody flushing can only be performed after simulation has been run
			 *
			 * 3) simulation needs to know base transforms to figure out what to do
			 *    XXX: there's probably a difference between passive and active
			 *         - passive don't change, so may need to know full transform...
			 */
			OperationKey rbo_key(&object->id, DEG_NODE_TYPE_TRANSFORM, DEG_OPCODE_RIGIDBODY_TRANSFORM_COPY);

			eDepsOperation_Code trans_opcode = object->parent ? DEG_OPCODE_TRANSFORM_PARENT : DEG_OPCODE_TRANSFORM_LOCAL;
			OperationKey trans_op(&object->id, DEG_NODE_TYPE_TRANSFORM, trans_opcode);

			add_relation(sim_key, rbo_key, "Rigidbody Sim Eval -> RBO Sync");

			/* if constraints exist, those depend on the result of the rigidbody sim
			 * - This allows constraints to modify the result of the sim (i.e. clamping)
			 *   while still allowing the sim to depend on some changes to the objects.
			 *   Also, since constraints are hooked up to the final nodes, this link
			 *   means that we can also fit in there too...
			 * - Later, it might be good to include a constraint in the stack allowing us
			 *   to control whether rigidbody eval gets interleaved into the constraint stack
			 */
			if (object->constraints.first) {
				OperationKey constraint_key(&object->id,
				                            DEG_NODE_TYPE_TRANSFORM,
				                            DEG_OPCODE_TRANSFORM_CONSTRAINTS);
				add_relation(rbo_key, constraint_key, "RBO Sync -> Ob Constraints");
			}
			else {
				/* Final object transform depends on rigidbody.
				 *
				 * NOTE: Currently we consider final here an ubereval node.
				 * If it is gone we'll need to reconsider relation here.
				 */
				OperationKey uber_key(&object->id,
				                      DEG_NODE_TYPE_TRANSFORM,
				                      DEG_OPCODE_TRANSFORM_OBJECT_UBEREVAL);
				add_relation(rbo_key, uber_key, "RBO Sync -> Uber (Temp)");
			}

			/* Needed to get correct base values. */
			add_relation(trans_op, sim_key, "Base Ob Transform -> Rigidbody Sim Eval");
		}
	}

	/* constraints */
	if (rbw->constraints) {
		const ListBase constraint_objects = BKE_collection_object_cache_get(rbw->constraints);
		LISTBASE_FOREACH (Base *, base, &constraint_objects) {
			Object *object = base->object;
			if (object == NULL || !object->rigidbody_constraint) {
				continue;
			}

			RigidBodyCon *rbc = object->rigidbody_constraint;

			/* final result of the constraint object's transform controls how the
			 * constraint affects the physics sim for these objects
			 */
			ComponentKey trans_key(&object->id, DEG_NODE_TYPE_TRANSFORM);
			OperationKey ob1_key(&rbc->ob1->id, DEG_NODE_TYPE_TRANSFORM, DEG_OPCODE_RIGIDBODY_TRANSFORM_COPY);
			OperationKey ob2_key(&rbc->ob2->id, DEG_NODE_TYPE_TRANSFORM, DEG_OPCODE_RIGIDBODY_TRANSFORM_COPY);

			/* - constrained-objects sync depends on the constraint-holder */
			add_relation(trans_key, ob1_key, "RigidBodyConstraint -> RBC.Object_1");
			add_relation(trans_key, ob2_key, "RigidBodyConstraint -> RBC.Object_2");

			/* - ensure that sim depends on this constraint's transform */
			add_relation(trans_key, sim_key, "RigidBodyConstraint Transform -> RB Simulation");
		}
	}
}

void DepsgraphRelationBuilder::build_particles(Object *object)
{
	TimeSourceKey time_src_key;
	OperationKey obdata_ubereval_key(&object->id,
	                                 DEG_NODE_TYPE_GEOMETRY,
	                                 DEG_OPCODE_GEOMETRY_UBEREVAL);
	OperationKey eval_init_key(&object->id,
	                           DEG_NODE_TYPE_EVAL_PARTICLES,
	                           DEG_OPCODE_PARTICLE_SYSTEM_EVAL_INIT);

	/* Particle systems. */
	LISTBASE_FOREACH (ParticleSystem *, psys, &object->particlesystem) {
		ParticleSettings *part = psys->part;

		/* Build particle settings relations.
		 *
		 * NOTE: The call itself ensures settings are only build once.
		 */
		build_particle_settings(part);

		/* This particle system. */
		OperationKey psys_key(&object->id,
		                      DEG_NODE_TYPE_EVAL_PARTICLES,
		                      DEG_OPCODE_PARTICLE_SYSTEM_EVAL,
		                      psys->name);

		/* Update particle system when settings changes. */
		OperationKey particle_settings_key(&part->id,
		                                   DEG_NODE_TYPE_PARAMETERS,
		                                   DEG_OPCODE_PARTICLE_SETTINGS_EVAL);
		add_relation(particle_settings_key, eval_init_key, "Particle Settings Change");
		add_relation(eval_init_key, psys_key, "Init -> PSys");
		/* TODO(sergey): Currently particle update is just a placeholder,
		 * hook it to the ubereval node so particle system is getting updated
		 * on playback.
		 */
		add_relation(psys_key, obdata_ubereval_key, "PSys -> UberEval");
		/* Collisions */
		if (part->type != PART_HAIR) {
			add_collision_relations(psys_key,
			                        scene_,
			                        object,
			                        part->collision_group,
			                        true,
			                        "Particle Collision");
		}
		else if ((psys->flag & PSYS_HAIR_DYNAMICS) &&
		         psys->clmd != NULL &&
		         psys->clmd->coll_parms != NULL)
		{
			add_collision_relations(psys_key,
			                        scene_,
			                        object,
			                        psys->clmd->coll_parms->group,
			                        true,
			                        "Hair Collision");
		}
		/* Effectors. */
		add_forcefield_relations(psys_key,
		                         scene_,
		                         object,
		                         psys,
		                         part->effector_weights,
		                         part->type == PART_HAIR,
		                         "Particle Field");
		/* Boids .*/
		if (part->boids) {
			LISTBASE_FOREACH (BoidState *, state, &part->boids->states) {
				LISTBASE_FOREACH (BoidRule *, rule, &state->rules) {
					Object *ruleob = NULL;
					if (rule->type == eBoidRuleType_Avoid) {
						ruleob = ((BoidRuleGoalAvoid *)rule)->ob;
					}
					else if (rule->type == eBoidRuleType_FollowLeader) {
						ruleob = ((BoidRuleFollowLeader *)rule)->ob;
					}
					if (ruleob) {
						ComponentKey ruleob_key(&ruleob->id,
						                        DEG_NODE_TYPE_TRANSFORM);
						add_relation(ruleob_key, psys_key, "Boid Rule");
					}
				}
			}
		}
		switch (part->ren_as) {
			case PART_DRAW_OB:
				if (part->dup_ob != NULL) {
					/* Make sure object's relations are all built.  */
					build_object(NULL, part->dup_ob);
					/* Build relation for the particle visualization. */
					build_particles_visualization_object(object,
					                                     psys,
					                                     part->dup_ob);
				}
				break;
			case PART_DRAW_GR:
				if (part->dup_group != NULL) {
					build_collection(NULL, part->dup_group);
					LISTBASE_FOREACH (CollectionObject *, go, &part->dup_group->gobject) {
						build_particles_visualization_object(object,
						                                     psys,
						                                     go->ob);
					}
				}
				break;
		}
	}

	/* Particle depends on the object transform, so that channel is to be ready
	 * first.
	 *
	 * TODO(sergey): This relation should be altered once real granular update
	 * is implemented.
	 */
	ComponentKey transform_key(&object->id, DEG_NODE_TYPE_TRANSFORM);
	add_relation(transform_key, obdata_ubereval_key, "Partcile Eval");

	OperationKey point_cache_reset_key(&object->id,
	                                   DEG_NODE_TYPE_CACHE,
	                                   DEG_OPCODE_POINT_CACHE_RESET);
	add_relation(transform_key, point_cache_reset_key, "Object Transform -> Point Cache Reset");
	add_relation(point_cache_reset_key, obdata_ubereval_key, "Point Cache Reset -> UberEval");
}

void DepsgraphRelationBuilder::build_particle_settings(ParticleSettings *part)
{
	if (built_map_.checkIsBuiltAndTag(part)) {
		return;
	}
	/* Animation data relations. */
	build_animdata(&part->id);
}

void DepsgraphRelationBuilder::build_particles_visualization_object(
        Object *object,
        ParticleSystem *psys,
        Object *draw_object)
{
	OperationKey psys_key(&object->id,
	                      DEG_NODE_TYPE_EVAL_PARTICLES,
	                      DEG_OPCODE_PARTICLE_SYSTEM_EVAL,
	                      psys->name);
	OperationKey obdata_ubereval_key(&object->id,
	                                 DEG_NODE_TYPE_GEOMETRY,
	                                 DEG_OPCODE_GEOMETRY_UBEREVAL);
	ComponentKey dup_ob_key(&draw_object->id, DEG_NODE_TYPE_TRANSFORM);
	add_relation(dup_ob_key, psys_key, "Particle Object Visualization");
	if (draw_object->type == OB_MBALL) {
		ComponentKey dup_geometry_key(&draw_object->id, DEG_NODE_TYPE_GEOMETRY);
		add_relation(obdata_ubereval_key,
		             dup_geometry_key,
		             "Particle MBall Visualization");
	}
}

void DepsgraphRelationBuilder::build_cloth(Object *object,
                                           ModifierData * /*md*/)
{
	OperationKey cache_key(&object->id,
	                       DEG_NODE_TYPE_CACHE,
	                       DEG_OPCODE_GEOMETRY_CLOTH_MODIFIER);
	/* Cache component affects on modifier. */
	OperationKey modifier_key(&object->id,
	                          DEG_NODE_TYPE_GEOMETRY,
	                          DEG_OPCODE_GEOMETRY_UBEREVAL);
	add_relation(cache_key, modifier_key, "Cloth Cache -> Cloth");
}

/* Shapekeys */
void DepsgraphRelationBuilder::build_shapekeys(Key *key)
{
	if (built_map_.checkIsBuiltAndTag(key)) {
		return;
	}
	/* attach animdata to geometry */
	build_animdata(&key->id);
}

/**
 * ObData Geometry Evaluation
 * ==========================
 *
 * The evaluation of geometry on objects is as follows:
 * - The actual evaluated of the derived geometry (e.g. DerivedMesh, DispList)
 *   occurs in the Geometry component of the object which references this.
 *   This includes modifiers, and the temporary "ubereval" for geometry.
 *   Therefore, each user of a piece of shared geometry data ends up evaluating
 *   its own version of the stuff, complete with whatever modifiers it may use.
 *
 * - The datablocks for the geometry data - "obdata" (e.g. ID_ME, ID_CU, ID_LT.)
 *   are used for
 *     1) calculating the bounding boxes of the geometry data,
 *     2) aggregating inward links from other objects (e.g. for text on curve)
 *        and also for the links coming from the shapekey datablocks
 * - Animation/Drivers affecting the parameters of the geometry are made to
 *   trigger updates on the obdata geometry component, which then trigger
 *   downstream re-evaluation of the individual instances of this geometry.
 */
void DepsgraphRelationBuilder::build_object_data_geometry(Object *object)
{
	ID *obdata = (ID *)object->data;
	/* Init operation of object-level geometry evaluation. */
	OperationKey geom_init_key(&object->id,
	                           DEG_NODE_TYPE_GEOMETRY,
							   DEG_OPCODE_PLACEHOLDER,
							   "Eval Init");
	/* Get nodes for result of obdata's evaluation, and geometry evaluation
	 * on object.
	 */
	ComponentKey obdata_geom_key(obdata, DEG_NODE_TYPE_GEOMETRY);
	ComponentKey geom_key(&object->id, DEG_NODE_TYPE_GEOMETRY);
	/* Link components to each other. */
	add_relation(obdata_geom_key, geom_key, "Object Geometry Base Data");
	OperationKey obdata_ubereval_key(&object->id,
	                                 DEG_NODE_TYPE_GEOMETRY,
	                                 DEG_OPCODE_GEOMETRY_UBEREVAL);
	/* Special case: modifiers evaluation queries scene for various things like
	 * data mask to be used. We add relation here to ensure object is never
	 * evaluated prior to Scene's CoW is ready.
	 */
	OperationKey scene_key(&scene_->id,
	                       DEG_NODE_TYPE_PARAMETERS,
	                       DEG_OPCODE_PLACEHOLDER,
	                       "Scene Eval");
	DepsRelation *rel = add_relation(scene_key, obdata_ubereval_key, "CoW Relation");
	rel->flag |= DEPSREL_FLAG_NO_FLUSH;
	/* Modifiers */
	if (object->modifiers.first != NULL) {
		ModifierUpdateDepsgraphContext ctx = {};
		ctx.scene = scene_;
		ctx.object = object;
		LISTBASE_FOREACH (ModifierData *, md, &object->modifiers) {
			const ModifierTypeInfo *mti = modifierType_getInfo((ModifierType)md->type);
			if (mti->updateDepsgraph) {
				DepsNodeHandle handle = create_node_handle(obdata_ubereval_key);
				ctx.node = reinterpret_cast< ::DepsNodeHandle* >(&handle);
				mti->updateDepsgraph(md, &ctx);
			}
			if (BKE_object_modifier_use_time(object, md)) {
				TimeSourceKey time_src_key;
				add_relation(time_src_key, obdata_ubereval_key, "Time Source");
			}
			if (md->type == eModifierType_Cloth) {
				build_cloth(object, md);
			}
		}
	}
	/* Materials. */
	if (object->totcol) {
		for (int a = 1; a <= object->totcol; a++) {
			Material *ma = give_current_material(object, a);
			if (ma != NULL) {
				build_material(ma);

				if (object->type == OB_MESH) {
					OperationKey material_key(&ma->id,
					                          DEG_NODE_TYPE_SHADING,
					                          DEG_OPCODE_MATERIAL_UPDATE);
					OperationKey shading_key(&object->id,
					                         DEG_NODE_TYPE_SHADING,
					                         DEG_OPCODE_SHADING);
					add_relation(material_key, shading_key, "Material Update");
				}
			}
		}
	}
	/* Geometry collision. */
	if (ELEM(object->type, OB_MESH, OB_CURVE, OB_LATTICE)) {
		// add geometry collider relations
	}
	/* Make sure uber update is the last in the dependencies.
	 *
	 * TODO(sergey): Get rid of this node.
	 */
	if (object->type != OB_ARMATURE) {
		/* Armatures does no longer require uber node. */
		OperationKey obdata_ubereval_key(&object->id,
		                                 DEG_NODE_TYPE_GEOMETRY,
		                                 DEG_OPCODE_GEOMETRY_UBEREVAL);
		add_relation(geom_init_key,
		             obdata_ubereval_key,
		             "Object Geometry UberEval");
	}
	if (object->type == OB_MBALL) {
			Object *mom = BKE_mball_basis_find(scene_, object);
			ComponentKey mom_geom_key(&mom->id, DEG_NODE_TYPE_GEOMETRY);
			/* motherball - mom depends on children! */
			if (mom == object) {
				ComponentKey mom_transform_key(&mom->id,
				                               DEG_NODE_TYPE_TRANSFORM);
				add_relation(mom_transform_key,
				             mom_geom_key,
				             "Metaball Motherball Transform -> Geometry");
			}
			else {
				ComponentKey transform_key(&object->id, DEG_NODE_TYPE_TRANSFORM);
				add_relation(geom_key, mom_geom_key, "Metaball Motherball");
				add_relation(transform_key, mom_geom_key, "Metaball Motherball");
			}
	}
	/* NOTE: This is compatibility code to support particle systems
	 *
	 * for viewport being properly rendered in final render mode.
	 * This relation is similar to what dag_object_time_update_flags()
	 * was doing for mesh objects with particle system.
	 *
	 * Ideally we need to get rid of this relation.
	 */
	if (object_particles_depends_on_time(object)) {
		TimeSourceKey time_key;
		OperationKey obdata_ubereval_key(&object->id,
		                                 DEG_NODE_TYPE_GEOMETRY,
		                                 DEG_OPCODE_GEOMETRY_UBEREVAL);
		add_relation(time_key, obdata_ubereval_key, "Legacy particle time");
	}
	/* Object data datablock. */
	build_object_data_geometry_datablock((ID *)object->data);
	Key *key = BKE_key_from_object(object);
	if (key != NULL) {
		if (key->adt != NULL) {
			if (key->adt->action || key->adt->nla_tracks.first) {
				ComponentKey obdata_key((ID *)object->data,
				                        DEG_NODE_TYPE_GEOMETRY);
				ComponentKey adt_key(&key->id, DEG_NODE_TYPE_ANIMATION);
				add_relation(adt_key, obdata_key, "Animation");
			}
		}
	}
}

void DepsgraphRelationBuilder::build_object_data_geometry_datablock(ID *obdata)
{
	if (built_map_.checkIsBuiltAndTag(obdata)) {
		return;
	}
	/* Animation. */
	build_animdata(obdata);
	/* ShapeKeys. */
	Key *key = BKE_key_from_id(obdata);
	if (key != NULL) {
		build_shapekeys(key);
	}
	/* Link object data evaluation node to exit operation. */
	OperationKey obdata_geom_eval_key(obdata,
	                                  DEG_NODE_TYPE_GEOMETRY,
	                                  DEG_OPCODE_PLACEHOLDER,
	                                  "Geometry Eval");
	OperationKey obdata_geom_done_key(obdata,
	                                  DEG_NODE_TYPE_GEOMETRY,
	                                  DEG_OPCODE_PLACEHOLDER,
	                                  "Eval Done");
	add_relation(obdata_geom_eval_key,
	             obdata_geom_done_key,
				 "ObData Geom Eval Done");
	/* Type-specific links. */
	const ID_Type id_type = GS(obdata->name);
	switch (id_type) {
		case ID_ME:
			break;
		case ID_MB:
			break;
		case ID_CU:
		{
			Curve *cu = (Curve *)obdata;
			if (cu->bevobj != NULL) {
				ComponentKey bevob_geom_key(&cu->bevobj->id,
				                            DEG_NODE_TYPE_GEOMETRY);
				add_relation(bevob_geom_key,
				             obdata_geom_eval_key,
				             "Curve Bevel Geometry");
				ComponentKey bevob_key(&cu->bevobj->id,
				                       DEG_NODE_TYPE_TRANSFORM);
				add_relation(bevob_key,
				             obdata_geom_eval_key,
				             "Curve Bevel Transform");
				build_object(NULL, cu->bevobj);
			}
			if (cu->taperobj != NULL) {
				ComponentKey taperob_key(&cu->taperobj->id,
				                         DEG_NODE_TYPE_GEOMETRY);
				add_relation(taperob_key, obdata_geom_eval_key, "Curve Taper");
				build_object(NULL, cu->taperobj);
			}
			if (cu->textoncurve != NULL) {
				ComponentKey textoncurve_key(&cu->textoncurve->id,
				                             DEG_NODE_TYPE_GEOMETRY);
				add_relation(textoncurve_key,
				             obdata_geom_eval_key,
				             "Text on Curve");
				build_object(NULL, cu->textoncurve);
			}
			break;
		}
		case ID_LT:
			break;
		default:
			BLI_assert(!"Should not happen");
			break;
<<<<<<< HEAD
		}
		
		case OB_GPENCIL: /* Grease Pencil */
		{
			bGPdata *gpd = (bGPdata *)obdata;
			
			/* Geometry cache needs to be recalculated on frame change
			 * (e.g. to fix crashes after scrubbing the timeline when
			 *  onion skinning is enabled, since the ghosts need to be
			 *  re-added to the cache once scrubbing ends)
			 */
			TimeSourceKey time_key;
			ComponentKey geometry_key(obdata, DEG_NODE_TYPE_GEOMETRY);
			add_relation(time_key, geometry_key, "GP Frame Change");
			
			/* Geometry cache also needs to be recalculated when Material
			 * settings change (e.g. when fill.opacity changes on/off,
			 * we need to rebuild the bGPDstroke->triangles caches)
			 */
			for (int i = 0; i < gpd->totcol; i++) {
				Material *ma = gpd->mat[i];
				if ((ma) && (ma->gp_style)) {
					OperationKey material_key(&ma->id,
					                          DEG_NODE_TYPE_SHADING,
					                          DEG_OPCODE_MATERIAL_UPDATE);
					add_relation(material_key, geometry_key, "Material -> GP Data");
				}
			}
			break;
		}
=======
>>>>>>> f884ba02
	}
}

void DepsgraphRelationBuilder::build_armature(bArmature *armature)
{
	if (built_map_.checkIsBuiltAndTag(armature)) {
		return;
	}
	build_animdata(&armature->id);
}

void DepsgraphRelationBuilder::build_camera(Camera *camera)
{
	if (built_map_.checkIsBuiltAndTag(camera)) {
		return;
	}
	if (camera->dof_ob != NULL) {
		ComponentKey camera_parameters_key(&camera->id, DEG_NODE_TYPE_PARAMETERS);
		ComponentKey dof_ob_key(&camera->dof_ob->id, DEG_NODE_TYPE_TRANSFORM);
		add_relation(dof_ob_key, camera_parameters_key, "Camera DOF");
	}
}

/* Lamps */
void DepsgraphRelationBuilder::build_lamp(Lamp *lamp)
{
	if (built_map_.checkIsBuiltAndTag(lamp)) {
		return;
	}
	/* lamp's nodetree */
	if (lamp->nodetree != NULL) {
		build_nodetree(lamp->nodetree);
		ComponentKey lamp_parameters_key(&lamp->id, DEG_NODE_TYPE_PARAMETERS);
		ComponentKey nodetree_key(&lamp->nodetree->id, DEG_NODE_TYPE_SHADING);
		add_relation(nodetree_key, lamp_parameters_key, "NTree->Lamp Parameters");
		build_nested_nodetree(&lamp->id, lamp->nodetree);
	}
}

void DepsgraphRelationBuilder::build_nodetree(bNodeTree *ntree)
{
	if (ntree == NULL) {
		return;
	}
	if (built_map_.checkIsBuiltAndTag(ntree)) {
		return;
	}
	build_animdata(&ntree->id);
	ComponentKey shading_key(&ntree->id, DEG_NODE_TYPE_SHADING);
	/* nodetree's nodes... */
	LISTBASE_FOREACH (bNode *, bnode, &ntree->nodes) {
		ID *id = bnode->id;
		if (id == NULL) {
			continue;
		}
		ID_Type id_type = GS(id->name);
		if (id_type == ID_MA) {
			build_material((Material *)bnode->id);
		}
		else if (id_type == ID_TE) {
			build_texture((Tex *)bnode->id);
		}
		else if (id_type == ID_IM) {
			/* nothing for now. */
		}
		else if (id_type == ID_OB) {
			build_object(NULL, (Object *)id);
		}
		else if (id_type == ID_SCE) {
			/* Scenes are used by compositor trees, and handled by render
			 * pipeline. No need to build dependencies for them here.
			 */
		}
		else if (id_type == ID_TXT) {
			/* Ignore script nodes. */
		}
		else if (bnode->type == NODE_GROUP) {
			bNodeTree *group_ntree = (bNodeTree *)id;
			build_nodetree(group_ntree);
			ComponentKey group_shading_key(&group_ntree->id,
			                               DEG_NODE_TYPE_SHADING);
			add_relation(group_shading_key, shading_key, "Group Node");
		}
		else {
			BLI_assert(!"Unknown ID type used for node");
		}
	}

	OperationKey shading_update_key(&ntree->id,
	                                DEG_NODE_TYPE_SHADING,
	                                DEG_OPCODE_MATERIAL_UPDATE);
	OperationKey shading_parameters_key(&ntree->id,
	                                    DEG_NODE_TYPE_SHADING_PARAMETERS,
	                                    DEG_OPCODE_MATERIAL_UPDATE);
	add_relation(shading_parameters_key, shading_update_key, "NTree Shading Parameters");

	if (check_id_has_anim_component(&ntree->id)) {
		ComponentKey animation_key(&ntree->id, DEG_NODE_TYPE_ANIMATION);
		add_relation(animation_key, shading_parameters_key, "NTree Shading Parameters");
	}
}

/* Recursively build graph for material */
void DepsgraphRelationBuilder::build_material(Material *material)
{
	if (built_map_.checkIsBuiltAndTag(material)) {
		return;
	}
	/* animation */
	build_animdata(&material->id);
	/* material's nodetree */
	if (material->nodetree != NULL) {
		build_nodetree(material->nodetree);
		OperationKey ntree_key(&material->nodetree->id,
		                       DEG_NODE_TYPE_SHADING,
		                       DEG_OPCODE_MATERIAL_UPDATE);
		OperationKey material_key(&material->id,
		                          DEG_NODE_TYPE_SHADING,
		                          DEG_OPCODE_MATERIAL_UPDATE);
		add_relation(ntree_key, material_key, "Material's NTree");
		build_nested_nodetree(&material->id, material->nodetree);
	}
}

/* Recursively build graph for texture */
void DepsgraphRelationBuilder::build_texture(Tex *texture)
{
	if (built_map_.checkIsBuiltAndTag(texture)) {
		return;
	}
	/* texture itself */
	build_animdata(&texture->id);
	/* texture's nodetree */
	build_nodetree(texture->nodetree);
	build_nested_nodetree(&texture->id, texture->nodetree);
}

void DepsgraphRelationBuilder::build_compositor(Scene *scene)
{
	/* For now, just a plain wrapper? */
	build_nodetree(scene->nodetree);
}

void DepsgraphRelationBuilder::build_gpencil(bGPdata *gpd)
{
	if (built_map_.checkIsBuiltAndTag(gpd)) {
		return;
	}
	/* animation */
	build_animdata(&gpd->id);

	// TODO: parent object (when that feature is implemented)
}

void DepsgraphRelationBuilder::build_cachefile(CacheFile *cache_file)
{
	if (built_map_.checkIsBuiltAndTag(cache_file)) {
		return;
	}
	/* Animation. */
	build_animdata(&cache_file->id);
}

void DepsgraphRelationBuilder::build_mask(Mask *mask)
{
	if (built_map_.checkIsBuiltAndTag(mask)) {
		return;
	}
	ID *mask_id = &mask->id;
	/* F-Curve animation. */
	build_animdata(mask_id);
	/* Own mask animation. */
	OperationKey mask_animation_key(mask_id,
	                                DEG_NODE_TYPE_ANIMATION,
	                                DEG_OPCODE_MASK_ANIMATION);
	TimeSourceKey time_src_key;
	add_relation(time_src_key, mask_animation_key, "TimeSrc -> Mask Animation");
	/* Final mask evaluation. */
	ComponentKey parameters_key(mask_id, DEG_NODE_TYPE_PARAMETERS);
	add_relation(mask_animation_key, parameters_key, "Mask Animation -> Mask Eval");
}

void DepsgraphRelationBuilder::build_movieclip(MovieClip *clip)
{
	if (built_map_.checkIsBuiltAndTag(clip)) {
		return;
	}
	/* Animation. */
	build_animdata(&clip->id);
}

void DepsgraphRelationBuilder::build_lightprobe(LightProbe *probe)
{
	if (built_map_.checkIsBuiltAndTag(probe)) {
		return;
	}
	build_animdata(&probe->id);
}

void DepsgraphRelationBuilder::build_copy_on_write_relations()
{
	foreach (IDDepsNode *id_node, graph_->id_nodes) {
		build_copy_on_write_relations(id_node);
	}
}

/* Nested datablocks (node trees, shape keys) requires special relation to
 * ensure owner's datablock remapping happens after node tree itself is ready.
 *
 * This is similar to what happens in ntree_hack_remap_pointers().
 */
void DepsgraphRelationBuilder::build_nested_datablock(ID *owner, ID *id)
{
	OperationKey owner_copy_on_write_key(owner,
	                                     DEG_NODE_TYPE_COPY_ON_WRITE,
	                                     DEG_OPCODE_COPY_ON_WRITE);
	OperationKey id_copy_on_write_key(id,
	                                  DEG_NODE_TYPE_COPY_ON_WRITE,
	                                  DEG_OPCODE_COPY_ON_WRITE);
	add_relation(id_copy_on_write_key,
	             owner_copy_on_write_key,
	             "Eval Order");
}

void DepsgraphRelationBuilder::build_nested_nodetree(ID *owner,
                                                     bNodeTree *ntree)
{
	if (ntree == NULL) {
		return;
	}
	build_nested_datablock(owner, &ntree->id);
}

void DepsgraphRelationBuilder::build_nested_shapekey(ID *owner, Key *key)
{
	if (key == NULL) {
		return;
	}
	build_nested_datablock(owner, &key->id);
}

void DepsgraphRelationBuilder::build_copy_on_write_relations(IDDepsNode *id_node)
{
	ID *id_orig = id_node->id_orig;

	TimeSourceKey time_source_key;
	OperationKey copy_on_write_key(id_orig,
	                               DEG_NODE_TYPE_COPY_ON_WRITE,
	                               DEG_OPCODE_COPY_ON_WRITE);
	/* XXX: This is a quick hack to make Alt-A to work. */
	// add_relation(time_source_key, copy_on_write_key, "Fluxgate capacitor hack");
	/* Resat of code is using rather low level trickery, so need to get some
	 * explicit pointers.
	 */
	DepsNode *node_cow = find_node(copy_on_write_key);
	OperationDepsNode *op_cow = node_cow->get_exit_operation();
	/* Plug any other components to this one. */
	GHASH_FOREACH_BEGIN(ComponentDepsNode *, comp_node, id_node->components)
	{
		if (comp_node->type == DEG_NODE_TYPE_COPY_ON_WRITE) {
			/* Copy-on-write component never depends on itself. */
			continue;
		}
		if (!comp_node->depends_on_cow()) {
			/* Component explicitly requests to not add relation. */
			continue;
		}
		int rel_flag = 0;
		if (comp_node->type == DEG_NODE_TYPE_ANIMATION) {
			rel_flag |= DEPSREL_FLAG_NO_FLUSH;
		}
		/* All entry operations of each component should wait for a proper
		 * copy of ID.
		 */
		OperationDepsNode *op_entry = comp_node->get_entry_operation();
		if (op_entry != NULL) {
			DepsRelation *rel = graph_->add_new_relation(
			        op_cow, op_entry, "CoW Dependency");
			rel->flag |= rel_flag;
		}
		/* All dangling operations should also be executed after copy-on-write. */
		GHASH_FOREACH_BEGIN(OperationDepsNode *, op_node, comp_node->operations_map)
		{
			if (op_node == op_entry) {
				continue;
			}
			if (op_node->inlinks.size() == 0) {
				DepsRelation *rel = graph_->add_new_relation(
				        op_cow, op_node, "CoW Dependency");
				rel->flag |= rel_flag;
			}
			else {
				bool has_same_comp_dependency = false;
				foreach (DepsRelation *rel_current, op_node->inlinks) {
					if (rel_current->from->type != DEG_NODE_TYPE_OPERATION) {
						continue;
					}
					OperationDepsNode *op_node_from =
					        (OperationDepsNode *)rel_current->from;
					if (op_node_from->owner == op_node->owner) {
						has_same_comp_dependency = true;
						break;
					}
				}
				if (!has_same_comp_dependency) {
					DepsRelation *rel = graph_->add_new_relation(
					        op_cow, op_node, "CoW Dependency");
					rel->flag |= rel_flag;
				}
			}
		}
		GHASH_FOREACH_END();
		/* NOTE: We currently ignore implicit relations to an external
		 * datablocks for copy-on-write operations. This means, for example,
		 * copy-on-write component of Object will not wait for copy-on-write
		 * component of it's Mesh. This is because pointers are all known
		 * already so remapping will happen all correct. And then If some object
		 * evaluation step needs geometry, it will have transitive dependency
		 * to Mesh copy-on-write already.
		 */
	}
	GHASH_FOREACH_END();
	/* TODO(sergey): This solves crash for now, but causes too many
	 * updates potentially.
	 */
	if (GS(id_orig->name) == ID_OB) {
		Object *object = (Object *)id_orig;
		ID *object_data_id = (ID *)object->data;
		if (object_data_id != NULL) {
			OperationKey data_copy_on_write_key(object_data_id,
			                                    DEG_NODE_TYPE_COPY_ON_WRITE,
			                                    DEG_OPCODE_COPY_ON_WRITE);
			add_relation(data_copy_on_write_key, copy_on_write_key, "Eval Order");
		}
		else {
			BLI_assert(object->type == OB_EMPTY);
		}
	}
}

/* **** ID traversal callbacks functions **** */

void DepsgraphRelationBuilder::modifier_walk(void *user_data,
                                             struct Object * /*object*/,
                                             struct ID **idpoin,
                                             int /*cb_flag*/)
{
	BuilderWalkUserData *data = (BuilderWalkUserData *)user_data;
	ID *id = *idpoin;
	if (id == NULL) {
		return;
	}
	switch (GS(id->name)) {
		case ID_OB:
			data->builder->build_object(NULL, (Object *)id);
			break;
		case ID_TE:
			data->builder->build_texture((Tex *)id);
			break;
		default:
			/* pass */
			break;
	}
}

void DepsgraphRelationBuilder::constraint_walk(bConstraint * /*con*/,
                                               ID **idpoin,
                                               bool /*is_reference*/,
                                               void *user_data)
{
	BuilderWalkUserData *data = (BuilderWalkUserData *)user_data;
	if (*idpoin) {
		ID *id = *idpoin;
		if (GS(id->name) == ID_OB) {
			data->builder->build_object(NULL, (Object *)id);
		}
	}
}

}  // namespace DEG<|MERGE_RESOLUTION|>--- conflicted
+++ resolved
@@ -1897,44 +1897,35 @@
 		}
 		case ID_LT:
 			break;
-		default:
-			BLI_assert(!"Should not happen");
-			break;
-<<<<<<< HEAD
-		}
-		
-		case OB_GPENCIL: /* Grease Pencil */
-		{
+		case ID_GD: /* Grease Pencil */
 			bGPdata *gpd = (bGPdata *)obdata;
-			
+
 			/* Geometry cache needs to be recalculated on frame change
-			 * (e.g. to fix crashes after scrubbing the timeline when
-			 *  onion skinning is enabled, since the ghosts need to be
-			 *  re-added to the cache once scrubbing ends)
-			 */
+			* (e.g. to fix crashes after scrubbing the timeline when
+			*  onion skinning is enabled, since the ghosts need to be
+			*  re-added to the cache once scrubbing ends)
+			*/
 			TimeSourceKey time_key;
 			ComponentKey geometry_key(obdata, DEG_NODE_TYPE_GEOMETRY);
 			add_relation(time_key, geometry_key, "GP Frame Change");
-			
+
 			/* Geometry cache also needs to be recalculated when Material
-			 * settings change (e.g. when fill.opacity changes on/off,
-			 * we need to rebuild the bGPDstroke->triangles caches)
-			 */
+			* settings change (e.g. when fill.opacity changes on/off,
+			* we need to rebuild the bGPDstroke->triangles caches)
+			*/
 			for (int i = 0; i < gpd->totcol; i++) {
 				Material *ma = gpd->mat[i];
 				if ((ma) && (ma->gp_style)) {
 					OperationKey material_key(&ma->id,
-					                          DEG_NODE_TYPE_SHADING,
-					                          DEG_OPCODE_MATERIAL_UPDATE);
+						DEG_NODE_TYPE_SHADING,
+						DEG_OPCODE_MATERIAL_UPDATE);
 					add_relation(material_key, geometry_key, "Material -> GP Data");
 				}
 			}
 			break;
-		}
-=======
->>>>>>> f884ba02
-	}
-}
+		default:
+			BLI_assert(!"Should not happen");
+			break;
 
 void DepsgraphRelationBuilder::build_armature(bArmature *armature)
 {
