--- conflicted
+++ resolved
@@ -171,11 +171,6 @@
 typedef struct LineartEdge {
   struct LineartVert *v1, *v2;
 
-<<<<<<< HEAD
-  /** These two variables are also used to specify original edge and segment during 3rd stage
-   * reprojection, So we can easily find out the line which results come from. */
-=======
->>>>>>> 73bf9891
   struct LineartTriangle *t1, *t2;
 
   ListBase segments;
