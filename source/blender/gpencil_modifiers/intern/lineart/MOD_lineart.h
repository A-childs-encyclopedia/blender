/* SPDX-License-Identifier: GPL-2.0-or-later
 * Copyright 2008 Blender Foundation. All rights reserved. */

/** \file
 * \ingroup editors
 */

#pragma once

#include "BLI_linklist.h"
#include "BLI_listbase.h"
#include "BLI_math.h" /* Needed here for inline functions. */
#include "BLI_threads.h"

#include <math.h>

typedef struct EdgeFacePair {
  int v1;
  int v2;
  int f1;
  int f2;
  uint16_t eflag;
} EdgeFacePair;

typedef struct LineartStaticMemPoolNode {
  Link item;
  size_t size;
  size_t used_byte;
  /* User memory starts here */
} LineartStaticMemPoolNode;

typedef struct LineartStaticMemPool {
  ListBase pools;
  SpinLock lock_mem;
} LineartStaticMemPool;

typedef struct LineartTriangleAdjacent {
  struct LineartEdge *e[3];
} LineartTriangleAdjacent;

typedef struct LineartTriangle {
  struct LineartVert *v[3];

  /* first culled in line list to use adjacent triangle info, then go through triangle list. */
  double gn[3];

  unsigned char material_mask_bits;
  unsigned char intersection_mask;
  unsigned char mat_occlusion;
  unsigned char flags; /* #eLineartTriangleFlags */

  /**
   * Only use single link list, because we don't need to go back in order.
   * This variable is also reused to store the pointer to adjacent lines of this triangle before
   * intersection stage.
   */
  struct LinkNode *intersecting_verts;
} LineartTriangle;

typedef struct LineartTriangleThread {
  struct LineartTriangle base;
  /**
   * This variable is used to store per-thread triangle-line testing pair,
   * also re-used to store triangle-triangle pair for intersection testing stage.
   * Do not directly use #LineartTriangleThread.
   * The size of #LineartTriangle is dynamically allocated to contain set thread number of
   * "testing_e" field. Worker threads will test lines against the "base" triangle.
   * At least one thread is present, thus we always have at least `testing_e[0]`.
   */
  struct LineartEdge *testing_e[1];
} LineartTriangleThread;

typedef enum eLineArtElementNodeFlag {
  LRT_ELEMENT_IS_ADDITIONAL = (1 << 0),
  LRT_ELEMENT_BORDER_ONLY = (1 << 1),
  LRT_ELEMENT_NO_INTERSECTION = (1 << 2),
} eLineArtElementNodeFlag;

typedef struct LineartElementLinkNode {
  struct LineartElementLinkNode *next, *prev;
  void *pointer;
  int element_count;
  void *object_ref;
  eLineArtElementNodeFlag flags;

  /** Per object value, always set, if not enabled by #ObjectLineArt, then it's set to global. */
  float crease_threshold;
} LineartElementLinkNode;

typedef struct LineartEdgeSegment {
  struct LineartEdgeSegment *next, *prev;
  /** at==0: left  at==1: right  (this is in 2D projected space) */
  double at;
  /** Occlusion level after "at" point */
  unsigned char occlusion;

  /* Used to filter line art occlusion edges */
  unsigned char material_mask_bits;
} LineartEdgeSegment;

typedef struct LineartVert {
  double gloc[3];
  double fbcoord[4];

  /* Scene global index. */
  int index;

  /**
   * Intersection data flag is here, when LRT_VERT_HAS_INTERSECTION_DATA is set,
   * size of the struct is extended to include intersection data.
   * See #eLineArtVertFlags.
   */
  char flag;

} LineartVert;

typedef struct LineartVertIntersection {
  struct LineartVert base;
  /** Use vert index because we only use this to check vertex equal. This way we save 8 Bytes. */
  int isec1, isec2;
  struct LineartTriangle *intersecting_with;
} LineartVertIntersection;

typedef enum eLineArtVertFlags {
  LRT_VERT_HAS_INTERSECTION_DATA = (1 << 0),
  LRT_VERT_EDGE_USED = (1 << 1),
} eLineArtVertFlags;

typedef struct LineartEdge {
  /** We only need link node kind of list here. */
  struct LineartEdge *next;
  struct LineartVert *v1, *v2;

  struct LineartTriangle *t1, *t2;
  ListBase segments;
  char min_occ;

  /** Also for line type determination on chaining. */
<<<<<<< HEAD
  uint16_t flags;
  uint8_t intersection_mask;
=======
  short flags;
  unsigned char intersection_mask;
>>>>>>> 0bd87563

  /**
   * Still need this entry because culled lines will not add to object
   * #LineartElementLinkNode node (known as `eln` internally).
   *
   * TODO: If really need more savings, we can allocate this in a "extended" way too, but we need
   * another bit in flags to be able to show the difference.
   */
  struct Object *object_ref;
} LineartEdge;

typedef struct LineartEdgeChain {
  struct LineartEdgeChain *next, *prev;
  ListBase chain;

  /** Calculated before draw command. */
  float length;

  /** Used when re-connecting and grease-pencil stroke generation. */
  char picked;
  char level;

  /** Chain now only contains one type of segments */
  int type;
  /** Will only connect chains that has the same loop id. */
  int loop_id;
  unsigned char material_mask_bits;
  unsigned char intersection_mask;

  struct Object *object_ref;
} LineartEdgeChain;

typedef struct LineartEdgeChainItem {
  struct LineartEdgeChainItem *next, *prev;
  /** Need z value for fading, w value for image frame clipping. */
  float pos[4];
  /** For restoring position to 3d space. */
  float gpos[3];
  float normal[3];
  short line_type;
  char occlusion;
  unsigned char material_mask_bits;
  unsigned char intersection_mask;
  size_t index;
} LineartEdgeChainItem;

typedef struct LineartChainRegisterEntry {
  struct LineartChainRegisterEntry *next, *prev;
  LineartEdgeChain *ec;
  LineartEdgeChainItem *eci;
  char picked;

  /* left/right mark.
   * Because we revert list in chaining so we need the flag. */
  char is_left;
} LineartChainRegisterEntry;

typedef struct LineartAdjacentItem {
  unsigned int v1;
  unsigned int v2;
  unsigned int e;
} LineartAdjacentItem;

enum eLineArtTileRecursiveLimit {
  /* If tile gets this small, it's already much smaller than a pixel. No need to continue
   * splitting. */
  LRT_TILE_RECURSIVE_PERSPECTIVE = 16,
  /* This is a tried-and-true safe value for high poly models that also needed ortho rendering. */
  LRT_TILE_RECURSIVE_ORTHO = 10,
};

#define LRT_TILE_SPLITTING_TRIANGLE_LIMIT 100
#define LRT_TILE_EDGE_COUNT_INITIAL 32

typedef struct LineartPendingEdges {
  LineartEdge **array;
  int max;
  int next;
} LineartPendingEdges;

typedef struct LineartRenderBuffer {
  struct LineartRenderBuffer *prev, *next;

  int thread_count;

  int w, h;
  int tile_size_w, tile_size_h;
  int tile_count_x, tile_count_y;
  double width_per_tile, height_per_tile;
  double view_projection[4][4];
  double view[4][4];

  float overscan;

  struct LineartBoundingArea *initial_bounding_areas;
  unsigned int bounding_area_initial_count;

  /* When splitting bounding areas, if there's an ortho camera placed at a straight angle, there
   * will be a lot of triangles aligned in line which can not be separated by continue subdividing
   * the tile. So we set a strict limit when using ortho camera. See eLineArtTileRecursiveLimit. */
  int tile_recursive_level;

  ListBase vertex_buffer_pointers;
  ListBase line_buffer_pointers;
  ListBase triangle_buffer_pointers;

  /** This one's memory is not from main pool and is free()ed after culling stage. */
  ListBase triangle_adjacent_pointers;

  ListBase intersecting_vertex_buffer;
  /** Use the one comes with Line Art. */
  LineartStaticMemPool render_data_pool;
  ListBase wasted_cuts;
  SpinLock lock_cuts;

  /* This is just a reference to LineartCache::chain_data_pool, which is not cleared after line art
   * completes which serves as a cache. */
  LineartStaticMemPool *chain_data_pool;

  /*  Render status */
  double view_vector[3];

  int triangle_size;

  /* Although using ListBase here, LineartEdge is single linked list.
   * list.last is used to store worker progress along the list.
   * See lineart_main_occlusion_begin() for more info. */
  ListBase contour;
  ListBase intersection;
  ListBase crease;
  ListBase material;
  ListBase edge_mark;
  ListBase floating;
  ListBase light_contour;

  /* Note: Data here are allocated with MEM_xxx call instead of in pool. */
  struct LineartPendingEdges pending_edges;
  int scheduled_count;

  ListBase chains;

  /* For managing calculation tasks for multiple threads. */
  SpinLock lock_task;

  /*  settings */

  int max_occlusion_level;
  double crease_angle;
  double crease_cos;

  int draw_material_preview;
  double material_transparency;

  bool use_contour;
  bool use_crease;
  bool use_material;
  bool use_edge_marks;
  bool use_intersections;
  bool use_loose;
  bool use_light_contour;
  bool fuzzy_intersections;
  bool fuzzy_everything;
  bool allow_boundaries;
  bool allow_overlapping_edges;
  bool allow_duplicated_types;
  bool remove_doubles;
  bool use_loose_as_contour;
  bool use_loose_edge_chain;
  bool use_geometry_space_chain;
  bool use_back_face_culling;
  bool use_image_boundary_trimming;

  bool filter_face_mark;
  bool filter_face_mark_invert;
  bool filter_face_mark_boundaries;
  bool filter_face_mark_keep_contour;

  bool force_crease;
  bool sharp_as_crease;

  bool chain_preserve_details;

  /* Keep an copy of these data so when line art is running it's self-contained. */
  bool cam_is_persp;
  float cam_obmat[4][4];
  double camera_pos[3];
  double active_camera_pos[3]; /* Stroke offset calculation may use active or selected camera. */
  double near_clip, far_clip;
  float shift_x, shift_y;
  float crease_threshold;
  float chaining_image_threshold;
  float angle_splitting_threshold;
  float chain_smooth_tolerance;

  /* Could be direction or position, depends on light_is_sun. */
  double light_vector[3];
  bool light_is_sun;

  /* FIXME(Yiming): Temporary solution for speeding up calculation by not including lines that
   * are not in the selected source. This will not be needed after we have a proper scene-wise
   * cache running because multiple modifiers can then select results from that without further
   * calculation. */
  int _source_type;
  struct Collection *_source_collection;
  struct Object *_source_object;

} LineartRenderBuffer;

typedef struct LineartCache {
  /** Separate memory pool for chain data, this goes to the cache, so when we free the main pool,
   * chains will still be available. */
  LineartStaticMemPool chain_data_pool;

  /** A copy of rb->Chains after calculation is done, then we can destroy rb. */
  ListBase chains;

  /** Cache only contains edge types specified in this variable. */
  unsigned char rb_edge_types;
} LineartCache;

#define DBL_TRIANGLE_LIM 1e-8
#define DBL_EDGE_LIM 1e-9

#define LRT_MEMORY_POOL_1MB (1 << 20)

typedef enum eLineartTriangleFlags {
  LRT_CULL_DONT_CARE = 0,
  LRT_CULL_USED = (1 << 0),
  LRT_CULL_DISCARD = (1 << 1),
  LRT_CULL_GENERATED = (1 << 2),
  LRT_TRIANGLE_INTERSECTION_ONLY = (1 << 3),
  LRT_TRIANGLE_NO_INTERSECTION = (1 << 4),
  LRT_TRIANGLE_MAT_BACK_FACE_CULLING = (1 << 5),
} eLineartTriangleFlags;

/**
 * Controls how many edges a worker thread is processing at one request.
 * There's no significant performance impact on choosing different values.
 * Don't make it too small so that the worker thread won't request too many times.
 */
#define LRT_THREAD_EDGE_COUNT 1000

typedef struct LineartRenderTaskInfo {
  struct LineartRenderBuffer *rb;

  int thread_id;

  /* These lists only denote the part of the main edge list that the thread should iterate over.
   * Be careful to not iterate outside of these bounds as it is not thread safe to do so. */
  ListBase contour;
  ListBase intersection;
  ListBase crease;
  ListBase material;
  ListBase edge_mark;
  ListBase floating;
  ListBase light_contour;

  /* Here it doesn't really hold memory, it just stores a refernce to a portion in
   * rb->pending_edges. */
  struct LineartPendingEdges pending_edges;

} LineartRenderTaskInfo;

typedef struct LineartObjectInfo {
  struct LineartObjectInfo *next;
  struct Object *original_ob;
  struct Mesh *original_me;
  double model_view_proj[4][4];
  double model_view[4][4];
  double normal[4][4];
  LineartElementLinkNode *eln;
  int usage;
  uint8_t override_intersection_mask;
  int global_i_offset;

  bool free_use_mesh;

  /* Threads will add lines inside here, when all threads are done, we combine those into the
   * ones in LineartRenderBuffer. */
  ListBase contour;
  ListBase intersection;
  ListBase crease;
  ListBase material;
  ListBase edge_mark;
  ListBase floating;
  ListBase light_contour;

  /* Note: Data here are allocated with MEM_xxx call instead of in pool. */
  struct LineartPendingEdges pending_edges;

} LineartObjectInfo;

typedef struct LineartObjectLoadTaskInfo {
  struct LineartRenderBuffer *rb;
  int thread_id;
  /* LinkNode styled list */
  LineartObjectInfo *pending;
  /* Used to spread the load across several threads. This can not overflow. */
  uint64_t total_faces;
} LineartObjectLoadTaskInfo;

/**
 * Bounding area diagram:
 * \code{.txt}
 * +----+ <----U (Upper edge Y value)
 * |    |
 * +----+ <----B (Bottom edge Y value)
 * ^    ^
 * L    R (Left/Right edge X value)
 * \endcode
 *
 * Example structure when subdividing 1 bounding areas:
 * 1 area can be divided into 4 smaller children to
 * accommodate image areas with denser triangle distribution.
 * \code{.txt}
 * +--+--+-----+
 * +--+--+     |
 * +--+--+-----+
 * |     |     |
 * +-----+-----+
 * \endcode
 *
 * lp/rp/up/bp is the list for
 * storing pointers to adjacent bounding areas.
 */
typedef struct LineartBoundingArea {
  double l, r, u, b;
  double cx, cy;

  /** 1,2,3,4 quadrant */
  struct LineartBoundingArea *child;

  SpinLock lock;

  ListBase lp;
  ListBase rp;
  ListBase up;
  ListBase bp;

  uint16_t triangle_count;
  uint16_t max_triangle_count;
  uint16_t line_count;
  uint16_t max_line_count;

  /* Use array for speeding up multiple accesses. */
  struct LineartTriangle **linked_triangles;
  struct LineartEdge **linked_lines;

  /** Reserved for image space reduction && multi-thread chaining. */
  ListBase linked_chains;
} LineartBoundingArea;

#define LRT_TILE(tile, r, c, CCount) tile[r * CCount + c]

#define LRT_CLAMP(a, Min, Max) a = a < Min ? Min : (a > Max ? Max : a)

#define LRT_MAX3_INDEX(a, b, c) (a > b ? (a > c ? 0 : (b > c ? 1 : 2)) : (b > c ? 1 : 2))

#define LRT_MIN3_INDEX(a, b, c) (a < b ? (a < c ? 0 : (b < c ? 1 : 2)) : (b < c ? 1 : 2))

#define LRT_MAX3_INDEX_ABC(x, y, z) (x > y ? (x > z ? a : (y > z ? b : c)) : (y > z ? b : c))

#define LRT_MIN3_INDEX_ABC(x, y, z) (x < y ? (x < z ? a : (y < z ? b : c)) : (y < z ? b : c))

#define LRT_ABC(index) (index == 0 ? a : (index == 1 ? b : c))
#define LRT_PABC(index) (index == 0 ? pa : (index == 1 ? pb : pc))

#define DBL_LOOSER 1e-5
#define LRT_DOUBLE_CLOSE_LOOSER(a, b) (((a) + DBL_LOOSER) >= (b) && ((a)-DBL_LOOSER) <= (b))
#define LRT_DOUBLE_CLOSE_ENOUGH(a, b) (((a) + DBL_EDGE_LIM) >= (b) && ((a)-DBL_EDGE_LIM) <= (b))
#define LRT_DOUBLE_CLOSE_ENOUGH_TRI(a, b) \
  (((a) + DBL_TRIANGLE_LIM) >= (b) && ((a)-DBL_TRIANGLE_LIM) <= (b))

/* Notes on this function:
 *
 * r_ratio: The ratio on segment a1-a2. When r_ratio is very close to zero or one, it
 * fixes the value to zero or one, this makes it easier to identify "on the tip" situations.
 *
 * r_aligned: True when 1) a and b is exactly on the same straight line and 2) a and b share a
 * common end-point.
 *
 * Important: if r_aligned is true, r_ratio will be either 0 or 1 depending on which point from
 * segment a is shared with segment b. If it's a1 then r_ratio is 0, else then r_ratio is 1. This
 * extra information is needed for line art occlusion stage to work correctly in such cases.
 */
BLI_INLINE int lineart_intersect_seg_seg(const double *a1,
                                         const double *a2,
                                         const double *b1,
                                         const double *b2,
                                         double *r_ratio,
                                         bool *r_aligned)
{
/* Legacy intersection math aligns better with occlusion function quirks. */
/* #define USE_VECTOR_LINE_INTERSECTION */
#ifdef USE_VECTOR_LINE_INTERSECTION

  /* from isect_line_line_v2_point() */

  double s10[2], s32[2];
  double div;

  sub_v2_v2v2_db(s10, a2, a1);
  sub_v2_v2v2_db(s32, b2, b1);

  div = cross_v2v2_db(s10, s32);
  if (div != 0.0f) {
    const double u = cross_v2v2_db(a2, a1);
    const double v = cross_v2v2_db(b2, b1);

    const double rx = ((s32[0] * u) - (s10[0] * v)) / div;
    const double ry = ((s32[1] * u) - (s10[1] * v)) / div;
    double rr;

    if (fabs(a2[0] - a1[0]) > fabs(a2[1] - a1[1])) {
      *r_ratio = ratiod(a1[0], a2[0], rx);
      if (fabs(b2[0] - b1[0]) > fabs(b2[1] - b1[1])) {
        rr = ratiod(b1[0], b2[0], rx);
      }
      else {
        rr = ratiod(b1[1], b2[1], ry);
      }
      if ((*r_ratio) > 0 && (*r_ratio) < 1 && rr > 0 && rr < 1) {
        return 1;
      }
      return 0;
    }

    *r_ratio = ratiod(a1[1], a2[1], ry);
    if (fabs(b2[0] - b1[0]) > fabs(b2[1] - b1[1])) {
      rr = ratiod(b1[0], b2[0], rx);
    }
    else {
      rr = ratiod(b1[1], b2[1], ry);
    }
    if ((*r_ratio) > 0 && (*r_ratio) < 1 && rr > 0 && rr < 1) {
      return 1;
    }
    return 0;
  }
  return 0;

#else
  double k1, k2;
  double x;
  double y;
  double ratio;
  double x_diff = (a2[0] - a1[0]);
  double x_diff2 = (b2[0] - b1[0]);

  *r_aligned = false;

  if (LRT_DOUBLE_CLOSE_ENOUGH(x_diff, 0)) {
    if (LRT_DOUBLE_CLOSE_ENOUGH(x_diff2, 0)) {
      /* This means two segments are both vertical. */
      if ((LRT_DOUBLE_CLOSE_ENOUGH(a2[0], b1[0]) && LRT_DOUBLE_CLOSE_ENOUGH(a2[1], b1[1])) ||
          (LRT_DOUBLE_CLOSE_ENOUGH(a2[0], b2[0]) && LRT_DOUBLE_CLOSE_ENOUGH(a2[1], b2[1]))) {
        *r_aligned = true;
        *r_ratio = 1;
      }
      else if ((LRT_DOUBLE_CLOSE_ENOUGH(a1[0], b1[0]) && LRT_DOUBLE_CLOSE_ENOUGH(a1[1], b1[1])) ||
               (LRT_DOUBLE_CLOSE_ENOUGH(a1[0], b2[0]) && LRT_DOUBLE_CLOSE_ENOUGH(a1[1], b2[1]))) {
        *r_aligned = true;
        *r_ratio = 0;
      }
      return 0;
    }
    double r2 = ratiod(b1[0], b2[0], a1[0]);
    x = interpd(b2[0], b1[0], r2);
    y = interpd(b2[1], b1[1], r2);
    *r_ratio = ratio = ratiod(a1[1], a2[1], y);
  }
  else {
    if (LRT_DOUBLE_CLOSE_ENOUGH(x_diff2, 0)) {
      ratio = ratiod(a1[0], a2[0], b1[0]);
      x = interpd(a2[0], a1[0], ratio);
      *r_ratio = ratio;
    }
    else {
      double y_diff = a2[1] - a1[1], y_diff2 = b2[1] - b1[1];
      k1 = y_diff / x_diff;
      k2 = y_diff2 / x_diff2;

      if (LRT_DOUBLE_CLOSE_ENOUGH_TRI(k2, k1)) {
        /* This means two segments are parallel. This also handles k==0 (both completely
         * horizontal) cases. */
        if ((LRT_DOUBLE_CLOSE_ENOUGH(a2[0], b1[0]) && LRT_DOUBLE_CLOSE_ENOUGH(a2[1], b1[1])) ||
            (LRT_DOUBLE_CLOSE_ENOUGH(a2[0], b2[0]) && LRT_DOUBLE_CLOSE_ENOUGH(a2[1], b2[1]))) {
          *r_aligned = true;
          *r_ratio = 1;
        }
        else if ((LRT_DOUBLE_CLOSE_ENOUGH(a1[0], b1[0]) &&
                  LRT_DOUBLE_CLOSE_ENOUGH(a1[1], b1[1])) ||
                 (LRT_DOUBLE_CLOSE_ENOUGH(a1[0], b2[0]) &&
                  LRT_DOUBLE_CLOSE_ENOUGH(a1[1], b2[1]))) {
          *r_aligned = true;
          *r_ratio = 0;
        }
        return 0;
      }

      x = (a1[1] - b1[1] - k1 * a1[0] + k2 * b1[0]) / (k2 - k1);

      ratio = (x - a1[0]) / x_diff;

      *r_ratio = ratio;
    }
  }

  if (LRT_DOUBLE_CLOSE_ENOUGH(b1[0], b2[0])) {
    y = interpd(a2[1], a1[1], ratio);
    if (y > MAX2(b1[1], b2[1]) || y < MIN2(b1[1], b2[1]))
      return 0;
  }
  else if (ratio <= 0 || ratio > 1 || (b1[0] > b2[0] && x > b1[0]) ||
           (b1[0] < b2[0] && x < b1[0]) || (b2[0] > b1[0] && x > b2[0]) ||
           (b2[0] < b1[0] && x < b2[0]))
    return 0;

  if (LRT_DOUBLE_CLOSE_ENOUGH_TRI(*r_ratio, 1)) {
    *r_ratio = 1;
  }
  else if (LRT_DOUBLE_CLOSE_ENOUGH_TRI(*r_ratio, 0)) {
    *r_ratio = 0;
  }

  return 1;
#endif
}

struct Depsgraph;
struct LineartGpencilModifierData;
struct LineartRenderBuffer;
struct Scene;

void MOD_lineart_destroy_render_data(struct LineartGpencilModifierData *lmd);

void MOD_lineart_chain_feature_lines(LineartRenderBuffer *rb);
void MOD_lineart_chain_split_for_fixed_occlusion(LineartRenderBuffer *rb);
/**
 * This function only connects two different chains. It will not do any clean up or smart chaining.
 * So no: removing overlapping chains, removal of short isolated segments, and no loop reduction is
 * implemented yet.
 */
void MOD_lineart_chain_connect(LineartRenderBuffer *rb);
void MOD_lineart_chain_discard_short(LineartRenderBuffer *rb, float threshold);
void MOD_lineart_chain_clip_at_border(LineartRenderBuffer *rb);
/**
 * This should always be the last stage!, see the end of
 * #MOD_lineart_chain_split_for_fixed_occlusion().
 */
void MOD_lineart_chain_split_angle(LineartRenderBuffer *rb, float angle_threshold_rad);
void MOD_lineart_smooth_chains(LineartRenderBuffer *rb, float tolerance);
void MOD_lineart_chain_offset_towards_camera(LineartRenderBuffer *rb,
                                             float dist,
                                             bool use_custom_camera);

int MOD_lineart_chain_count(const LineartEdgeChain *ec);
void MOD_lineart_chain_clear_picked_flag(LineartCache *lc);

/**
 * This is the entry point of all line art calculations.
 *
 * \return True when a change is made.
 */
bool MOD_lineart_compute_feature_lines(struct Depsgraph *depsgraph,
                                       struct LineartGpencilModifierData *lmd,
                                       struct LineartCache **cached_result,
                                       bool enable_stroke_offset);

struct Scene;

/**
 * This only gets initial "biggest" tile.
 */
LineartBoundingArea *MOD_lineart_get_parent_bounding_area(LineartRenderBuffer *rb,
                                                          double x,
                                                          double y);

/**
 * Wrapper for more convenience.
 */
LineartBoundingArea *MOD_lineart_get_bounding_area(LineartRenderBuffer *rb, double x, double y);

struct bGPDframe;
struct bGPDlayer;

/**
 * Wrapper for external calls.
 */
void MOD_lineart_gpencil_generate(LineartCache *cache,
                                  struct Depsgraph *depsgraph,
                                  struct Object *ob,
                                  struct bGPDlayer *gpl,
                                  struct bGPDframe *gpf,
                                  char source_type,
                                  void *source_reference,
                                  int level_start,
                                  int level_end,
                                  int mat_nr,
                                  short edge_types,
                                  unsigned char mask_switches,
                                  unsigned char material_mask_bits,
                                  unsigned char intersection_mask,
                                  short thickness,
                                  float opacity,
                                  const char *source_vgname,
                                  const char *vgname,
                                  int modifier_flags);

/**
 * Length is in image space.
 */
float MOD_lineart_chain_compute_length(LineartEdgeChain *ec);

void ED_operatortypes_lineart(void);<|MERGE_RESOLUTION|>--- conflicted
+++ resolved
@@ -136,13 +136,8 @@
   char min_occ;
 
   /** Also for line type determination on chaining. */
-<<<<<<< HEAD
   uint16_t flags;
   uint8_t intersection_mask;
-=======
-  short flags;
-  unsigned char intersection_mask;
->>>>>>> 0bd87563
 
   /**
    * Still need this entry because culled lines will not add to object
