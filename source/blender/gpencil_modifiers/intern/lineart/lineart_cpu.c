/* SPDX-License-Identifier: GPL-2.0-or-later
 * Copyright 2019 Blender Foundation. All rights reserved. */

/* \file
 * \ingroup editors
 */

#include "MOD_gpencil_lineart.h"
#include "MOD_lineart.h"

#include "BLI_edgehash.h"
#include "BLI_linklist.h"
#include "BLI_listbase.h"
#include "BLI_math.h"
#include "BLI_task.h"
#include "BLI_utildefines.h"

#include "PIL_time.h"

#include "BKE_camera.h"
#include "BKE_collection.h"
#include "BKE_customdata.h"
#include "BKE_deform.h"
#include "BKE_duplilist.h"
#include "BKE_editmesh.h"
#include "BKE_global.h"
#include "BKE_gpencil.h"
#include "BKE_gpencil_geom.h"
#include "BKE_gpencil_modifier.h"
#include "BKE_lib_id.h"
#include "BKE_material.h"
#include "BKE_mesh.h"
#include "BKE_mesh_mapping.h"
#include "BKE_mesh_runtime.h"
#include "BKE_object.h"
#include "BKE_pointcache.h"
#include "BKE_scene.h"
#include "DEG_depsgraph_query.h"
#include "DNA_camera_types.h"
#include "DNA_collection_types.h"
#include "DNA_gpencil_types.h"
#include "DNA_light_types.h"
#include "DNA_material_types.h"
#include "DNA_mesh_types.h"
#include "DNA_meshdata_types.h"
#include "DNA_modifier_types.h"
#include "DNA_scene_types.h"
#include "MEM_guardedalloc.h"

#include "bmesh.h"
#include "bmesh_class.h"
#include "bmesh_tools.h"

#include "lineart_intern.h"

<<<<<<< HEAD
#include "atomic_ops.h"

=======
>>>>>>> 04f67fb2
typedef struct LineartIsecSingle {
  float v1[3], v2[3];
  LineartTriangle *tri1, *tri2;
} LineartIsecSingle;

typedef struct LineartIsecThread {
  int thread_id;

  /* Scheduled work range. */
  LineartElementLinkNode *pending_from;
  LineartElementLinkNode *pending_to;
  int index_from;
  int index_to;

  /* Thread intersection result data. */
  LineartIsecSingle *array;
  int current;
  int max;
  int count_test;

  /* For individual thread reference.*/
  LineartRenderBuffer *rb;
} LineartIsecThread;

typedef struct LineartIsecData {
  LineartRenderBuffer *rb;
  LineartIsecThread *threads;
  int thread_count;
} LineartIsecData;
<<<<<<< HEAD
=======

static LineartBoundingArea *lineart_edge_first_bounding_area(LineartRenderBuffer *rb,
                                                             LineartEdge *e);
>>>>>>> 04f67fb2

static void lineart_bounding_area_link_edge(LineartRenderBuffer *rb,
                                            LineartBoundingArea *root_ba,
                                            LineartEdge *e);

static bool lineart_get_edge_bounding_areas(LineartRenderBuffer *rb,
                                            LineartEdge *e,
                                            int *rowbegin,
                                            int *rowend,
                                            int *colbegin,
                                            int *colend);

static bool lineart_triangle_edge_image_space_occlusion(SpinLock *spl,
                                                        const LineartTriangle *tri,
                                                        const LineartEdge *e,
                                                        const double *override_camera_loc,
                                                        const bool override_cam_is_persp,
                                                        const bool allow_overlapping_edges,
                                                        const double vp[4][4],
                                                        const double *camera_dir,
                                                        const float cam_shift_x,
                                                        const float cam_shift_y,
                                                        double *from,
                                                        double *to);

static void lineart_bounding_area_link_triangle_cas(LineartRenderBuffer *rb,
                                                    LineartBoundingArea *root_ba,
                                                    LineartTriangle *tri,
                                                    double *LRUB,
                                                    int recursive,
                                                    int recursive_level,
                                                    bool do_intersection,
                                                    struct LineartIsecThread *th);

static void lineart_free_bounding_area_memory(LineartBoundingArea *ba, bool recursive);

static void lineart_free_bounding_area_memories(LineartRenderBuffer *rb);

static void lineart_bounding_area_link_triangle(LineartRenderBuffer *rb,
                                                LineartBoundingArea *root_ba,
                                                LineartTriangle *tri,
                                                double *LRUB,
                                                int recursive,
                                                int recursive_level,
                                                bool do_intersection,
                                                struct LineartIsecThread *th);

static void lineart_free_bounding_area_memory(LineartBoundingArea *ba, bool recursive);

static void lineart_free_bounding_area_memories(LineartRenderBuffer *rb);

static LineartCache *lineart_init_cache(void);

static void lineart_discard_segment(LineartRenderBuffer *rb, LineartEdgeSegment *es)
{
  BLI_spin_lock(&rb->lock_cuts);

  memset(es, 0, sizeof(LineartEdgeSegment));

  /* Storing the node for potentially reuse the memory for new segment data.
   * Line Art data is not freed after all calculations are done. */
  BLI_addtail(&rb->wasted_cuts, es);

  BLI_spin_unlock(&rb->lock_cuts);
}

static LineartEdgeSegment *lineart_give_segment(LineartRenderBuffer *rb)
{
  BLI_spin_lock(&rb->lock_cuts);

  /* See if there is any already allocated memory we can reuse. */
  if (rb->wasted_cuts.first) {
    LineartEdgeSegment *es = (LineartEdgeSegment *)BLI_pophead(&rb->wasted_cuts);
    BLI_spin_unlock(&rb->lock_cuts);
    memset(es, 0, sizeof(LineartEdgeSegment));
    return es;
  }
  BLI_spin_unlock(&rb->lock_cuts);

  /* Otherwise allocate some new memory. */
  return (LineartEdgeSegment *)lineart_mem_acquire_thread(rb->edge_data_pool,
                                                          sizeof(LineartEdgeSegment));
}

/**
 * Cuts the edge in image space and mark occlusion level for each segment.
 */
void lineart_edge_cut(LineartRenderBuffer *rb,
                      LineartEdge *e,
                      double start,
                      double end,
                      uchar material_mask_bits,
                      uchar mat_occlusion,
                      uchar shadow_bits)
{
  LineartEdgeSegment *es, *ies, *next_es, *prev_es;
  LineartEdgeSegment *cut_start_before = 0, *cut_end_before = 0;
  LineartEdgeSegment *ns = 0, *ns2 = 0;
  int untouched = 0;

  /* If for some reason the occlusion function may give a result that has zero length, or reversed
   * in direction, or NAN, we take care of them here. */
  if (LRT_DOUBLE_CLOSE_ENOUGH(start, end)) {
    return;
  }
  if (LRT_DOUBLE_CLOSE_ENOUGH(start, 1) || LRT_DOUBLE_CLOSE_ENOUGH(end, 0)) {
    return;
  }
  if (UNLIKELY(start != start)) {
    start = 0;
  }
  if (UNLIKELY(end != end)) {
    end = 0;
  }

  if (start > end) {
    double t = start;
    start = end;
    end = t;
  }

  /* Begin looking for starting position of the segment. */
  /* Not using a list iteration macro because of it more clear when using for loops to iterate
   * through the segments. */
  for (es = e->segments.first; es; es = es->next) {
    if (LRT_DOUBLE_CLOSE_ENOUGH(es->at, start)) {
      cut_start_before = es;
      ns = cut_start_before;
      break;
    }
    if (es->next == NULL) {
      break;
    }
    ies = es->next;
    if (ies->at > start + 1e-09 && start > es->at) {
      cut_start_before = ies;
      ns = lineart_give_segment(rb);
      break;
    }
  }
  if (!cut_start_before && LRT_DOUBLE_CLOSE_ENOUGH(1, end)) {
    untouched = 1;
  }
  for (es = cut_start_before; es; es = es->next) {
    /* We tried to cut at existing cutting point (e.g. where the line's occluded by a triangle
     * strip). */
    if (LRT_DOUBLE_CLOSE_ENOUGH(es->at, end)) {
      cut_end_before = es;
      ns2 = cut_end_before;
      break;
    }
    /* This check is to prevent `es->at == 1.0` (where we don't need to cut because we are at the
     * end point). */
    if (!es->next && LRT_DOUBLE_CLOSE_ENOUGH(1, end)) {
      cut_end_before = es;
      ns2 = cut_end_before;
      untouched = 1;
      break;
    }
    /* When an actual cut is needed in the line. */
    if (es->at > end) {
      cut_end_before = es;
      ns2 = lineart_give_segment(rb);
      break;
    }
  }

  /* When we still can't find any existing cut in the line, we allocate new ones. */
  if (ns == NULL) {
    ns = lineart_give_segment(rb);
    ns->silhouette_group = e->silhouette_group;
  }
  if (ns2 == NULL) {
    if (untouched) {
      ns2 = ns;
      cut_end_before = ns2;
    }
    else {
      ns2 = lineart_give_segment(rb);
      ns2->silhouette_group = e->silhouette_group;
    }
  }

  if (cut_start_before) {
    if (cut_start_before != ns) {
      /* Insert cutting points for when a new cut is needed. */
      ies = cut_start_before->prev ? cut_start_before->prev : NULL;
      ns->occlusion = ies ? ies->occlusion : 0;
      ns->material_mask_bits = ies->material_mask_bits;
      ns->shadow_mask_bits = ies->shadow_mask_bits;
      BLI_insertlinkbefore(&e->segments, cut_start_before, ns);
    }
    /* Otherwise we already found a existing cutting point, no need to insert a new one. */
  }
  else {
    /* We have yet to reach a existing cutting point even after we searched the whole line, so we
     * append the new cut to the end. */
    ies = e->segments.last;
    ns->occlusion = ies->occlusion;
    ns->material_mask_bits = ies->material_mask_bits;
    ns->shadow_mask_bits = ies->shadow_mask_bits;
    BLI_addtail(&e->segments, ns);
  }
  if (cut_end_before) {
    /* The same manipulation as on "cut_start_before". */
    if (cut_end_before != ns2) {
      ies = cut_end_before->prev ? cut_end_before->prev : NULL;
      ns2->occlusion = ies ? ies->occlusion : 0;
      ns2->material_mask_bits = ies ? ies->material_mask_bits : 0;
      ns2->shadow_mask_bits = ies ? ies->shadow_mask_bits : 0;
      BLI_insertlinkbefore(&e->segments, cut_end_before, ns2);
    }
  }
  else {
    ies = e->segments.last;
    ns2->occlusion = ies->occlusion;
    ns2->material_mask_bits = ies->material_mask_bits;
    ns2->shadow_mask_bits = ies->shadow_mask_bits;
    BLI_addtail(&e->segments, ns2);
  }

  /* If we touched the cut list, we assign the new cut position based on new cut position,
   * this way we accommodate precision lost due to multiple cut inserts. */
  ns->at = start;
  if (!untouched) {
    ns2->at = end;
  }
  else {
    /* For the convenience of the loop below. */
    ns2 = ns2->next;
  }

  /* Register 1 level of occlusion for all touched segments. */
  for (es = ns; es && es != ns2; es = es->next) {
    es->occlusion += mat_occlusion;
    es->material_mask_bits |= material_mask_bits;
    /* Currently only register lit/shade, see
       LineartEdgeSegment::shadow_mask_bits for details. */
    if (shadow_bits == LRT_SHADOW_MASK_ENCLOSED_SHAPE) {
      if (es->shadow_mask_bits & LRT_SHADOW_MASK_LIT || e->flags & LRT_EDGE_FLAG_LIGHT_CONTOUR) {
        es->shadow_mask_bits &= ~LRT_SHADOW_MASK_LIT;
        es->shadow_mask_bits |= LRT_SHADOW_MASK_INHIBITED;
      }
      else if (es->shadow_mask_bits & LRT_SHADOW_MASK_SHADED) {
        es->shadow_mask_bits &= ~LRT_SHADOW_MASK_SHADED;
        es->shadow_mask_bits |= LRT_SHADOW_MASK_LIT;
      }
    }
    else {
      es->shadow_mask_bits |= shadow_bits;
    }
  }

  /* Reduce adjacent cutting points of the same level, which saves memory. */
  char min_occ = 127;
  prev_es = NULL;
  for (es = e->segments.first; es; es = next_es) {
    next_es = es->next;

    if (prev_es && prev_es->occlusion == es->occlusion &&
        prev_es->material_mask_bits == es->material_mask_bits &&
        prev_es->shadow_mask_bits == es->shadow_mask_bits &&
        prev_es->silhouette_group == es->silhouette_group) {
      BLI_remlink(&e->segments, es);
      /* This puts the node back to the render buffer, if more cut happens, these unused nodes get
       * picked first. */
      lineart_discard_segment(rb, es);
      continue;
    }

    min_occ = MIN2(min_occ, es->occlusion);

    prev_es = es;
  }
  e->min_occ = min_occ;
}

/**
 * To see if given line is connected to an adjacent intersection line.
 */
BLI_INLINE bool lineart_occlusion_is_adjacent_intersection(LineartEdge *e, LineartTriangle *tri)
{
  LineartVertIntersection *v1 = (void *)e->v1;
  LineartVertIntersection *v2 = (void *)e->v2;
  return ((v1->base.flag && v1->intersecting_with == tri) ||
          (v2->base.flag && v2->intersecting_with == tri));
}

static void lineart_bounding_area_triangle_reallocate(LineartBoundingArea *ba)
{
<<<<<<< HEAD
  LineartTriangle **new_array = MEM_callocN(sizeof(LineartTriangle *) * ba->max_triangle_count * 2,
                                            "new ba_triangle_array");
  memcpy(new_array, ba->linked_triangles, sizeof(LineartTriangle *) * ba->max_triangle_count);
  ba->max_triangle_count *= 2;
  MEM_freeN(ba->linked_triangles);
  ba->linked_triangles = new_array;
=======
  ba->max_triangle_count *= 2;
  ba->linked_triangles = MEM_recallocN(ba->linked_triangles,
                                       sizeof(LineartTriangle *) * ba->max_triangle_count);
>>>>>>> 04f67fb2
}

static void lineart_bounding_area_line_add(LineartBoundingArea *ba, LineartEdge *e)
{
  /* In case of too many lines concentrating in one point, do not add anymore, these lines will
   * be either shorter than a single pixel, or will still be added into the list of other less
   * dense areas. */
  if (ba->line_count >= 65535) {
    return;
  }
  if (ba->line_count >= ba->max_line_count) {
    LineartEdge **new_array = MEM_mallocN(sizeof(LineartEdge *) * ba->max_line_count * 2,
                                          "new ba_line_array");
    memcpy(new_array, ba->linked_lines, sizeof(LineartEdge *) * ba->max_line_count);
    ba->max_line_count *= 2;
    MEM_freeN(ba->linked_lines);
    ba->linked_lines = new_array;
  }
  ba->linked_lines[ba->line_count] = e;
  ba->line_count++;
}

static void lineart_occlusion_single_line(LineartRenderBuffer *rb, LineartEdge *e, int thread_id)
{
  LineartTriangleThread *tri;
  double l, r;
  LRT_EDGE_BA_MARCHING_BEGIN(e->v1->fbcoord, e->v2->fbcoord)
  {
    for (int i = 0; i < nba->triangle_count; i++) {
      tri = (LineartTriangleThread *)nba->linked_triangles[i];
      /* If we are already testing the line in this thread, then don't do it. */
      if (tri->testing_e[thread_id] == e || (tri->base.flags & LRT_TRIANGLE_INTERSECTION_ONLY) ||
          /* Ignore this triangle if an intersection line directly comes from it, */
          lineart_occlusion_is_adjacent_intersection(e, (LineartTriangle *)tri) ||
          /* Or if this triangle isn't effectively occluding anything nor it's providing a
           * material flag. */
          ((!tri->base.mat_occlusion) && (!tri->base.material_mask_bits))) {
        continue;
      }
      tri->testing_e[thread_id] = e;
      if (lineart_triangle_edge_image_space_occlusion(&rb->lock_task,
                                                      (const LineartTriangle *)tri,
                                                      e,
                                                      rb->camera_pos,
                                                      rb->cam_is_persp,
                                                      rb->allow_overlapping_edges,
                                                      rb->view_projection,
                                                      rb->view_vector,
                                                      rb->shift_x,
                                                      rb->shift_y,
                                                      &l,
                                                      &r)) {
        lineart_edge_cut(rb, e, l, r, tri->base.material_mask_bits, tri->base.mat_occlusion, 0);
        if (e->min_occ > rb->max_occlusion_level) {
          /* No need to calculate any longer on this line because no level more than set value is
           * going to show up in the rendered result. */
          return;
        }
      }
    }
    LRT_EDGE_BA_MARCHING_NEXT(e->v1->fbcoord, e->v2->fbcoord)
  }
  LRT_EDGE_BA_MARCHING_END
}

static int lineart_occlusion_make_task_info(LineartRenderBuffer *rb, LineartRenderTaskInfo *rti)
{
  int res = 0;
  int starting_index;

  BLI_spin_lock(&rb->lock_task);

  starting_index = rb->scheduled_count;
  rb->scheduled_count += LRT_THREAD_EDGE_COUNT;

  BLI_spin_unlock(&rb->lock_task);

  if (starting_index >= rb->pending_edges.next) {
    res = 0;
  }
  else {
    rti->pending_edges.array = &rb->pending_edges.array[starting_index];
    int remaining = rb->pending_edges.next - starting_index;
    rti->pending_edges.max = MIN2(remaining, LRT_THREAD_EDGE_COUNT);
    res = 1;
  }

  return res;
}

static void lineart_occlusion_worker(TaskPool *__restrict UNUSED(pool), LineartRenderTaskInfo *rti)
{
  LineartRenderBuffer *rb = rti->rb;
  LineartEdge *eip;

  while (lineart_occlusion_make_task_info(rb, rti)) {
    for (int i = 0; i < rti->pending_edges.max; i++) {
      eip = rti->pending_edges.array[i];
      lineart_occlusion_single_line(rb, eip, rti->thread_id);
    }
  }
}

/**
 * All internal functions starting with lineart_main_ is called inside
 * #MOD_lineart_compute_feature_lines function.
 * This function handles all occlusion calculation.
 */
void lineart_main_occlusion_begin(LineartRenderBuffer *rb)
{
  int thread_count = rb->thread_count;
  LineartRenderTaskInfo *rti = MEM_callocN(sizeof(LineartRenderTaskInfo) * thread_count,
                                           "Task Pool");
  int i;

  TaskPool *tp = BLI_task_pool_create(NULL, TASK_PRIORITY_HIGH);

  for (i = 0; i < thread_count; i++) {
    rti[i].thread_id = i;
    rti[i].rb = rb;
    BLI_task_pool_push(tp, (TaskRunFunction)lineart_occlusion_worker, &rti[i], 0, NULL);
  }
  BLI_task_pool_work_and_wait(tp);
  BLI_task_pool_free(tp);

  MEM_freeN(rti);
}

/**
 * Test if v lies with in the triangle formed by v0, v1, and v2.
 * Returns false when v is exactly on the edge.
 *
 * For v to be inside the triangle, it needs to be at the same side of v0->v1, v1->v2, and
 * `v2->v0`, where the "side" is determined by checking the sign of `cross(v1-v0, v1-v)` and so on.
 */
static bool lineart_point_inside_triangle(const double v[2],
                                          const double v0[2],
                                          const double v1[2],
                                          const double v2[2])
{
  double cl, c;

  cl = (v0[0] - v[0]) * (v1[1] - v[1]) - (v0[1] - v[1]) * (v1[0] - v[0]);
  c = cl;

  cl = (v1[0] - v[0]) * (v2[1] - v[1]) - (v1[1] - v[1]) * (v2[0] - v[0]);
  if (c * cl <= 0) {
    return false;
  }

  c = cl;

  cl = (v2[0] - v[0]) * (v0[1] - v[1]) - (v2[1] - v[1]) * (v0[0] - v[0]);
  if (c * cl <= 0) {
    return false;
  }

  c = cl;

  cl = (v0[0] - v[0]) * (v1[1] - v[1]) - (v0[1] - v[1]) * (v1[0] - v[0]);
  if (c * cl <= 0) {
    return false;
  }

  return true;
}

static int lineart_point_on_line_segment(double v[2], double v0[2], double v1[2])
{
  /* `c1 != c2` by default. */
  double c1 = 1, c2 = 0;
  double l0[2], l1[2];

  sub_v2_v2v2_db(l0, v, v0);
  sub_v2_v2v2_db(l1, v, v1);

  if (v1[0] == v0[0] && v1[1] == v0[1]) {
    return 0;
  }

  if (!LRT_DOUBLE_CLOSE_ENOUGH(v1[0], v0[0])) {
    c1 = ratiod(v0[0], v1[0], v[0]);
  }
  else {
    if (LRT_DOUBLE_CLOSE_ENOUGH(v[0], v1[0])) {
      c2 = ratiod(v0[1], v1[1], v[1]);
      return (c2 >= -DBL_TRIANGLE_LIM && c2 <= 1 + DBL_TRIANGLE_LIM);
    }
    else {
      return false;
    }
  }

  if (!LRT_DOUBLE_CLOSE_ENOUGH(v1[1], v0[1])) {
    c2 = ratiod(v0[1], v1[1], v[1]);
  }
  else {
    if (LRT_DOUBLE_CLOSE_ENOUGH(v[1], v1[1])) {
      c1 = ratiod(v0[0], v1[0], v[0]);
      return (c1 >= -DBL_TRIANGLE_LIM && c1 <= 1 + DBL_TRIANGLE_LIM);
    }
    else {
      return false;
    }
  }

  if (LRT_DOUBLE_CLOSE_ENOUGH(c1, c2) && c1 >= 0 && c1 <= 1) {
    return 1;
  }

  return 0;
}

/**
 * Same algorithm as lineart_point_inside_triangle(), but returns differently:
 * 0-outside 1-on the edge 2-inside.
 */
static int lineart_point_triangle_relation(double v[2], double v0[2], double v1[2], double v2[2])
{
  double cl, c;
  double r;
  if (lineart_point_on_line_segment(v, v0, v1) || lineart_point_on_line_segment(v, v1, v2) ||
      lineart_point_on_line_segment(v, v2, v0)) {
    return 1;
  }

  cl = (v0[0] - v[0]) * (v1[1] - v[1]) - (v0[1] - v[1]) * (v1[0] - v[0]);
  c = cl;

  cl = (v1[0] - v[0]) * (v2[1] - v[1]) - (v1[1] - v[1]) * (v2[0] - v[0]);
  if ((r = c * cl) < 0) {
    return 0;
  }

  c = cl;

  cl = (v2[0] - v[0]) * (v0[1] - v[1]) - (v2[1] - v[1]) * (v0[0] - v[0]);
  if ((r = c * cl) < 0) {
    return 0;
  }

  c = cl;

  cl = (v0[0] - v[0]) * (v1[1] - v[1]) - (v0[1] - v[1]) * (v1[0] - v[0]);
  if ((r = c * cl) < 0) {
    return 0;
  }

  if (r == 0) {
    return 1;
  }

  return 2;
}

/**
 * Similar with #lineart_point_inside_triangle, but in 3d.
 * Returns false when not co-planar.
 */
static bool lineart_point_inside_triangle3d(double v[3], double v0[3], double v1[3], double v2[3])
{
  double l[3], r[3];
  double N1[3], N2[3];
  double d;

  sub_v3_v3v3_db(l, v1, v0);
  sub_v3_v3v3_db(r, v, v1);
  cross_v3_v3v3_db(N1, l, r);

  sub_v3_v3v3_db(l, v2, v1);
  sub_v3_v3v3_db(r, v, v2);
  cross_v3_v3v3_db(N2, l, r);

  if ((d = dot_v3v3_db(N1, N2)) < 0) {
    return false;
  }

  sub_v3_v3v3_db(l, v0, v2);
  sub_v3_v3v3_db(r, v, v0);
  cross_v3_v3v3_db(N1, l, r);

  if ((d = dot_v3v3_db(N1, N2)) < 0) {
    return false;
  }

  sub_v3_v3v3_db(l, v1, v0);
  sub_v3_v3v3_db(r, v, v1);
  cross_v3_v3v3_db(N2, l, r);

  if ((d = dot_v3v3_db(N1, N2)) < 0) {
    return false;
  }

  return true;
}

/**
 * The following `lineart_memory_get_XXX_space` functions are for allocating new memory for some
 * modified geometries in the culling stage.
 */
static LineartElementLinkNode *lineart_memory_get_triangle_space(LineartRenderBuffer *rb)
{
  LineartElementLinkNode *eln;

  /* We don't need to allocate a whole bunch of triangles because the amount of clipped triangles
   * are relatively small. */
  LineartTriangle *render_triangles = lineart_mem_acquire(&rb->render_data_pool,
                                                          64 * rb->triangle_size);

  eln = lineart_list_append_pointer_pool_sized(&rb->triangle_buffer_pointers,
                                               &rb->render_data_pool,
                                               render_triangles,
                                               sizeof(LineartElementLinkNode));
  eln->element_count = 64;
  eln->flags |= LRT_ELEMENT_IS_ADDITIONAL;

  return eln;
}

static LineartElementLinkNode *lineart_memory_get_vert_space(LineartRenderBuffer *rb)
{
  LineartElementLinkNode *eln;

  LineartVert *render_vertices = lineart_mem_acquire(&rb->render_data_pool,
                                                     sizeof(LineartVert) * 64);

  eln = lineart_list_append_pointer_pool_sized(&rb->vertex_buffer_pointers,
                                               &rb->render_data_pool,
                                               render_vertices,
                                               sizeof(LineartElementLinkNode));
  eln->element_count = 64;
  eln->flags |= LRT_ELEMENT_IS_ADDITIONAL;

  return eln;
}

static LineartElementLinkNode *lineart_memory_get_edge_space(LineartRenderBuffer *rb)
{
  LineartElementLinkNode *eln;

  LineartEdge *render_edges = lineart_mem_acquire(rb->edge_data_pool, sizeof(LineartEdge) * 64);

  eln = lineart_list_append_pointer_pool_sized(
      &rb->line_buffer_pointers, rb->edge_data_pool, render_edges, sizeof(LineartElementLinkNode));
  eln->element_count = 64;
  eln->crease_threshold = rb->crease_threshold;
  eln->flags |= LRT_ELEMENT_IS_ADDITIONAL;

  return eln;
}

static void lineart_triangle_post(LineartTriangle *tri, LineartTriangle *orig)
{
  /* Just re-assign normal and set cull flag. */
  copy_v3_v3_db(tri->gn, orig->gn);
  tri->flags = LRT_CULL_GENERATED;
  tri->intersection_mask = orig->intersection_mask;
  tri->material_mask_bits = orig->material_mask_bits;
  tri->mat_occlusion = orig->mat_occlusion;
  tri->silhouette_group = orig->silhouette_group;
  tri->intersection_priority = orig->intersection_priority;
}

static void lineart_triangle_set_cull_flag(LineartTriangle *tri, uchar flag)
{
  uchar intersection_only = (tri->flags & LRT_TRIANGLE_INTERSECTION_ONLY);
  tri->flags = flag;
  tri->flags |= intersection_only;
}

static bool lineart_edge_match(LineartTriangle *tri, LineartEdge *e, int v1, int v2)
{
  return ((tri->v[v1] == e->v1 && tri->v[v2] == e->v2) ||
          (tri->v[v2] == e->v1 && tri->v[v1] == e->v2));
}

static void lineart_discard_duplicated_edges(LineartEdge *old_e)
{
  LineartEdge *e = old_e;
  while (e->flags & LRT_EDGE_FLAG_NEXT_IS_DUPLICATION) {
    e++;
    e->flags |= LRT_EDGE_FLAG_CHAIN_PICKED;
  }
}

/**
 * Does near-plane cut on 1 triangle only. When cutting with far-plane, the camera vectors gets
 * reversed by the caller so don't need to implement one in a different direction.
 */
static void lineart_triangle_cull_single(LineartRenderBuffer *rb,
                                         LineartTriangle *tri,
                                         int in0,
                                         int in1,
                                         int in2,
                                         double *cam_pos,
                                         double *view_dir,
                                         bool allow_boundaries,
                                         double (*vp)[4],
                                         Object *ob,
                                         int *r_v_count,
                                         int *r_e_count,
                                         int *r_t_count,
                                         LineartElementLinkNode *v_eln,
                                         LineartElementLinkNode *e_eln,
                                         LineartElementLinkNode *t_eln)
{
  double vv1[3], vv2[3], dot1, dot2;
  double a;
  int v_count = *r_v_count;
  int e_count = *r_e_count;
  int t_count = *r_t_count;
  uint16_t new_flag = 0;

  LineartEdge *new_e, *e, *old_e;
  LineartEdgeSegment *es;
  LineartTriangleAdjacent *ta;

  if (tri->flags & (LRT_CULL_USED | LRT_CULL_GENERATED | LRT_CULL_DISCARD)) {
    return;
  }

  /* See definition of tri->intersecting_verts and the usage in
   * lineart_geometry_object_load() for details. */
  ta = (void *)tri->intersecting_verts;

  LineartVert *vt = &((LineartVert *)v_eln->pointer)[v_count];
  LineartTriangle *tri1 = (void *)(((uchar *)t_eln->pointer) + rb->triangle_size * t_count);
  LineartTriangle *tri2 = (void *)(((uchar *)t_eln->pointer) + rb->triangle_size * (t_count + 1));

  new_e = &((LineartEdge *)e_eln->pointer)[e_count];
  /* Init `edge` to the last `edge` entry. */
  e = new_e;

#define INCREASE_EDGE \
  new_e = &((LineartEdge *)e_eln->pointer)[e_count]; \
  e_count++; \
  e = new_e; \
  es = lineart_mem_acquire(&rb->render_data_pool, sizeof(LineartEdgeSegment)); \
  BLI_addtail(&e->segments, es);

#define SELECT_EDGE(e_num, v1_link, v2_link, new_tri) \
  if (ta->e[e_num]) { \
    old_e = ta->e[e_num]; \
    new_flag = old_e->flags; \
    old_e->flags = LRT_EDGE_FLAG_CHAIN_PICKED; \
    lineart_discard_duplicated_edges(old_e); \
    INCREASE_EDGE \
    e->v1 = (v1_link); \
    e->v2 = (v2_link); \
    e->v1->index = (v1_link)->index; \
    e->v2->index = (v1_link)->index; \
    e->flags = new_flag; \
    e->object_ref = ob; \
    e->t1 = ((old_e->t1 == tri) ? (new_tri) : (old_e->t1)); \
    e->t2 = ((old_e->t2 == tri) ? (new_tri) : (old_e->t2)); \
    lineart_add_edge_to_array(&rb->pending_edges, e); \
  }

#define RELINK_EDGE(e_num, new_tri) \
  if (ta->e[e_num]) { \
    old_e = ta->e[e_num]; \
    old_e->t1 = ((old_e->t1 == tri) ? (new_tri) : (old_e->t1)); \
    old_e->t2 = ((old_e->t2 == tri) ? (new_tri) : (old_e->t2)); \
  }

#define REMOVE_TRIANGLE_EDGE \
  if (ta->e[0]) { \
    ta->e[0]->flags = LRT_EDGE_FLAG_CHAIN_PICKED; \
    lineart_discard_duplicated_edges(ta->e[0]); \
  } \
  if (ta->e[1]) { \
    ta->e[1]->flags = LRT_EDGE_FLAG_CHAIN_PICKED; \
    lineart_discard_duplicated_edges(ta->e[1]); \
  } \
  if (ta->e[2]) { \
    ta->e[2]->flags = LRT_EDGE_FLAG_CHAIN_PICKED; \
    lineart_discard_duplicated_edges(ta->e[2]); \
  }

  switch (in0 + in1 + in2) {
    case 0: /* Triangle is visible. Ignore this triangle. */
      return;
    case 3:
      /* Triangle completely behind near plane, throw it away
       * also remove render lines form being computed. */
      lineart_triangle_set_cull_flag(tri, LRT_CULL_DISCARD);
      REMOVE_TRIANGLE_EDGE
      return;
    case 2:
      /* Two points behind near plane, cut those and
       * generate 2 new points, 3 lines and 1 triangle. */
      lineart_triangle_set_cull_flag(tri, LRT_CULL_USED);

      /**
       * (!in0) means "when point 0 is visible".
       * conditions for point 1, 2 are the same idea.
       *
       * \code{.txt}identify
       * 1-----|-------0
       * |     |   ---
       * |     |---
       * |  ---|
       * 2--   |
       *     (near)---------->(far)
       * Will become:
       *       |N******0
       *       |*  ***
       *       |N**
       *       |
       *       |
       *     (near)---------->(far)
       * \endcode
       */
      if (!in0) {

        /* Cut point for line 2---|-----0. */
        sub_v3_v3v3_db(vv1, tri->v[0]->gloc, cam_pos);
        sub_v3_v3v3_db(vv2, cam_pos, tri->v[2]->gloc);
        dot1 = dot_v3v3_db(vv1, view_dir);
        dot2 = dot_v3v3_db(vv2, view_dir);
        a = dot1 / (dot1 + dot2);
        /* Assign it to a new point. */
        interp_v3_v3v3_db(vt[0].gloc, tri->v[0]->gloc, tri->v[2]->gloc, a);
        mul_v4_m4v3_db(vt[0].fbcoord, vp, vt[0].gloc);
        vt[0].index = tri->v[2]->index;

        /* Cut point for line 1---|-----0. */
        sub_v3_v3v3_db(vv1, tri->v[0]->gloc, cam_pos);
        sub_v3_v3v3_db(vv2, cam_pos, tri->v[1]->gloc);
        dot1 = dot_v3v3_db(vv1, view_dir);
        dot2 = dot_v3v3_db(vv2, view_dir);
        a = dot1 / (dot1 + dot2);
        /* Assign it to another new point. */
        interp_v3_v3v3_db(vt[1].gloc, tri->v[0]->gloc, tri->v[1]->gloc, a);
        mul_v4_m4v3_db(vt[1].fbcoord, vp, vt[1].gloc);
        vt[1].index = tri->v[1]->index;

        /* New line connecting two new points. */
        INCREASE_EDGE
        if (allow_boundaries) {
          e->flags = LRT_EDGE_FLAG_CONTOUR;
          lineart_add_edge_to_array(&rb->pending_edges, e);
        }
        /* NOTE: inverting `e->v1/v2` (left/right point) doesn't matter as long as
         * `tri->edge` and `tri->v` has the same sequence. and the winding direction
         * can be either CW or CCW but needs to be consistent throughout the calculation. */
        e->v1 = &vt[1];
        e->v2 = &vt[0];
        /* Only one adjacent triangle, because the other side is the near plane. */
        /* Use `tl` or `tr` doesn't matter. */
        e->t1 = tri1;
        e->object_ref = ob;

        /* New line connecting original point 0 and a new point, only when it's a selected line. */
        SELECT_EDGE(2, tri->v[0], &vt[0], tri1)
        /* New line connecting original point 0 and another new point. */
        SELECT_EDGE(0, tri->v[0], &vt[1], tri1)

        /* Re-assign triangle point array to two new points. */
        tri1->v[0] = tri->v[0];
        tri1->v[1] = &vt[1];
        tri1->v[2] = &vt[0];

        lineart_triangle_post(tri1, tri);

        v_count += 2;
        t_count += 1;
      }
      else if (!in2) {
        sub_v3_v3v3_db(vv1, tri->v[2]->gloc, cam_pos);
        sub_v3_v3v3_db(vv2, cam_pos, tri->v[0]->gloc);
        dot1 = dot_v3v3_db(vv1, view_dir);
        dot2 = dot_v3v3_db(vv2, view_dir);
        a = dot1 / (dot1 + dot2);
        interp_v3_v3v3_db(vt[0].gloc, tri->v[2]->gloc, tri->v[0]->gloc, a);
        mul_v4_m4v3_db(vt[0].fbcoord, vp, vt[0].gloc);
        vt[0].index = tri->v[0]->index;

        sub_v3_v3v3_db(vv1, tri->v[2]->gloc, cam_pos);
        sub_v3_v3v3_db(vv2, cam_pos, tri->v[1]->gloc);
        dot1 = dot_v3v3_db(vv1, view_dir);
        dot2 = dot_v3v3_db(vv2, view_dir);
        a = dot1 / (dot1 + dot2);
        interp_v3_v3v3_db(vt[1].gloc, tri->v[2]->gloc, tri->v[1]->gloc, a);
        mul_v4_m4v3_db(vt[1].fbcoord, vp, vt[1].gloc);
        vt[1].index = tri->v[1]->index;

        INCREASE_EDGE
        if (allow_boundaries) {
          e->flags = LRT_EDGE_FLAG_CONTOUR;
          lineart_add_edge_to_array(&rb->pending_edges, e);
        }
        e->v1 = &vt[0];
        e->v2 = &vt[1];
        e->t1 = tri1;
        e->object_ref = ob;

        SELECT_EDGE(2, tri->v[2], &vt[0], tri1)
        SELECT_EDGE(1, tri->v[2], &vt[1], tri1)

        tri1->v[0] = &vt[0];
        tri1->v[1] = &vt[1];
        tri1->v[2] = tri->v[2];

        lineart_triangle_post(tri1, tri);

        v_count += 2;
        t_count += 1;
      }
      else if (!in1) {
        sub_v3_v3v3_db(vv1, tri->v[1]->gloc, cam_pos);
        sub_v3_v3v3_db(vv2, cam_pos, tri->v[2]->gloc);
        dot1 = dot_v3v3_db(vv1, view_dir);
        dot2 = dot_v3v3_db(vv2, view_dir);
        a = dot1 / (dot1 + dot2);
        interp_v3_v3v3_db(vt[0].gloc, tri->v[1]->gloc, tri->v[2]->gloc, a);
        mul_v4_m4v3_db(vt[0].fbcoord, vp, vt[0].gloc);
        vt[0].index = tri->v[2]->index;

        sub_v3_v3v3_db(vv1, tri->v[1]->gloc, cam_pos);
        sub_v3_v3v3_db(vv2, cam_pos, tri->v[0]->gloc);
        dot1 = dot_v3v3_db(vv1, view_dir);
        dot2 = dot_v3v3_db(vv2, view_dir);
        a = dot1 / (dot1 + dot2);
        interp_v3_v3v3_db(vt[1].gloc, tri->v[1]->gloc, tri->v[0]->gloc, a);
        mul_v4_m4v3_db(vt[1].fbcoord, vp, vt[1].gloc);
        vt[1].index = tri->v[0]->index;

        INCREASE_EDGE
        if (allow_boundaries) {
          e->flags = LRT_EDGE_FLAG_CONTOUR;
          lineart_add_edge_to_array(&rb->pending_edges, e);
        }
        e->v1 = &vt[1];
        e->v2 = &vt[0];
        e->t1 = tri1;
        e->object_ref = ob;

        SELECT_EDGE(1, tri->v[1], &vt[0], tri1)
        SELECT_EDGE(0, tri->v[1], &vt[1], tri1)

        tri1->v[0] = &vt[0];
        tri1->v[1] = tri->v[1];
        tri1->v[2] = &vt[1];

        lineart_triangle_post(tri1, tri);

        v_count += 2;
        t_count += 1;
      }
      break;
    case 1:
      /* One point behind near plane, cut those and
       * generate 2 new points, 4 lines and 2 triangles. */
      lineart_triangle_set_cull_flag(tri, LRT_CULL_USED);

      /**
       * (in0) means "when point 0 is invisible".
       * conditions for point 1, 2 are the same idea.
       * \code{.txt}
       * 0------|----------1
       *   --   |          |
       *     ---|          |
       *        |--        |
       *        |  ---     |
       *        |     ---  |
       *        |        --2
       *      (near)---------->(far)
       * Will become:
       *        |N*********1
       *        |*     *** |
       *        |*  ***    |
       *        |N**       |
       *        |  ***     |
       *        |     ***  |
       *        |        **2
       *      (near)---------->(far)
       * \endcode
       */
      if (in0) {
        /* Cut point for line 0---|------1. */
        sub_v3_v3v3_db(vv1, tri->v[1]->gloc, cam_pos);
        sub_v3_v3v3_db(vv2, cam_pos, tri->v[0]->gloc);
        dot1 = dot_v3v3_db(vv1, view_dir);
        dot2 = dot_v3v3_db(vv2, view_dir);
        a = dot2 / (dot1 + dot2);
        /* Assign to a new point. */
        interp_v3_v3v3_db(vt[0].gloc, tri->v[0]->gloc, tri->v[1]->gloc, a);
        mul_v4_m4v3_db(vt[0].fbcoord, vp, vt[0].gloc);
        vt[0].index = tri->v[0]->index;

        /* Cut point for line 0---|------2. */
        sub_v3_v3v3_db(vv1, tri->v[2]->gloc, cam_pos);
        sub_v3_v3v3_db(vv2, cam_pos, tri->v[0]->gloc);
        dot1 = dot_v3v3_db(vv1, view_dir);
        dot2 = dot_v3v3_db(vv2, view_dir);
        a = dot2 / (dot1 + dot2);
        /* Assign to other new point. */
        interp_v3_v3v3_db(vt[1].gloc, tri->v[0]->gloc, tri->v[2]->gloc, a);
        mul_v4_m4v3_db(vt[1].fbcoord, vp, vt[1].gloc);
        vt[1].index = tri->v[0]->index;

        /* New line connects two new points. */
        INCREASE_EDGE
        if (allow_boundaries) {
          e->flags = LRT_EDGE_FLAG_CONTOUR;
          lineart_add_edge_to_array(&rb->pending_edges, e);
        }
        e->v1 = &vt[1];
        e->v2 = &vt[0];
        e->t1 = tri1;
        e->object_ref = ob;

        /* New line connects new point 0 and old point 1,
         * this is a border line. */

        SELECT_EDGE(0, tri->v[1], &vt[0], tri1)
        SELECT_EDGE(2, tri->v[2], &vt[1], tri2)
        RELINK_EDGE(1, tri2)

        /* We now have one triangle closed. */
        tri1->v[0] = tri->v[1];
        tri1->v[1] = &vt[1];
        tri1->v[2] = &vt[0];
        /* Close the second triangle. */
        tri2->v[0] = &vt[1];
        tri2->v[1] = tri->v[1];
        tri2->v[2] = tri->v[2];

        lineart_triangle_post(tri1, tri);
        lineart_triangle_post(tri2, tri);

        v_count += 2;
        t_count += 2;
      }
      else if (in1) {

        sub_v3_v3v3_db(vv1, tri->v[1]->gloc, cam_pos);
        sub_v3_v3v3_db(vv2, cam_pos, tri->v[2]->gloc);
        dot1 = dot_v3v3_db(vv1, view_dir);
        dot2 = dot_v3v3_db(vv2, view_dir);
        a = dot1 / (dot1 + dot2);
        interp_v3_v3v3_db(vt[0].gloc, tri->v[1]->gloc, tri->v[2]->gloc, a);
        mul_v4_m4v3_db(vt[0].fbcoord, vp, vt[0].gloc);
        vt[0].index = tri->v[1]->index;

        sub_v3_v3v3_db(vv1, tri->v[1]->gloc, cam_pos);
        sub_v3_v3v3_db(vv2, cam_pos, tri->v[0]->gloc);
        dot1 = dot_v3v3_db(vv1, view_dir);
        dot2 = dot_v3v3_db(vv2, view_dir);
        a = dot1 / (dot1 + dot2);
        interp_v3_v3v3_db(vt[1].gloc, tri->v[1]->gloc, tri->v[0]->gloc, a);
        mul_v4_m4v3_db(vt[1].fbcoord, vp, vt[1].gloc);
        vt[1].index = tri->v[1]->index;

        INCREASE_EDGE
        if (allow_boundaries) {
          e->flags = LRT_EDGE_FLAG_CONTOUR;
          lineart_add_edge_to_array(&rb->pending_edges, e);
        }
        e->v1 = &vt[1];
        e->v2 = &vt[0];

        e->t1 = tri1;
        e->object_ref = ob;

        SELECT_EDGE(1, tri->v[2], &vt[0], tri1)
        SELECT_EDGE(0, tri->v[0], &vt[1], tri2)
        RELINK_EDGE(2, tri2)

        tri1->v[0] = tri->v[2];
        tri1->v[1] = &vt[1];
        tri1->v[2] = &vt[0];

        tri2->v[0] = &vt[1];
        tri2->v[1] = tri->v[2];
        tri2->v[2] = tri->v[0];

        lineart_triangle_post(tri1, tri);
        lineart_triangle_post(tri2, tri);

        v_count += 2;
        t_count += 2;
      }
      else if (in2) {

        sub_v3_v3v3_db(vv1, tri->v[2]->gloc, cam_pos);
        sub_v3_v3v3_db(vv2, cam_pos, tri->v[0]->gloc);
        dot1 = dot_v3v3_db(vv1, view_dir);
        dot2 = dot_v3v3_db(vv2, view_dir);
        a = dot1 / (dot1 + dot2);
        interp_v3_v3v3_db(vt[0].gloc, tri->v[2]->gloc, tri->v[0]->gloc, a);
        mul_v4_m4v3_db(vt[0].fbcoord, vp, vt[0].gloc);
        vt[0].index = tri->v[2]->index;

        sub_v3_v3v3_db(vv1, tri->v[2]->gloc, cam_pos);
        sub_v3_v3v3_db(vv2, cam_pos, tri->v[1]->gloc);
        dot1 = dot_v3v3_db(vv1, view_dir);
        dot2 = dot_v3v3_db(vv2, view_dir);
        a = dot1 / (dot1 + dot2);
        interp_v3_v3v3_db(vt[1].gloc, tri->v[2]->gloc, tri->v[1]->gloc, a);
        mul_v4_m4v3_db(vt[1].fbcoord, vp, vt[1].gloc);
        vt[1].index = tri->v[2]->index;

        INCREASE_EDGE
        if (allow_boundaries) {
          e->flags = LRT_EDGE_FLAG_CONTOUR;
          lineart_add_edge_to_array(&rb->pending_edges, e);
        }
        e->v1 = &vt[1];
        e->v2 = &vt[0];

        e->t1 = tri1;
        e->object_ref = ob;

        SELECT_EDGE(2, tri->v[0], &vt[0], tri1)
        SELECT_EDGE(1, tri->v[1], &vt[1], tri2)
        RELINK_EDGE(0, tri2)

        tri1->v[0] = tri->v[0];
        tri1->v[1] = &vt[1];
        tri1->v[2] = &vt[0];

        tri2->v[0] = &vt[1];
        tri2->v[1] = tri->v[0];
        tri2->v[2] = tri->v[1];

        lineart_triangle_post(tri1, tri);
        lineart_triangle_post(tri2, tri);

        v_count += 2;
        t_count += 2;
      }
      break;
  }
  *r_v_count = v_count;
  *r_e_count = e_count;
  *r_t_count = t_count;

#undef INCREASE_EDGE
#undef SELECT_EDGE
#undef RELINK_EDGE
#undef REMOVE_TRIANGLE_EDGE
}

/**
 * This function cuts triangles with near- or far-plane. Setting clip_far = true for cutting with
 * far-plane. For triangles that's crossing the plane, it will generate new 1 or 2 triangles with
 * new topology that represents the trimmed triangle. (which then became a triangle or a square
 * formed by two triangles)
 */
void lineart_main_cull_triangles(LineartRenderBuffer *rb, bool clip_far)
{
  LineartTriangle *tri;
  LineartElementLinkNode *v_eln, *t_eln, *e_eln;
  double(*vp)[4] = rb->view_projection;
  int i;
  int v_count = 0, t_count = 0, e_count = 0;
  Object *ob;
  bool allow_boundaries = rb->allow_boundaries;
  double cam_pos[3];
  double clip_start = rb->near_clip, clip_end = rb->far_clip;
  double view_dir[3], clip_advance[3];

  copy_v3_v3_db(view_dir, rb->view_vector);
  copy_v3_v3_db(clip_advance, rb->view_vector);
  copy_v3_v3_db(cam_pos, rb->camera_pos);

  if (clip_far) {
    /* Move starting point to end plane. */
    mul_v3db_db(clip_advance, -clip_end);
    add_v3_v3_db(cam_pos, clip_advance);

    /* "reverse looking". */
    mul_v3db_db(view_dir, -1.0f);
  }
  else {
    /* Clip Near. */
    mul_v3db_db(clip_advance, -clip_start);
    add_v3_v3_db(cam_pos, clip_advance);
  }

  v_eln = lineart_memory_get_vert_space(rb);
  t_eln = lineart_memory_get_triangle_space(rb);
  e_eln = lineart_memory_get_edge_space(rb);

  /* Additional memory space for storing generated points and triangles. */
#define LRT_CULL_ENSURE_MEMORY \
  if (v_count > 60) { \
    v_eln->element_count = v_count; \
    v_eln = lineart_memory_get_vert_space(rb); \
    v_count = 0; \
  } \
  if (t_count > 60) { \
    t_eln->element_count = t_count; \
    t_eln = lineart_memory_get_triangle_space(rb); \
    t_count = 0; \
  } \
  if (e_count > 60) { \
    e_eln->element_count = e_count; \
    e_eln = lineart_memory_get_edge_space(rb); \
    e_count = 0; \
  }

#define LRT_CULL_DECIDE_INSIDE \
  /* These three represents points that are in the clipping range or not. */ \
  in0 = 0, in1 = 0, in2 = 0; \
  if (clip_far) { \
    /* Point outside far plane. */ \
    if (tri->v[0]->fbcoord[use_w] > clip_end) { \
      in0 = 1; \
    } \
    if (tri->v[1]->fbcoord[use_w] > clip_end) { \
      in1 = 1; \
    } \
    if (tri->v[2]->fbcoord[use_w] > clip_end) { \
      in2 = 1; \
    } \
  } \
  else { \
    /* Point inside near plane. */ \
    if (tri->v[0]->fbcoord[use_w] < clip_start) { \
      in0 = 1; \
    } \
    if (tri->v[1]->fbcoord[use_w] < clip_start) { \
      in1 = 1; \
    } \
    if (tri->v[2]->fbcoord[use_w] < clip_start) { \
      in2 = 1; \
    } \
  }

  int use_w = 3;
  int in0 = 0, in1 = 0, in2 = 0;

  if (!rb->cam_is_persp) {
    clip_start = -1;
    clip_end = 1;
    use_w = 2;
  }

  /* Then go through all the other triangles. */
  LISTBASE_FOREACH (LineartElementLinkNode *, eln, &rb->triangle_buffer_pointers) {
    if (eln->flags & LRT_ELEMENT_IS_ADDITIONAL) {
      continue;
    }
    ob = eln->object_ref;
    for (i = 0; i < eln->element_count; i++) {
      /* Select the triangle in the array. */
      tri = (void *)(((uchar *)eln->pointer) + rb->triangle_size * i);

      if (tri->flags & LRT_CULL_DISCARD) {
        continue;
      }

      LRT_CULL_DECIDE_INSIDE
      LRT_CULL_ENSURE_MEMORY
      lineart_triangle_cull_single(rb,
                                   tri,
                                   in0,
                                   in1,
                                   in2,
                                   cam_pos,
                                   view_dir,
                                   allow_boundaries,
                                   vp,
                                   ob,
                                   &v_count,
                                   &e_count,
                                   &t_count,
                                   v_eln,
                                   e_eln,
                                   t_eln);
    }
    t_eln->element_count = t_count;
    v_eln->element_count = v_count;
  }

#undef LRT_CULL_ENSURE_MEMORY
#undef LRT_CULL_DECIDE_INSIDE
}

/**
 * Adjacent data is only used during the initial stages of computing.
 * So we can free it using this function when it is not needed anymore.
 */
void lineart_main_free_adjacent_data(LineartRenderBuffer *rb)
{
  LinkData *ld;
  while ((ld = BLI_pophead(&rb->triangle_adjacent_pointers)) != NULL) {
    MEM_freeN(ld->data);
  }
  LISTBASE_FOREACH (LineartElementLinkNode *, eln, &rb->triangle_buffer_pointers) {
    LineartTriangle *tri = eln->pointer;
    int i;
    for (i = 0; i < eln->element_count; i++) {
      /* See definition of tri->intersecting_verts and the usage in
       * lineart_geometry_object_load() for detailed. */
      tri->intersecting_verts = NULL;
      tri = (LineartTriangle *)(((uchar *)tri) + rb->triangle_size);
    }
  }
}

void lineart_main_perspective_division(LineartRenderBuffer *rb)
{
  LineartVert *vt;
  int i;

  LISTBASE_FOREACH (LineartElementLinkNode *, eln, &rb->vertex_buffer_pointers) {
    vt = eln->pointer;
    for (i = 0; i < eln->element_count; i++) {
      if (rb->cam_is_persp) {
        /* Do not divide Z, we use Z to back transform cut points in later chaining process. */
        vt[i].fbcoord[0] /= vt[i].fbcoord[3];
        vt[i].fbcoord[1] /= vt[i].fbcoord[3];
        /* Re-map z into (0-1) range, because we no longer need NDC (Normalized Device Coordinates)
         * at the moment.
         * The algorithm currently doesn't need Z for operation, we use W instead. If Z is needed
         * in the future, the line below correctly transforms it to view space coordinates. */
        // `vt[i].fbcoord[2] = -2 * vt[i].fbcoord[2] / (far - near) - (far + near) / (far - near);
      }
      /* Shifting is always needed. */
      vt[i].fbcoord[0] -= rb->shift_x * 2;
      vt[i].fbcoord[1] -= rb->shift_y * 2;
    }
  }
}

void lineart_main_discard_out_of_frame_edges(LineartRenderBuffer *rb)
{
  LineartEdge *e;
  int i;

#define LRT_VERT_OUT_OF_BOUND(v) \
  (v && (v->fbcoord[0] < -1 || v->fbcoord[0] > 1 || v->fbcoord[1] < -1 || v->fbcoord[1] > 1))

  LISTBASE_FOREACH (LineartElementLinkNode *, eln, &rb->line_buffer_pointers) {
    e = (LineartEdge *)eln->pointer;
    for (i = 0; i < eln->element_count; i++) {
      if ((LRT_VERT_OUT_OF_BOUND(e[i].v1) && LRT_VERT_OUT_OF_BOUND(e[i].v2))) {
        e[i].flags = LRT_EDGE_FLAG_CHAIN_PICKED;
      }
    }
  }
}

typedef struct LineartEdgeNeighbor {
  int e;
  uint16_t flags;
  int v1, v2;
} LineartEdgeNeighbor;

typedef struct VertData {
  MVert *mvert;
  LineartVert *v_arr;
  double (*model_view)[4];
  double (*model_view_proj)[4];
} VertData;

static void lineart_mvert_transform_task(void *__restrict userdata,
                                         const int i,
                                         const TaskParallelTLS *__restrict UNUSED(tls))
{
  VertData *vert_task_data = (VertData *)userdata;
  MVert *m_v = &vert_task_data->mvert[i];
  double co[4];
  LineartVert *v = &vert_task_data->v_arr[i];
  copy_v3db_v3fl(co, m_v->co);
  mul_v3_m4v3_db(v->gloc, vert_task_data->model_view, co);
  mul_v4_m4v3_db(v->fbcoord, vert_task_data->model_view_proj, co);
  v->index = i;
}

<<<<<<< HEAD
static const int LRT_MESH_EDGE_TYPES[] = {
    LRT_EDGE_FLAG_EDGE_MARK,
    LRT_EDGE_FLAG_CONTOUR,
    LRT_EDGE_FLAG_CREASE,
    LRT_EDGE_FLAG_MATERIAL,
    LRT_EDGE_FLAG_LOOSE,
    LRT_EDGE_FLAG_CONTOUR_SECONDARY,
};

#define LRT_MESH_EDGE_TYPES_COUNT 6

static int lineart_edge_type_duplication_count(int eflag)
=======
static int lineart_edge_type_duplication_count(char eflag)
>>>>>>> 04f67fb2
{
  int count = 0;
  /* See eLineartEdgeFlag for details. */
  for (int i = 0; i < LRT_MESH_EDGE_TYPES_COUNT; i++) {
    if (eflag & LRT_MESH_EDGE_TYPES[i]) {
      count++;
    }
  }
  return count;
}

/**
 * Because we have a variable size for #LineartTriangle, we need an access helper.
 * See #LineartTriangleThread for more info.
 */
static LineartTriangle *lineart_triangle_from_index(LineartRenderBuffer *rb,
                                                    LineartTriangle *rt_array,
                                                    int index)
{
  char *b = (char *)rt_array;
  b += (index * rb->triangle_size);
  return (LineartTriangle *)b;
}

typedef struct EdgeFeatData {
  LineartRenderBuffer *rb;
  Mesh *me;
  const MLoopTri *mlooptri;
  LineartTriangle *tri_array;
  LineartVert *v_array;
  float crease_threshold;
  bool use_auto_smooth;
  bool use_freestyle_face;
  int freestyle_face_index;
  bool use_freestyle_edge;
  int freestyle_edge_index;
  LineartEdgeNeighbor *edge_nabr;
} EdgeFeatData;

typedef struct EdgeFeatReduceData {
  int feat_edges;
} EdgeFeatReduceData;

static void feat_data_sum_reduce(const void *__restrict UNUSED(userdata),
                                 void *__restrict chunk_join,
                                 void *__restrict chunk)
{
  EdgeFeatReduceData *feat_chunk_join = (EdgeFeatReduceData *)chunk_join;
  EdgeFeatReduceData *feat_chunk = (EdgeFeatReduceData *)chunk;
  feat_chunk_join->feat_edges += feat_chunk->feat_edges;
}

static void lineart_identify_mlooptri_feature_edges(void *__restrict userdata,
                                                    const int i,
                                                    const TaskParallelTLS *__restrict tls)
{
  EdgeFeatData *e_feat_data = (EdgeFeatData *)userdata;
  EdgeFeatReduceData *reduce_data = (EdgeFeatReduceData *)tls->userdata_chunk;
  Mesh *me = e_feat_data->me;
  LineartEdgeNeighbor *edge_nabr = e_feat_data->edge_nabr;
  const MLoopTri *mlooptri = e_feat_data->mlooptri;

  uint16_t edge_flag_result = 0;

  /* Because the edge neighbor array contains loop edge pairs, we only need to process the first
   * edge in the pair. Otherwise we would add the same edge that the loops represent twice. */
  if (i < edge_nabr[i].e) {
    return;
  }

  bool face_mark_filtered = false;
  bool enable_face_mark = (e_feat_data->use_freestyle_face && e_feat_data->rb->filter_face_mark);
  bool only_contour = false;
  if (enable_face_mark) {
    FreestyleFace *ff1, *ff2;
    int index = e_feat_data->freestyle_face_index;
    if (index > -1) {
      ff1 = &((FreestyleFace *)me->pdata.layers[index].data)[mlooptri[i / 3].poly];
    }
    if (edge_nabr[i].e > -1) {
      ff2 = &((FreestyleFace *)me->pdata.layers[index].data)[mlooptri[edge_nabr[i].e / 3].poly];
    }
    else {
      /* Handle mesh boundary cases: We want mesh boundaries to respect
       * `filter_face_mark_boundaries` option the same way as face mark boundaries, and the code
       * path is simper when it's assuming both ff1 and ff2 not NULL. */
      ff2 = ff1;
    }
    if (e_feat_data->rb->filter_face_mark_boundaries ^ e_feat_data->rb->filter_face_mark_invert) {
      if ((ff1->flag & FREESTYLE_FACE_MARK) || (ff2->flag & FREESTYLE_FACE_MARK)) {
        face_mark_filtered = true;
      }
    }
    else {
      if ((ff1->flag & FREESTYLE_FACE_MARK) && (ff2->flag & FREESTYLE_FACE_MARK) && (ff2 != ff1)) {
        face_mark_filtered = true;
      }
    }
    if (e_feat_data->rb->filter_face_mark_invert) {
      face_mark_filtered = !face_mark_filtered;
    }
    if (!face_mark_filtered) {
      edge_nabr[i].flags = LRT_EDGE_FLAG_INHIBIT;
      if (e_feat_data->rb->filter_face_mark_keep_contour) {
        only_contour = true;
      }
    }
  }

  if (enable_face_mark && !face_mark_filtered && !only_contour) {
    return;
  }

  /* Mesh boundary */
  if (edge_nabr[i].e == -1) {
    edge_nabr[i].flags = LRT_EDGE_FLAG_CONTOUR;
    reduce_data->feat_edges += 1;
    return;
  }

  LineartTriangle *tri1, *tri2;
  LineartVert *vert;
  LineartRenderBuffer *rb = e_feat_data->rb;

  int f1 = i / 3, f2 = edge_nabr[i].e / 3;

  /* The mesh should already be triangulated now, so we can assume each face is a triangle. */
  tri1 = lineart_triangle_from_index(rb, e_feat_data->tri_array, f1);
  tri2 = lineart_triangle_from_index(rb, e_feat_data->tri_array, f2);

  vert = &e_feat_data->v_array[edge_nabr[i].v1];

  double view_vector_persp[3];
  double *view_vector = view_vector_persp;
  double dot_1 = 0, dot_2 = 0;
  double result;
  bool material_back_face = ((tri1->flags | tri2->flags) & LRT_TRIANGLE_MAT_BACK_FACE_CULLING);

  if (rb->use_contour || rb->use_back_face_culling || material_back_face) {
    if (rb->cam_is_persp) {
      sub_v3_v3v3_db(view_vector, rb->camera_pos, vert->gloc);
    }
    else {
      view_vector = rb->view_vector;
    }

    dot_1 = dot_v3v3_db(view_vector, tri1->gn);
    dot_2 = dot_v3v3_db(view_vector, tri2->gn);

    if ((result = dot_1 * dot_2) <= 0 && (dot_1 + dot_2)) {
      edge_flag_result |= LRT_EDGE_FLAG_CONTOUR;
    }

    if (rb->use_back_face_culling) {
      if (dot_1 < 0) {
        tri1->flags |= LRT_CULL_DISCARD;
      }
      if (dot_2 < 0) {
        tri2->flags |= LRT_CULL_DISCARD;
      }
    }
    if (material_back_face) {
      if (tri1->flags & LRT_TRIANGLE_MAT_BACK_FACE_CULLING && dot_1 < 0) {
        tri1->flags |= LRT_CULL_DISCARD;
      }
      if (tri2->flags & LRT_TRIANGLE_MAT_BACK_FACE_CULLING && dot_2 < 0) {
        tri2->flags |= LRT_CULL_DISCARD;
      }
    }
  }

  if (rb->use_contour_secondary) {
    view_vector = view_vector_persp;
    if (rb->cam_is_persp_secondary) {
      sub_v3_v3v3_db(view_vector, vert->gloc, rb->camera_pos_secondary);
    }
    else {
      view_vector = rb->view_vector_secondary;
    }

    dot_1 = dot_v3v3_db(view_vector, tri1->gn);
    dot_2 = dot_v3v3_db(view_vector, tri2->gn);

    if ((result = dot_1 * dot_2) <= 0 && (dot_1 + dot_2)) {
      edge_flag_result |= LRT_EDGE_FLAG_CONTOUR_SECONDARY;
    }
  }

  if (!only_contour) {

    if (rb->use_crease) {
      bool do_crease = true;
      if (!rb->force_crease && !e_feat_data->use_auto_smooth &&
          (me->mpoly[mlooptri[f1].poly].flag & ME_SMOOTH) &&
          (me->mpoly[mlooptri[f2].poly].flag & ME_SMOOTH)) {
        do_crease = false;
      }
      if (do_crease && (dot_v3v3_db(tri1->gn, tri2->gn) < e_feat_data->crease_threshold)) {
        edge_flag_result |= LRT_EDGE_FLAG_CREASE;
      }
    }

    int mat1 = me->mpoly[mlooptri[f1].poly].mat_nr;
    int mat2 = me->mpoly[mlooptri[f2].poly].mat_nr;

    if (rb->use_material && mat1 != mat2) {
      edge_flag_result |= LRT_EDGE_FLAG_MATERIAL;
    }
  }
  else {                     /* only_contour */
    if (!edge_flag_result) { /* Other edge types inhibited */
      return;
    }
  }

  int real_edges[3];
  BKE_mesh_looptri_get_real_edges(me, &mlooptri[i / 3], real_edges);

  if (real_edges[i % 3] >= 0) {
    MEdge *medge = &me->medge[real_edges[i % 3]];

    if (rb->use_crease && rb->sharp_as_crease && (medge->flag & ME_SHARP)) {
      edge_flag_result |= LRT_EDGE_FLAG_CREASE;
    }

    if (rb->use_edge_marks && e_feat_data->use_freestyle_edge) {
      FreestyleEdge *fe;
      int index = e_feat_data->freestyle_edge_index;
      fe = &((FreestyleEdge *)me->edata.layers[index].data)[real_edges[i % 3]];
      if (fe->flag & FREESTYLE_EDGE_MARK) {
        edge_flag_result |= LRT_EDGE_FLAG_EDGE_MARK;
      }
    }
  }

  edge_nabr[i].flags = edge_flag_result;

  if (edge_flag_result) {
    /* Only allocate for feature edge (instead of all edges) to save memory.
     * If allow duplicated edges, one edge gets added multiple times if it has multiple types.
     */
    reduce_data->feat_edges += e_feat_data->rb->allow_duplicated_types ?
                                   lineart_edge_type_duplication_count(edge_flag_result) :
                                   1;
  }
}

typedef struct LooseEdgeData {
  int loose_count;
  int loose_max;
  MEdge **loose_array;
  Mesh *me;
} LooseEdgeData;

static void lineart_loose_data_reallocate(LooseEdgeData *loose_data, int count)
{
  MEdge **new_arr = MEM_callocN(sizeof(MEdge *) * count, "loose edge array");
  if (loose_data->loose_array) {
    memcpy(new_arr, loose_data->loose_array, sizeof(MEdge *) * loose_data->loose_max);
    MEM_freeN(loose_data->loose_array);
  }
  loose_data->loose_max = count;
  loose_data->loose_array = new_arr;
}

static void lineart_join_loose_edge_arr(LooseEdgeData *loose_data, LooseEdgeData *to_be_joined)
{
  if (!to_be_joined->loose_array) {
    return;
  }
  int new_count = loose_data->loose_count + to_be_joined->loose_count;
  if (new_count >= loose_data->loose_max) {
    lineart_loose_data_reallocate(loose_data, new_count);
  }
  memcpy(&loose_data->loose_array[loose_data->loose_count],
         to_be_joined->loose_array,
         sizeof(MEdge *) * to_be_joined->loose_count);
  loose_data->loose_count += to_be_joined->loose_count;
  MEM_freeN(to_be_joined->loose_array);
  to_be_joined->loose_array = NULL;
}

static void lineart_add_loose_edge(LooseEdgeData *loose_data, MEdge *e)
{
  if (loose_data->loose_count >= loose_data->loose_max) {
    int min_amount = MAX2(100, loose_data->loose_count * 2);
    lineart_loose_data_reallocate(loose_data, min_amount);
  }
  loose_data->loose_array[loose_data->loose_count] = e;
  loose_data->loose_count++;
}

static void lineart_identify_loose_edges(void *__restrict UNUSED(userdata),
                                         const int i,
                                         const TaskParallelTLS *__restrict tls)
{
  LooseEdgeData *loose_data = (LooseEdgeData *)tls->userdata_chunk;
  Mesh *me = loose_data->me;

  if (me->medge[i].flag & ME_LOOSEEDGE) {
    lineart_add_loose_edge(loose_data, &me->medge[i]);
  }
}

static void loose_data_sum_reduce(const void *__restrict UNUSED(userdata),
                                  void *__restrict chunk_join,
                                  void *__restrict chunk)
{
  LooseEdgeData *final = (LooseEdgeData *)chunk_join;
  LooseEdgeData *loose_chunk = (LooseEdgeData *)chunk;
  lineart_join_loose_edge_arr(final, loose_chunk);
}

void lineart_add_edge_to_array(LineartPendingEdges *pe, LineartEdge *e)
{
  if (pe->next >= pe->max || !pe->max) {
    if (!pe->max) {
      pe->max = 1000;
    }

    LineartEdge **new_array = MEM_mallocN(sizeof(LineartEdge *) * pe->max * 2,
                                          "LineartPendingEdges array");
    if (LIKELY(pe->array)) {
      memcpy(new_array, pe->array, sizeof(LineartEdge *) * pe->max);
      MEM_freeN(pe->array);
    }
    pe->max *= 2;
    pe->array = new_array;
  }
  pe->array[pe->next] = e;
  pe->next++;
}

static void lineart_add_edge_to_array_thread(LineartObjectInfo *obi, LineartEdge *e)
{
  lineart_add_edge_to_array(&obi->pending_edges, e);
}

/* Note: For simplicity, this function doesn't actually do anything if you already have data in
 * #pe.  */
void lineart_finalize_object_edge_array_reserve(LineartPendingEdges *pe, int count)
{
  if (pe->max || pe->array) {
    return;
  }

  pe->max = count;
  LineartEdge **new_array = MEM_mallocN(sizeof(LineartEdge *) * pe->max,
                                        "LineartPendingEdges array final");
  pe->array = new_array;
}

static void lineart_finalize_object_edge_array(LineartPendingEdges *pe, LineartObjectInfo *obi)
{
  /* In case of line art "occlusion only" or contour not enabled, it's possible for an object to
   * not produce any feature lines. */
  if (!obi->pending_edges.array) {
    return;
  }
  memcpy(&pe->array[pe->next],
         obi->pending_edges.array,
         sizeof(LineartEdge *) * obi->pending_edges.next);
  MEM_freeN(obi->pending_edges.array);
  pe->next += obi->pending_edges.next;
}

static void lineart_triangle_adjacent_assign(LineartTriangle *tri,
                                             LineartTriangleAdjacent *rta,
                                             LineartEdge *e)
{
  if (lineart_edge_match(tri, e, 0, 1)) {
    rta->e[0] = e;
  }
  else if (lineart_edge_match(tri, e, 1, 2)) {
    rta->e[1] = e;
  }
  else if (lineart_edge_match(tri, e, 2, 0)) {
    rta->e[2] = e;
  }
}

typedef struct TriData {
  LineartObjectInfo *ob_info;
  const MLoopTri *mlooptri;
  LineartVert *vert_arr;
  LineartTriangle *tri_arr;
  int lineart_triangle_size;
  LineartTriangleAdjacent *tri_adj;
} TriData;

static void lineart_load_tri_task(void *__restrict userdata,
                                  const int i,
                                  const TaskParallelTLS *__restrict UNUSED(tls))
{
  TriData *tri_task_data = (TriData *)userdata;
  Mesh *me = tri_task_data->ob_info->original_me;
  LineartObjectInfo *ob_info = tri_task_data->ob_info;
  const MLoopTri *mlooptri = &tri_task_data->mlooptri[i];
  LineartVert *vert_arr = tri_task_data->vert_arr;
  LineartTriangle *tri = tri_task_data->tri_arr;

  tri = (LineartTriangle *)(((uchar *)tri) + tri_task_data->lineart_triangle_size * i);

  int v1 = me->mloop[mlooptri->tri[0]].v;
  int v2 = me->mloop[mlooptri->tri[1]].v;
  int v3 = me->mloop[mlooptri->tri[2]].v;

  tri->v[0] = &vert_arr[v1];
  tri->v[1] = &vert_arr[v2];
  tri->v[2] = &vert_arr[v3];

  /* Material mask bits and occlusion effectiveness assignment. */
  Material *mat = BKE_object_material_get(ob_info->original_ob,
                                          me->mpoly[mlooptri->poly].mat_nr + 1);
  tri->material_mask_bits |= ((mat && (mat->lineart.flags & LRT_MATERIAL_MASK_ENABLED)) ?
                                  mat->lineart.material_mask_bits :
                                  0);
  tri->mat_occlusion |= (mat ? mat->lineart.mat_occlusion : 1);
  tri->silhouette_group = ((mat && (mat->lineart.flags & LRT_MATERIAL_CUSTOM_SILHOUETTE_GROUP)) ?
                               mat->lineart.mat_silhouette_group :
                               ob_info->silhouette_group);
  tri->intersection_priority = ((mat && (mat->lineart.flags &
                                         LRT_MATERIAL_CUSTOM_INTERSECTION_PRIORITY)) ?
                                    mat->lineart.intersection_priority :
                                    ob_info->intersection_priority);
  tri->flags |= (mat && (mat->blend_flag & MA_BL_CULL_BACKFACE)) ?
                    LRT_TRIANGLE_MAT_BACK_FACE_CULLING :
                    0;

  tri->intersection_mask = ob_info->override_intersection_mask;

  tri->target_reference = (ob_info->obindex | (i & LRT_OBINDEX_LOWER));

  double gn[3];
  float no[3];
  normal_tri_v3(no, me->mvert[v1].co, me->mvert[v2].co, me->mvert[v3].co);
  copy_v3db_v3fl(gn, no);
  mul_v3_mat3_m4v3_db(tri->gn, ob_info->normal, gn);
  normalize_v3_db(tri->gn);

  if (ob_info->usage == OBJECT_LRT_INTERSECTION_ONLY) {
    tri->flags |= LRT_TRIANGLE_INTERSECTION_ONLY;
  }
  else if (ob_info->usage == OBJECT_LRT_NO_INTERSECTION ||
           ob_info->usage == OBJECT_LRT_OCCLUSION_ONLY) {
    tri->flags |= LRT_TRIANGLE_NO_INTERSECTION;
  }

  /* Re-use this field to refer to adjacent info, will be cleared after culling stage. */
  tri->intersecting_verts = (void *)&tri_task_data->tri_adj[i];
}
typedef struct EdgeNeighborData {
  LineartEdgeNeighbor *edge_nabr;
  LineartAdjacentEdge *adj_e;
  MLoopTri *mlooptri;
  MLoop *mloop;
} EdgeNeighborData;

static void lineart_edge_neighbor_init_task(void *__restrict userdata,
                                            const int i,
                                            const TaskParallelTLS *__restrict UNUSED(tls))
{
  EdgeNeighborData *en_data = (EdgeNeighborData *)userdata;
  LineartAdjacentEdge *adj_e = &en_data->adj_e[i];
  MLoopTri *looptri = &en_data->mlooptri[i / 3];
  LineartEdgeNeighbor *edge_nabr = &en_data->edge_nabr[i];
  MLoop *mloop = en_data->mloop;

  adj_e->e = i;
  adj_e->v1 = mloop[looptri->tri[i % 3]].v;
  adj_e->v2 = mloop[looptri->tri[(i + 1) % 3]].v;
  if (adj_e->v1 > adj_e->v2) {
    SWAP(unsigned int, adj_e->v1, adj_e->v2);
  }
  edge_nabr->e = -1;

  edge_nabr->v1 = adj_e->v1;
  edge_nabr->v2 = adj_e->v2;
  edge_nabr->flags = 0;
}

static LineartEdgeNeighbor *lineart_build_edge_neighbor(Mesh *me, int total_edges)
{
  /* Because the mesh is triangulated, so `me->totedge` should be reliable? */
  LineartAdjacentEdge *adj_e = MEM_mallocN(sizeof(LineartAdjacentEdge) * total_edges,
                                           "LineartAdjacentEdge arr");
  LineartEdgeNeighbor *edge_nabr = MEM_mallocN(sizeof(LineartEdgeNeighbor) * total_edges,
                                               "LineartEdgeNeighbor arr");

  MLoopTri *mlooptri = me->runtime.looptris.array;

  TaskParallelSettings en_settings;
  BLI_parallel_range_settings_defaults(&en_settings);
  /* Set the minimum amount of edges a thread has to process. */
  en_settings.min_iter_per_thread = 50000;

  EdgeNeighborData en_data;
  en_data.adj_e = adj_e;
  en_data.edge_nabr = edge_nabr;
  en_data.mlooptri = mlooptri;
  en_data.mloop = me->mloop;

  BLI_task_parallel_range(0, total_edges, &en_data, lineart_edge_neighbor_init_task, &en_settings);

  lineart_sort_adjacent_items(adj_e, total_edges);

  for (int i = 0; i < total_edges - 1; i++) {
    if (adj_e[i].v1 == adj_e[i + 1].v1 && adj_e[i].v2 == adj_e[i + 1].v2) {
      edge_nabr[adj_e[i].e].e = adj_e[i + 1].e;
      edge_nabr[adj_e[i + 1].e].e = adj_e[i].e;
    }
  }

  MEM_freeN(adj_e);

  return edge_nabr;
}

static void lineart_geometry_object_load(LineartObjectInfo *ob_info,
                                         LineartRenderBuffer *re_buf,
                                         ListBase *shadow_elns)
{
  LineartElementLinkNode *elem_link_node;
  LineartVert *la_v_arr;
  LineartEdge *la_edge_arr;
  LineartEdgeSegment *la_seg_arr;
  LineartTriangle *la_tri_arr;

  Mesh *me = ob_info->original_me;

  if (!me->totedge) {
    return;
  }

  /* Triangulate. */
  const MLoopTri *mlooptri = BKE_mesh_runtime_looptri_ensure(me);
  const int tot_tri = BKE_mesh_runtime_looptri_len(me);

  /* Check if we should look for custom data tags like Freestyle edges or faces. */
  bool can_find_freestyle_edge = false;
  int layer_index = CustomData_get_active_layer_index(&me->edata, CD_FREESTYLE_EDGE);
  if (layer_index != -1) {
    can_find_freestyle_edge = true;
  }

  bool can_find_freestyle_face = false;
  layer_index = CustomData_get_active_layer_index(&me->pdata, CD_FREESTYLE_FACE);
  if (layer_index != -1) {
    can_find_freestyle_face = true;
  }

  /* If we allow duplicated edges, one edge should get added multiple times if is has been
   * classified as more than one edge type. This is so we can create multiple different line type
   * chains containing the same edge. */
  la_v_arr = lineart_mem_acquire_thread(&re_buf->render_data_pool,
                                        sizeof(LineartVert) * me->totvert);
  la_tri_arr = lineart_mem_acquire_thread(&re_buf->render_data_pool,
                                          tot_tri * re_buf->triangle_size);

  Object *orig_ob = ob_info->original_ob;

  BLI_spin_lock(&re_buf->lock_task);
  elem_link_node = lineart_list_append_pointer_pool_sized_thread(&re_buf->vertex_buffer_pointers,
                                                                 &re_buf->render_data_pool,
                                                                 la_v_arr,
                                                                 sizeof(LineartElementLinkNode));
  BLI_spin_unlock(&re_buf->lock_task);

  elem_link_node->element_count = me->totvert;
  elem_link_node->object_ref = orig_ob;
  ob_info->eln = elem_link_node;

  bool use_auto_smooth = false;
  float crease_angle = 0;
  if (orig_ob->lineart.flags & OBJECT_LRT_OWN_CREASE) {
    crease_angle = cosf(M_PI - orig_ob->lineart.crease_threshold);
  }
  else if (ob_info->original_me->flag & ME_AUTOSMOOTH) {
    crease_angle = cosf(ob_info->original_me->smoothresh);
    use_auto_smooth = true;
  }
  else {
    crease_angle = re_buf->crease_threshold;
  }

  /* FIXME(Yiming): Hack for getting clean 3D text, the seam that extruded text object creates
   * erroneous detection on creases. Future configuration should allow options. */
  if (orig_ob->type == OB_FONT) {
    elem_link_node->flags |= LRT_ELEMENT_BORDER_ONLY;
  }

  BLI_spin_lock(&re_buf->lock_task);
  elem_link_node = lineart_list_append_pointer_pool_sized_thread(&re_buf->triangle_buffer_pointers,
                                                                 &re_buf->render_data_pool,
                                                                 la_tri_arr,
                                                                 sizeof(LineartElementLinkNode));
  BLI_spin_unlock(&re_buf->lock_task);

  int usage = ob_info->usage;

  elem_link_node->element_count = tot_tri;
  elem_link_node->object_ref = orig_ob;
  elem_link_node->flags |= (usage == OBJECT_LRT_NO_INTERSECTION ? LRT_ELEMENT_NO_INTERSECTION : 0);

  /* Note this memory is not from pool, will be deleted after culling. */
  LineartTriangleAdjacent *tri_adj = MEM_callocN(sizeof(LineartTriangleAdjacent) * tot_tri,
                                                 "LineartTriangleAdjacent");
  /* Link is minimal so we use pool anyway. */
  BLI_spin_lock(&re_buf->lock_task);
  lineart_list_append_pointer_pool_thread(
      &re_buf->triangle_adjacent_pointers, &re_buf->render_data_pool, tri_adj);
  BLI_spin_unlock(&re_buf->lock_task);

  /* Convert all vertices to lineart verts. */
  TaskParallelSettings vert_settings;
  BLI_parallel_range_settings_defaults(&vert_settings);
  /* Set the minimum amount of verts a thread has to process. */
  vert_settings.min_iter_per_thread = 4000;

  VertData vert_data;
  vert_data.mvert = me->mvert;
  vert_data.v_arr = la_v_arr;
  vert_data.model_view = ob_info->model_view;
  vert_data.model_view_proj = ob_info->model_view_proj;

  BLI_task_parallel_range(
      0, me->totvert, &vert_data, lineart_mvert_transform_task, &vert_settings);

  /* Convert all mesh triangles into lineart triangles.
   * Also create an edge map to get connectivity between edges and triangles. */
  TaskParallelSettings tri_settings;
  BLI_parallel_range_settings_defaults(&tri_settings);
  /* Set the minimum amount of triangles a thread has to process. */
  tri_settings.min_iter_per_thread = 4000;

  TriData tri_data;
  tri_data.ob_info = ob_info;
  tri_data.mlooptri = mlooptri;
  tri_data.vert_arr = la_v_arr;
  tri_data.tri_arr = la_tri_arr;
  tri_data.lineart_triangle_size = re_buf->triangle_size;
  tri_data.tri_adj = tri_adj;

  unsigned int total_edges = tot_tri * 3;

  BLI_task_parallel_range(0, tot_tri, &tri_data, lineart_load_tri_task, &tri_settings);

  /* Check for contour lines in the mesh.
   * IE check if the triangle edges lies in area where the triangles go from front facing to back
   * facing.
   */
  EdgeFeatReduceData edge_reduce = {0};
  TaskParallelSettings edge_feat_settings;
  BLI_parallel_range_settings_defaults(&edge_feat_settings);
  /* Set the minimum amount of edges a thread has to process. */
  edge_feat_settings.min_iter_per_thread = 4000;
  edge_feat_settings.userdata_chunk = &edge_reduce;
  edge_feat_settings.userdata_chunk_size = sizeof(EdgeFeatReduceData);
  edge_feat_settings.func_reduce = feat_data_sum_reduce;

  EdgeFeatData edge_feat_data = {0};
  edge_feat_data.rb = re_buf;
  edge_feat_data.me = me;
  edge_feat_data.mlooptri = mlooptri;
  edge_feat_data.edge_nabr = lineart_build_edge_neighbor(me, total_edges);
  edge_feat_data.tri_array = la_tri_arr;
  edge_feat_data.v_array = la_v_arr;
  edge_feat_data.crease_threshold = crease_angle;
  edge_feat_data.use_auto_smooth = use_auto_smooth;
  edge_feat_data.use_freestyle_face = can_find_freestyle_face;
  edge_feat_data.use_freestyle_edge = can_find_freestyle_edge;
  if (edge_feat_data.use_freestyle_face) {
    edge_feat_data.freestyle_face_index = CustomData_get_layer_index(&me->pdata,
                                                                     CD_FREESTYLE_FACE);
  }
  if (edge_feat_data.use_freestyle_edge) {
    edge_feat_data.freestyle_edge_index = CustomData_get_layer_index(&me->edata,
                                                                     CD_FREESTYLE_EDGE);
  }

  BLI_task_parallel_range(0,
                          total_edges,
                          &edge_feat_data,
                          lineart_identify_mlooptri_feature_edges,
                          &edge_feat_settings);

  LooseEdgeData loose_data = {0};
  if (re_buf->use_loose) {
    /* Only identifying floating edges at this point because other edges has been taken care of
     * inside #lineart_identify_mlooptri_feature_edges function. */
    TaskParallelSettings edge_loose_settings;
    BLI_parallel_range_settings_defaults(&edge_loose_settings);
    edge_loose_settings.min_iter_per_thread = 4000;
    edge_loose_settings.func_reduce = loose_data_sum_reduce;
    edge_loose_settings.userdata_chunk = &loose_data;
    edge_loose_settings.userdata_chunk_size = sizeof(LooseEdgeData);
    loose_data.me = me;
    BLI_task_parallel_range(
        0, me->totedge, &loose_data, lineart_identify_loose_edges, &edge_loose_settings);
  }

  int allocate_la_e = edge_reduce.feat_edges + loose_data.loose_count;

  la_edge_arr = lineart_mem_acquire_thread(re_buf->edge_data_pool,
                                           sizeof(LineartEdge) * allocate_la_e);
  la_seg_arr = lineart_mem_acquire_thread(re_buf->edge_data_pool,
                                          sizeof(LineartEdgeSegment) * allocate_la_e);
  BLI_spin_lock(&re_buf->lock_task);
  elem_link_node = lineart_list_append_pointer_pool_sized_thread(&re_buf->line_buffer_pointers,
                                                                 re_buf->edge_data_pool,
                                                                 la_edge_arr,
                                                                 sizeof(LineartElementLinkNode));
  BLI_spin_unlock(&re_buf->lock_task);
  elem_link_node->element_count = allocate_la_e;
  elem_link_node->object_ref = orig_ob;
  elem_link_node->obindex = ob_info->obindex;

<<<<<<< HEAD
  LineartElementLinkNode *shadow_eln = NULL;
  if (shadow_elns) {
    shadow_eln = lineart_find_matching_eln(shadow_elns, ob_info->obindex);
  }

=======
>>>>>>> 04f67fb2
  /* Start of the edge/seg arr */
  LineartEdge *la_edge;
  LineartEdgeSegment *la_seg;
  la_edge = la_edge_arr;
  la_seg = la_seg_arr;

  for (int i = 0; i < total_edges; i++) {
    LineartEdgeNeighbor *edge_nabr = &edge_feat_data.edge_nabr[i];

    if (i < edge_nabr->e) {
      continue;
    }

    /* Not a feature line, so we skip. */
    if (edge_nabr->flags == 0) {
      continue;
    }

    LineartEdge *edge_added = NULL;

    /* See eLineartEdgeFlag for details. */
    for (int flag_bit = 0; flag_bit < LRT_MESH_EDGE_TYPES_COUNT; flag_bit++) {
      int use_type = LRT_MESH_EDGE_TYPES[flag_bit];
      if (!(use_type & edge_nabr->flags)) {
        continue;
      }

      la_edge->v1 = &la_v_arr[edge_nabr->v1];
      la_edge->v2 = &la_v_arr[edge_nabr->v2];
      int findex = i / 3;
      la_edge->t1 = lineart_triangle_from_index(re_buf, la_tri_arr, findex);
      if (!edge_added) {
        lineart_triangle_adjacent_assign(la_edge->t1, &tri_adj[findex], la_edge);
      }
      if (edge_nabr->e != -1) {
        findex = edge_nabr->e / 3;
        la_edge->t2 = lineart_triangle_from_index(re_buf, la_tri_arr, findex);
        if (!edge_added) {
          lineart_triangle_adjacent_assign(la_edge->t2, &tri_adj[findex], la_edge);
        }
      }
      la_edge->flags = use_type;
      la_edge->object_ref = orig_ob;
      la_edge->from_shadow = (LineartEdge *)LRT_EDGE_IDENTIFIER(ob_info, la_edge);
      la_edge->silhouette_group = (re_buf->shadow_use_silhouette &&
                                   (la_edge->t1 || (la_edge->t1 && la_edge->t2 &&
                                                    la_edge->t1->silhouette_group ==
                                                        la_edge->t2->silhouette_group))) ?
                                      la_edge->t1->silhouette_group :
                                      0;
      la_seg->silhouette_group = la_edge->silhouette_group;
      BLI_addtail(&la_edge->segments, la_seg);

      if (shadow_eln) {
        /* TODO(Yiming): It's gonna be faster to do this operation after second stage occlusion if
         * we only need visible segments to have shadow info, however that way we lose information
         * on "shadow behind transparency window" type of region. */
        LineartEdge *shadow_e = lineart_find_matching_edge(shadow_eln,
                                                           (uint64_t)la_edge->from_shadow);
        if (shadow_e) {
          lineart_register_shadow_cuts(re_buf, la_edge, shadow_e);
        }
      }

      if (usage == OBJECT_LRT_INHERIT || usage == OBJECT_LRT_INCLUDE ||
          usage == OBJECT_LRT_NO_INTERSECTION) {
        lineart_add_edge_to_array_thread(ob_info, la_edge);
      }

      if (edge_added) {
        edge_added->flags |= LRT_EDGE_FLAG_NEXT_IS_DUPLICATION;
      }

      edge_added = la_edge;

      la_edge++;
      la_seg++;

      if (!re_buf->allow_duplicated_types) {
        break;
      }
    }
  }

  if (loose_data.loose_array) {
    for (int i = 0; i < loose_data.loose_count; i++) {
      la_edge->v1 = &la_v_arr[loose_data.loose_array[i]->v1];
      la_edge->v2 = &la_v_arr[loose_data.loose_array[i]->v2];
      la_edge->flags = LRT_EDGE_FLAG_LOOSE;
      la_edge->object_ref = orig_ob;
      la_edge->from_shadow = (LineartEdge *)LRT_EDGE_IDENTIFIER(ob_info, la_edge);
      BLI_addtail(&la_edge->segments, la_seg);
      if (usage == OBJECT_LRT_INHERIT || usage == OBJECT_LRT_INCLUDE ||
          usage == OBJECT_LRT_NO_INTERSECTION) {
        lineart_add_edge_to_array_thread(ob_info, la_edge);
        if (shadow_eln) {
          LineartEdge *shadow_e = lineart_find_matching_edge(shadow_eln,
                                                             (uint64_t)la_edge->from_shadow);
          if (shadow_e) {
            lineart_register_shadow_cuts(re_buf, la_edge, shadow_e);
          }
        }
      }
      la_edge++;
      la_seg++;
    }
    MEM_freeN(loose_data.loose_array);
  }

  MEM_freeN(edge_feat_data.edge_nabr);

  if (ob_info->free_use_mesh) {
    BKE_id_free(NULL, me);
  }
}

static void lineart_object_load_worker(TaskPool *__restrict UNUSED(pool),
                                       LineartObjectLoadTaskInfo *olti)
{
  // TODO
  //- Print size of pending objects.
  //- Try to feed this with an array instead of via the pool instead of a custom list
  //- Assign the number of objects instead of number of threads
<<<<<<< HEAD
=======
  // printf("thread start: %d\n", olti->thread_id);
>>>>>>> 04f67fb2
  for (LineartObjectInfo *obi = olti->pending; obi; obi = obi->next) {
    lineart_geometry_object_load(obi, olti->rb, olti->shadow_elns);
    if (G.debug_value == 4000) {
      // printf("thread id: %d processed: %d\n", olti->thread_id, obi->original_me->totpoly);
    }
  }
  // printf("thread end: %d\n", olti->thread_id);
}

static uchar lineart_intersection_mask_check(Collection *c, Object *ob)
{
  LISTBASE_FOREACH (CollectionChild *, cc, &c->children) {
    uchar result = lineart_intersection_mask_check(cc->collection, ob);
    if (result) {
      return result;
    }
  }

  if (BKE_collection_has_object(c, (Object *)(ob->id.orig_id))) {
    if (c->lineart_flags & COLLECTION_LRT_USE_INTERSECTION_MASK) {
      return c->lineart_intersection_mask;
    }
  }

  return 0;
}
static uchar lineart_silhouette_group_check(Collection *c, Object *ob)
{
  if (ob->lineart.flags & OBJECT_LRT_OWN_SILHOUETTE_GROUP) {
    return ob->lineart.silhouette_group;
  }

  LISTBASE_FOREACH (CollectionChild *, cc, &c->children) {
    uchar result = lineart_silhouette_group_check(cc->collection, ob);
    if (result) {
      return result;
    }
  }
  if (BKE_collection_has_object(c, (Object *)(ob->id.orig_id))) {
    if (c->lineart_flags & COLLECTION_LRT_USE_SILHOUETTE_GROUP) {
      return c->lineart_silhouette_group;
    }
  }
  return 0;
}

static uchar lineart_intersection_priority_check(Collection *c, Object *ob)
{
  if (ob->lineart.flags & OBJECT_LRT_OWN_INTERSECTION_PRIORITY) {
    return ob->lineart.intersection_priority;
  }

  LISTBASE_FOREACH (CollectionChild *, cc, &c->children) {
    uchar result = lineart_intersection_priority_check(cc->collection, ob);
    if (result) {
      return result;
    }
  }
  if (BKE_collection_has_object(c, (Object *)(ob->id.orig_id))) {
    if (c->lineart_flags & COLLECTION_LRT_USE_INTERSECTION_PRIORITY) {
      return c->lineart_silhouette_group;
    }
  }
  return 0;
}

/**
 * See if this object in such collection is used for generating line art,
 * Disabling a collection for line art will doable all objects inside.
 */
static int lineart_usage_check(Collection *c, Object *ob, bool is_render)
{

  if (!c) {
    return OBJECT_LRT_INHERIT;
  }

  int object_has_special_usage = (ob->lineart.usage != OBJECT_LRT_INHERIT);

  if (object_has_special_usage) {
    return ob->lineart.usage;
  }

  if (c->gobject.first) {
    if (BKE_collection_has_object(c, (Object *)(ob->id.orig_id))) {
      if ((is_render && (c->flag & COLLECTION_HIDE_RENDER)) ||
          ((!is_render) && (c->flag & COLLECTION_HIDE_VIEWPORT))) {
        return OBJECT_LRT_EXCLUDE;
      }
      if (ob->lineart.usage == OBJECT_LRT_INHERIT) {
        switch (c->lineart_usage) {
          case COLLECTION_LRT_OCCLUSION_ONLY:
            return OBJECT_LRT_OCCLUSION_ONLY;
          case COLLECTION_LRT_EXCLUDE:
            return OBJECT_LRT_EXCLUDE;
          case COLLECTION_LRT_INTERSECTION_ONLY:
            return OBJECT_LRT_INTERSECTION_ONLY;
          case COLLECTION_LRT_NO_INTERSECTION:
            return OBJECT_LRT_NO_INTERSECTION;
        }
        return OBJECT_LRT_INHERIT;
      }
      return ob->lineart.usage;
    }
  }

  LISTBASE_FOREACH (CollectionChild *, cc, &c->children) {
    int result = lineart_usage_check(cc->collection, ob, is_render);
    if (result > OBJECT_LRT_INHERIT) {
      return result;
    }
  }

  return OBJECT_LRT_INHERIT;
}

static void lineart_geometry_load_assign_thread(LineartObjectLoadTaskInfo *olti_list,
                                                LineartObjectInfo *obi,
                                                int thread_count,
                                                int this_face_count)
{
  LineartObjectLoadTaskInfo *use_olti = olti_list;
  uint64_t min_face = use_olti->total_faces;
  for (int i = 0; i < thread_count; i++) {
    if (olti_list[i].total_faces < min_face) {
      min_face = olti_list[i].total_faces;
      use_olti = &olti_list[i];
    }
  }

  use_olti->total_faces += this_face_count;
  obi->next = use_olti->pending;
  use_olti->pending = obi;
}

static bool lineart_geometry_check_visible(double (*model_view_proj)[4],
                                           double shift_x,
                                           double shift_y,
                                           Mesh *use_mesh)
{
  if (!use_mesh) {
    return false;
  }
  float mesh_min[3], mesh_max[3];
  INIT_MINMAX(mesh_min, mesh_max);
  BKE_mesh_minmax(use_mesh, mesh_min, mesh_max);
  BoundBox bb = {0};
  BKE_boundbox_init_from_minmax(&bb, mesh_min, mesh_max);

  double co[8][4];
  double tmp[3];
  for (int i = 0; i < 8; i++) {
    copy_v3db_v3fl(co[i], bb.vec[i]);
    copy_v3_v3_db(tmp, co[i]);
    mul_v4_m4v3_db(co[i], model_view_proj, tmp);
    co[i][0] -= shift_x * 2 * co[i][3];
    co[i][1] -= shift_y * 2 * co[i][3];
  }

  bool cond[6] = {true, true, true, true, true, true};
  /* Because for a point to be inside clip space, it must satisfy `-Wc <= XYCc <= Wc`, here if
   * all verts falls to the same side of the clip space border, we know it's outside view. */
  for (int i = 0; i < 8; i++) {
    cond[0] &= (co[i][0] < -co[i][3]);
    cond[1] &= (co[i][0] > co[i][3]);
    cond[2] &= (co[i][1] < -co[i][3]);
    cond[3] &= (co[i][1] > co[i][3]);
    cond[4] &= (co[i][2] < -co[i][3]);
    cond[5] &= (co[i][2] > co[i][3]);
  }
  for (int i = 0; i < 6; i++) {
    if (cond[i]) {
      return false;
    }
  }
  return true;
}

static void lineart_object_load_single_instance(LineartRenderBuffer *rb,
                                                Depsgraph *depsgraph,
                                                Scene *scene,
                                                Object *ob,
                                                Object *ref_ob,
                                                float use_mat[4][4],
                                                bool is_render,
                                                LineartObjectLoadTaskInfo *olti,
                                                int thread_count,
                                                int obindex)
{
  LineartObjectInfo *obi = lineart_mem_acquire(&rb->render_data_pool, sizeof(LineartObjectInfo));
  obi->usage = lineart_usage_check(scene->master_collection, ob, is_render);
  obi->override_intersection_mask = lineart_intersection_mask_check(scene->master_collection, ob);
  obi->silhouette_group = lineart_silhouette_group_check(scene->master_collection, ob);
  obi->intersection_priority = lineart_intersection_priority_check(scene->master_collection, ob);
  Mesh *use_mesh;

  if (obi->usage == OBJECT_LRT_EXCLUDE) {
    return;
  }

  obi->obindex = obindex << LRT_OBINDEX_SHIFT;

  /* Prepare the matrix used for transforming this specific object (instance). This has to be
   * done before mesh boundbox check because the function needs that. */
  mul_m4db_m4db_m4fl_uniq(obi->model_view_proj, rb->view_projection, use_mat);
  mul_m4db_m4db_m4fl_uniq(obi->model_view, rb->view, use_mat);

  if (!ELEM(ob->type, OB_MESH, OB_MBALL, OB_CURVES_LEGACY, OB_SURF, OB_FONT)) {
    return;
  }
  if (ob->type == OB_MESH) {
    use_mesh = BKE_object_get_evaluated_mesh(ob);
    if (use_mesh->edit_mesh) {
      /* If the object is being edited, then the mesh is not evaluated fully into the final
       * result, do not load them. */
      return;
    }
  }
  else {
    use_mesh = BKE_mesh_new_from_object(depsgraph, ob, true, true);
  }

  /* In case we still can not get any mesh geometry data from the object */
  if (!use_mesh) {
    return;
  }

  if (!lineart_geometry_check_visible(obi->model_view_proj, rb->shift_x, rb->shift_y, use_mesh)) {
    return;
  }

  if (ob->type != OB_MESH) {
    obi->free_use_mesh = true;
  }

  /* Make normal matrix. */
  float imat[4][4];
  invert_m4_m4(imat, use_mat);
  transpose_m4(imat);
  copy_m4d_m4(obi->normal, imat);

  obi->original_me = use_mesh;
  obi->original_ob = (ref_ob->id.orig_id ? (Object *)ref_ob->id.orig_id : (Object *)ref_ob);
  lineart_geometry_load_assign_thread(olti, obi, thread_count, use_mesh->totpoly);
}

void lineart_main_load_geometries(Depsgraph *depsgraph,
                                  Scene *scene,
                                  Object *camera /* Still use camera arg for convenience. */,
                                  LineartRenderBuffer *rb,
                                  bool allow_duplicates,
                                  bool do_shadow_casting,
                                  ListBase *shadow_elns)
{
  double proj[4][4], view[4][4], result[4][4];
  float inv[4][4];

  if (!do_shadow_casting) {
    Camera *cam = camera->data;
    float sensor = BKE_camera_sensor_size(cam->sensor_fit, cam->sensor_x, cam->sensor_y);
    int fit = BKE_camera_sensor_fit(cam->sensor_fit, rb->w, rb->h);
    double asp = ((double)rb->w / (double)rb->h);
    if (cam->type == CAM_PERSP) {
      if (fit == CAMERA_SENSOR_FIT_VERT && asp > 1) {
        sensor *= asp;
      }
      if (fit == CAMERA_SENSOR_FIT_HOR && asp < 1) {
        sensor /= asp;
      }
      const double fov = focallength_to_fov(cam->lens / (1 + rb->overscan), sensor);
      lineart_matrix_perspective_44d(proj, fov, asp, cam->clip_start, cam->clip_end);
    }
    else if (cam->type == CAM_ORTHO) {
      const double w = cam->ortho_scale / 2;
      lineart_matrix_ortho_44d(proj, -w, w, -w / asp, w / asp, cam->clip_start, cam->clip_end);
    }

    invert_m4_m4(inv, rb->cam_obmat);
    mul_m4db_m4db_m4fl_uniq(result, proj, inv);
    copy_m4_m4_db(proj, result);
    copy_m4_m4_db(rb->view_projection, proj);

    unit_m4_db(view);
    copy_m4_m4_db(rb->view, view);
  }

  BLI_listbase_clear(&rb->triangle_buffer_pointers);
  BLI_listbase_clear(&rb->vertex_buffer_pointers);

  double t_start;
  if (G.debug_value == 4000) {
    t_start = PIL_check_seconds_timer();
  }

  int thread_count = rb->thread_count;
  int bound_box_discard_count = 0;
  int obindex = 0;

  /* This memory is in render buffer memory pool. So we don't need to free those after loading.
   */
  LineartObjectLoadTaskInfo *olti = lineart_mem_acquire(
      &rb->render_data_pool, sizeof(LineartObjectLoadTaskInfo) * thread_count);

  eEvaluationMode eval_mode = DEG_get_mode(depsgraph);
  bool is_render = eval_mode == DAG_EVAL_RENDER;

  int flags = DEG_ITER_OBJECT_FLAG_LINKED_DIRECTLY | DEG_ITER_OBJECT_FLAG_LINKED_VIA_SET |
              DEG_ITER_OBJECT_FLAG_VISIBLE;

  /* Instance duplicated & particles. */
  if (allow_duplicates) {
    flags |= DEG_ITER_OBJECT_FLAG_DUPLI;
  }

  /* XXX(Yiming): Temporary solution, this iterator is technially unsafe to use *during* depsgraph
   * evaluation, see https://developer.blender.org/D14997 for detailed explainations. */
  DEG_OBJECT_ITER_BEGIN (depsgraph, ob, flags) {

    obindex++;

    Object *eval_ob = DEG_get_evaluated_object(depsgraph, ob);

    if (!eval_ob) {
      continue;
    }

    /* DEG_OBJECT_ITER_BEGIN will include the instanced mesh of these curve object types, so don't
     * load them twice. */
    if (allow_duplicates && ELEM(ob->type, OB_CURVES_LEGACY, OB_FONT, OB_SURF)) {
      continue;
    }

    if (BKE_object_visibility(eval_ob, eval_mode) & OB_VISIBLE_SELF) {
      lineart_object_load_single_instance(rb,
                                          depsgraph,
                                          scene,
                                          eval_ob,
                                          eval_ob,
                                          eval_ob->obmat,
                                          is_render,
                                          olti,
                                          thread_count,
                                          obindex);
    }
  }
  DEG_OBJECT_ITER_END;

  TaskPool *tp = BLI_task_pool_create(NULL, TASK_PRIORITY_HIGH);

  if (G.debug_value == 4000) {
    printf("thread count: %d\n", thread_count);
  }
  for (int i = 0; i < thread_count; i++) {
    olti[i].rb = rb;
    olti[i].shadow_elns = shadow_elns;
    olti[i].thread_id = i;
    BLI_task_pool_push(tp, (TaskRunFunction)lineart_object_load_worker, &olti[i], 0, NULL);
  }
  BLI_task_pool_work_and_wait(tp);
  BLI_task_pool_free(tp);

  /* The step below is to serialize vertex index in the whole scene, so
   * lineart_triangle_share_edge() can work properly from the lack of triangle adjacent info.
   */
  int global_i = 0;

  int edge_count = 0;
  for (int i = 0; i < thread_count; i++) {
    for (LineartObjectInfo *obi = olti[i].pending; obi; obi = obi->next) {
      if (!obi->eln) {
        continue;
      }
      edge_count += obi->pending_edges.next;
    }
  }
  lineart_finalize_object_edge_array_reserve(&rb->pending_edges, edge_count);

  for (int i = 0; i < thread_count; i++) {
    for (LineartObjectInfo *obi = olti[i].pending; obi; obi = obi->next) {
      if (!obi->eln) {
        continue;
      }
      LineartVert *v = (LineartVert *)obi->eln->pointer;
      int v_count = obi->eln->element_count;
      for (int vi = 0; vi < v_count; vi++) {
        v[vi].index += global_i;
      }
      /* Register a global index increment. See #lineart_triangle_share_edge() and
       * #lineart_main_load_geometries() for detailed. It's okay that global_vindex might
       * eventually overflow, in such large scene it's virtually impossible for two vertex of
       * the same numeric index to come close together. */
      obi->global_i_offset = global_i;
      global_i += v_count;
      lineart_finalize_object_edge_array(&rb->pending_edges, obi);
    }
  }

  if (G.debug_value == 4000) {
    double t_elapsed = PIL_check_seconds_timer() - t_start;
    printf("Line art loading time: %lf\n", t_elapsed);
    printf("Discarded %d object from bound box check\n", bound_box_discard_count);
  }
}

/**
 * Returns the two other verts of the triangle given a vertex. Returns false if the given
 * vertex doesn't belong to this triangle.
 */
static bool lineart_triangle_get_other_verts(const LineartTriangle *tri,
                                             const LineartVert *vt,
                                             LineartVert **l,
                                             LineartVert **r)
{
  if (tri->v[0] == vt) {
    *l = tri->v[1];
    *r = tri->v[2];
    return true;
  }
  if (tri->v[1] == vt) {
    *l = tri->v[2];
    *r = tri->v[0];
    return true;
  }
  if (tri->v[2] == vt) {
    *l = tri->v[0];
    *r = tri->v[1];
    return true;
  }
  return false;
}

bool lineart_edge_from_triangle(const LineartTriangle *tri,
                                const LineartEdge *e,
                                bool allow_overlapping_edges)
{
  /* Normally we just determine from the pointer address. */
  if ((e->t1 && e->t1->target_reference == tri->target_reference) ||
      (e->t2 && e->t2->target_reference == tri->target_reference)) {
    return true;
  }
  /* If allows overlapping, then we compare the vertex coordinates one by one to determine if
   * one edge is from specific triangle. This is slower but can handle edge split cases very
   * well. */
  if (allow_overlapping_edges) {
#define LRT_TRI_SAME_POINT(tri, i, pt) \
  ((LRT_DOUBLE_CLOSE_ENOUGH(tri->v[i]->gloc[0], pt->gloc[0]) && \
    LRT_DOUBLE_CLOSE_ENOUGH(tri->v[i]->gloc[1], pt->gloc[1]) && \
    LRT_DOUBLE_CLOSE_ENOUGH(tri->v[i]->gloc[2], pt->gloc[2])) || \
   (LRT_DOUBLE_CLOSE_ENOUGH(tri->v[i]->gloc[0], pt->gloc[0]) && \
    LRT_DOUBLE_CLOSE_ENOUGH(tri->v[i]->gloc[1], pt->gloc[1]) && \
    LRT_DOUBLE_CLOSE_ENOUGH(tri->v[i]->gloc[2], pt->gloc[2])))
    if ((LRT_TRI_SAME_POINT(tri, 0, e->v1) || LRT_TRI_SAME_POINT(tri, 1, e->v1) ||
         LRT_TRI_SAME_POINT(tri, 2, e->v1)) &&
        (LRT_TRI_SAME_POINT(tri, 0, e->v2) || LRT_TRI_SAME_POINT(tri, 1, e->v2) ||
         LRT_TRI_SAME_POINT(tri, 2, e->v2))) {
      return true;
    }
#undef LRT_TRI_SAME_POINT
  }
  return false;
}

/* Sorting three intersection points from min to max,
 * the order for each intersection is set in `lst[0]` to `lst[2]`. */
#define INTERSECT_SORT_MIN_TO_MAX_3(ia, ib, ic, lst) \
  { \
    lst[0] = LRT_MIN3_INDEX(ia, ib, ic); \
    lst[1] = (((ia <= ib && ib <= ic) || (ic <= ib && ib <= ia)) ? \
                  1 : \
                  (((ic <= ia && ia <= ib) || (ib < ia && ia <= ic)) ? 0 : 2)); \
    lst[2] = LRT_MAX3_INDEX(ia, ib, ic); \
  }

/* `ia ib ic` are ordered. */
#define INTERSECT_JUST_GREATER(is, order, num, index) \
  { \
    index = (num < is[order[0]] ? \
                 order[0] : \
                 (num < is[order[1]] ? order[1] : (num < is[order[2]] ? order[2] : -1))); \
  }

/* `ia ib ic` are ordered. */
#define INTERSECT_JUST_SMALLER(is, order, num, index) \
  { \
    index = (num > is[order[2]] ? \
                 order[2] : \
                 (num > is[order[1]] ? order[1] : (num > is[order[0]] ? order[0] : -1))); \
  }

/**
 * This is the main function to calculate
 * the occlusion status between 1(one) triangle and 1(one) line.
 * if returns true, then from/to will carry the occluded segments
 * in ratio from `e->v1` to `e->v2`. The line is later cut with these two values.
 *
 * TODO(@Yiming): This function uses a convoluted method that needs to be redesigned.
 *
 * 1) The #lineart_intersect_seg_seg() and #lineart_point_triangle_relation() are separate
 * calls, which would potentially return results that doesn't agree, especially when it's an
 * edge extruding from one of the triangle's point. To get the information using one math
 * process can solve this problem.
 *
 * 2) Currently using discrete a/b/c/pa/pb/pc/is[3] values for storing
 * intersection/edge_aligned/intersection_order info, which isn't optimal, needs a better
 * representation (likely a struct) for readability and clarity of code path.
 *
 * I keep this function as-is because it's still fast, and more importantly the output value
 * threshold is already in tune with the cutting function in the next stage.
 * While current "edge aligned" fix isn't ideal, it does solve most of the precision issue
 * especially in orthographic camera mode.
 */
static bool lineart_triangle_edge_image_space_occlusion(SpinLock *UNUSED(spl),
                                                        const LineartTriangle *tri,
                                                        const LineartEdge *e,
                                                        const double *override_camera_loc,
                                                        const bool override_cam_is_persp,
                                                        const bool allow_overlapping_edges,
                                                        const double vp[4][4],
                                                        const double *camera_dir,
                                                        const float cam_shift_x,
                                                        const float cam_shift_y,
                                                        double *from,
                                                        double *to)
{
  double is[3] = {0};
  int order[3];
  int LCross = -1, RCross = -1;
  int a, b, c;     /* Crossing info. */
  bool pa, pb, pc; /* Parallel info. */
  int st_l = 0, st_r = 0;

  double Lv[3];
  double Rv[3];
  double vd4[4];
  double Cv[3];
  double dot_l, dot_r, dot_la, dot_ra;
  double dot_f;
  double gloc[4], trans[4];
  double cut = -1;

  double *LFBC = e->v1->fbcoord, *RFBC = e->v2->fbcoord, *FBC0 = tri->v[0]->fbcoord,
         *FBC1 = tri->v[1]->fbcoord, *FBC2 = tri->v[2]->fbcoord;

  /* Overlapping not possible, return early. */
  if ((MAX3(FBC0[0], FBC1[0], FBC2[0]) < MIN2(LFBC[0], RFBC[0])) ||
      (MIN3(FBC0[0], FBC1[0], FBC2[0]) > MAX2(LFBC[0], RFBC[0])) ||
      (MAX3(FBC0[1], FBC1[1], FBC2[1]) < MIN2(LFBC[1], RFBC[1])) ||
      (MIN3(FBC0[1], FBC1[1], FBC2[1]) > MAX2(LFBC[1], RFBC[1])) ||
      (MIN3(FBC0[3], FBC1[3], FBC2[3]) > MAX2(LFBC[3], RFBC[3]))) {
    return false;
  }

  /* If the line is one of the edge in the triangle, then it's not occluded. */
  if (lineart_edge_from_triangle(tri, e, allow_overlapping_edges)) {
    return false;
  }

  /* Check if the line visually crosses one of the edge in the triangle. */
  a = lineart_intersect_seg_seg(LFBC, RFBC, FBC0, FBC1, &is[0], &pa);
  b = lineart_intersect_seg_seg(LFBC, RFBC, FBC1, FBC2, &is[1], &pb);
  c = lineart_intersect_seg_seg(LFBC, RFBC, FBC2, FBC0, &is[2], &pc);

  /* Sort the intersection distance. */
  INTERSECT_SORT_MIN_TO_MAX_3(is[0], is[1], is[2], order);

  sub_v3_v3v3_db(Lv, e->v1->gloc, tri->v[0]->gloc);
  sub_v3_v3v3_db(Rv, e->v2->gloc, tri->v[0]->gloc);

  copy_v3_v3_db(Cv, camera_dir);

  if (override_cam_is_persp) {
    copy_v3_v3_db(vd4, override_camera_loc);
  }
  else {
    copy_v4_v4_db(vd4, override_camera_loc);
  }
  if (override_cam_is_persp) {
    sub_v3_v3v3_db(Cv, vd4, tri->v[0]->gloc);
  }

  dot_l = dot_v3v3_db(Lv, tri->gn);
  dot_r = dot_v3v3_db(Rv, tri->gn);
  dot_f = dot_v3v3_db(Cv, tri->gn);

  if (((e->flags & LRT_EDGE_FLAG_PROJECTED_SHADOW) || (e->flags & LRT_EDGE_FLAG_LIGHT_CONTOUR)) &&
      (e->target_reference == tri->target_reference || !e->target_reference) &&
      LRT_SHADOW_CLOSE_ENOUGH(dot_l, 0) && LRT_SHADOW_CLOSE_ENOUGH(dot_r, 0)) {
    /* Currently unable to precisely determine if the edge is really from this triangle. */
    if (e->target_reference &&
        (((dot_f > 0) && (e->flags & LRT_EDGE_FLAG_SHADOW_FACING_LIGHT)) ||
         ((dot_f < 0) && (!(e->flags & LRT_EDGE_FLAG_SHADOW_FACING_LIGHT))))) {
      *from = 0.0f;
      *to = 1.0f;
      return true;
    }

    return false;
  }

  /* NOTE(Yiming): When we don't use `dot_f==0` here, it's theoretically possible that _some_
   * faces in perspective mode would get erroneously caught in this condition where they really
   * are legit faces that would produce occlusion, but haven't encountered those yet in my test
   * files.
   */
  if (fabs(dot_f) < FLT_EPSILON) {
    return false;
  }

  /* If the edge doesn't visually cross any edge of the triangle... */
  if (!a && !b && !c) {
    /* And if both end point from the edge is outside of the triangle... */
    if (!(st_l = lineart_point_triangle_relation(LFBC, FBC0, FBC1, FBC2)) &&
        !(st_r = lineart_point_triangle_relation(RFBC, FBC0, FBC1, FBC2))) {
      return 0; /* We don't have any occlusion. */
    }
  }

  /* Whether two end points are inside/on_the_edge/outside of the triangle. */
  st_l = lineart_point_triangle_relation(LFBC, FBC0, FBC1, FBC2);
  st_r = lineart_point_triangle_relation(RFBC, FBC0, FBC1, FBC2);

  /* Determine the cut position. */

  dot_la = fabs(dot_l);
  if (dot_la < DBL_EPSILON) {
    dot_la = 0;
    dot_l = 0;
  }
  dot_ra = fabs(dot_r);
  if (dot_ra < DBL_EPSILON) {
    dot_ra = 0;
    dot_r = 0;
  }
  if (dot_l - dot_r == 0) {
    cut = 100000;
  }
  else if (dot_l * dot_r <= 0) {
    cut = dot_la / fabs(dot_l - dot_r);
  }
  else {
    cut = fabs(dot_r + dot_l) / fabs(dot_l - dot_r);
    cut = dot_ra > dot_la ? 1 - cut : cut;
  }

  /* Transform the cut from geometry space to image space. */
  if (override_cam_is_persp) {
    interp_v3_v3v3_db(gloc, e->v1->gloc, e->v2->gloc, cut);
    mul_v4_m4v3_db(trans, vp, gloc);
    mul_v3db_db(trans, (1 / trans[3]));
    trans[0] -= cam_shift_x * 2;
    trans[1] -= cam_shift_y * 2;
    /* To accommodate `k=0` and `k=inf` (vertical) lines. here the cut is in image space. */
    if (fabs(e->v1->fbcoord[0] - e->v2->fbcoord[0]) >
        fabs(e->v1->fbcoord[1] - e->v2->fbcoord[1])) {
      cut = ratiod(e->v1->fbcoord[0], e->v2->fbcoord[0], trans[0]);
    }
    else {
      cut = ratiod(e->v1->fbcoord[1], e->v2->fbcoord[1], trans[1]);
    }
  }

#define LRT_GUARD_NOT_FOUND \
  if (LCross < 0 || RCross < 0) { \
    return false; \
  }

  /* Determine the pair of edges that the line has crossed. The "|" symbol in the comment
   * indicates triangle boundary. DBL_TRIANGLE_LIM is needed to for floating point precision
   * tolerance. */

  if (st_l == 2) {
    /* Left side is in the triangle. */
    if (st_r == 2) {
      /* |   l---r   | */
      INTERSECT_JUST_SMALLER(is, order, DBL_TRIANGLE_LIM, LCross);
      INTERSECT_JUST_GREATER(is, order, 1 - DBL_TRIANGLE_LIM, RCross);
    }
    else if (st_r == 1) {
      /* |   l------r| */
      INTERSECT_JUST_SMALLER(is, order, DBL_TRIANGLE_LIM, LCross);
      INTERSECT_JUST_GREATER(is, order, 1 - DBL_TRIANGLE_LIM, RCross);
    }
    else if (st_r == 0) {
      /* |   l-------|------r */
      INTERSECT_JUST_SMALLER(is, order, DBL_TRIANGLE_LIM, LCross);
      INTERSECT_JUST_GREATER(is, order, 0, RCross);
    }
  }
  else if (st_l == 1) {
    /* Left side is on some edge of the triangle. */
    if (st_r == 2) {
      /* |l------r   | */
      INTERSECT_JUST_SMALLER(is, order, DBL_TRIANGLE_LIM, LCross);
      INTERSECT_JUST_GREATER(is, order, 1 - DBL_TRIANGLE_LIM, RCross);
    }
    else if (st_r == 1) {
      /* |l---------r| */
      INTERSECT_JUST_SMALLER(is, order, DBL_TRIANGLE_LIM, LCross);
      INTERSECT_JUST_GREATER(is, order, 1 - DBL_TRIANGLE_LIM, RCross);
    }
    else if (st_r == 0) {
      /*           |l----------|-------r (crossing the triangle) [OR]
       * r---------|l          |         (not crossing the triangle) */
      INTERSECT_JUST_GREATER(is, order, DBL_TRIANGLE_LIM, RCross);
      if (RCross >= 0 && LRT_ABC(RCross) && is[RCross] > (DBL_TRIANGLE_LIM)) {
        INTERSECT_JUST_SMALLER(is, order, DBL_TRIANGLE_LIM, LCross);
      }
      else {
        INTERSECT_JUST_SMALLER(is, order, DBL_TRIANGLE_LIM, RCross);
        if (RCross > 0) {
          INTERSECT_JUST_SMALLER(is, order, is[RCross], LCross);
        }
      }
      LRT_GUARD_NOT_FOUND
      /* We could have the edge being completely parallel to the triangle where there isn't a
       * viable occlusion result. */
      if ((LRT_PABC(LCross) && !LRT_ABC(LCross)) || (LRT_PABC(RCross) && !LRT_ABC(RCross))) {
        return false;
      }
    }
  }
  else if (st_l == 0) {
    /* Left side is outside of the triangle. */
    if (st_r == 2) {
      /* l---|---r   | */
      INTERSECT_JUST_SMALLER(is, order, 1 - DBL_TRIANGLE_LIM, LCross);
      INTERSECT_JUST_GREATER(is, order, 1 - DBL_TRIANGLE_LIM, RCross);
    }
    else if (st_r == 1) {
      /*           |r----------|-------l (crossing the triangle) [OR]
       * l---------|r          |         (not crossing the triangle) */
      INTERSECT_JUST_SMALLER(is, order, 1 - DBL_TRIANGLE_LIM, LCross);
      if (LCross >= 0 && LRT_ABC(LCross) && is[LCross] < (1 - DBL_TRIANGLE_LIM)) {
        INTERSECT_JUST_GREATER(is, order, 1 - DBL_TRIANGLE_LIM, RCross);
      }
      else {
        INTERSECT_JUST_GREATER(is, order, 1 - DBL_TRIANGLE_LIM, LCross);
        if (LCross > 0) {
          INTERSECT_JUST_GREATER(is, order, is[LCross], RCross);
        }
      }
      LRT_GUARD_NOT_FOUND
      /* The same logic applies as above case. */
      if ((LRT_PABC(LCross) && !LRT_ABC(LCross)) || (LRT_PABC(RCross) && !LRT_ABC(RCross))) {
        return false;
      }
    }
    else if (st_r == 0) {
      /*      l---|----|----r (crossing the triangle) [OR]
       * l----r   |    |      (not crossing the triangle) */
      INTERSECT_JUST_GREATER(is, order, -DBL_TRIANGLE_LIM, LCross);
      if (LCross >= 0 && LRT_ABC(LCross)) {
        INTERSECT_JUST_GREATER(is, order, is[LCross], RCross);
      }
      else {
        if (LCross >= 0) {
          INTERSECT_JUST_GREATER(is, order, is[LCross], LCross);
          if (LCross >= 0) {
            INTERSECT_JUST_GREATER(is, order, is[LCross], RCross);
          }
        }
      }
    }
  }

  LRT_GUARD_NOT_FOUND

  double LF = dot_l * dot_f, RF = dot_r * dot_f;

  /* Determine the start and end point of image space cut on a line. */
  if (LF <= 0 && RF <= 0 && (dot_l || dot_r)) {
    *from = MAX2(0, is[LCross]);
    *to = MIN2(1, is[RCross]);
    if (*from >= *to) {
      return false;
    }
    return true;
  }
  if (LF >= 0 && RF <= 0 && (dot_l || dot_r)) {
    *from = MAX2(cut, is[LCross]);
    *to = MIN2(1, is[RCross]);
    if (*from >= *to) {
      return false;
    }
    return true;
  }
  if (LF <= 0 && RF >= 0 && (dot_l || dot_r)) {
    *from = MAX2(0, is[LCross]);
    *to = MIN2(cut, is[RCross]);
    if (*from >= *to) {
      return false;
    }
    return true;
  }

  /* Unlikely, but here's the default failed value if anything fall through. */
  return false;
}

#undef INTERSECT_SORT_MIN_TO_MAX_3
#undef INTERSECT_JUST_GREATER
#undef INTERSECT_JUST_SMALLER

/**
 * At this stage of the computation we don't have triangle adjacent info anymore,
 * so we can only compare the global vert index.
 */
static bool lineart_triangle_share_edge(const LineartTriangle *l, const LineartTriangle *r)
{
  if (l->v[0]->index == r->v[0]->index) {
    if (l->v[1]->index == r->v[1]->index || l->v[1]->index == r->v[2]->index ||
        l->v[2]->index == r->v[2]->index || l->v[2]->index == r->v[1]->index) {
      return true;
    }
  }
  if (l->v[0]->index == r->v[1]->index) {
    if (l->v[1]->index == r->v[0]->index || l->v[1]->index == r->v[2]->index ||
        l->v[2]->index == r->v[2]->index || l->v[2]->index == r->v[0]->index) {
      return true;
    }
  }
  if (l->v[0]->index == r->v[2]->index) {
    if (l->v[1]->index == r->v[1]->index || l->v[1]->index == r->v[0]->index ||
        l->v[2]->index == r->v[0]->index || l->v[2]->index == r->v[1]->index) {
      return true;
    }
  }
  if (l->v[1]->index == r->v[0]->index) {
    if (l->v[2]->index == r->v[1]->index || l->v[2]->index == r->v[2]->index ||
        l->v[0]->index == r->v[2]->index || l->v[0]->index == r->v[1]->index) {
      return true;
    }
  }
  if (l->v[1]->index == r->v[1]->index) {
    if (l->v[2]->index == r->v[0]->index || l->v[2]->index == r->v[2]->index ||
        l->v[0]->index == r->v[2]->index || l->v[0]->index == r->v[0]->index) {
      return true;
    }
  }
  if (l->v[1]->index == r->v[2]->index) {
    if (l->v[2]->index == r->v[1]->index || l->v[2]->index == r->v[0]->index ||
        l->v[0]->index == r->v[0]->index || l->v[0]->index == r->v[1]->index) {
      return true;
    }
  }

  /* Otherwise not possible. */
  return false;
}

static LineartVert *lineart_triangle_share_point(const LineartTriangle *l,
                                                 const LineartTriangle *r)
{
  if (l->v[0] == r->v[0]) {
    return r->v[0];
  }
  if (l->v[0] == r->v[1]) {
    return r->v[1];
  }
  if (l->v[0] == r->v[2]) {
    return r->v[2];
  }
  if (l->v[1] == r->v[0]) {
    return r->v[0];
  }
  if (l->v[1] == r->v[1]) {
    return r->v[1];
  }
  if (l->v[1] == r->v[2]) {
    return r->v[2];
  }
  if (l->v[2] == r->v[0]) {
    return r->v[0];
  }
  if (l->v[2] == r->v[1]) {
    return r->v[1];
  }
  if (l->v[2] == r->v[2]) {
    return r->v[2];
  }
  return NULL;
}

static bool lineart_triangle_2v_intersection_math(
    LineartVert *v1, LineartVert *v2, LineartTriangle *t2, double *last, double *rv)
{
  double Lv[3];
  double Rv[3];
  double dot_l, dot_r;
  double gloc[3];
  LineartVert *l = v1, *r = v2;

  sub_v3_v3v3_db(Lv, l->gloc, t2->v[0]->gloc);
  sub_v3_v3v3_db(Rv, r->gloc, t2->v[0]->gloc);

  dot_l = dot_v3v3_db(Lv, t2->gn);
  dot_r = dot_v3v3_db(Rv, t2->gn);

  if (dot_l * dot_r > 0 || (!dot_l && !dot_r)) {
    return false;
  }

  dot_l = fabs(dot_l);
  dot_r = fabs(dot_r);

  interp_v3_v3v3_db(gloc, l->gloc, r->gloc, dot_l / (dot_l + dot_r));

  /* Due to precision issue, we might end up with the same point as the one we already
   * detected.
   */
  if (last && LRT_DOUBLE_CLOSE_ENOUGH(last[0], gloc[0]) &&
      LRT_DOUBLE_CLOSE_ENOUGH(last[1], gloc[1]) && LRT_DOUBLE_CLOSE_ENOUGH(last[2], gloc[2])) {
    return false;
  }

  if (!(lineart_point_inside_triangle3d(gloc, t2->v[0]->gloc, t2->v[1]->gloc, t2->v[2]->gloc))) {
    return false;
  }

  copy_v3_v3_db(rv, gloc);

  return true;
}

static bool lineart_triangle_intersect_math(LineartTriangle *tri,
                                            LineartTriangle *t2,
                                            double *v1,
                                            double *v2)
{
  double *next = v1, *last = NULL;
  LineartVert *sv1, *sv2;

  LineartVert *share = lineart_triangle_share_point(t2, tri);

  if (share) {
    /* If triangles have sharing points like `abc` and `acd`, then we only need to detect `bc`
     * against `acd` or `cd` against `abc`. */

    lineart_triangle_get_other_verts(tri, share, &sv1, &sv2);

    copy_v3_v3_db(v1, share->gloc);

    if (!lineart_triangle_2v_intersection_math(sv1, sv2, t2, 0, v2)) {
      lineart_triangle_get_other_verts(t2, share, &sv1, &sv2);
      if (lineart_triangle_2v_intersection_math(sv1, sv2, tri, 0, v2)) {
        return true;
      }
    }
  }
  else {
    /* If not sharing any points, then we need to try all the possibilities. */

    if (lineart_triangle_2v_intersection_math(tri->v[0], tri->v[1], t2, 0, v1)) {
      next = v2;
      last = v1;
<<<<<<< HEAD
    }

    if (lineart_triangle_2v_intersection_math(tri->v[1], tri->v[2], t2, last, next)) {
      if (last) {
        return true;
      }
      next = v2;
      last = v1;
    }
    if (lineart_triangle_2v_intersection_math(tri->v[2], tri->v[0], t2, last, next)) {
      if (last) {
        return true;
      }
      next = v2;
      last = v1;
    }

    if (lineart_triangle_2v_intersection_math(t2->v[0], t2->v[1], tri, last, next)) {
=======
    }

    if (lineart_triangle_2v_intersection_math(tri->v[1], tri->v[2], t2, last, next)) {
>>>>>>> 04f67fb2
      if (last) {
        return true;
      }
      next = v2;
      last = v1;
    }
<<<<<<< HEAD
    if (lineart_triangle_2v_intersection_math(t2->v[1], t2->v[2], tri, last, next)) {
=======
    if (lineart_triangle_2v_intersection_math(tri->v[2], tri->v[0], t2, last, next)) {
>>>>>>> 04f67fb2
      if (last) {
        return true;
      }
      next = v2;
      last = v1;
    }
<<<<<<< HEAD
    if (lineart_triangle_2v_intersection_math(t2->v[2], t2->v[0], tri, last, next)) {
=======

    if (lineart_triangle_2v_intersection_math(t2->v[0], t2->v[1], tri, last, next)) {
>>>>>>> 04f67fb2
      if (last) {
        return true;
      }
      next = v2;
      last = v1;
    }
<<<<<<< HEAD
  }
  return false;
}

static void lineart_add_isec_thread(LineartIsecThread *th,
                                    const double *v1,
                                    const double *v2,
                                    LineartTriangle *tri1,
                                    LineartTriangle *tri2)
{
  if (th->current == th->max) {

    LineartIsecSingle *new_array = MEM_mallocN(sizeof(LineartIsecSingle) * th->max * 2,
                                               "LineartIsecSingle");
    memcpy(new_array, th->array, sizeof(LineartIsecSingle) * th->max);
    th->max *= 2;
    MEM_freeN(th->array);
    th->array = new_array;
  }
  LineartIsecSingle *is = &th->array[th->current];
  copy_v3fl_v3db(is->v1, v1);
  copy_v3fl_v3db(is->v2, v2);
  is->tri1 = tri1;
  is->tri2 = tri2;
  th->current++;
}

#define LRT_ISECT_TRIANGLE_PER_THREAD 4096

static bool lineart_schedule_new_triangle_task(LineartIsecThread *th)
{
  LineartRenderBuffer *rb = th->rb;
  int remaining = LRT_ISECT_TRIANGLE_PER_THREAD;

  BLI_spin_lock(&rb->lock_task);
  LineartElementLinkNode *eln = rb->isect_scheduled_up_to;

  if (!eln) {
    BLI_spin_unlock(&rb->lock_task);
    return false;
  }

  th->pending_from = eln;
  th->index_from = rb->isect_scheduled_up_to_index;

  while (remaining > 0 && eln) {
    int remaining_this_eln = eln->element_count - rb->isect_scheduled_up_to_index;
    int added_count = MIN2(remaining, remaining_this_eln);
    remaining -= added_count;
    if (remaining || added_count == remaining_this_eln) {
      eln = eln->next;
      rb->isect_scheduled_up_to = eln;
      rb->isect_scheduled_up_to_index = 0;
    }
    else {
      rb->isect_scheduled_up_to_index += added_count;
    }
  }

  th->pending_to = eln ? eln : rb->triangle_buffer_pointers.last;
  th->index_to = rb->isect_scheduled_up_to_index;

  BLI_spin_unlock(&rb->lock_task);

  return true;
}

/* This function initializes two things:
 * 1) Triangle array scheduling info, for each worker thread to get it's chunk from the scheduler.
 * 2) Per-thread intersection result array. Does not store actual #LineartEdge, these results will
 * be finalized by #lineart_create_edges_from_isec_data
 */
static void lineart_init_isec_thread(LineartIsecData *d, LineartRenderBuffer *rb, int thread_count)
{
  d->threads = MEM_callocN(sizeof(LineartIsecThread) * thread_count, "LineartIsecThread arr");
  d->rb = rb;
  d->thread_count = thread_count;

  rb->isect_scheduled_up_to = rb->triangle_buffer_pointers.first;
  rb->isect_scheduled_up_to_index = 0;

  for (int i = 0; i < thread_count; i++) {
    LineartIsecThread *it = &d->threads[i];
    it->array = MEM_mallocN(sizeof(LineartIsecSingle) * 100, "LineartIsecSingle arr");
    it->max = 100;
    it->current = 0;
    it->thread_id = i;
    it->rb = rb;
=======
    if (lineart_triangle_2v_intersection_math(t2->v[1], t2->v[2], tri, last, next)) {
      if (last) {
        return true;
      }
      next = v2;
      last = v1;
    }
    if (lineart_triangle_2v_intersection_math(t2->v[2], t2->v[0], tri, last, next)) {
      if (last) {
        return true;
      }
      next = v2;
      last = v1;
    }
  }
  return false;
}

static void lineart_add_isec_thread(LineartIsecThread *th,
                                    const double *v1,
                                    const double *v2,
                                    LineartTriangle *tri1,
                                    LineartTriangle *tri2)
{
  if (th->current == th->max) {

    LineartIsecSingle *new_array = MEM_mallocN(sizeof(LineartIsecSingle) * th->max * 2,
                                               "LineartIsecSingle");
    memcpy(new_array, th->array, sizeof(LineartIsecSingle) * th->max);
    th->max *= 2;
    MEM_freeN(th->array);
    th->array = new_array;
  }
  LineartIsecSingle *is = &th->array[th->current];
  copy_v3fl_v3db(is->v1, v1);
  copy_v3fl_v3db(is->v2, v2);
  is->tri1 = tri1;
  is->tri2 = tri2;
  th->current++;
}

#define LRT_ISECT_TRIANGLE_PER_THREAD 4096

static bool lineart_schedule_new_triangle_task(LineartIsecThread *th)
{
  LineartRenderBuffer *rb = th->rb;
  int remaining = LRT_ISECT_TRIANGLE_PER_THREAD;

  BLI_spin_lock(&rb->lock_task);
  LineartElementLinkNode *eln = rb->isect_scheduled_up_to;

  if (!eln) {
    BLI_spin_unlock(&rb->lock_task);
    return false;
  }

  th->pending_from = eln;
  th->index_from = rb->isect_scheduled_up_to_index;

  while (remaining > 0 && eln) {
    int remaining_this_eln = eln->element_count - rb->isect_scheduled_up_to_index;
    int added_count = MIN2(remaining, remaining_this_eln);
    remaining -= added_count;
    if (remaining || added_count == remaining_this_eln) {
      eln = eln->next;
      rb->isect_scheduled_up_to = eln;
      rb->isect_scheduled_up_to_index = 0;
    }
    else {
      rb->isect_scheduled_up_to_index += added_count;
    }
>>>>>>> 04f67fb2
  }
}

<<<<<<< HEAD
static void lineart_destroy_isec_thread(LineartIsecData *d)
{
  for (int i = 0; i < d->thread_count; i++) {
    LineartIsecThread *it = &d->threads[i];
    MEM_freeN(it->array);
  }
  MEM_freeN(d->threads);
}

static void lineart_triangle_intersect_in_bounding_area(LineartTriangle *tri,
                                                        LineartBoundingArea *ba,
                                                        LineartIsecThread *th,
                                                        int up_to)
{
  BLI_assert(th != NULL);

  if (!th) {
    return;
  }

  /* Testing_triangle->testing[0] is used to store pairing triangle reference.
   * See definition of LineartTriangleThread for more info. */
  LineartTriangle *testing_triangle;
  LineartTriangleThread *tt;
=======
  th->pending_to = eln ? eln : rb->triangle_buffer_pointers.last;
  th->index_to = rb->isect_scheduled_up_to_index;

  BLI_spin_unlock(&rb->lock_task);

  return true;
}

/* This function initializes two things:
 * 1) Triangle array scheduling info, for each worker thread to get its chunk from the scheduler.
 * 2) Per-thread intersection result array. Does not store actual #LineartEdge, these results will
 * be finalized by #lineart_create_edges_from_isec_data
 */
static void lineart_init_isec_thread(LineartIsecData *d, LineartRenderBuffer *rb, int thread_count)
{
  d->threads = MEM_callocN(sizeof(LineartIsecThread) * thread_count, "LineartIsecThread arr");
  d->rb = rb;
  d->thread_count = thread_count;
>>>>>>> 04f67fb2

  rb->isect_scheduled_up_to = rb->triangle_buffer_pointers.first;
  rb->isect_scheduled_up_to_index = 0;

<<<<<<< HEAD
  /* If this _is_ the smallest subdiv bounding area, then do the intersections there. */
  for (int i = 0; i < up_to; i++) {
    do {
      testing_triangle = (LineartTriangle *)atomic_load_z((size_t *)&ba->linked_triangles[i]);
    } while (UNLIKELY(testing_triangle == NULL));

    tt = (LineartTriangleThread *)testing_triangle;
=======
  for (int i = 0; i < thread_count; i++) {
    LineartIsecThread *it = &d->threads[i];
    it->array = MEM_mallocN(sizeof(LineartIsecSingle) * 100, "LineartIsecSingle arr");
    it->max = 100;
    it->current = 0;
    it->thread_id = i;
    it->rb = rb;
  }
}

static void lineart_destroy_isec_thread(LineartIsecData *d)
{
  for (int i = 0; i < d->thread_count; i++) {
    LineartIsecThread *it = &d->threads[i];
    MEM_freeN(it->array);
  }
  MEM_freeN(d->threads);
}

static void lineart_triangle_intersect_in_bounding_area(LineartTriangle *tri,
                                                        LineartBoundingArea *ba,
                                                        LineartIsecThread *th,
                                                        int up_to)
{
  BLI_assert(th != NULL);

  if (!th) {
    return;
  }

  double *G0 = tri->v[0]->gloc, *G1 = tri->v[1]->gloc, *G2 = tri->v[2]->gloc;

  /* If this _is_ the smallest subdiv bounding area, then do the intersections there. */
  for (int i = 0; i < up_to; i++) {
    /* Testing_triangle->testing[0] is used to store pairing triangle reference.
     * See definition of LineartTriangleThread for more info. */
    LineartTriangle *testing_triangle = ba->linked_triangles[i];
    LineartTriangleThread *tt = (LineartTriangleThread *)testing_triangle;
>>>>>>> 04f67fb2

    if (testing_triangle == tri || tt->testing_e[th->thread_id] == (LineartEdge *)tri) {
      continue;
    }
    tt->testing_e[th->thread_id] = (LineartEdge *)tri;

    if ((testing_triangle->flags & LRT_TRIANGLE_NO_INTERSECTION) ||
        ((testing_triangle->flags & LRT_TRIANGLE_INTERSECTION_ONLY) &&
         (tri->flags & LRT_TRIANGLE_INTERSECTION_ONLY))) {
      continue;
    }

    double *RG0 = testing_triangle->v[0]->gloc, *RG1 = testing_triangle->v[1]->gloc,
           *RG2 = testing_triangle->v[2]->gloc;

    /* Bounding box not overlapping or triangles share edges, not potential of intersecting. */
    if ((MIN3(G0[2], G1[2], G2[2]) > MAX3(RG0[2], RG1[2], RG2[2])) ||
        (MAX3(G0[2], G1[2], G2[2]) < MIN3(RG0[2], RG1[2], RG2[2])) ||
        (MIN3(G0[0], G1[0], G2[0]) > MAX3(RG0[0], RG1[0], RG2[0])) ||
        (MAX3(G0[0], G1[0], G2[0]) < MIN3(RG0[0], RG1[0], RG2[0])) ||
        (MIN3(G0[1], G1[1], G2[1]) > MAX3(RG0[1], RG1[1], RG2[1])) ||
        (MAX3(G0[1], G1[1], G2[1]) < MIN3(RG0[1], RG1[1], RG2[1])) ||
        lineart_triangle_share_edge(tri, testing_triangle)) {
      continue;
    }

    /* If we do need to compute intersection, then finally do it. */

    double iv1[3], iv2[3];
    if (lineart_triangle_intersect_math(tri, testing_triangle, iv1, iv2)) {
      lineart_add_isec_thread(th, iv1, iv2, tri, testing_triangle);
    }
  }
}

/**
 * The calculated view vector will point towards the far-plane from the camera position.
 */
void lineart_main_get_view_vector(LineartRenderBuffer *rb)
{
  float direction[3] = {0, 0, 1};
  float trans[3];
  float inv[4][4];
  float obmat_no_scale[4][4];

  copy_m4_m4(obmat_no_scale, rb->cam_obmat);

  normalize_v3(obmat_no_scale[0]);
  normalize_v3(obmat_no_scale[1]);
  normalize_v3(obmat_no_scale[2]);
  invert_m4_m4(inv, obmat_no_scale);
  transpose_m4(inv);
  mul_v3_mat3_m4v3(trans, inv, direction);
  copy_m4_m4(rb->cam_obmat, obmat_no_scale);
  copy_v3db_v3fl(rb->view_vector, trans);

  if (rb->use_contour_secondary) {
    copy_m4_m4(obmat_no_scale, rb->cam_obmat_secondary);

    normalize_v3(obmat_no_scale[0]);
    normalize_v3(obmat_no_scale[1]);
    normalize_v3(obmat_no_scale[2]);
    invert_m4_m4(inv, obmat_no_scale);
    transpose_m4(inv);
    mul_v3_mat3_m4v3(trans, inv, direction);
    copy_m4_m4(rb->cam_obmat_secondary, obmat_no_scale);
    copy_v3db_v3fl(rb->view_vector_secondary, trans);
  }
}

static void lineart_end_bounding_area_recursive(LineartBoundingArea *ba)
{
  BLI_spin_end(&ba->lock);
  if (ba->child) {
    for (int i = 0; i < 4; i++) {
      lineart_end_bounding_area_recursive(&ba->child[i]);
    }
  }
}

<<<<<<< HEAD
void lineart_destroy_render_data_keep_init(LineartRenderBuffer *rb)
=======
static void lineart_destroy_render_data(LineartRenderBuffer *rb)
>>>>>>> 04f67fb2
{
  if (rb == NULL) {
    return;
  }

  BLI_listbase_clear(&rb->chains);
  BLI_listbase_clear(&rb->wasted_cuts);

  BLI_listbase_clear(&rb->vertex_buffer_pointers);
  BLI_listbase_clear(&rb->line_buffer_pointers);
  BLI_listbase_clear(&rb->triangle_buffer_pointers);

  if (rb->pending_edges.array) {
    MEM_freeN(rb->pending_edges.array);
  }

  for (int i = 0; i < rb->bounding_area_initial_count; i++) {
    lineart_end_bounding_area_recursive(&rb->initial_bounding_areas[i]);
  }
  lineart_free_bounding_area_memories(rb);

  lineart_mem_destroy(&rb->render_data_pool);
}

static void lineart_destroy_render_data(LineartRenderBuffer *rb)
{
  if (rb == NULL) {
    return;
  }

  BLI_spin_end(&rb->lock_task);
  BLI_spin_end(&rb->lock_cuts);
  BLI_spin_end(&rb->render_data_pool.lock_mem);

<<<<<<< HEAD
  lineart_destroy_render_data_keep_init(rb);
=======
  for (int i = 0; i < rb->bounding_area_initial_count; i++) {
    lineart_end_bounding_area_recursive(&rb->initial_bounding_areas[i]);
  }

  if (rb->pending_edges.array) {
    MEM_freeN(rb->pending_edges.array);
  }
>>>>>>> 04f67fb2

  lineart_free_bounding_area_memories(rb);

  lineart_mem_destroy(&rb->render_data_pool);
}

void MOD_lineart_destroy_render_data(LineartGpencilModifierData *lmd)
{
  LineartRenderBuffer *rb = lmd->render_buffer_ptr;

  lineart_destroy_render_data(rb);

  if (rb) {
    MEM_freeN(rb);
    lmd->render_buffer_ptr = NULL;
  }

  if (G.debug_value == 4000) {
    printf("LRT: Destroyed render data.\n");
  }
}

static LineartCache *lineart_init_cache(void)
{
  LineartCache *lc = MEM_callocN(sizeof(LineartCache), "Lineart Cache");
  return lc;
}

void MOD_lineart_clear_cache(struct LineartCache **lc)
{
  if (!(*lc)) {
    return;
  }
  lineart_mem_destroy(&((*lc)->chain_data_pool));
  MEM_freeN(*lc);
  (*lc) = NULL;
}

static LineartRenderBuffer *lineart_create_render_buffer(Scene *scene,
                                                         LineartGpencilModifierData *lmd,
                                                         Object *camera,
                                                         Object *active_camera,
                                                         LineartCache *lc)
{
  LineartRenderBuffer *rb = MEM_callocN(sizeof(LineartRenderBuffer), "Line Art render buffer");

  lmd->cache = lc;
  lmd->render_buffer_ptr = rb;
  lc->rb_edge_types = lmd->edge_types_override;

  if (!scene || !camera || !lc) {
    return NULL;
  }
  Camera *c = camera->data;
  double clipping_offset = 0;

  if (lmd->calculation_flags & LRT_ALLOW_CLIPPING_BOUNDARIES) {
    /* This way the clipped lines are "stably visible" by prevents depth buffer artifacts. */
    clipping_offset = 0.0001;
  }

  copy_v3db_v3fl(rb->camera_pos, camera->obmat[3]);
  if (active_camera) {
    copy_v3db_v3fl(rb->active_camera_pos, active_camera->obmat[3]);
  }
  copy_m4_m4(rb->cam_obmat, camera->obmat);

  if (lmd->calculation_flags & LRT_USE_ORTHO_TOLERANCE) {
    rotate_m4(rb->cam_obmat, 'X', DEG2RAD(0.1f));
    rotate_m4(rb->cam_obmat, 'Y', DEG2RAD(0.1f));
    rotate_m4(rb->cam_obmat, 'Z', DEG2RAD(0.1f));
  }

  rb->cam_is_persp = (c->type == CAM_PERSP);
  rb->near_clip = c->clip_start + clipping_offset;
  rb->far_clip = c->clip_end - clipping_offset;
  rb->w = scene->r.xsch;
  rb->h = scene->r.ysch;

  if (rb->cam_is_persp) {
    rb->tile_recursive_level = LRT_TILE_RECURSIVE_PERSPECTIVE;
  }
  else {
    rb->tile_recursive_level = LRT_TILE_RECURSIVE_ORTHO;
  }

  double asp = ((double)rb->w / (double)rb->h);
  int fit = BKE_camera_sensor_fit(c->sensor_fit, rb->w, rb->h);
  rb->shift_x = fit == CAMERA_SENSOR_FIT_HOR ? c->shiftx : c->shiftx / asp;
  rb->shift_y = fit == CAMERA_SENSOR_FIT_VERT ? c->shifty : c->shifty * asp;

  rb->overscan = lmd->overscan;

  rb->shift_x /= (1 + rb->overscan);
  rb->shift_y /= (1 + rb->overscan);

  if (lmd->light_contour_object) {
    Object *lo = lmd->light_contour_object;
    if (lo->type == OB_LAMP && ((Light *)lo->data)->type == LA_SUN) {
      rb->light_is_sun = true;
      float vec[3] = {0.0f, 0.0f, 1.0f};
      mul_mat3_m4_v3(lo->obmat, vec);
      copy_v3db_v3fl(rb->light_vector, vec);
    }
    else {
      copy_v3db_v3fl(rb->light_vector, lmd->light_contour_object->obmat[3]);
    }
  }

  rb->crease_threshold = cos(M_PI - lmd->crease_threshold);
  rb->chaining_image_threshold = lmd->chaining_image_threshold;
  rb->angle_splitting_threshold = lmd->angle_splitting_threshold;
  rb->chain_smooth_tolerance = lmd->chain_smooth_tolerance;

  rb->fuzzy_intersections = (lmd->calculation_flags & LRT_INTERSECTION_AS_CONTOUR) != 0;
  rb->fuzzy_everything = (lmd->calculation_flags & LRT_EVERYTHING_AS_CONTOUR) != 0;
  rb->allow_boundaries = (lmd->calculation_flags & LRT_ALLOW_CLIPPING_BOUNDARIES) != 0;
  rb->use_loose_as_contour = (lmd->calculation_flags & LRT_LOOSE_AS_CONTOUR) != 0;
  rb->use_loose_edge_chain = (lmd->calculation_flags & LRT_CHAIN_LOOSE_EDGES) != 0;
  rb->use_geometry_space_chain = (lmd->calculation_flags & LRT_CHAIN_GEOMETRY_SPACE) != 0;
  rb->use_image_boundary_trimming = (lmd->calculation_flags & LRT_USE_IMAGE_BOUNDARY_TRIMMING) !=
                                    0;

  /* See lineart_edge_from_triangle() for how this option may impact performance. */
  rb->allow_overlapping_edges = (lmd->calculation_flags & LRT_ALLOW_OVERLAPPING_EDGES) != 0;

  rb->allow_duplicated_types = (lmd->calculation_flags & LRT_ALLOW_OVERLAP_EDGE_TYPES) != 0;

  rb->force_crease = (lmd->calculation_flags & LRT_USE_CREASE_ON_SMOOTH_SURFACES) != 0;
  rb->sharp_as_crease = (lmd->calculation_flags & LRT_USE_CREASE_ON_SHARP_EDGES) != 0;

  rb->chain_preserve_details = (lmd->calculation_flags & LRT_CHAIN_PRESERVE_DETAILS) != 0;

  /* This is used to limit calculation to a certain level to save time, lines who have higher
   * occlusion levels will get ignored. */
  rb->max_occlusion_level = lmd->level_end_override;

  int16_t edge_types = lmd->edge_types_override;

  /* lmd->edge_types_override contains all used flags in the modifier stack. */
  rb->use_contour = (edge_types & LRT_EDGE_FLAG_CONTOUR) != 0;
  rb->use_crease = (edge_types & LRT_EDGE_FLAG_CREASE) != 0;
  rb->use_material = (edge_types & LRT_EDGE_FLAG_MATERIAL) != 0;
  rb->use_edge_marks = (edge_types & LRT_EDGE_FLAG_EDGE_MARK) != 0;
  rb->use_intersections = (edge_types & LRT_EDGE_FLAG_INTERSECTION) != 0;
  rb->use_loose = (edge_types & LRT_EDGE_FLAG_LOOSE) != 0;
  rb->use_light_contour = ((edge_types & LRT_EDGE_FLAG_LIGHT_CONTOUR) != 0 &&
                           (lmd->light_contour_object != NULL));
<<<<<<< HEAD
  rb->use_shadow = ((edge_types & LRT_EDGE_FLAG_PROJECTED_SHADOW) != 0 &&
                    (lmd->light_contour_object != NULL));

  rb->shadow_selection = lmd->shadow_selection_override;
  rb->shadow_enclose_shapes = (lmd->calculation_flags & LRT_SHADOW_ENCLOSED_SHAPES) != 0;
  rb->shadow_use_silhouette = lmd->shadow_use_silhouette_override != 0;

  rb->use_back_face_culling = (lmd->calculation_flags & LRT_USE_BACK_FACE_CULLING) != 0;
=======
>>>>>>> 04f67fb2

  rb->filter_face_mark_invert = (lmd->calculation_flags & LRT_FILTER_FACE_MARK_INVERT) != 0;
  rb->filter_face_mark = (lmd->calculation_flags & LRT_FILTER_FACE_MARK) != 0;
  rb->filter_face_mark_boundaries = (lmd->calculation_flags & LRT_FILTER_FACE_MARK_BOUNDARIES) !=
                                    0;
  rb->filter_face_mark_keep_contour = (lmd->calculation_flags &
                                       LRT_FILTER_FACE_MARK_KEEP_CONTOUR) != 0;

  rb->chain_data_pool = &lc->chain_data_pool;

  /* See LineartRenderBuffer::edge_data_pool for explaination. */
  rb->edge_data_pool = &rb->render_data_pool;

  BLI_spin_init(&rb->lock_task);
  BLI_spin_init(&rb->lock_cuts);
  BLI_spin_init(&rb->render_data_pool.lock_mem);

  rb->thread_count = BKE_render_num_threads(&scene->r);

  return rb;
}

static int lineart_triangle_size_get(LineartRenderBuffer *rb)
{
  return sizeof(LineartTriangle) + (sizeof(LineartEdge *) * (rb->thread_count));
}

void lineart_main_bounding_area_make_initial(LineartRenderBuffer *rb)
{
  /* Initial tile split is defined as 4 (subdivided as 4*4), increasing the value allows the
   * algorithm to build the acceleration structure for bigger scenes a little faster but not as
   * efficient at handling medium to small scenes. */
  int sp_w = LRT_BA_ROWS;
  int sp_h = LRT_BA_ROWS;
  int row, col;
  LineartBoundingArea *ba;

  /* Always make sure the shortest side has at least LRT_BA_ROWS tiles. */
  if (rb->w > rb->h) {
    sp_w = sp_h * rb->w / rb->h;
  }
  else {
    sp_h = sp_w * rb->h / rb->w;
  }

  /* Because NDC (Normalized Device Coordinates) range is (-1,1),
   * so the span for each initial tile is double of that in the (0,1) range. */
  double span_w = (double)1 / sp_w * 2.0;
  double span_h = (double)1 / sp_h * 2.0;

  rb->tile_count_x = sp_w;
  rb->tile_count_y = sp_h;
  rb->width_per_tile = span_w;
  rb->height_per_tile = span_h;

  rb->bounding_area_initial_count = sp_w * sp_h;
  rb->initial_bounding_areas = lineart_mem_acquire(
      &rb->render_data_pool, sizeof(LineartBoundingArea) * rb->bounding_area_initial_count);
  for (int i = 0; i < rb->bounding_area_initial_count; i++) {
    BLI_spin_init(&rb->initial_bounding_areas[i].lock);
  }

  /* Initialize tiles. */
  for (row = 0; row < sp_h; row++) {
    for (col = 0; col < sp_w; col++) {
      ba = &rb->initial_bounding_areas[row * rb->tile_count_x + col];

      /* Set the four direction limits. */
      ba->l = span_w * col - 1.0;
      ba->r = (col == sp_w - 1) ? 1.0 : (span_w * (col + 1) - 1.0);
      ba->u = 1.0 - span_h * row;
      ba->b = (row == sp_h - 1) ? -1.0 : (1.0 - span_h * (row + 1));

      ba->cx = (ba->l + ba->r) / 2;
      ba->cy = (ba->u + ba->b) / 2;

      /* Init linked_triangles array. */
      ba->max_triangle_count = LRT_TILE_SPLITTING_TRIANGLE_LIMIT;
      ba->max_line_count = LRT_TILE_EDGE_COUNT_INITIAL;
      ba->linked_triangles = MEM_callocN(sizeof(LineartTriangle *) * ba->max_triangle_count,
                                         "ba_linked_triangles");
      ba->linked_lines = MEM_callocN(sizeof(LineartEdge *) * ba->max_line_count,
                                     "ba_linked_lines");

      BLI_spin_init(&ba->lock);
    }
  }
}

/**
 * Re-link adjacent tiles after one gets subdivided.
 */
static void lineart_bounding_areas_connect_new(LineartRenderBuffer *rb, LineartBoundingArea *root)
{
  LineartBoundingArea *ba = root->child, *tba;
  LinkData *lip2, *next_lip;
  LineartStaticMemPool *mph = &rb->render_data_pool;

  /* Inter-connection with newly created 4 child bounding areas. */
  lineart_list_append_pointer_pool(&ba[1].rp, mph, &ba[0]);
  lineart_list_append_pointer_pool(&ba[0].lp, mph, &ba[1]);
  lineart_list_append_pointer_pool(&ba[1].bp, mph, &ba[2]);
  lineart_list_append_pointer_pool(&ba[2].up, mph, &ba[1]);
  lineart_list_append_pointer_pool(&ba[2].rp, mph, &ba[3]);
  lineart_list_append_pointer_pool(&ba[3].lp, mph, &ba[2]);
  lineart_list_append_pointer_pool(&ba[3].up, mph, &ba[0]);
  lineart_list_append_pointer_pool(&ba[0].bp, mph, &ba[3]);

  /* Connect 4 child bounding areas to other areas that are
   * adjacent to their original parents. */
  LISTBASE_FOREACH (LinkData *, lip, &root->lp) {

    /* For example, we are dealing with parent's left side
     * "tba" represents each adjacent neighbor of the parent. */
    tba = lip->data;

    /* if this neighbor is adjacent to
     * the two new areas on the left side of the parent,
     * then add them to the adjacent list as well. */
    if (ba[1].u > tba->b && ba[1].b < tba->u) {
      lineart_list_append_pointer_pool(&ba[1].lp, mph, tba);
      lineart_list_append_pointer_pool(&tba->rp, mph, &ba[1]);
    }
    if (ba[2].u > tba->b && ba[2].b < tba->u) {
      lineart_list_append_pointer_pool(&ba[2].lp, mph, tba);
      lineart_list_append_pointer_pool(&tba->rp, mph, &ba[2]);
    }
  }
  LISTBASE_FOREACH (LinkData *, lip, &root->rp) {
    tba = lip->data;
    if (ba[0].u > tba->b && ba[0].b < tba->u) {
      lineart_list_append_pointer_pool(&ba[0].rp, mph, tba);
      lineart_list_append_pointer_pool(&tba->lp, mph, &ba[0]);
    }
    if (ba[3].u > tba->b && ba[3].b < tba->u) {
      lineart_list_append_pointer_pool(&ba[3].rp, mph, tba);
      lineart_list_append_pointer_pool(&tba->lp, mph, &ba[3]);
    }
  }
  LISTBASE_FOREACH (LinkData *, lip, &root->up) {
    tba = lip->data;
    if (ba[0].r > tba->l && ba[0].l < tba->r) {
      lineart_list_append_pointer_pool(&ba[0].up, mph, tba);
      lineart_list_append_pointer_pool(&tba->bp, mph, &ba[0]);
    }
    if (ba[1].r > tba->l && ba[1].l < tba->r) {
      lineart_list_append_pointer_pool(&ba[1].up, mph, tba);
      lineart_list_append_pointer_pool(&tba->bp, mph, &ba[1]);
    }
  }
  LISTBASE_FOREACH (LinkData *, lip, &root->bp) {
    tba = lip->data;
    if (ba[2].r > tba->l && ba[2].l < tba->r) {
      lineart_list_append_pointer_pool(&ba[2].bp, mph, tba);
      lineart_list_append_pointer_pool(&tba->up, mph, &ba[2]);
    }
    if (ba[3].r > tba->l && ba[3].l < tba->r) {
      lineart_list_append_pointer_pool(&ba[3].bp, mph, tba);
      lineart_list_append_pointer_pool(&tba->up, mph, &ba[3]);
    }
  }

  /* Then remove the parent bounding areas from
   * their original adjacent areas. */
  LISTBASE_FOREACH (LinkData *, lip, &root->lp) {
    for (lip2 = ((LineartBoundingArea *)lip->data)->rp.first; lip2; lip2 = next_lip) {
      next_lip = lip2->next;
      tba = lip2->data;
      if (tba == root) {
        lineart_list_remove_pointer_item_no_free(&((LineartBoundingArea *)lip->data)->rp, lip2);
        if (ba[1].u > tba->b && ba[1].b < tba->u) {
          lineart_list_append_pointer_pool(&tba->rp, mph, &ba[1]);
        }
        if (ba[2].u > tba->b && ba[2].b < tba->u) {
          lineart_list_append_pointer_pool(&tba->rp, mph, &ba[2]);
        }
      }
    }
  }
  LISTBASE_FOREACH (LinkData *, lip, &root->rp) {
    for (lip2 = ((LineartBoundingArea *)lip->data)->lp.first; lip2; lip2 = next_lip) {
      next_lip = lip2->next;
      tba = lip2->data;
      if (tba == root) {
        lineart_list_remove_pointer_item_no_free(&((LineartBoundingArea *)lip->data)->lp, lip2);
        if (ba[0].u > tba->b && ba[0].b < tba->u) {
          lineart_list_append_pointer_pool(&tba->lp, mph, &ba[0]);
        }
        if (ba[3].u > tba->b && ba[3].b < tba->u) {
          lineart_list_append_pointer_pool(&tba->lp, mph, &ba[3]);
        }
      }
    }
  }
  LISTBASE_FOREACH (LinkData *, lip, &root->up) {
    for (lip2 = ((LineartBoundingArea *)lip->data)->bp.first; lip2; lip2 = next_lip) {
      next_lip = lip2->next;
      tba = lip2->data;
      if (tba == root) {
        lineart_list_remove_pointer_item_no_free(&((LineartBoundingArea *)lip->data)->bp, lip2);
        if (ba[0].r > tba->l && ba[0].l < tba->r) {
          lineart_list_append_pointer_pool(&tba->up, mph, &ba[0]);
        }
        if (ba[1].r > tba->l && ba[1].l < tba->r) {
          lineart_list_append_pointer_pool(&tba->up, mph, &ba[1]);
        }
      }
    }
  }
  LISTBASE_FOREACH (LinkData *, lip, &root->bp) {
    for (lip2 = ((LineartBoundingArea *)lip->data)->up.first; lip2; lip2 = next_lip) {
      next_lip = lip2->next;
      tba = lip2->data;
      if (tba == root) {
        lineart_list_remove_pointer_item_no_free(&((LineartBoundingArea *)lip->data)->up, lip2);
        if (ba[2].r > tba->l && ba[2].l < tba->r) {
          lineart_list_append_pointer_pool(&tba->bp, mph, &ba[2]);
        }
        if (ba[3].r > tba->l && ba[3].l < tba->r) {
          lineart_list_append_pointer_pool(&tba->bp, mph, &ba[3]);
        }
      }
    }
  }

  /* Finally clear parent's adjacent list. */
  BLI_listbase_clear(&root->lp);
  BLI_listbase_clear(&root->rp);
  BLI_listbase_clear(&root->up);
  BLI_listbase_clear(&root->bp);
}

static void lineart_bounding_areas_connect_recursive(LineartRenderBuffer *rb,
                                                     LineartBoundingArea *root)
{
  if (root->child) {
    lineart_bounding_areas_connect_new(rb, root);
    for (int i = 0; i < 4; i++) {
      lineart_bounding_areas_connect_recursive(rb, &root->child[i]);
    }
  }
}

<<<<<<< HEAD
void lineart_main_bounding_areas_connect_post(LineartRenderBuffer *rb)
=======
static void lineart_main_bounding_areas_connect_post(LineartRenderBuffer *rb)
>>>>>>> 04f67fb2
{
  int total_tile_initial = rb->tile_count_x * rb->tile_count_y;
  int tiles_per_row = rb->tile_count_x;

  for (int row = 0; row < rb->tile_count_y; row++) {
    for (int col = 0; col < rb->tile_count_x; col++) {
      LineartBoundingArea *ba = &rb->initial_bounding_areas[row * tiles_per_row + col];
      /* Link adjacent ones. */
      if (row) {
        lineart_list_append_pointer_pool(
            &ba->up,
            &rb->render_data_pool,
            &rb->initial_bounding_areas[(row - 1) * tiles_per_row + col]);
      }
      if (col) {
        lineart_list_append_pointer_pool(
            &ba->lp,
            &rb->render_data_pool,
            &rb->initial_bounding_areas[row * tiles_per_row + col - 1]);
      }
      if (row != rb->tile_count_y - 1) {
        lineart_list_append_pointer_pool(
            &ba->bp,
            &rb->render_data_pool,
            &rb->initial_bounding_areas[(row + 1) * tiles_per_row + col]);
      }
      if (col != rb->tile_count_x - 1) {
        lineart_list_append_pointer_pool(
            &ba->rp,
            &rb->render_data_pool,
            &rb->initial_bounding_areas[row * tiles_per_row + col + 1]);
      }
    }
  }
  for (int i = 0; i < total_tile_initial; i++) {
    lineart_bounding_areas_connect_recursive(rb, &rb->initial_bounding_areas[i]);
  }
}

/**
 * Subdivide a tile after one tile contains too many triangles, then re-link triangles into all the
 * child tiles.
 */
static void lineart_bounding_area_split(LineartRenderBuffer *rb,
                                        LineartBoundingArea *root,
                                        int recursive_level)
{
<<<<<<< HEAD

  LineartBoundingArea *ba = lineart_mem_acquire_thread(&rb->render_data_pool,
                                                       sizeof(LineartBoundingArea) * 4);
  LineartTriangle *tri;
=======
>>>>>>> 04f67fb2

  LineartBoundingArea *ba = lineart_mem_acquire_thread(&rb->render_data_pool,
                                                       sizeof(LineartBoundingArea) * 4);
  ba[0].l = root->cx;
  ba[0].r = root->r;
  ba[0].u = root->u;
  ba[0].b = root->cy;
  ba[0].cx = (ba[0].l + ba[0].r) / 2;
  ba[0].cy = (ba[0].u + ba[0].b) / 2;

  ba[1].l = root->l;
  ba[1].r = root->cx;
  ba[1].u = root->u;
  ba[1].b = root->cy;
  ba[1].cx = (ba[1].l + ba[1].r) / 2;
  ba[1].cy = (ba[1].u + ba[1].b) / 2;

  ba[2].l = root->l;
  ba[2].r = root->cx;
  ba[2].u = root->cy;
  ba[2].b = root->b;
  ba[2].cx = (ba[2].l + ba[2].r) / 2;
  ba[2].cy = (ba[2].u + ba[2].b) / 2;

  ba[3].l = root->cx;
  ba[3].r = root->r;
  ba[3].u = root->cy;
  ba[3].b = root->b;
  ba[3].cx = (ba[3].l + ba[3].r) / 2;
  ba[3].cy = (ba[3].u + ba[3].b) / 2;

  /* Init linked_triangles array and locks. */
  for (int i = 0; i < 4; i++) {
    ba[i].max_triangle_count = LRT_TILE_SPLITTING_TRIANGLE_LIMIT;
    ba[i].max_line_count = LRT_TILE_EDGE_COUNT_INITIAL;
    ba[i].linked_triangles = MEM_callocN(sizeof(LineartTriangle *) * ba[i].max_triangle_count,
                                         "ba_linked_triangles");
    ba[i].linked_lines = MEM_callocN(sizeof(LineartEdge *) * ba[i].max_line_count,
                                     "ba_linked_lines");
    BLI_spin_init(&ba[i].lock);
  }

  for (int i = 0; i < root->triangle_count; i++) {
<<<<<<< HEAD
    do {
      tri = (LineartTriangle *)atomic_load_z((size_t *)&root->linked_triangles[i]);
      /* Need to wait for worker threads to fill in the last few triangles. */
    } while (UNLIKELY(tri == NULL));
=======
    LineartTriangle *tri = root->linked_triangles[i];

>>>>>>> 04f67fb2
    double b[4];
    b[0] = MIN3(tri->v[0]->fbcoord[0], tri->v[1]->fbcoord[0], tri->v[2]->fbcoord[0]);
    b[1] = MAX3(tri->v[0]->fbcoord[0], tri->v[1]->fbcoord[0], tri->v[2]->fbcoord[0]);
    b[2] = MAX3(tri->v[0]->fbcoord[1], tri->v[1]->fbcoord[1], tri->v[2]->fbcoord[1]);
    b[3] = MIN3(tri->v[0]->fbcoord[1], tri->v[1]->fbcoord[1], tri->v[2]->fbcoord[1]);

    /* Re-link triangles into child tiles, not doing intersection lines during this because this
     * batch of triangles are all tested with each other for intersecctions. */
    if (LRT_BOUND_AREA_CROSSES(b, &ba[0].l)) {
<<<<<<< HEAD
      lineart_bounding_area_link_triangle_cas(
          rb, &ba[0], tri, b, 0, recursive_level + 1, false, NULL);
    }
    if (LRT_BOUND_AREA_CROSSES(b, &ba[1].l)) {
      lineart_bounding_area_link_triangle_cas(
          rb, &ba[1], tri, b, 0, recursive_level + 1, false, NULL);
    }
    if (LRT_BOUND_AREA_CROSSES(b, &ba[2].l)) {
      lineart_bounding_area_link_triangle_cas(
          rb, &ba[2], tri, b, 0, recursive_level + 1, false, NULL);
    }
    if (LRT_BOUND_AREA_CROSSES(b, &ba[3].l)) {
      lineart_bounding_area_link_triangle_cas(
          rb, &ba[3], tri, b, 0, recursive_level + 1, false, NULL);
=======
      lineart_bounding_area_link_triangle(rb, &ba[0], tri, b, 0, recursive_level + 1, false, NULL);
    }
    if (LRT_BOUND_AREA_CROSSES(b, &ba[1].l)) {
      lineart_bounding_area_link_triangle(rb, &ba[1], tri, b, 0, recursive_level + 1, false, NULL);
    }
    if (LRT_BOUND_AREA_CROSSES(b, &ba[2].l)) {
      lineart_bounding_area_link_triangle(rb, &ba[2], tri, b, 0, recursive_level + 1, false, NULL);
    }
    if (LRT_BOUND_AREA_CROSSES(b, &ba[3].l)) {
      lineart_bounding_area_link_triangle(rb, &ba[3], tri, b, 0, recursive_level + 1, false, NULL);
>>>>>>> 04f67fb2
    }
  }

  /* At this point the child tiles are fully initialized and it's safe for new triangles to be
<<<<<<< HEAD
   * inserted, so assign root->child for #lineart_bounding_area_link_triangle_cas to use. */
=======
   * inserted, so assign root->child for #lineart_bounding_area_link_triangle to use. */
>>>>>>> 04f67fb2
  root->child = ba;
}

static bool lineart_bounding_area_edge_intersect(LineartRenderBuffer *UNUSED(fb),
                                                 const double l[2],
                                                 const double r[2],
                                                 LineartBoundingArea *ba)
{
  double vx, vy;
  double converted[4];
  double c1, c;

  if (((converted[0] = (double)ba->l) > MAX2(l[0], r[0])) ||
      ((converted[1] = (double)ba->r) < MIN2(l[0], r[0])) ||
      ((converted[2] = (double)ba->b) > MAX2(l[1], r[1])) ||
      ((converted[3] = (double)ba->u) < MIN2(l[1], r[1]))) {
    return false;
  }

  vx = l[0] - r[0];
  vy = l[1] - r[1];

  c1 = vx * (converted[2] - l[1]) - vy * (converted[0] - l[0]);
  c = c1;

  c1 = vx * (converted[2] - l[1]) - vy * (converted[1] - l[0]);
  if (c1 * c <= 0) {
    return true;
  }
  c = c1;

  c1 = vx * (converted[3] - l[1]) - vy * (converted[0] - l[0]);
  if (c1 * c <= 0) {
    return true;
  }
  c = c1;

  c1 = vx * (converted[3] - l[1]) - vy * (converted[1] - l[0]);
  if (c1 * c <= 0) {
    return true;
  }
  c = c1;

  return false;
}

static bool lineart_bounding_area_triangle_intersect(LineartRenderBuffer *fb,
                                                     LineartTriangle *tri,
                                                     LineartBoundingArea *ba)
{
  double p1[2], p2[2], p3[2], p4[2];
  double *FBC1 = tri->v[0]->fbcoord, *FBC2 = tri->v[1]->fbcoord, *FBC3 = tri->v[2]->fbcoord;

  p3[0] = p1[0] = (double)ba->l;
  p2[1] = p1[1] = (double)ba->b;
  p2[0] = p4[0] = (double)ba->r;
  p3[1] = p4[1] = (double)ba->u;

  if ((FBC1[0] >= p1[0] && FBC1[0] <= p2[0] && FBC1[1] >= p1[1] && FBC1[1] <= p3[1]) ||
      (FBC2[0] >= p1[0] && FBC2[0] <= p2[0] && FBC2[1] >= p1[1] && FBC2[1] <= p3[1]) ||
      (FBC3[0] >= p1[0] && FBC3[0] <= p2[0] && FBC3[1] >= p1[1] && FBC3[1] <= p3[1])) {
    return true;
  }

  if (lineart_point_inside_triangle(p1, FBC1, FBC2, FBC3) ||
      lineart_point_inside_triangle(p2, FBC1, FBC2, FBC3) ||
      lineart_point_inside_triangle(p3, FBC1, FBC2, FBC3) ||
      lineart_point_inside_triangle(p4, FBC1, FBC2, FBC3)) {
    return true;
  }

  if (lineart_bounding_area_edge_intersect(fb, FBC1, FBC2, ba) ||
      lineart_bounding_area_edge_intersect(fb, FBC2, FBC3, ba) ||
      lineart_bounding_area_edge_intersect(fb, FBC3, FBC1, ba)) {
    return true;
  }

  return false;
}

/**
 * This function does two things:
 *
 * 1) Builds a quad-tree under rb->InitialBoundingAreas to achieve good geometry separation for
 * fast overlapping test between triangles and lines. This acceleration structure makes the
 * occlusion stage much faster.
 *
 * 2) Test triangles with other triangles that are previously linked into each tile
 * (#LineartBoundingArea) for intersection lines. When splitting the tile into 4 children and
 * re-linking triangles into the child tiles, intersections are inhibited so we don't get
 * duplicated intersection lines.
 *
 */
<<<<<<< HEAD
static void lineart_bounding_area_link_triangle_cas(LineartRenderBuffer *rb,
                                                    LineartBoundingArea *root_ba,
                                                    LineartTriangle *tri,
                                                    double *LRUB,
                                                    int recursive,
                                                    int recursive_level,
                                                    bool do_intersection,
                                                    struct LineartIsecThread *th)
=======
static void lineart_bounding_area_link_triangle(LineartRenderBuffer *rb,
                                                LineartBoundingArea *root_ba,
                                                LineartTriangle *tri,
                                                double *LRUB,
                                                int recursive,
                                                int recursive_level,
                                                bool do_intersection,
                                                struct LineartIsecThread *th)
>>>>>>> 04f67fb2
{
  if (!lineart_bounding_area_triangle_intersect(rb, tri, root_ba)) {
    return;
  }

  LineartBoundingArea *old_ba = root_ba;

  if (old_ba->child) {
    /* If old_ba->child is not NULL, then tile splitting is fully finished, safe to directly insert
     * into child tiles. */
    double *B1 = LRUB;
    double b[4];
    if (!LRUB) {
      b[0] = MIN3(tri->v[0]->fbcoord[0], tri->v[1]->fbcoord[0], tri->v[2]->fbcoord[0]);
      b[1] = MAX3(tri->v[0]->fbcoord[0], tri->v[1]->fbcoord[0], tri->v[2]->fbcoord[0]);
      b[2] = MAX3(tri->v[0]->fbcoord[1], tri->v[1]->fbcoord[1], tri->v[2]->fbcoord[1]);
      b[3] = MIN3(tri->v[0]->fbcoord[1], tri->v[1]->fbcoord[1], tri->v[2]->fbcoord[1]);
      B1 = b;
    }
<<<<<<< HEAD
    /* Continue adding into the child. */
    for (int iba = 0; iba < 4; iba++) {
      if (LRT_BOUND_AREA_CROSSES(B1, &old_ba->child[iba].l)) {
        lineart_bounding_area_link_triangle_cas(
            rb, &old_ba->child[iba], tri, B1, recursive, recursive_level + 1, do_intersection, th);
      }
    }
    return;
  }

  while (1) {
    uint32_t old_tri_index = old_ba->triangle_count;
    uint32_t new_tri_index = old_tri_index + 1;
    uint32_t max_triangles = old_ba->max_triangle_count;

    /* If there are still space left in this tile for insertion. */
    if (old_tri_index < max_triangles) {

      /* Use atomic compare and swap to get a index, we can't use atomic increment here because it
       * could overflow the index when multiple threads are incrementing. */
      uint32_t success_old_index = atomic_cas_uint32(
          &old_ba->triangle_count, old_tri_index, new_tri_index);

      if (success_old_index != old_tri_index) {
        /* Too bad, other threads grabbed this index, we retry. */
        continue;
      }

      /* Successfully grabbed a viable index to insert the triangle into.
       * Insert into [old_tri_index] for correct array offset starting from [0]. */
      atomic_store_z((size_t *)&old_ba->linked_triangles[old_tri_index], (size_t)tri);

      /* Do intersections in place. */
      if (do_intersection && rb->use_intersections) {
        lineart_triangle_intersect_in_bounding_area(tri, old_ba, th, old_tri_index);
      }
      break;
    }
    else { /* We need to wait for either splitting or array extension to be done. */

      /* Splitting/extending can only be operated by one thread. */
      BLI_spin_lock(&old_ba->lock);

      if (recursive_level < rb->tile_recursive_level) {
        if (!old_ba->child) {
          /* old_ba->child==NULL, means we are the thread that's doing the splitting. */
          lineart_bounding_area_split(rb, old_ba, recursive_level);
        } /* Otherwise other thread has completed the splitting process. */
      }
      else {
        if (max_triangles == old_ba->max_triangle_count) {
          /* Means we are the thread that's doing the extension. */
          lineart_bounding_area_triangle_reallocate(old_ba);
        } /* Otherwise other thread has completed the extending the array. */
      }

      /* Job done, allow other threads to add into new tile. */
      BLI_spin_unlock(&old_ba->lock);

      /* Of course we still have our own triangle needs to be added. */
      lineart_bounding_area_link_triangle_cas(
          rb, root_ba, tri, LRUB, recursive, recursive_level, do_intersection, th);

      break;
    }
  }
}

static void lineart_free_bounding_area_memory(LineartBoundingArea *ba, bool recursive)
{
  if (ba->linked_lines) {
    MEM_freeN(ba->linked_lines);
  }
  if (ba->linked_triangles) {
    MEM_freeN(ba->linked_triangles);
  }
  if (recursive && ba->child) {
    for (int i = 0; i < 4; i++) {
      lineart_free_bounding_area_memory(&ba->child[i], recursive);
    }
  }
}
=======
    for (int iba = 0; iba < 4; iba++) {
      if (LRT_BOUND_AREA_CROSSES(B1, &old_ba->child[iba].l)) {
        lineart_bounding_area_link_triangle(
            rb, &old_ba->child[iba], tri, B1, recursive, recursive_level + 1, do_intersection, th);
      }
    }
    return;
  }

  /* When splitting tiles, triangles are relinked into new tiles by a single thread, #th is NULL
   * in that situation. */
  if (th) {
    BLI_spin_lock(&old_ba->lock);
  }

  /* If there are still space left in this tile for insertion. */
  if (old_ba->triangle_count < old_ba->max_triangle_count) {
    const uint32_t old_tri_count = old_ba->triangle_count;

    old_ba->linked_triangles[old_ba->triangle_count++] = tri;

    /* Do intersections in place. */
    if (do_intersection && rb->use_intersections) {
      lineart_triangle_intersect_in_bounding_area(tri, old_ba, th, old_tri_count);
    }

    if (th) {
      BLI_spin_unlock(&old_ba->lock);
    }
  }
  else { /* We need to wait for either splitting or array extension to be done. */

    if (recursive_level < rb->tile_recursive_level) {
      if (!old_ba->child) {
        /* old_ba->child==NULL, means we are the thread that's doing the splitting. */
        lineart_bounding_area_split(rb, old_ba, recursive_level);
      } /* Otherwise other thread has completed the splitting process. */
    }
    else {
      if (old_ba->triangle_count == old_ba->max_triangle_count) {
        /* Means we are the thread that's doing the extension. */
        lineart_bounding_area_triangle_reallocate(old_ba);
      } /* Otherwise other thread has completed the extending the array. */
    }

    /* Unlock before going into recursive call. */
    if (th) {
      BLI_spin_unlock(&old_ba->lock);
    }

    /* Of course we still have our own triangle needs to be added. */
    lineart_bounding_area_link_triangle(
        rb, root_ba, tri, LRUB, recursive, recursive_level, do_intersection, th);
  }
}

static void lineart_free_bounding_area_memory(LineartBoundingArea *ba, bool recursive)
{
  if (ba->linked_lines) {
    MEM_freeN(ba->linked_lines);
  }
  if (ba->linked_triangles) {
    MEM_freeN(ba->linked_triangles);
  }
  if (recursive && ba->child) {
    for (int i = 0; i < 4; i++) {
      lineart_free_bounding_area_memory(&ba->child[i], recursive);
    }
  }
}
>>>>>>> 04f67fb2
static void lineart_free_bounding_area_memories(LineartRenderBuffer *rb)
{
  for (int i = 0; i < rb->tile_count_y; i++) {
    for (int j = 0; j < rb->tile_count_x; j++) {
      lineart_free_bounding_area_memory(&rb->initial_bounding_areas[i * rb->tile_count_x + j],
                                        true);
    }
  }
}

static void lineart_bounding_area_link_edge(LineartRenderBuffer *rb,
                                            LineartBoundingArea *root_ba,
                                            LineartEdge *e)
{
  if (root_ba->child == NULL) {
    lineart_bounding_area_line_add(root_ba, e);
  }
  else {
    if (lineart_bounding_area_edge_intersect(
            rb, e->v1->fbcoord, e->v2->fbcoord, &root_ba->child[0])) {
      lineart_bounding_area_link_edge(rb, &root_ba->child[0], e);
    }
    if (lineart_bounding_area_edge_intersect(
            rb, e->v1->fbcoord, e->v2->fbcoord, &root_ba->child[1])) {
      lineart_bounding_area_link_edge(rb, &root_ba->child[1], e);
    }
    if (lineart_bounding_area_edge_intersect(
            rb, e->v1->fbcoord, e->v2->fbcoord, &root_ba->child[2])) {
      lineart_bounding_area_link_edge(rb, &root_ba->child[2], e);
    }
    if (lineart_bounding_area_edge_intersect(
            rb, e->v1->fbcoord, e->v2->fbcoord, &root_ba->child[3])) {
      lineart_bounding_area_link_edge(rb, &root_ba->child[3], e);
    }
  }
}

static void lineart_clear_linked_edges_recursive(LineartRenderBuffer *rb,
                                                 LineartBoundingArea *root_ba)
{
  if (root_ba->child) {
    for (int i = 0; i < 4; i++) {
      lineart_clear_linked_edges_recursive(rb, &root_ba->child[i]);
    }
  }
  if (root_ba->linked_lines) {
    MEM_freeN(root_ba->linked_lines);
  }
  root_ba->line_count = 0;
  root_ba->max_line_count = 128;
  root_ba->linked_lines = MEM_callocN(sizeof(LineartEdge *) * root_ba->max_line_count,
                                      "cleared lineart edges");
}
void lineart_main_clear_linked_edges(LineartRenderBuffer *rb)
{
  LineartBoundingArea *ba = rb->initial_bounding_areas;
  for (int i = 0; i < rb->tile_count_y; i++) {
    for (int j = 0; j < rb->tile_count_x; j++) {
      lineart_clear_linked_edges_recursive(rb, &ba[i * rb->tile_count_x + j]);
    }
  }
}

/**
 * Link lines to their respective bounding areas.
 */
void lineart_main_link_lines(LineartRenderBuffer *rb)
{
  LRT_ITER_ALL_LINES_BEGIN
  {
    int r1, r2, c1, c2, row, col;
    if (lineart_get_edge_bounding_areas(rb, e, &r1, &r2, &c1, &c2)) {
      for (row = r1; row != r2 + 1; row++) {
        for (col = c1; col != c2 + 1; col++) {
          lineart_bounding_area_link_edge(
              rb, &rb->initial_bounding_areas[row * rb->tile_count_x + col], e);
        }
      }
    }
  }
  LRT_ITER_ALL_LINES_END
}

static bool lineart_get_triangle_bounding_areas(LineartRenderBuffer *rb,
                                                LineartTriangle *tri,
                                                int *rowbegin,
                                                int *rowend,
                                                int *colbegin,
                                                int *colend)
{
  double sp_w = rb->width_per_tile, sp_h = rb->height_per_tile;
  double b[4];

  if (!tri->v[0] || !tri->v[1] || !tri->v[2]) {
    return false;
  }

  b[0] = MIN3(tri->v[0]->fbcoord[0], tri->v[1]->fbcoord[0], tri->v[2]->fbcoord[0]);
  b[1] = MAX3(tri->v[0]->fbcoord[0], tri->v[1]->fbcoord[0], tri->v[2]->fbcoord[0]);
  b[2] = MIN3(tri->v[0]->fbcoord[1], tri->v[1]->fbcoord[1], tri->v[2]->fbcoord[1]);
  b[3] = MAX3(tri->v[0]->fbcoord[1], tri->v[1]->fbcoord[1], tri->v[2]->fbcoord[1]);

  if (b[0] > 1 || b[1] < -1 || b[2] > 1 || b[3] < -1) {
    return false;
  }

  (*colbegin) = (int)((b[0] + 1.0) / sp_w);
  (*colend) = (int)((b[1] + 1.0) / sp_w);
  (*rowend) = rb->tile_count_y - (int)((b[2] + 1.0) / sp_h) - 1;
  (*rowbegin) = rb->tile_count_y - (int)((b[3] + 1.0) / sp_h) - 1;

  if ((*colend) >= rb->tile_count_x) {
    (*colend) = rb->tile_count_x - 1;
  }
  if ((*rowend) >= rb->tile_count_y) {
    (*rowend) = rb->tile_count_y - 1;
  }
  if ((*colbegin) < 0) {
    (*colbegin) = 0;
  }
  if ((*rowbegin) < 0) {
    (*rowbegin) = 0;
  }

  return true;
}

static bool lineart_get_edge_bounding_areas(LineartRenderBuffer *rb,
                                            LineartEdge *e,
                                            int *rowbegin,
                                            int *rowend,
                                            int *colbegin,
                                            int *colend)
{
  double sp_w = rb->width_per_tile, sp_h = rb->height_per_tile;
  double b[4];

  if (!e->v1 || !e->v2) {
    return false;
  }

  if (e->v1->fbcoord[0] != e->v1->fbcoord[0] || e->v2->fbcoord[0] != e->v2->fbcoord[0]) {
    return false;
  }

  b[0] = MIN2(e->v1->fbcoord[0], e->v2->fbcoord[0]);
  b[1] = MAX2(e->v1->fbcoord[0], e->v2->fbcoord[0]);
  b[2] = MIN2(e->v1->fbcoord[1], e->v2->fbcoord[1]);
  b[3] = MAX2(e->v1->fbcoord[1], e->v2->fbcoord[1]);

  if (b[0] > 1 || b[1] < -1 || b[2] > 1 || b[3] < -1) {
    return false;
  }

  (*colbegin) = (int)((b[0] + 1.0) / sp_w);
  (*colend) = (int)((b[1] + 1.0) / sp_w);
  (*rowend) = rb->tile_count_y - (int)((b[2] + 1.0) / sp_h) - 1;
  (*rowbegin) = rb->tile_count_y - (int)((b[3] + 1.0) / sp_h) - 1;

  /* It's possible that the line stretches too much out to the side, resulting negative value.
   */
  if ((*rowend) < (*rowbegin)) {
    (*rowend) = rb->tile_count_y - 1;
  }

  if ((*colend) < (*colbegin)) {
    (*colend) = rb->tile_count_x - 1;
  }

  CLAMP((*colbegin), 0, rb->tile_count_x - 1);
  CLAMP((*rowbegin), 0, rb->tile_count_y - 1);
  CLAMP((*colend), 0, rb->tile_count_x - 1);
  CLAMP((*rowend), 0, rb->tile_count_y - 1);

  return true;
}

LineartBoundingArea *MOD_lineart_get_parent_bounding_area(LineartRenderBuffer *rb,
                                                          double x,
                                                          double y)
{
  double sp_w = rb->width_per_tile, sp_h = rb->height_per_tile;
  int col, row;

  if (x > 1 || x < -1 || y > 1 || y < -1) {
    return 0;
  }

  col = (int)((x + 1.0) / sp_w);
  row = rb->tile_count_y - (int)((y + 1.0) / sp_h) - 1;

  if (col >= rb->tile_count_x) {
    col = rb->tile_count_x - 1;
  }
  if (row >= rb->tile_count_y) {
    row = rb->tile_count_y - 1;
  }
  if (col < 0) {
    col = 0;
  }
  if (row < 0) {
    row = 0;
  }

  return &rb->initial_bounding_areas[row * rb->tile_count_x + col];
}

static LineartBoundingArea *lineart_get_bounding_area(LineartRenderBuffer *rb, double x, double y)
{
  LineartBoundingArea *iba;
  double sp_w = rb->width_per_tile, sp_h = rb->height_per_tile;
  int c = (int)((x + 1.0) / sp_w);
  int r = rb->tile_count_y - (int)((y + 1.0) / sp_h) - 1;
  if (r < 0) {
    r = 0;
  }
  if (c < 0) {
    c = 0;
  }
  if (r >= rb->tile_count_y) {
    r = rb->tile_count_y - 1;
  }
  if (c >= rb->tile_count_x) {
    c = rb->tile_count_x - 1;
  }

  iba = &rb->initial_bounding_areas[r * rb->tile_count_x + c];
  while (iba->child) {
    if (x > iba->cx) {
      if (y > iba->cy) {
        iba = &iba->child[0];
      }
      else {
        iba = &iba->child[3];
      }
    }
    else {
      if (y > iba->cy) {
        iba = &iba->child[1];
      }
      else {
        iba = &iba->child[2];
      }
    }
  }
  return iba;
}

LineartBoundingArea *MOD_lineart_get_bounding_area(LineartRenderBuffer *rb, double x, double y)
{
  LineartBoundingArea *ba;
  if ((ba = MOD_lineart_get_parent_bounding_area(rb, x, y)) != NULL) {
    return lineart_get_bounding_area(rb, x, y);
  }
  return NULL;
}

static void lineart_add_triangles_worker(TaskPool *__restrict UNUSED(pool), LineartIsecThread *th)
{
  LineartRenderBuffer *rb = th->rb;
  int _dir_control = 0;
  while (lineart_schedule_new_triangle_task(th)) {
    for (LineartElementLinkNode *eln = th->pending_from; eln != th->pending_to->next;
         eln = eln->next) {
      int index_start = eln == th->pending_from ? th->index_from : 0;
      int index_end = eln == th->pending_to ? th->index_to : eln->element_count;
      LineartTriangle *tri = (void *)(((uchar *)eln->pointer) + rb->triangle_size * index_start);
      for (int ei = index_start; ei < index_end; ei++) {
        int x1, x2, y1, y2;
        int r, co;
        if ((tri->flags & LRT_CULL_USED) || (tri->flags & LRT_CULL_DISCARD)) {
          tri = (void *)(((uchar *)tri) + rb->triangle_size);
          continue;
        }
        if (lineart_get_triangle_bounding_areas(rb, tri, &y1, &y2, &x1, &x2)) {
          _dir_control++;
          for (co = x1; co <= x2; co++) {
            for (r = y1; r <= y2; r++) {
<<<<<<< HEAD
              lineart_bounding_area_link_triangle_cas(
=======
              lineart_bounding_area_link_triangle(
>>>>>>> 04f67fb2
                  rb,
                  &rb->initial_bounding_areas[r * rb->tile_count_x + co],
                  tri,
                  0,
                  1,
                  0,
                  (!(tri->flags & LRT_TRIANGLE_NO_INTERSECTION)),
                  th);
            }
          }
        } /* Else throw away. */
        tri = (void *)(((uchar *)tri) + rb->triangle_size);
      }
    }
  }
}

static void lineart_create_edges_from_isec_data(LineartIsecData *d)
{
  LineartRenderBuffer *rb = d->rb;
  double ZMax = rb->far_clip;
  double ZMin = rb->near_clip;

  for (int i = 0; i < d->thread_count; i++) {
    LineartIsecThread *th = &d->threads[i];
    if (G.debug_value == 4000) {
      printf("Thread %d isec generated %d lines.\n", i, th->current);
    }
    if (!th->current) {
      continue;
    }
    /* We don't care about removing duplicated vert in this method, chaning can handle that, and it
     * saves us from using locks and look up tables. */
    LineartVertIntersection *v = lineart_mem_acquire(
        &rb->render_data_pool, sizeof(LineartVertIntersection) * th->current * 2);
    LineartEdge *e = lineart_mem_acquire(&rb->render_data_pool, sizeof(LineartEdge) * th->current);
    LineartEdgeSegment *es = lineart_mem_acquire(&rb->render_data_pool,
                                                 sizeof(LineartEdgeSegment) * th->current);
    for (int j = 0; j < th->current; j++) {
      LineartVertIntersection *v1i = v;
      LineartVertIntersection *v2i = v + 1;
      LineartIsecSingle *is = &th->array[j];
      v1i->intersecting_with = is->tri1;
      v2i->intersecting_with = is->tri2;
      LineartVert *v1 = (LineartVert *)v1i;
      LineartVert *v2 = (LineartVert *)v2i;
      v1->flag |= LRT_VERT_HAS_INTERSECTION_DATA;
      v2->flag |= LRT_VERT_HAS_INTERSECTION_DATA;
      copy_v3db_v3fl(v1->gloc, is->v1);
      copy_v3db_v3fl(v2->gloc, is->v2);
<<<<<<< HEAD
      /* The intersection line has been generated only in geometry space, so we need to
       * transform them as well. */
=======
      /* The intersection line has been generated only in geometry space, so we need to transform
       * them as well. */
>>>>>>> 04f67fb2
      mul_v4_m4v3_db(v1->fbcoord, rb->view_projection, v1->gloc);
      mul_v4_m4v3_db(v2->fbcoord, rb->view_projection, v2->gloc);
      mul_v3db_db(v1->fbcoord, (1 / v1->fbcoord[3]));
      mul_v3db_db(v2->fbcoord, (1 / v2->fbcoord[3]));

      v1->fbcoord[0] -= rb->shift_x * 2;
      v1->fbcoord[1] -= rb->shift_y * 2;
      v2->fbcoord[0] -= rb->shift_x * 2;
      v2->fbcoord[1] -= rb->shift_y * 2;

<<<<<<< HEAD
      /* This z transformation is not the same as the rest of the part, because the data don't
       * go through normal perspective division calls in the pipeline, but this way the 3D
       * result and occlusion on the generated line is correct, and we don't really use 2D for
       * viewport stroke generation anyway. */
=======
      /* This z transformation is not the same as the rest of the part, because the data don't go
       * through normal perspective division calls in the pipeline, but this way the 3D result and
       * occlusion on the generated line is correct, and we don't really use 2D for viewport stroke
       * generation anyway. */
>>>>>>> 04f67fb2
      v1->fbcoord[2] = ZMin * ZMax / (ZMax - fabs(v1->fbcoord[2]) * (ZMax - ZMin));
      v2->fbcoord[2] = ZMin * ZMax / (ZMax - fabs(v2->fbcoord[2]) * (ZMax - ZMin));
      e->v1 = v1;
      e->v2 = v2;
      e->t1 = is->tri1;
      e->t2 = is->tri2;
<<<<<<< HEAD
      /* This is so we can also match intersection edges from shadow to later viewing stage. */
      e->from_shadow = (LineartEdge *)((((uint64_t)e->t1->target_reference) << 32) |
                                       e->t2->target_reference);
=======
>>>>>>> 04f67fb2
      e->flags = LRT_EDGE_FLAG_INTERSECTION;
      e->intersection_mask = (is->tri1->intersection_mask | is->tri2->intersection_mask);
      BLI_addtail(&e->segments, es);

<<<<<<< HEAD
      int obi1 = (e->t1->target_reference & LRT_OBINDEX_HIGHER);
      int obi2 = (e->t2->target_reference & LRT_OBINDEX_HIGHER);
      LineartElementLinkNode *eln1 = lineart_find_matching_eln(&rb->line_buffer_pointers, obi1);
      LineartElementLinkNode *eln2 = obi1 == obi2 ? eln1 :
                                                    lineart_find_matching_eln(
                                                        &rb->line_buffer_pointers, obi2);
      Object *ob1 = eln1 ? eln1->object_ref : NULL;
      Object *ob2 = eln2 ? eln2->object_ref : NULL;
      if (e->t1->intersection_priority > e->t2->intersection_priority) {
        e->object_ref = ob1;
      }
      else if (e->t1->intersection_priority < e->t2->intersection_priority) {
        e->object_ref = ob2;
      }
      else { /* equal priority */
        if (ob1 == ob2) {
          /* object_ref should be ambigious if intersection lines comes from different objects. */
          e->object_ref = ob1;
        }
      }

=======
>>>>>>> 04f67fb2
      lineart_add_edge_to_array(&rb->pending_edges, e);

      v += 2;
      e++;
      es++;
    }
  }
}

/**
 * Sequentially add triangles into render buffer, intersection lines between those triangles will
 * also be computed at the same time.
 */
void lineart_main_add_triangles(LineartRenderBuffer *rb)
{
  double t_start;
  if (G.debug_value == 4000) {
    t_start = PIL_check_seconds_timer();
  }

  /* Initialize per-thread data for thread task scheduling information and storing intersection
   * results.  */
  LineartIsecData d = {0};
  lineart_init_isec_thread(&d, rb, rb->thread_count);

  TaskPool *tp = BLI_task_pool_create(NULL, TASK_PRIORITY_HIGH);
  for (int i = 0; i < rb->thread_count; i++) {
    BLI_task_pool_push(tp, (TaskRunFunction)lineart_add_triangles_worker, &d.threads[i], 0, NULL);
  }
  BLI_task_pool_work_and_wait(tp);
  BLI_task_pool_free(tp);

<<<<<<< HEAD
  if (rb->use_intersections) {
    lineart_create_edges_from_isec_data(&d);
  }
=======
  /* Create actual lineart edges from intersection results.  */
  lineart_create_edges_from_isec_data(&d);
>>>>>>> 04f67fb2

  lineart_destroy_isec_thread(&d);

  if (G.debug_value == 4000) {
    double t_elapsed = PIL_check_seconds_timer() - t_start;
    printf("Line art intersection time: %f\n", t_elapsed);
  }
}

/**
 * This function gets the tile for the point `e->v1`, and later use
 * #lineart_bounding_area_next() to get next along the way.
 */
LineartBoundingArea *lineart_edge_first_bounding_area(LineartRenderBuffer *rb,
                                                      double *fbcoord1,
                                                      double *fbcoord2)
{
  double data[2] = {fbcoord1[0], fbcoord1[1]};
  double LU[2] = {-1, 1}, RU[2] = {1, 1}, LB[2] = {-1, -1}, RB[2] = {1, -1};
  double r = 1, sr = 1;
  bool p_unused;

  if (data[0] > -1 && data[0] < 1 && data[1] > -1 && data[1] < 1) {
    return lineart_get_bounding_area(rb, data[0], data[1]);
  }

  if (lineart_intersect_seg_seg(fbcoord1, fbcoord2, LU, RU, &sr, &p_unused) && sr < r && sr > 0) {
    r = sr;
  }
  if (lineart_intersect_seg_seg(fbcoord1, fbcoord2, LB, RB, &sr, &p_unused) && sr < r && sr > 0) {
    r = sr;
  }
  if (lineart_intersect_seg_seg(fbcoord1, fbcoord2, LB, LU, &sr, &p_unused) && sr < r && sr > 0) {
    r = sr;
  }
  if (lineart_intersect_seg_seg(fbcoord1, fbcoord2, RB, RU, &sr, &p_unused) && sr < r && sr > 0) {
    r = sr;
  }
  interp_v2_v2v2_db(data, fbcoord1, fbcoord2, r);

  return lineart_get_bounding_area(rb, data[0], data[1]);
}

/**
 * This march along one render line in image space and
 * get the next bounding area the line is crossing.
 */
LineartBoundingArea *lineart_bounding_area_next(LineartBoundingArea *this,
                                                double *fbcoord1,
                                                double *fbcoord2,
                                                double x,
                                                double y,
                                                double k,
                                                int positive_x,
                                                int positive_y,
                                                double *next_x,
                                                double *next_y)
{
  double rx, ry, ux, uy, lx, ly, bx, by;
  double r1, r2;
  LineartBoundingArea *ba;

  /* If we are marching towards the right. */
  if (positive_x > 0) {
    rx = this->r;
    ry = y + k * (rx - x);

    /* If we are marching towards the top. */
    if (positive_y > 0) {
      uy = this->u;
      ux = x + (uy - y) / k;
      r1 = ratiod(fbcoord1[0], fbcoord2[0], rx);
      r2 = ratiod(fbcoord1[0], fbcoord2[0], ux);
      if (MIN2(r1, r2) > 1) {
        return 0;
      }

      /* We reached the right side before the top side. */
      if (r1 <= r2) {
        LISTBASE_FOREACH (LinkData *, lip, &this->rp) {
          ba = lip->data;
          if (ba->u >= ry && ba->b < ry) {
            *next_x = rx;
            *next_y = ry;
            return ba;
          }
        }
      }
      /* We reached the top side before the right side. */
      else {
        LISTBASE_FOREACH (LinkData *, lip, &this->up) {
          ba = lip->data;
          if (ba->r >= ux && ba->l < ux) {
            *next_x = ux;
            *next_y = uy;
            return ba;
          }
        }
      }
    }
    /* If we are marching towards the bottom. */
    else if (positive_y < 0) {
      by = this->b;
      bx = x + (by - y) / k;
      r1 = ratiod(fbcoord1[0], fbcoord2[0], rx);
      r2 = ratiod(fbcoord1[0], fbcoord2[0], bx);
      if (MIN2(r1, r2) > 1) {
        return 0;
      }
      if (r1 <= r2) {
        LISTBASE_FOREACH (LinkData *, lip, &this->rp) {
          ba = lip->data;
          if (ba->u >= ry && ba->b < ry) {
            *next_x = rx;
            *next_y = ry;
            return ba;
          }
        }
      }
      else {
        LISTBASE_FOREACH (LinkData *, lip, &this->bp) {
          ba = lip->data;
          if (ba->r >= bx && ba->l < bx) {
            *next_x = bx;
            *next_y = by;
            return ba;
          }
        }
      }
    }
    /* If the line is completely horizontal, in which Y difference == 0. */
    else {
      r1 = ratiod(fbcoord1[0], fbcoord2[0], this->r);
      if (r1 > 1) {
        return 0;
      }
      LISTBASE_FOREACH (LinkData *, lip, &this->rp) {
        ba = lip->data;
        if (ba->u >= y && ba->b < y) {
          *next_x = this->r;
          *next_y = y;
          return ba;
        }
      }
    }
  }

  /* If we are marching towards the left. */
  else if (positive_x < 0) {
    lx = this->l;
    ly = y + k * (lx - x);

    /* If we are marching towards the top. */
    if (positive_y > 0) {
      uy = this->u;
      ux = x + (uy - y) / k;
      r1 = ratiod(fbcoord1[0], fbcoord2[0], lx);
      r2 = ratiod(fbcoord1[0], fbcoord2[0], ux);
      if (MIN2(r1, r2) > 1) {
        return 0;
      }
      if (r1 <= r2) {
        LISTBASE_FOREACH (LinkData *, lip, &this->lp) {
          ba = lip->data;
          if (ba->u >= ly && ba->b < ly) {
            *next_x = lx;
            *next_y = ly;
            return ba;
          }
        }
      }
      else {
        LISTBASE_FOREACH (LinkData *, lip, &this->up) {
          ba = lip->data;
          if (ba->r >= ux && ba->l < ux) {
            *next_x = ux;
            *next_y = uy;
            return ba;
          }
        }
      }
    }

    /* If we are marching towards the bottom. */
    else if (positive_y < 0) {
      by = this->b;
      bx = x + (by - y) / k;
      r1 = ratiod(fbcoord1[0], fbcoord2[0], lx);
      r2 = ratiod(fbcoord1[0], fbcoord2[0], bx);
      if (MIN2(r1, r2) > 1) {
        return 0;
      }
      if (r1 <= r2) {
        LISTBASE_FOREACH (LinkData *, lip, &this->lp) {
          ba = lip->data;
          if (ba->u >= ly && ba->b < ly) {
            *next_x = lx;
            *next_y = ly;
            return ba;
          }
        }
      }
      else {
        LISTBASE_FOREACH (LinkData *, lip, &this->bp) {
          ba = lip->data;
          if (ba->r >= bx && ba->l < bx) {
            *next_x = bx;
            *next_y = by;
            return ba;
          }
        }
      }
    }
    /* Again, horizontal. */
    else {
      r1 = ratiod(fbcoord1[0], fbcoord2[0], this->l);
      if (r1 > 1) {
        return 0;
      }
      LISTBASE_FOREACH (LinkData *, lip, &this->lp) {
        ba = lip->data;
        if (ba->u >= y && ba->b < y) {
          *next_x = this->l;
          *next_y = y;
          return ba;
        }
      }
    }
  }
  /* If the line is completely vertical, hence X difference == 0. */
  else {
    if (positive_y > 0) {
      r1 = ratiod(fbcoord1[1], fbcoord2[1], this->u);
      if (r1 > 1) {
        return 0;
      }
      LISTBASE_FOREACH (LinkData *, lip, &this->up) {
        ba = lip->data;
        if (ba->r > x && ba->l <= x) {
          *next_x = x;
          *next_y = this->u;
          return ba;
        }
      }
    }
    else if (positive_y < 0) {
      r1 = ratiod(fbcoord1[1], fbcoord2[1], this->b);
      if (r1 > 1) {
        return 0;
      }
      LISTBASE_FOREACH (LinkData *, lip, &this->bp) {
        ba = lip->data;
        if (ba->r > x && ba->l <= x) {
          *next_x = x;
          *next_y = this->b;
          return ba;
        }
      }
    }
    else {
      /* Segment has no length. */
      return 0;
    }
  }
  return 0;
}

/**
 * This is the entry point of all line art calculations.
 *
 * \return True when a change is made.
 */
bool MOD_lineart_compute_feature_lines(Depsgraph *depsgraph,
                                       LineartGpencilModifierData *lmd,
                                       LineartCache **cached_result,
                                       bool enable_stroke_depth_offset)
{
  LineartRenderBuffer *rb;
  Scene *scene = DEG_get_evaluated_scene(depsgraph);
  int intersections_only = 0; /* Not used right now, but preserve for future. */
  Object *use_camera;

  double t_start;
  if (G.debug_value == 4000) {
    t_start = PIL_check_seconds_timer();
  }

  if (lmd->calculation_flags & LRT_USE_CUSTOM_CAMERA) {
    if (!lmd->source_camera ||
        (use_camera = DEG_get_evaluated_object(depsgraph, lmd->source_camera))->type !=
            OB_CAMERA) {
      return false;
    }
  }
  else {

    BKE_scene_camera_switch_update(scene);

    if (!scene->camera) {
      return false;
    }
    use_camera = scene->camera;
  }

  LineartCache *lc = lineart_init_cache();
  *cached_result = lc;

  rb = lineart_create_render_buffer(scene, lmd, use_camera, scene->camera, lc);

  /* Triangle thread testing data size varies depending on the thread count.
   * See definition of LineartTriangleThread for details. */
  rb->triangle_size = lineart_triangle_size_get(rb);

  /* FIXME(Yiming): See definition of int #LineartRenderBuffer::_source_type for detailed. */
  rb->_source_type = lmd->source_type;
  rb->_source_collection = lmd->source_collection;
  rb->_source_object = lmd->source_object;

  LineartRenderBuffer *shadow_rb = NULL;
  LineartElementLinkNode *shadow_veln, *shadow_eeln;
  ListBase *shadow_elns = rb->shadow_selection ? &lc->shadow_elns : NULL;
  bool shadow_generated = lineart_main_try_generate_shadow(depsgraph,
                                                           scene,
                                                           rb,
                                                           lmd,
                                                           &lc->shadow_data_pool,
                                                           &shadow_veln,
                                                           &shadow_eeln,
                                                           shadow_elns,
                                                           &shadow_rb);

  /* Get view vector before loading geometries, because we detect feature lines there. */
  lineart_main_get_view_vector(rb);

  lineart_main_load_geometries(depsgraph,
                               scene,
                               use_camera,
                               rb,
                               lmd->calculation_flags & LRT_ALLOW_DUPLI_OBJECTS,
                               false,
                               shadow_elns);

  if (shadow_generated) {
    lineart_main_transform_and_add_shadow(rb, shadow_veln, shadow_eeln);
  }

  if (!rb->vertex_buffer_pointers.first) {
    /* No geometry loaded, return early. */
    return true;
  }

  /* Initialize the bounding box acceleration structure, it's a lot like BVH in 3D. */
  lineart_main_bounding_area_make_initial(rb);

  /* We need to get cut into triangles that are crossing near/far plans, only this way can we
   * get correct coordinates of those clipped lines. Done in two steps,
   * setting clip_far==false for near plane. */
  lineart_main_cull_triangles(rb, false);
  /* `clip_far == true` for far plane. */
  lineart_main_cull_triangles(rb, true);

  /* At this point triangle adjacent info pointers is no longer needed, free them. */
  lineart_main_free_adjacent_data(rb);

  /* Do the perspective division after clipping is done. */
  lineart_main_perspective_division(rb);

  lineart_main_discard_out_of_frame_edges(rb);

  /* Triangle intersections are done here during sequential adding of them. Only after this,
   * triangles and lines are all linked with acceleration structure, and the 2D occlusion stage
   * can do its job. */
  lineart_main_add_triangles(rb);

<<<<<<< HEAD
  /* Add shadow cuts to intersection lines as well. */
  lineart_register_intersection_shadow_cuts(rb, shadow_elns);

=======
>>>>>>> 04f67fb2
  /* Re-link bounding areas because they have been subdivided by worker threads and we need
   * andjacent info. */
  lineart_main_bounding_areas_connect_post(rb);

  /* Link lines to acceleration structure, this can only be done after perspective division, if
   * we do it after triangles being added, the acceleration structure has already been
   * subdivided, this way we do less list manipulations. */
  lineart_main_link_lines(rb);

  /* "intersection_only" is preserved for being called in a standalone fashion.
   * If so the data will already be available at the stage. Otherwise we do the occlusion and
   * chaining etc. */

  if (!intersections_only) {

    /* Occlusion is work-and-wait. This call will not return before work is completed. */
    lineart_main_occlusion_begin(rb);

    lineart_main_make_enclosed_shapes(rb, shadow_rb);

    /* Chaining is all single threaded. See lineart_chain.c
     * In this particular call, only lines that are geometrically connected (share the _exact_
     * same end point) will be chained together. */
    MOD_lineart_chain_feature_lines(rb);

    /* We are unable to take care of occlusion if we only connect end points, so here we do a
     * spit, where the splitting point could be any cut in e->segments. */
    MOD_lineart_chain_split_for_fixed_occlusion(rb);

    /* Then we connect chains based on the _proximity_ of their end points in image space,
     * here's the place threshold value gets involved. */
    MOD_lineart_chain_connect(rb);

    float *t_image = &lmd->chaining_image_threshold;
    /* This configuration ensures there won't be accidental lost of short unchained segments.
     */
    MOD_lineart_chain_discard_short(rb, MIN2(*t_image, 0.001f) - FLT_EPSILON);

    if (rb->chain_smooth_tolerance > FLT_EPSILON) {
      /* Keeping UI range of 0-1 for ease of read while scaling down the actual value for best
       * effective range in image-space (Coordinate only goes from -1 to 1). This value is
       * somewhat arbitrary, but works best for the moment. */
      MOD_lineart_smooth_chains(rb, rb->chain_smooth_tolerance / 50);
    }

    if (rb->use_image_boundary_trimming) {
      MOD_lineart_chain_clip_at_border(rb);
    }

    if (rb->angle_splitting_threshold > FLT_EPSILON) {
      MOD_lineart_chain_split_angle(rb, rb->angle_splitting_threshold);
    }

    if (enable_stroke_depth_offset && lmd->stroke_depth_offset > FLT_EPSILON) {
      MOD_lineart_chain_offset_towards_camera(
          rb, lmd->stroke_depth_offset, lmd->flags & LRT_GPENCIL_OFFSET_TOWARDS_CUSTOM_CAMERA);
    }

    /* Finally transfer the result list into cache. */
    memcpy(&lc->chains, &rb->chains, sizeof(ListBase));

    /* At last, we need to clear flags so we don't confuse GPencil generation calls. */
    MOD_lineart_chain_clear_picked_flag(lc);
  }

  lineart_mem_destroy(&lc->shadow_data_pool);

  if (rb->shadow_enclose_shapes && shadow_rb) {
    lineart_destroy_render_data_keep_init(shadow_rb);
    MEM_freeN(shadow_rb);
  }

  if (G.debug_value == 4000) {
    lineart_count_and_print_render_buffer_memory(rb);

    double t_elapsed = PIL_check_seconds_timer() - t_start;
    printf("Line art total time: %lf\n", t_elapsed);
  }

  return true;
}

static int UNUSED_FUNCTION(lineart_rb_edge_types)(LineartRenderBuffer *rb)
{
  int types = 0;
  types |= rb->use_contour ? LRT_EDGE_FLAG_CONTOUR : 0;
  types |= rb->use_crease ? LRT_EDGE_FLAG_CREASE : 0;
  types |= rb->use_material ? LRT_EDGE_FLAG_MATERIAL : 0;
  types |= rb->use_edge_marks ? LRT_EDGE_FLAG_EDGE_MARK : 0;
  types |= rb->use_intersections ? LRT_EDGE_FLAG_INTERSECTION : 0;
  types |= rb->use_loose ? LRT_EDGE_FLAG_LOOSE : 0;
  types |= rb->use_light_contour ? LRT_EDGE_FLAG_LIGHT_CONTOUR : 0;
  return types;
}

static void lineart_gpencil_generate(LineartCache *cache,
                                     Depsgraph *depsgraph,
                                     Object *gpencil_object,
                                     float (*gp_obmat_inverse)[4],
                                     bGPDlayer *UNUSED(gpl),
                                     bGPDframe *gpf,
                                     int level_start,
                                     int level_end,
                                     int material_nr,
                                     Object *source_object,
                                     Collection *source_collection,
                                     int types,
                                     uchar mask_switches,
                                     uchar material_mask_bits,
                                     uchar intersection_mask,
                                     short thickness,
                                     float opacity,
                                     uchar shaodow_selection,
                                     uchar silhouette_mode,
                                     uchar silhouette_group,
                                     const char *source_vgname,
                                     const char *vgname,
                                     int modifier_flags)
{
  if (cache == NULL) {
    if (G.debug_value == 4000) {
      printf("NULL Lineart cache!\n");
    }
    return;
  }

  int stroke_count = 0;
  int color_idx = 0;

  Object *orig_ob = NULL;
  if (source_object) {
    orig_ob = source_object->id.orig_id ? (Object *)source_object->id.orig_id : source_object;
  }

  Collection *orig_col = NULL;
  if (source_collection) {
    orig_col = source_collection->id.orig_id ? (Collection *)source_collection->id.orig_id :
                                               source_collection;
  }

  /* (!orig_col && !orig_ob) means the whole scene is selected. */

  int enabled_types = cache->rb_edge_types;
  bool invert_input = modifier_flags & LRT_GPENCIL_INVERT_SOURCE_VGROUP;
  bool match_output = modifier_flags & LRT_GPENCIL_MATCH_OUTPUT_VGROUP;

  LISTBASE_FOREACH (LineartEdgeChain *, ec, &cache->chains) {

    if (ec->picked) {
      continue;
    }
    if (!(ec->type & (types & enabled_types))) {
      continue;
    }
    if (ec->level > level_end || ec->level < level_start) {
      continue;
    }
    if (orig_ob && orig_ob != ec->object_ref && ec->type != LRT_EDGE_FLAG_INTERSECTION) {
      continue;
    }
    if (orig_col && ec->object_ref) {
      if (BKE_collection_has_object_recursive_instanced(orig_col, (Object *)ec->object_ref)) {
        if (modifier_flags & LRT_GPENCIL_INVERT_COLLECTION) {
          continue;
        }
      }
      else {
        if (!(modifier_flags & LRT_GPENCIL_INVERT_COLLECTION)) {
          continue;
        }
      }
    }
    if (mask_switches & LRT_GPENCIL_MATERIAL_MASK_ENABLE) {
      if (mask_switches & LRT_GPENCIL_MATERIAL_MASK_MATCH) {
        if (ec->material_mask_bits != material_mask_bits) {
          continue;
        }
      }
      else {
        if (!(ec->material_mask_bits & material_mask_bits)) {
          continue;
        }
      }
    }
    if (ec->type == LRT_EDGE_FLAG_INTERSECTION &&
        (mask_switches & LRT_GPENCIL_INTERSECTION_FILTER)) {
      if (mask_switches & LRT_GPENCIL_INTERSECTION_MATCH) {
        if (ec->intersection_mask != intersection_mask) {
          continue;
        }
      }
      else {
        if (!(ec->intersection_mask & intersection_mask)) {
<<<<<<< HEAD
          continue;
        }
      }
    }
    if (shaodow_selection) {
      if (ec->shadow_mask_bits != LRT_SHADOW_MASK_UNDEFINED) {
        /* TODO(Yiming): Give a behaviour option for how to display undefined shadow info. */
        if ((shaodow_selection == LRT_SHADOW_FILTER_LIT &&
             (!(ec->shadow_mask_bits & LRT_SHADOW_MASK_LIT))) ||
            (shaodow_selection == LRT_SHADOW_FILTER_SHADED &&
             (!(ec->shadow_mask_bits & LRT_SHADOW_MASK_SHADED)))) {
=======
>>>>>>> 04f67fb2
          continue;
        }
      }
    }
    if (silhouette_mode && (ec->type & (LRT_EDGE_FLAG_CONTOUR))) {
      if (ec->silhouette_group != silhouette_group) {
        continue;
      }
      if (silhouette_mode == LRT_SILHOUETTE_FILTER_SILHOUETTE &&
          (ec->shadow_mask_bits & LRT_SHADOW_SILHOUETTE_ERASED)) {
        continue;
      }
      if (silhouette_mode == LRT_SILHOUETTE_FILTER_ANTI_SILHOUETTE &&
          (!(ec->shadow_mask_bits & LRT_SHADOW_SILHOUETTE_ERASED))) {
        continue;
      }
    }

    /* Preserved: If we ever do asynchronous generation, this picked flag should be set here.
     */
    // ec->picked = 1;

    const int count = MOD_lineart_chain_count(ec);
    if (count < 2) {
      continue;
    }

    bGPDstroke *gps = BKE_gpencil_stroke_add(gpf, color_idx, count, thickness, false);

    int i;
    LISTBASE_FOREACH_INDEX (LineartEdgeChainItem *, eci, &ec->chain, i) {
      bGPDspoint *point = &gps->points[i];
      mul_v3_m4v3(&point->x, gp_obmat_inverse, eci->gpos);
      point->pressure = 1.0f;
      point->strength = opacity;
    }

    BKE_gpencil_dvert_ensure(gps);
    gps->mat_nr = max_ii(material_nr, 0);

    if (source_vgname && vgname) {
      Object *eval_ob = DEG_get_evaluated_object(depsgraph, ec->object_ref);
      int gpdg = -1;
      if ((match_output || (gpdg = BKE_object_defgroup_name_index(gpencil_object, vgname)) >= 0)) {
        if (eval_ob && eval_ob->type == OB_MESH) {
          int dindex = 0;
          Mesh *me = BKE_object_get_evaluated_mesh(eval_ob);
          if (me->dvert) {
            LISTBASE_FOREACH (bDeformGroup *, db, &me->vertex_group_names) {
              if ((!source_vgname) || strstr(db->name, source_vgname) == db->name) {
                if (match_output) {
                  gpdg = BKE_object_defgroup_name_index(gpencil_object, db->name);
                  if (gpdg < 0) {
                    continue;
                  }
                }
                int sindex = 0, vindex;
                LISTBASE_FOREACH (LineartEdgeChainItem *, eci, &ec->chain) {
                  vindex = eci->index;
                  if (vindex >= me->totvert) {
                    break;
                  }
                  MDeformWeight *mdw = BKE_defvert_ensure_index(&me->dvert[vindex], dindex);
                  MDeformWeight *gdw = BKE_defvert_ensure_index(&gps->dvert[sindex], gpdg);

                  float use_weight = mdw->weight;
                  if (invert_input) {
                    use_weight = 1 - use_weight;
                  }
                  gdw->weight = MAX2(use_weight, gdw->weight);

                  sindex++;
                }
              }
              dindex++;
            }
          }
        }
      }
    }

    if (G.debug_value == 4000) {
      BKE_gpencil_stroke_set_random_color(gps);
    }
    BKE_gpencil_stroke_geometry_update(gpencil_object->data, gps);
    stroke_count++;
  }

  if (G.debug_value == 4000) {
    printf("LRT: Generated %d strokes.\n", stroke_count);
  }
}

void MOD_lineart_gpencil_generate(LineartCache *cache,
                                  Depsgraph *depsgraph,
                                  Object *ob,
                                  bGPDlayer *gpl,
                                  bGPDframe *gpf,
                                  char source_type,
                                  void *source_reference,
                                  int level_start,
                                  int level_end,
                                  int mat_nr,
                                  short edge_types,
                                  uchar mask_switches,
                                  uchar material_mask_bits,
                                  uchar intersection_mask,
                                  short thickness,
                                  float opacity,
                                  uchar shadow_selection,
                                  uchar silhouette_mode,
                                  uchar silhouette_group,
                                  const char *source_vgname,
                                  const char *vgname,
                                  int modifier_flags)
{

  if (!gpl || !gpf || !ob) {
    return;
  }

  Object *source_object = NULL;
  Collection *source_collection = NULL;
  short use_types = edge_types;
  if (source_type == LRT_SOURCE_OBJECT) {
    if (!source_reference) {
      return;
    }
    source_object = (Object *)source_reference;
  }
  else if (source_type == LRT_SOURCE_COLLECTION) {
    if (!source_reference) {
      return;
    }
    source_collection = (Collection *)source_reference;
  }

  float gp_obmat_inverse[4][4];
  invert_m4_m4(gp_obmat_inverse, ob->obmat);
  lineart_gpencil_generate(cache,
                           depsgraph,
                           ob,
                           gp_obmat_inverse,
                           gpl,
                           gpf,
                           level_start,
                           level_end,
                           mat_nr,
                           source_object,
                           source_collection,
                           use_types,
                           mask_switches,
                           material_mask_bits,
                           intersection_mask,
                           thickness,
                           opacity,
                           shadow_selection,
                           silhouette_mode,
                           silhouette_group,
                           source_vgname,
                           vgname,
                           modifier_flags);
}<|MERGE_RESOLUTION|>--- conflicted
+++ resolved
@@ -53,11 +53,6 @@
 
 #include "lineart_intern.h"
 
-<<<<<<< HEAD
-#include "atomic_ops.h"
-
-=======
->>>>>>> 04f67fb2
 typedef struct LineartIsecSingle {
   float v1[3], v2[3];
   LineartTriangle *tri1, *tri2;
@@ -87,12 +82,6 @@
   LineartIsecThread *threads;
   int thread_count;
 } LineartIsecData;
-<<<<<<< HEAD
-=======
-
-static LineartBoundingArea *lineart_edge_first_bounding_area(LineartRenderBuffer *rb,
-                                                             LineartEdge *e);
->>>>>>> 04f67fb2
 
 static void lineart_bounding_area_link_edge(LineartRenderBuffer *rb,
                                             LineartBoundingArea *root_ba,
@@ -118,19 +107,6 @@
                                                         double *from,
                                                         double *to);
 
-static void lineart_bounding_area_link_triangle_cas(LineartRenderBuffer *rb,
-                                                    LineartBoundingArea *root_ba,
-                                                    LineartTriangle *tri,
-                                                    double *LRUB,
-                                                    int recursive,
-                                                    int recursive_level,
-                                                    bool do_intersection,
-                                                    struct LineartIsecThread *th);
-
-static void lineart_free_bounding_area_memory(LineartBoundingArea *ba, bool recursive);
-
-static void lineart_free_bounding_area_memories(LineartRenderBuffer *rb);
-
 static void lineart_bounding_area_link_triangle(LineartRenderBuffer *rb,
                                                 LineartBoundingArea *root_ba,
                                                 LineartTriangle *tri,
@@ -383,18 +359,9 @@
 
 static void lineart_bounding_area_triangle_reallocate(LineartBoundingArea *ba)
 {
-<<<<<<< HEAD
-  LineartTriangle **new_array = MEM_callocN(sizeof(LineartTriangle *) * ba->max_triangle_count * 2,
-                                            "new ba_triangle_array");
-  memcpy(new_array, ba->linked_triangles, sizeof(LineartTriangle *) * ba->max_triangle_count);
-  ba->max_triangle_count *= 2;
-  MEM_freeN(ba->linked_triangles);
-  ba->linked_triangles = new_array;
-=======
   ba->max_triangle_count *= 2;
   ba->linked_triangles = MEM_recallocN(ba->linked_triangles,
                                        sizeof(LineartTriangle *) * ba->max_triangle_count);
->>>>>>> 04f67fb2
 }
 
 static void lineart_bounding_area_line_add(LineartBoundingArea *ba, LineartEdge *e)
@@ -1469,7 +1436,6 @@
   v->index = i;
 }
 
-<<<<<<< HEAD
 static const int LRT_MESH_EDGE_TYPES[] = {
     LRT_EDGE_FLAG_EDGE_MARK,
     LRT_EDGE_FLAG_CONTOUR,
@@ -1482,9 +1448,6 @@
 #define LRT_MESH_EDGE_TYPES_COUNT 6
 
 static int lineart_edge_type_duplication_count(int eflag)
-=======
-static int lineart_edge_type_duplication_count(char eflag)
->>>>>>> 04f67fb2
 {
   int count = 0;
   /* See eLineartEdgeFlag for details. */
@@ -2202,14 +2165,11 @@
   elem_link_node->object_ref = orig_ob;
   elem_link_node->obindex = ob_info->obindex;
 
-<<<<<<< HEAD
   LineartElementLinkNode *shadow_eln = NULL;
   if (shadow_elns) {
     shadow_eln = lineart_find_matching_eln(shadow_elns, ob_info->obindex);
   }
 
-=======
->>>>>>> 04f67fb2
   /* Start of the edge/seg arr */
   LineartEdge *la_edge;
   LineartEdgeSegment *la_seg;
@@ -2333,17 +2293,12 @@
   //- Print size of pending objects.
   //- Try to feed this with an array instead of via the pool instead of a custom list
   //- Assign the number of objects instead of number of threads
-<<<<<<< HEAD
-=======
-  // printf("thread start: %d\n", olti->thread_id);
->>>>>>> 04f67fb2
   for (LineartObjectInfo *obi = olti->pending; obi; obi = obi->next) {
     lineart_geometry_object_load(obi, olti->rb, olti->shadow_elns);
     if (G.debug_value == 4000) {
       // printf("thread id: %d processed: %d\n", olti->thread_id, obi->original_me->totpoly);
     }
   }
-  // printf("thread end: %d\n", olti->thread_id);
 }
 
 static uchar lineart_intersection_mask_check(Collection *c, Object *ob)
@@ -3292,7 +3247,6 @@
     if (lineart_triangle_2v_intersection_math(tri->v[0], tri->v[1], t2, 0, v1)) {
       next = v2;
       last = v1;
-<<<<<<< HEAD
     }
 
     if (lineart_triangle_2v_intersection_math(tri->v[1], tri->v[2], t2, last, next)) {
@@ -3311,41 +3265,26 @@
     }
 
     if (lineart_triangle_2v_intersection_math(t2->v[0], t2->v[1], tri, last, next)) {
-=======
-    }
-
-    if (lineart_triangle_2v_intersection_math(tri->v[1], tri->v[2], t2, last, next)) {
->>>>>>> 04f67fb2
       if (last) {
         return true;
       }
       next = v2;
       last = v1;
     }
-<<<<<<< HEAD
     if (lineart_triangle_2v_intersection_math(t2->v[1], t2->v[2], tri, last, next)) {
-=======
-    if (lineart_triangle_2v_intersection_math(tri->v[2], tri->v[0], t2, last, next)) {
->>>>>>> 04f67fb2
       if (last) {
         return true;
       }
       next = v2;
       last = v1;
     }
-<<<<<<< HEAD
     if (lineart_triangle_2v_intersection_math(t2->v[2], t2->v[0], tri, last, next)) {
-=======
-
-    if (lineart_triangle_2v_intersection_math(t2->v[0], t2->v[1], tri, last, next)) {
->>>>>>> 04f67fb2
       if (last) {
         return true;
       }
       next = v2;
       last = v1;
     }
-<<<<<<< HEAD
   }
   return false;
 }
@@ -3414,7 +3353,7 @@
 }
 
 /* This function initializes two things:
- * 1) Triangle array scheduling info, for each worker thread to get it's chunk from the scheduler.
+ * 1) Triangle array scheduling info, for each worker thread to get its chunk from the scheduler.
  * 2) Per-thread intersection result array. Does not store actual #LineartEdge, these results will
  * be finalized by #lineart_create_edges_from_isec_data
  */
@@ -3434,147 +3373,6 @@
     it->current = 0;
     it->thread_id = i;
     it->rb = rb;
-=======
-    if (lineart_triangle_2v_intersection_math(t2->v[1], t2->v[2], tri, last, next)) {
-      if (last) {
-        return true;
-      }
-      next = v2;
-      last = v1;
-    }
-    if (lineart_triangle_2v_intersection_math(t2->v[2], t2->v[0], tri, last, next)) {
-      if (last) {
-        return true;
-      }
-      next = v2;
-      last = v1;
-    }
-  }
-  return false;
-}
-
-static void lineart_add_isec_thread(LineartIsecThread *th,
-                                    const double *v1,
-                                    const double *v2,
-                                    LineartTriangle *tri1,
-                                    LineartTriangle *tri2)
-{
-  if (th->current == th->max) {
-
-    LineartIsecSingle *new_array = MEM_mallocN(sizeof(LineartIsecSingle) * th->max * 2,
-                                               "LineartIsecSingle");
-    memcpy(new_array, th->array, sizeof(LineartIsecSingle) * th->max);
-    th->max *= 2;
-    MEM_freeN(th->array);
-    th->array = new_array;
-  }
-  LineartIsecSingle *is = &th->array[th->current];
-  copy_v3fl_v3db(is->v1, v1);
-  copy_v3fl_v3db(is->v2, v2);
-  is->tri1 = tri1;
-  is->tri2 = tri2;
-  th->current++;
-}
-
-#define LRT_ISECT_TRIANGLE_PER_THREAD 4096
-
-static bool lineart_schedule_new_triangle_task(LineartIsecThread *th)
-{
-  LineartRenderBuffer *rb = th->rb;
-  int remaining = LRT_ISECT_TRIANGLE_PER_THREAD;
-
-  BLI_spin_lock(&rb->lock_task);
-  LineartElementLinkNode *eln = rb->isect_scheduled_up_to;
-
-  if (!eln) {
-    BLI_spin_unlock(&rb->lock_task);
-    return false;
-  }
-
-  th->pending_from = eln;
-  th->index_from = rb->isect_scheduled_up_to_index;
-
-  while (remaining > 0 && eln) {
-    int remaining_this_eln = eln->element_count - rb->isect_scheduled_up_to_index;
-    int added_count = MIN2(remaining, remaining_this_eln);
-    remaining -= added_count;
-    if (remaining || added_count == remaining_this_eln) {
-      eln = eln->next;
-      rb->isect_scheduled_up_to = eln;
-      rb->isect_scheduled_up_to_index = 0;
-    }
-    else {
-      rb->isect_scheduled_up_to_index += added_count;
-    }
->>>>>>> 04f67fb2
-  }
-}
-
-<<<<<<< HEAD
-static void lineart_destroy_isec_thread(LineartIsecData *d)
-{
-  for (int i = 0; i < d->thread_count; i++) {
-    LineartIsecThread *it = &d->threads[i];
-    MEM_freeN(it->array);
-  }
-  MEM_freeN(d->threads);
-}
-
-static void lineart_triangle_intersect_in_bounding_area(LineartTriangle *tri,
-                                                        LineartBoundingArea *ba,
-                                                        LineartIsecThread *th,
-                                                        int up_to)
-{
-  BLI_assert(th != NULL);
-
-  if (!th) {
-    return;
-  }
-
-  /* Testing_triangle->testing[0] is used to store pairing triangle reference.
-   * See definition of LineartTriangleThread for more info. */
-  LineartTriangle *testing_triangle;
-  LineartTriangleThread *tt;
-=======
-  th->pending_to = eln ? eln : rb->triangle_buffer_pointers.last;
-  th->index_to = rb->isect_scheduled_up_to_index;
-
-  BLI_spin_unlock(&rb->lock_task);
-
-  return true;
-}
-
-/* This function initializes two things:
- * 1) Triangle array scheduling info, for each worker thread to get its chunk from the scheduler.
- * 2) Per-thread intersection result array. Does not store actual #LineartEdge, these results will
- * be finalized by #lineart_create_edges_from_isec_data
- */
-static void lineart_init_isec_thread(LineartIsecData *d, LineartRenderBuffer *rb, int thread_count)
-{
-  d->threads = MEM_callocN(sizeof(LineartIsecThread) * thread_count, "LineartIsecThread arr");
-  d->rb = rb;
-  d->thread_count = thread_count;
->>>>>>> 04f67fb2
-
-  rb->isect_scheduled_up_to = rb->triangle_buffer_pointers.first;
-  rb->isect_scheduled_up_to_index = 0;
-
-<<<<<<< HEAD
-  /* If this _is_ the smallest subdiv bounding area, then do the intersections there. */
-  for (int i = 0; i < up_to; i++) {
-    do {
-      testing_triangle = (LineartTriangle *)atomic_load_z((size_t *)&ba->linked_triangles[i]);
-    } while (UNLIKELY(testing_triangle == NULL));
-
-    tt = (LineartTriangleThread *)testing_triangle;
-=======
-  for (int i = 0; i < thread_count; i++) {
-    LineartIsecThread *it = &d->threads[i];
-    it->array = MEM_mallocN(sizeof(LineartIsecSingle) * 100, "LineartIsecSingle arr");
-    it->max = 100;
-    it->current = 0;
-    it->thread_id = i;
-    it->rb = rb;
   }
 }
 
@@ -3606,7 +3404,6 @@
      * See definition of LineartTriangleThread for more info. */
     LineartTriangle *testing_triangle = ba->linked_triangles[i];
     LineartTriangleThread *tt = (LineartTriangleThread *)testing_triangle;
->>>>>>> 04f67fb2
 
     if (testing_triangle == tri || tt->testing_e[th->thread_id] == (LineartEdge *)tri) {
       continue;
@@ -3687,11 +3484,7 @@
   }
 }
 
-<<<<<<< HEAD
 void lineart_destroy_render_data_keep_init(LineartRenderBuffer *rb)
-=======
-static void lineart_destroy_render_data(LineartRenderBuffer *rb)
->>>>>>> 04f67fb2
 {
   if (rb == NULL) {
     return;
@@ -3726,19 +3519,7 @@
   BLI_spin_end(&rb->lock_cuts);
   BLI_spin_end(&rb->render_data_pool.lock_mem);
 
-<<<<<<< HEAD
   lineart_destroy_render_data_keep_init(rb);
-=======
-  for (int i = 0; i < rb->bounding_area_initial_count; i++) {
-    lineart_end_bounding_area_recursive(&rb->initial_bounding_areas[i]);
-  }
-
-  if (rb->pending_edges.array) {
-    MEM_freeN(rb->pending_edges.array);
-  }
->>>>>>> 04f67fb2
-
-  lineart_free_bounding_area_memories(rb);
 
   lineart_mem_destroy(&rb->render_data_pool);
 }
@@ -3885,7 +3666,6 @@
   rb->use_loose = (edge_types & LRT_EDGE_FLAG_LOOSE) != 0;
   rb->use_light_contour = ((edge_types & LRT_EDGE_FLAG_LIGHT_CONTOUR) != 0 &&
                            (lmd->light_contour_object != NULL));
-<<<<<<< HEAD
   rb->use_shadow = ((edge_types & LRT_EDGE_FLAG_PROJECTED_SHADOW) != 0 &&
                     (lmd->light_contour_object != NULL));
 
@@ -3894,8 +3674,6 @@
   rb->shadow_use_silhouette = lmd->shadow_use_silhouette_override != 0;
 
   rb->use_back_face_culling = (lmd->calculation_flags & LRT_USE_BACK_FACE_CULLING) != 0;
-=======
->>>>>>> 04f67fb2
 
   rb->filter_face_mark_invert = (lmd->calculation_flags & LRT_FILTER_FACE_MARK_INVERT) != 0;
   rb->filter_face_mark = (lmd->calculation_flags & LRT_FILTER_FACE_MARK) != 0;
@@ -4139,11 +3917,7 @@
   }
 }
 
-<<<<<<< HEAD
 void lineart_main_bounding_areas_connect_post(LineartRenderBuffer *rb)
-=======
-static void lineart_main_bounding_areas_connect_post(LineartRenderBuffer *rb)
->>>>>>> 04f67fb2
 {
   int total_tile_initial = rb->tile_count_x * rb->tile_count_y;
   int tiles_per_row = rb->tile_count_x;
@@ -4191,13 +3965,6 @@
                                         LineartBoundingArea *root,
                                         int recursive_level)
 {
-<<<<<<< HEAD
-
-  LineartBoundingArea *ba = lineart_mem_acquire_thread(&rb->render_data_pool,
-                                                       sizeof(LineartBoundingArea) * 4);
-  LineartTriangle *tri;
-=======
->>>>>>> 04f67fb2
 
   LineartBoundingArea *ba = lineart_mem_acquire_thread(&rb->render_data_pool,
                                                        sizeof(LineartBoundingArea) * 4);
@@ -4241,15 +4008,8 @@
   }
 
   for (int i = 0; i < root->triangle_count; i++) {
-<<<<<<< HEAD
-    do {
-      tri = (LineartTriangle *)atomic_load_z((size_t *)&root->linked_triangles[i]);
-      /* Need to wait for worker threads to fill in the last few triangles. */
-    } while (UNLIKELY(tri == NULL));
-=======
     LineartTriangle *tri = root->linked_triangles[i];
 
->>>>>>> 04f67fb2
     double b[4];
     b[0] = MIN3(tri->v[0]->fbcoord[0], tri->v[1]->fbcoord[0], tri->v[2]->fbcoord[0]);
     b[1] = MAX3(tri->v[0]->fbcoord[0], tri->v[1]->fbcoord[0], tri->v[2]->fbcoord[0]);
@@ -4259,22 +4019,6 @@
     /* Re-link triangles into child tiles, not doing intersection lines during this because this
      * batch of triangles are all tested with each other for intersecctions. */
     if (LRT_BOUND_AREA_CROSSES(b, &ba[0].l)) {
-<<<<<<< HEAD
-      lineart_bounding_area_link_triangle_cas(
-          rb, &ba[0], tri, b, 0, recursive_level + 1, false, NULL);
-    }
-    if (LRT_BOUND_AREA_CROSSES(b, &ba[1].l)) {
-      lineart_bounding_area_link_triangle_cas(
-          rb, &ba[1], tri, b, 0, recursive_level + 1, false, NULL);
-    }
-    if (LRT_BOUND_AREA_CROSSES(b, &ba[2].l)) {
-      lineart_bounding_area_link_triangle_cas(
-          rb, &ba[2], tri, b, 0, recursive_level + 1, false, NULL);
-    }
-    if (LRT_BOUND_AREA_CROSSES(b, &ba[3].l)) {
-      lineart_bounding_area_link_triangle_cas(
-          rb, &ba[3], tri, b, 0, recursive_level + 1, false, NULL);
-=======
       lineart_bounding_area_link_triangle(rb, &ba[0], tri, b, 0, recursive_level + 1, false, NULL);
     }
     if (LRT_BOUND_AREA_CROSSES(b, &ba[1].l)) {
@@ -4285,16 +4029,11 @@
     }
     if (LRT_BOUND_AREA_CROSSES(b, &ba[3].l)) {
       lineart_bounding_area_link_triangle(rb, &ba[3], tri, b, 0, recursive_level + 1, false, NULL);
->>>>>>> 04f67fb2
     }
   }
 
   /* At this point the child tiles are fully initialized and it's safe for new triangles to be
-<<<<<<< HEAD
-   * inserted, so assign root->child for #lineart_bounding_area_link_triangle_cas to use. */
-=======
    * inserted, so assign root->child for #lineart_bounding_area_link_triangle to use. */
->>>>>>> 04f67fb2
   root->child = ba;
 }
 
@@ -4388,16 +4127,6 @@
  * duplicated intersection lines.
  *
  */
-<<<<<<< HEAD
-static void lineart_bounding_area_link_triangle_cas(LineartRenderBuffer *rb,
-                                                    LineartBoundingArea *root_ba,
-                                                    LineartTriangle *tri,
-                                                    double *LRUB,
-                                                    int recursive,
-                                                    int recursive_level,
-                                                    bool do_intersection,
-                                                    struct LineartIsecThread *th)
-=======
 static void lineart_bounding_area_link_triangle(LineartRenderBuffer *rb,
                                                 LineartBoundingArea *root_ba,
                                                 LineartTriangle *tri,
@@ -4406,7 +4135,6 @@
                                                 int recursive_level,
                                                 bool do_intersection,
                                                 struct LineartIsecThread *th)
->>>>>>> 04f67fb2
 {
   if (!lineart_bounding_area_triangle_intersect(rb, tri, root_ba)) {
     return;
@@ -4426,90 +4154,6 @@
       b[3] = MIN3(tri->v[0]->fbcoord[1], tri->v[1]->fbcoord[1], tri->v[2]->fbcoord[1]);
       B1 = b;
     }
-<<<<<<< HEAD
-    /* Continue adding into the child. */
-    for (int iba = 0; iba < 4; iba++) {
-      if (LRT_BOUND_AREA_CROSSES(B1, &old_ba->child[iba].l)) {
-        lineart_bounding_area_link_triangle_cas(
-            rb, &old_ba->child[iba], tri, B1, recursive, recursive_level + 1, do_intersection, th);
-      }
-    }
-    return;
-  }
-
-  while (1) {
-    uint32_t old_tri_index = old_ba->triangle_count;
-    uint32_t new_tri_index = old_tri_index + 1;
-    uint32_t max_triangles = old_ba->max_triangle_count;
-
-    /* If there are still space left in this tile for insertion. */
-    if (old_tri_index < max_triangles) {
-
-      /* Use atomic compare and swap to get a index, we can't use atomic increment here because it
-       * could overflow the index when multiple threads are incrementing. */
-      uint32_t success_old_index = atomic_cas_uint32(
-          &old_ba->triangle_count, old_tri_index, new_tri_index);
-
-      if (success_old_index != old_tri_index) {
-        /* Too bad, other threads grabbed this index, we retry. */
-        continue;
-      }
-
-      /* Successfully grabbed a viable index to insert the triangle into.
-       * Insert into [old_tri_index] for correct array offset starting from [0]. */
-      atomic_store_z((size_t *)&old_ba->linked_triangles[old_tri_index], (size_t)tri);
-
-      /* Do intersections in place. */
-      if (do_intersection && rb->use_intersections) {
-        lineart_triangle_intersect_in_bounding_area(tri, old_ba, th, old_tri_index);
-      }
-      break;
-    }
-    else { /* We need to wait for either splitting or array extension to be done. */
-
-      /* Splitting/extending can only be operated by one thread. */
-      BLI_spin_lock(&old_ba->lock);
-
-      if (recursive_level < rb->tile_recursive_level) {
-        if (!old_ba->child) {
-          /* old_ba->child==NULL, means we are the thread that's doing the splitting. */
-          lineart_bounding_area_split(rb, old_ba, recursive_level);
-        } /* Otherwise other thread has completed the splitting process. */
-      }
-      else {
-        if (max_triangles == old_ba->max_triangle_count) {
-          /* Means we are the thread that's doing the extension. */
-          lineart_bounding_area_triangle_reallocate(old_ba);
-        } /* Otherwise other thread has completed the extending the array. */
-      }
-
-      /* Job done, allow other threads to add into new tile. */
-      BLI_spin_unlock(&old_ba->lock);
-
-      /* Of course we still have our own triangle needs to be added. */
-      lineart_bounding_area_link_triangle_cas(
-          rb, root_ba, tri, LRUB, recursive, recursive_level, do_intersection, th);
-
-      break;
-    }
-  }
-}
-
-static void lineart_free_bounding_area_memory(LineartBoundingArea *ba, bool recursive)
-{
-  if (ba->linked_lines) {
-    MEM_freeN(ba->linked_lines);
-  }
-  if (ba->linked_triangles) {
-    MEM_freeN(ba->linked_triangles);
-  }
-  if (recursive && ba->child) {
-    for (int i = 0; i < 4; i++) {
-      lineart_free_bounding_area_memory(&ba->child[i], recursive);
-    }
-  }
-}
-=======
     for (int iba = 0; iba < 4; iba++) {
       if (LRT_BOUND_AREA_CROSSES(B1, &old_ba->child[iba].l)) {
         lineart_bounding_area_link_triangle(
@@ -4580,7 +4224,6 @@
     }
   }
 }
->>>>>>> 04f67fb2
 static void lineart_free_bounding_area_memories(LineartRenderBuffer *rb)
 {
   for (int i = 0; i < rb->tile_count_y; i++) {
@@ -4859,11 +4502,7 @@
           _dir_control++;
           for (co = x1; co <= x2; co++) {
             for (r = y1; r <= y2; r++) {
-<<<<<<< HEAD
-              lineart_bounding_area_link_triangle_cas(
-=======
               lineart_bounding_area_link_triangle(
->>>>>>> 04f67fb2
                   rb,
                   &rb->initial_bounding_areas[r * rb->tile_count_x + co],
                   tri,
@@ -4914,13 +4553,8 @@
       v2->flag |= LRT_VERT_HAS_INTERSECTION_DATA;
       copy_v3db_v3fl(v1->gloc, is->v1);
       copy_v3db_v3fl(v2->gloc, is->v2);
-<<<<<<< HEAD
       /* The intersection line has been generated only in geometry space, so we need to
        * transform them as well. */
-=======
-      /* The intersection line has been generated only in geometry space, so we need to transform
-       * them as well. */
->>>>>>> 04f67fb2
       mul_v4_m4v3_db(v1->fbcoord, rb->view_projection, v1->gloc);
       mul_v4_m4v3_db(v2->fbcoord, rb->view_projection, v2->gloc);
       mul_v3db_db(v1->fbcoord, (1 / v1->fbcoord[3]));
@@ -4931,34 +4565,23 @@
       v2->fbcoord[0] -= rb->shift_x * 2;
       v2->fbcoord[1] -= rb->shift_y * 2;
 
-<<<<<<< HEAD
       /* This z transformation is not the same as the rest of the part, because the data don't
        * go through normal perspective division calls in the pipeline, but this way the 3D
        * result and occlusion on the generated line is correct, and we don't really use 2D for
        * viewport stroke generation anyway. */
-=======
-      /* This z transformation is not the same as the rest of the part, because the data don't go
-       * through normal perspective division calls in the pipeline, but this way the 3D result and
-       * occlusion on the generated line is correct, and we don't really use 2D for viewport stroke
-       * generation anyway. */
->>>>>>> 04f67fb2
       v1->fbcoord[2] = ZMin * ZMax / (ZMax - fabs(v1->fbcoord[2]) * (ZMax - ZMin));
       v2->fbcoord[2] = ZMin * ZMax / (ZMax - fabs(v2->fbcoord[2]) * (ZMax - ZMin));
       e->v1 = v1;
       e->v2 = v2;
       e->t1 = is->tri1;
       e->t2 = is->tri2;
-<<<<<<< HEAD
       /* This is so we can also match intersection edges from shadow to later viewing stage. */
       e->from_shadow = (LineartEdge *)((((uint64_t)e->t1->target_reference) << 32) |
                                        e->t2->target_reference);
-=======
->>>>>>> 04f67fb2
       e->flags = LRT_EDGE_FLAG_INTERSECTION;
       e->intersection_mask = (is->tri1->intersection_mask | is->tri2->intersection_mask);
       BLI_addtail(&e->segments, es);
 
-<<<<<<< HEAD
       int obi1 = (e->t1->target_reference & LRT_OBINDEX_HIGHER);
       int obi2 = (e->t2->target_reference & LRT_OBINDEX_HIGHER);
       LineartElementLinkNode *eln1 = lineart_find_matching_eln(&rb->line_buffer_pointers, obi1);
@@ -4980,8 +4603,6 @@
         }
       }
 
-=======
->>>>>>> 04f67fb2
       lineart_add_edge_to_array(&rb->pending_edges, e);
 
       v += 2;
@@ -5014,14 +4635,9 @@
   BLI_task_pool_work_and_wait(tp);
   BLI_task_pool_free(tp);
 
-<<<<<<< HEAD
   if (rb->use_intersections) {
     lineart_create_edges_from_isec_data(&d);
   }
-=======
-  /* Create actual lineart edges from intersection results.  */
-  lineart_create_edges_from_isec_data(&d);
->>>>>>> 04f67fb2
 
   lineart_destroy_isec_thread(&d);
 
@@ -5396,12 +5012,9 @@
    * can do its job. */
   lineart_main_add_triangles(rb);
 
-<<<<<<< HEAD
   /* Add shadow cuts to intersection lines as well. */
   lineart_register_intersection_shadow_cuts(rb, shadow_elns);
 
-=======
->>>>>>> 04f67fb2
   /* Re-link bounding areas because they have been subdivided by worker threads and we need
    * andjacent info. */
   lineart_main_bounding_areas_connect_post(rb);
@@ -5559,7 +5172,7 @@
     if (ec->level > level_end || ec->level < level_start) {
       continue;
     }
-    if (orig_ob && orig_ob != ec->object_ref && ec->type != LRT_EDGE_FLAG_INTERSECTION) {
+    if (orig_ob && orig_ob != ec->object_ref) {
       continue;
     }
     if (orig_col && ec->object_ref) {
@@ -5595,7 +5208,6 @@
       }
       else {
         if (!(ec->intersection_mask & intersection_mask)) {
-<<<<<<< HEAD
           continue;
         }
       }
@@ -5607,8 +5219,6 @@
              (!(ec->shadow_mask_bits & LRT_SHADOW_MASK_LIT))) ||
             (shaodow_selection == LRT_SHADOW_FILTER_SHADED &&
              (!(ec->shadow_mask_bits & LRT_SHADOW_MASK_SHADED)))) {
-=======
->>>>>>> 04f67fb2
           continue;
         }
       }
