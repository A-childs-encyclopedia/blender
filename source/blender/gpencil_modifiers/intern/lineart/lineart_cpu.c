/*
 * This program is free software; you can redistribute it and/or
 * modify it under the terms of the GNU General Public License
 * as published by the Free Software Foundation; either version 2
 * of the License, or (at your option) any later version.
 *
 * This program is distributed in the hope that it will be useful,
 * but WITHOUT ANY WARRANTY; without even the implied warranty of
 * MERCHANTABILITY or FITNESS FOR A PARTICULAR PURPOSE.  See the
 * GNU General Public License for more details.
 *
 * You should have received a copy of the GNU General Public License
 * along with this program; if not, write to the Free Software Foundation,
 * Inc., 51 Franklin Street, Fifth Floor, Boston, MA 02110-1301, USA.
 *
 * The Original Code is Copyright (C) 2019 Blender Foundation.
 * All rights reserved.
 */

/* \file
 * \ingroup editors
 */

#include "MOD_gpencil_lineart.h"
#include "MOD_lineart.h"

#include "BLI_linklist.h"
#include "BLI_listbase.h"
#include "BLI_math.h"
#include "BLI_task.h"
#include "BLI_utildefines.h"

#include "PIL_time.h"

#include "BKE_camera.h"
#include "BKE_collection.h"
#include "BKE_customdata.h"
#include "BKE_deform.h"
#include "BKE_editmesh.h"
#include "BKE_global.h"
#include "BKE_gpencil.h"
#include "BKE_gpencil_geom.h"
#include "BKE_gpencil_modifier.h"
#include "BKE_material.h"
#include "BKE_mesh.h"
#include "BKE_pointcache.h"
#include "BKE_scene.h"
#include "DEG_depsgraph_query.h"
#include "DNA_camera_types.h"
#include "DNA_collection_types.h"
#include "DNA_gpencil_types.h"
#include "DNA_material_types.h"
#include "DNA_mesh_types.h"
#include "DNA_meshdata_types.h"
#include "DNA_modifier_types.h"
#include "DNA_scene_types.h"
#include "MEM_guardedalloc.h"

#include "BLI_math.h"

#include "bmesh.h"
#include "bmesh_class.h"
#include "bmesh_tools.h"

#include "lineart_intern.h"

static LineartBoundingArea *lineart_edge_first_bounding_area(LineartRenderBuffer *rb,
                                                             LineartEdge *e);

static void lineart_bounding_area_link_line(LineartRenderBuffer *rb,
                                            LineartBoundingArea *root_ba,
                                            LineartEdge *e);

static LineartBoundingArea *lineart_bounding_area_next(LineartBoundingArea *this,
                                                       LineartEdge *e,
                                                       double x,
                                                       double y,
                                                       double k,
                                                       int positive_x,
                                                       int positive_y,
                                                       double *next_x,
                                                       double *next_y);

static bool lineart_get_edge_bounding_areas(LineartRenderBuffer *rb,
                                            LineartEdge *e,
                                            int *rowbegin,
                                            int *rowend,
                                            int *colbegin,
                                            int *colend);

static void lineart_bounding_area_link_triangle(LineartRenderBuffer *rb,
                                                LineartBoundingArea *root_ba,
                                                LineartTriangle *rt,
                                                double *LRUB,
                                                int recursive,
                                                int recursive_level,
                                                bool do_intersection);

static bool lineart_triangle_edge_image_space_occlusion(SpinLock *spl,
                                                        const LineartTriangle *rt,
                                                        const LineartEdge *e,
                                                        const double *override_camera_loc,
                                                        const bool override_cam_is_persp,
                                                        const bool allow_overlapping_edges,
                                                        const double vp[4][4],
                                                        const double *camera_dir,
                                                        const float cam_shift_x,
                                                        const float cam_shift_y,
                                                        double *from,
                                                        double *to);

static void lineart_add_edge_to_list(LineartRenderBuffer *rb, LineartEdge *e);

static LineartCache *lineart_init_cache(void);

static void lineart_discard_segment(LineartRenderBuffer *rb, LineartLineSegment *rls)
{
  BLI_spin_lock(&rb->lock_cuts);

  memset(rls, 0, sizeof(LineartLineSegment));

  /* Storing the node for potentially reuse the memory for new segment data.
   * Line Art data is not freed after all calculations are done. */
  BLI_addtail(&rb->wasted_cuts, rls);

  BLI_spin_unlock(&rb->lock_cuts);
}

static LineartLineSegment *lineart_give_segment(LineartRenderBuffer *rb)
{
  BLI_spin_lock(&rb->lock_cuts);

  /* See if there is any already allocated memory we can reuse. */
  if (rb->wasted_cuts.first) {
    LineartLineSegment *rls = (LineartLineSegment *)BLI_pophead(&rb->wasted_cuts);
    BLI_spin_unlock(&rb->lock_cuts);
    memset(rls, 0, sizeof(LineartLineSegment));
    return rls;
  }
  BLI_spin_unlock(&rb->lock_cuts);

  /* Otherwise allocate some new memory. */
  return (LineartLineSegment *)lineart_mem_acquire_thread(&rb->render_data_pool,
                                                          sizeof(LineartLineSegment));
}

/**
 * Cuts the edge in image space and mark occlusion level for each segment.
 */
static void lineart_edge_cut(
    LineartRenderBuffer *rb, LineartEdge *e, double start, double end, uchar transparency_mask)
{
  LineartLineSegment *rls, *irls, *next_rls, *prev_rls;
  LineartLineSegment *cut_start_before = 0, *cut_end_before = 0;
  LineartLineSegment *ns = 0, *ns2 = 0;
  int untouched = 0;

  /* If for some reason the occlusion function may give a result that has zero length, or reversed
   * in direction, or NAN, we take care of them here. */
  if (LRT_DOUBLE_CLOSE_ENOUGH(start, end)) {
    return;
  }
  if (LRT_DOUBLE_CLOSE_ENOUGH(start, 1) || LRT_DOUBLE_CLOSE_ENOUGH(end, 0)) {
    return;
  }
  if (UNLIKELY(start != start)) {
    start = 0;
  }
  if (UNLIKELY(end != end)) {
    end = 0;
  }

  if (start > end) {
    double t = start;
    start = end;
    end = t;
  }

  /* Begin looking for starting position of the segment. */
  /* Not using a list iteration macro because of it more clear when using for loops to iterate
   * through the segments. */
  for (rls = e->segments.first; rls; rls = rls->next) {
    if (LRT_DOUBLE_CLOSE_ENOUGH(rls->at, start)) {
      cut_start_before = rls;
      ns = cut_start_before;
      break;
    }
    if (rls->next == NULL) {
      break;
    }
    irls = rls->next;
    if (irls->at > start + 1e-09 && start > rls->at) {
      cut_start_before = irls;
      ns = lineart_give_segment(rb);
      break;
    }
  }
  if (!cut_start_before && LRT_DOUBLE_CLOSE_ENOUGH(1, end)) {
    untouched = 1;
  }
  for (rls = cut_start_before; rls; rls = rls->next) {
    /* We tried to cut at existing cutting point (e.g. where the line's occluded by a triangle
     * strip). */
    if (LRT_DOUBLE_CLOSE_ENOUGH(rls->at, end)) {
      cut_end_before = rls;
      ns2 = cut_end_before;
      break;
    }
    /* This check is to prevent `rls->at == 1.0` (where we don't need to cut because we are at the
     * end point). */
    if (!rls->next && LRT_DOUBLE_CLOSE_ENOUGH(1, end)) {
      cut_end_before = rls;
      ns2 = cut_end_before;
      untouched = 1;
      break;
    }
    /* When an actual cut is needed in the line. */
    if (rls->at > end) {
      cut_end_before = rls;
      ns2 = lineart_give_segment(rb);
      break;
    }
  }

  /* When we still can't find any existing cut in the line, we allocate new ones. */
  if (ns == NULL) {
    ns = lineart_give_segment(rb);
  }
  if (ns2 == NULL) {
    if (untouched) {
      ns2 = ns;
      cut_end_before = ns2;
    }
    else {
      ns2 = lineart_give_segment(rb);
    }
  }

  if (cut_start_before) {
    if (cut_start_before != ns) {
      /* Insert cutting points for when a new cut is needed. */
      irls = cut_start_before->prev ? cut_start_before->prev : NULL;
      ns->occlusion = irls ? irls->occlusion : 0;
      ns->transparency_mask = irls->transparency_mask;
      BLI_insertlinkbefore(&e->segments, cut_start_before, ns);
    }
    /* Otherwise we already found a existing cutting point, no need to insert a new one. */
  }
  else {
    /* We have yet to reach a existing cutting point even after we searched the whole line, so we
     * append the new cut to the end. */
    irls = e->segments.last;
    ns->occlusion = irls->occlusion;
    ns->transparency_mask = irls->transparency_mask;
    BLI_addtail(&e->segments, ns);
  }
  if (cut_end_before) {
    /* The same manipulation as on "cut_start_before". */
    if (cut_end_before != ns2) {
      irls = cut_end_before->prev ? cut_end_before->prev : NULL;
      ns2->occlusion = irls ? irls->occlusion : 0;
      ns2->transparency_mask = irls ? irls->transparency_mask : 0;
      BLI_insertlinkbefore(&e->segments, cut_end_before, ns2);
    }
  }
  else {
    irls = e->segments.last;
    ns2->occlusion = irls->occlusion;
    ns2->transparency_mask = irls->transparency_mask;
    BLI_addtail(&e->segments, ns2);
  }

  /* If we touched the cut list, we assign the new cut position based on new cut position,
   * this way we accommodate precision lost due to multiple cut inserts. */
  ns->at = start;
  if (!untouched) {
    ns2->at = end;
  }
  else {
    /* For the convenience of the loop below. */
    ns2 = ns2->next;
  }

  /* Register 1 level of occlusion for all touched segments. */
  for (rls = ns; rls && rls != ns2; rls = rls->next) {
    rls->occlusion += (transparency_mask & LRT_OCCLUSION_EFFECTIVE_BITS);
    rls->transparency_mask |= (transparency_mask & LRT_TRANSPARENCY_BITS);
  }

  /* Reduce adjacent cutting points of the same level, which saves memory. */
  char min_occ = 127;
  prev_rls = NULL;
  for (rls = e->segments.first; rls; rls = next_rls) {
    next_rls = rls->next;

    if (prev_rls && prev_rls->occlusion == rls->occlusion &&
        prev_rls->transparency_mask == rls->transparency_mask) {
      BLI_remlink(&e->segments, rls);
      /* This puts the node back to the render buffer, if more cut happens, these unused nodes get
       * picked first. */
      lineart_discard_segment(rb, rls);
      continue;
    }

    min_occ = MIN2(min_occ, rls->occlusion);

    prev_rls = rls;
  }
  e->min_occ = min_occ;
}

/**
 * To see if given line is connected to an adjacent intersection line.
 */
BLI_INLINE bool lineart_occlusion_is_adjacent_intersection(LineartEdge *e, LineartTriangle *rt)
{
  LineartVertIntersection *v1 = (void *)e->v1;
  LineartVertIntersection *v2 = (void *)e->v2;
  return ((v1->base.flag && v1->intersecting_with == rt) ||
          (v2->base.flag && v2->intersecting_with == rt));
}

static void lineart_bounding_area_triangle_add(LineartRenderBuffer *rb,
                                               LineartBoundingArea *ba,
                                               LineartTriangle *rt)
{
  if (ba->triangle_count >= ba->max_triangle_count) {
    LineartTriangle **new_array = lineart_mem_aquire(
        &rb->render_data_pool, sizeof(LineartTriangle *) * ba->max_triangle_count * 2);
    memcpy(new_array, ba->linked_triangles, sizeof(LineartTriangle *) * ba->max_triangle_count);
    ba->max_triangle_count *= 2;
    ba->linked_triangles = new_array;
  }
  ba->linked_triangles[ba->triangle_count] = rt;
  ba->triangle_count++;
}

static void lineart_bounding_area_line_add(LineartRenderBuffer *rb,
                                           LineartBoundingArea *ba,
                                           LineartEdge *rl)
{
  if (ba->line_count >= ba->max_line_count) {
    LineartEdge **new_array = lineart_mem_aquire(&rb->render_data_pool,
                                                 sizeof(LineartEdge *) * ba->max_line_count * 2);
    memcpy(new_array, ba->linked_lines, sizeof(LineartEdge *) * ba->max_line_count);
    ba->max_line_count *= 2;
    ba->linked_lines = new_array;
  }
  ba->linked_lines[ba->line_count] = rl;
  ba->line_count++;
}

static void lineart_occlusion_single_line(LineartRenderBuffer *rb, LineartEdge *e, int thread_id)
{
  double x = e->v1->fbcoord[0], y = e->v1->fbcoord[1];
  LineartBoundingArea *ba = lineart_edge_first_bounding_area(rb, e);
  LineartBoundingArea *nba = ba;
  LineartTriangleThread *rt;

  /* These values are used for marching along the line. */
  double l, r;
  double k = (e->v2->fbcoord[1] - e->v1->fbcoord[1]) /
             (e->v2->fbcoord[0] - e->v1->fbcoord[0] + 1e-30);
  int positive_x = (e->v2->fbcoord[0] - e->v1->fbcoord[0]) > 0 ?
                       1 :
                       (e->v2->fbcoord[0] == e->v1->fbcoord[0] ? 0 : -1);
  int positive_y = (e->v2->fbcoord[1] - e->v1->fbcoord[1]) > 0 ?
                       1 :
                       (e->v2->fbcoord[1] == e->v1->fbcoord[1] ? 0 : -1);

  while (nba) {

    for (int i = 0; i < nba->triangle_count; i++) {
      rt = (LineartTriangleThread *)nba->linked_triangles[i];
      /* If we are already testing the line in this thread, then don't do it. */
      if (rt->testing_e[thread_id] == e || (rt->base.flags & LRT_TRIANGLE_INTERSECTION_ONLY) ||
          /* Ignore this triangle if an intersection line directly comes from it, */
          lineart_occlusion_is_adjacent_intersection(e, (LineartTriangle *)rt) ||
          /* Or if this triangle isn't effectively occluding anything nor it's providing a
            transparency flag. */
          (!rt->base.transparency_mask)) {
        continue;
      }
      rt->testing_e[thread_id] = e;
      if (lineart_triangle_edge_image_space_occlusion(&rb->lock_task,
                                                      (const LineartTriangle *)rt,
                                                      e,
                                                      rb->camera_pos,
                                                      rb->cam_is_persp,
                                                      rb->allow_overlapping_edges,
                                                      rb->view_projection,
                                                      rb->view_vector,
                                                      rb->shift_x,
                                                      rb->shift_y,
                                                      &l,
                                                      &r)) {
        lineart_edge_cut(rb, e, l, r, rt->base.transparency_mask);
        if (e->min_occ > rb->max_occlusion_level) {
          /* No need to calculate any longer on this line because no level more than set value is
           * going to show up in the rendered result. */
          return;
        }
      }
    }
    /* Marching along `e->v1` to `e->v2`, searching each possible bounding areas it may touch. */
    nba = lineart_bounding_area_next(nba, e, x, y, k, positive_x, positive_y, &x, &y);
  }
}

static int lineart_occlusion_make_task_info(LineartRenderBuffer *rb, LineartRenderTaskInfo *rti)
{
  LineartEdge *data;
  int i;
  int res = 0;

  BLI_spin_lock(&rb->lock_task);

#define LRT_ASSIGN_OCCLUSION_TASK(name) \
  if (rb->name##_managed) { \
    data = rb->name##_managed; \
    rti->name = (void *)data; \
    for (i = 0; i < LRT_THREAD_EDGE_COUNT && data; i++) { \
      data = data->next; \
    } \
    rti->name##_end = data; \
    rb->name##_managed = data; \
    res = 1; \
  } \
  else { \
    rti->name = NULL; \
  }

  LRT_ASSIGN_OCCLUSION_TASK(contour);
  LRT_ASSIGN_OCCLUSION_TASK(intersection);
  LRT_ASSIGN_OCCLUSION_TASK(crease);
  LRT_ASSIGN_OCCLUSION_TASK(material);
  LRT_ASSIGN_OCCLUSION_TASK(edge_mark);
  LRT_ASSIGN_OCCLUSION_TASK(floating);

#undef LRT_ASSIGN_OCCLUSION_TASK

  BLI_spin_unlock(&rb->lock_task);

  return res;
}

static void lineart_occlusion_worker(TaskPool *__restrict UNUSED(pool), LineartRenderTaskInfo *rti)
{
  LineartRenderBuffer *rb = rti->rb;
  LineartEdge *eip;

  while (lineart_occlusion_make_task_info(rb, rti)) {

    for (eip = rti->contour; eip && eip != rti->contour_end; eip = eip->next) {
      lineart_occlusion_single_line(rb, eip, rti->thread_id);
    }

    for (eip = rti->crease; eip && eip != rti->crease_end; eip = eip->next) {
      lineart_occlusion_single_line(rb, eip, rti->thread_id);
    }

    for (eip = rti->intersection; eip && eip != rti->intersection_end; eip = eip->next) {
      lineart_occlusion_single_line(rb, eip, rti->thread_id);
    }

    for (eip = rti->material; eip && eip != rti->material_end; eip = eip->next) {
      lineart_occlusion_single_line(rb, eip, rti->thread_id);
    }

    for (eip = rti->edge_mark; eip && eip != rti->edge_mark_end; eip = eip->next) {
      lineart_occlusion_single_line(rb, eip, rti->thread_id);
    }

    for (eip = rti->floating; eip && eip != rti->floating_end; eip = eip->next) {
      lineart_occlusion_single_line(rb, eip, rti->thread_id);
    }
  }
}

/**
 * All internal functions starting with lineart_main_ is called inside
 * #MOD_lineart_compute_feature_lines function.
 * This function handles all occlusion calculation.
 */
static void lineart_main_occlusion_begin(LineartRenderBuffer *rb)
{
  int thread_count = rb->thread_count;
  LineartRenderTaskInfo *rti = MEM_callocN(sizeof(LineartRenderTaskInfo) * thread_count,
                                           "Task Pool");
  int i;

  rb->contour_managed = rb->contours;
  rb->crease_managed = rb->crease_lines;
  rb->intersection_managed = rb->intersection_lines;
  rb->material_managed = rb->material_lines;
  rb->edge_mark_managed = rb->edge_marks;
  rb->floating_managed = rb->floating_lines;

  TaskPool *tp = BLI_task_pool_create(NULL, TASK_PRIORITY_HIGH);

  for (i = 0; i < thread_count; i++) {
    rti[i].thread_id = i;
    rti[i].rb = rb;
    BLI_task_pool_push(tp, (TaskRunFunction)lineart_occlusion_worker, &rti[i], 0, NULL);
  }
  BLI_task_pool_work_and_wait(tp);
  BLI_task_pool_free(tp);

  MEM_freeN(rti);
}

/**
 * Test if v lies with in the triangle formed by v0, v1, and v2.
 * Returns false when v is exactly on the edge.
 *
 * For v to be inside the triangle, it needs to be at the same side of v0->v1, v1->v2, and
 * `v2->v0`, where the "side" is determined by checking the sign of `cross(v1-v0, v1-v)` and so on.
 */
static bool lineart_point_inside_triangle(const double v[2],
                                          const double v0[2],
                                          const double v1[2],
                                          const double v2[2])
{
  double cl, c;

  cl = (v0[0] - v[0]) * (v1[1] - v[1]) - (v0[1] - v[1]) * (v1[0] - v[0]);
  c = cl;

  cl = (v1[0] - v[0]) * (v2[1] - v[1]) - (v1[1] - v[1]) * (v2[0] - v[0]);
  if (c * cl <= 0) {
    return false;
  }

  c = cl;

  cl = (v2[0] - v[0]) * (v0[1] - v[1]) - (v2[1] - v[1]) * (v0[0] - v[0]);
  if (c * cl <= 0) {
    return false;
  }

  c = cl;

  cl = (v0[0] - v[0]) * (v1[1] - v[1]) - (v0[1] - v[1]) * (v1[0] - v[0]);
  if (c * cl <= 0) {
    return false;
  }

  return true;
}

static int lineart_point_on_line_segment(double v[2], double v0[2], double v1[2])
{
  /* `c1 != c2` by default. */
  double c1 = 1, c2 = 0;
  double l0[2], l1[2];

  sub_v2_v2v2_db(l0, v, v0);
  sub_v2_v2v2_db(l1, v, v1);

  if (v1[0] == v0[0] && v1[1] == v0[1]) {
    return 0;
  }

  if (v1[0] - v0[0]) {
    c1 = ratiod(v0[0], v1[0], v[0]);
  }
  else if (v[0] == v1[0]) {
    c2 = ratiod(v0[1], v1[1], v[1]);
    return (c2 >= 0 && c2 <= 1);
  }

  if (v1[1] - v0[1]) {
    c2 = ratiod(v0[1], v1[1], v[1]);
  }
  else if (v[1] == v1[1]) {
    c1 = ratiod(v0[0], v1[0], v[0]);
    return (c1 >= 0 && c1 <= 1);
  }

  if (LRT_DOUBLE_CLOSE_ENOUGH(c1, c2) && c1 >= 0 && c1 <= 1) {
    return 1;
  }

  return 0;
}

/**
 * Same algorithm as lineart_point_inside_triangle(), but returns differently:
 * 0-outside 1-on the edge 2-inside.
 */
static int lineart_point_triangle_relation(double v[2], double v0[2], double v1[2], double v2[2])
{
  double cl, c;
  double r;
  if (lineart_point_on_line_segment(v, v0, v1) || lineart_point_on_line_segment(v, v1, v2) ||
      lineart_point_on_line_segment(v, v2, v0)) {
    return 1;
  }

  cl = (v0[0] - v[0]) * (v1[1] - v[1]) - (v0[1] - v[1]) * (v1[0] - v[0]);
  c = cl;

  cl = (v1[0] - v[0]) * (v2[1] - v[1]) - (v1[1] - v[1]) * (v2[0] - v[0]);
  if ((r = c * cl) < 0) {
    return 0;
  }

  c = cl;

  cl = (v2[0] - v[0]) * (v0[1] - v[1]) - (v2[1] - v[1]) * (v0[0] - v[0]);
  if ((r = c * cl) < 0) {
    return 0;
  }

  c = cl;

  cl = (v0[0] - v[0]) * (v1[1] - v[1]) - (v0[1] - v[1]) * (v1[0] - v[0]);
  if ((r = c * cl) < 0) {
    return 0;
  }

  if (r == 0) {
    return 1;
  }

  return 2;
}

/**
 * Similar with #lineart_point_inside_triangle, but in 3d.
 * Returns false when not co-planar.
 */
static bool lineart_point_inside_triangle3d(double v[3], double v0[3], double v1[3], double v2[3])
{
  double l[3], r[3];
  double N1[3], N2[3];
  double d;

  sub_v3_v3v3_db(l, v1, v0);
  sub_v3_v3v3_db(r, v, v1);
  cross_v3_v3v3_db(N1, l, r);

  sub_v3_v3v3_db(l, v2, v1);
  sub_v3_v3v3_db(r, v, v2);
  cross_v3_v3v3_db(N2, l, r);

  if ((d = dot_v3v3_db(N1, N2)) < 0) {
    return false;
  }

  sub_v3_v3v3_db(l, v0, v2);
  sub_v3_v3v3_db(r, v, v0);
  cross_v3_v3v3_db(N1, l, r);

  if ((d = dot_v3v3_db(N1, N2)) < 0) {
    return false;
  }

  sub_v3_v3v3_db(l, v1, v0);
  sub_v3_v3v3_db(r, v, v1);
  cross_v3_v3v3_db(N2, l, r);

  if ((d = dot_v3v3_db(N1, N2)) < 0) {
    return false;
  }

  return true;
}

/**
 * The following `lineart_memory_get_XXX_space` functions are for allocating new memory for some
 * modified geometries in the culling stage.
 */
static LineartElementLinkNode *lineart_memory_get_triangle_space(LineartRenderBuffer *rb)
{
  LineartElementLinkNode *reln;

  /* We don't need to allocate a whole bunch of triangles because the amount of clipped triangles
   * are relatively small. */
  LineartTriangle *render_triangles = lineart_mem_acquire(&rb->render_data_pool,
                                                          64 * rb->triangle_size);

  reln = lineart_list_append_pointer_pool_sized(&rb->triangle_buffer_pointers,
                                                &rb->render_data_pool,
                                                render_triangles,
                                                sizeof(LineartElementLinkNode));
  reln->element_count = 64;
  reln->flags |= LRT_ELEMENT_IS_ADDITIONAL;

  return reln;
}

static LineartElementLinkNode *lineart_memory_get_vert_space(LineartRenderBuffer *rb)
{
  LineartElementLinkNode *reln;

  LineartVert *render_vertices = lineart_mem_acquire(&rb->render_data_pool,
                                                     sizeof(LineartVert) * 64);

  reln = lineart_list_append_pointer_pool_sized(&rb->vertex_buffer_pointers,
                                                &rb->render_data_pool,
                                                render_vertices,
                                                sizeof(LineartElementLinkNode));
  reln->element_count = 64;
  reln->flags |= LRT_ELEMENT_IS_ADDITIONAL;

  return reln;
}

static LineartElementLinkNode *lineart_memory_get_edge_space(LineartRenderBuffer *rb)
{
  LineartElementLinkNode *reln;

  LineartEdge *render_edges = lineart_mem_acquire(&rb->render_data_pool, sizeof(LineartEdge) * 64);

  reln = lineart_list_append_pointer_pool_sized(&rb->line_buffer_pointers,
                                                &rb->render_data_pool,
                                                render_edges,
                                                sizeof(LineartElementLinkNode));
  reln->element_count = 64;
  reln->crease_threshold = rb->crease_threshold;
  reln->flags |= LRT_ELEMENT_IS_ADDITIONAL;

  return reln;
}

static void lineart_triangle_post(LineartTriangle *rt, LineartTriangle *orig)
{
  /* Just re-assign normal and set cull flag. */
  copy_v3_v3_db(rt->gn, orig->gn);
  rt->flags = LRT_CULL_GENERATED;
  rt->intersection_mask = orig->intersection_mask;
  rt->transparency_mask = orig->transparency_mask;
}

static void lineart_triangle_set_cull_flag(LineartTriangle *rt, uchar flag)
{
  uchar intersection_only = (rt->flags & LRT_TRIANGLE_INTERSECTION_ONLY);
  rt->flags = flag;
  rt->flags |= intersection_only;
}

static bool lineart_edge_match(LineartTriangle *rt, LineartEdge *e, int v1, int v2)
{
  return ((rt->v[v1] == e->v1 && rt->v[v2] == e->v2) ||
          (rt->v[v2] == e->v1 && rt->v[v1] == e->v2));
}

static void lineart_discard_duplicated_edges(LineartEdge *old_e, int v1id, int v2id)
{
  LineartEdge *e = old_e;
  e++;
  while (e->v1_obindex == v1id && e->v2_obindex == v2id) {
    e->flags |= LRT_EDGE_FLAG_CHAIN_PICKED;
    e++;
  }
}

/**
 * Does near-plane cut on 1 triangle only. When cutting with far-plane, the camera vectors gets
 * reversed by the caller so don't need to implement one in a different direction.
 */
static void lineart_triangle_cull_single(LineartRenderBuffer *rb,
                                         LineartTriangle *rt,
                                         int in0,
                                         int in1,
                                         int in2,
                                         double *cam_pos,
                                         double *view_dir,
                                         bool allow_boundaries,
                                         double (*vp)[4],
                                         Object *ob,
                                         int *r_v_count,
                                         int *r_e_count,
                                         int *r_t_count,
                                         LineartElementLinkNode *v_eln,
                                         LineartElementLinkNode *e_eln,
                                         LineartElementLinkNode *t_eln)
{
  double vv1[3], vv2[3], dot1, dot2;
  double a;
  int v_count = *r_v_count;
  int e_count = *r_e_count;
  int t_count = *r_t_count;
  int v1_obi, v2_obi;
  char new_flag = 0;

  LineartEdge *new_e, *e, *old_e;
  LineartLineSegment *rls;
  LineartTriangleAdjacent *rta;

  if (rt->flags & (LRT_CULL_USED | LRT_CULL_GENERATED | LRT_CULL_DISCARD)) {
    return;
  }

  /* See definition of rt->intersecting_verts and the usage in
   * lineart_geometry_object_load() for details. */
  rta = (void *)rt->intersecting_verts;

  LineartVert *rv = &((LineartVert *)v_eln->pointer)[v_count];
  LineartTriangle *rt1 = (void *)(((uchar *)t_eln->pointer) + rb->triangle_size * t_count);
  LineartTriangle *rt2 = (void *)(((uchar *)t_eln->pointer) + rb->triangle_size * (t_count + 1));

  new_e = &((LineartEdge *)e_eln->pointer)[e_count];
  /* Init `rl` to the last `rl` entry. */
  e = new_e;

#define INCREASE_RL \
  e_count++; \
  v1_obi = e->v1_obindex; \
  v2_obi = e->v2_obindex; \
  new_e = &((LineartEdge *)e_eln->pointer)[e_count]; \
  e = new_e; \
  e->v1_obindex = v1_obi; \
  e->v2_obindex = v2_obi; \
  rls = lineart_mem_acquire(&rb->render_data_pool, sizeof(LineartLineSegment)); \
  BLI_addtail(&e->segments, rls);

#define SELECT_RL(e_num, v1_link, v2_link, newrt) \
  if (rta->e[e_num]) { \
    old_e = rta->e[e_num]; \
    new_flag = old_e->flags; \
    old_e->flags = LRT_EDGE_FLAG_CHAIN_PICKED; \
    lineart_discard_duplicated_edges(old_e, old_e->v1_obindex, old_e->v2_obindex); \
    INCREASE_RL \
    e->v1 = (v1_link); \
    e->v2 = (v2_link); \
    e->flags = new_flag; \
    e->object_ref = ob; \
    e->t1 = ((old_e->t1 == rt) ? (newrt) : (old_e->t1)); \
    e->t2 = ((old_e->t2 == rt) ? (newrt) : (old_e->t2)); \
    lineart_add_edge_to_list(rb, e); \
  }

#define RELINK_RL(e_num, newrt) \
  if (rta->e[e_num]) { \
    old_e = rta->e[e_num]; \
    old_e->t1 = ((old_e->t1 == rt) ? (newrt) : (old_e->t1)); \
    old_e->t2 = ((old_e->t2 == rt) ? (newrt) : (old_e->t2)); \
  }

#define REMOVE_TRIANGLE_RL \
  if (rta->e[0]) { \
    rta->e[0]->flags = LRT_EDGE_FLAG_CHAIN_PICKED; \
    lineart_discard_duplicated_edges(rta->e[0], rta->e[0]->v1_obindex, rta->e[0]->v2_obindex); \
  } \
  if (rta->e[1]) { \
    rta->e[1]->flags = LRT_EDGE_FLAG_CHAIN_PICKED; \
    lineart_discard_duplicated_edges(rta->e[1], rta->e[1]->v1_obindex, rta->e[1]->v2_obindex); \
  } \
  if (rta->e[2]) { \
    rta->e[2]->flags = LRT_EDGE_FLAG_CHAIN_PICKED; \
    lineart_discard_duplicated_edges(rta->e[2], rta->e[2]->v1_obindex, rta->e[2]->v2_obindex); \
  }

  switch (in0 + in1 + in2) {
    case 0: /* Triangle is visible. Ignore this triangle. */
      return;
    case 3:
      /* Triangle completely behind near plane, throw it away
       * also remove render lines form being computed. */
      lineart_triangle_set_cull_flag(rt, LRT_CULL_DISCARD);
      REMOVE_TRIANGLE_RL
      return;
    case 2:
      /* Two points behind near plane, cut those and
       * generate 2 new points, 3 lines and 1 triangle. */
      lineart_triangle_set_cull_flag(rt, LRT_CULL_USED);

      /**
       * (!in0) means "when point 0 is visible".
       * conditions for point 1, 2 are the same idea.
       *
       * \code{.txt}
       * 1-----|-------0
       * |     |   ---
       * |     |---
       * |  ---|
       * 2--   |
       *     (near)---------->(far)
       * Will become:
       *       |N******0
       *       |*  ***
       *       |N**
       *       |
       *       |
       *     (near)---------->(far)
       * \endcode
       */
      if (!in0) {

        /* Cut point for line 2---|-----0. */
        sub_v3_v3v3_db(vv1, rt->v[0]->gloc, cam_pos);
        sub_v3_v3v3_db(vv2, cam_pos, rt->v[2]->gloc);
        dot1 = dot_v3v3_db(vv1, view_dir);
        dot2 = dot_v3v3_db(vv2, view_dir);
        a = dot1 / (dot1 + dot2);
        /* Assign it to a new point. */
        interp_v3_v3v3_db(rv[0].gloc, rt->v[0]->gloc, rt->v[2]->gloc, a);
        mul_v4_m4v3_db(rv[0].fbcoord, vp, rv[0].gloc);
        rv[0].index = rt->v[2]->index;

        /* Cut point for line 1---|-----0. */
        sub_v3_v3v3_db(vv1, rt->v[0]->gloc, cam_pos);
        sub_v3_v3v3_db(vv2, cam_pos, rt->v[1]->gloc);
        dot1 = dot_v3v3_db(vv1, view_dir);
        dot2 = dot_v3v3_db(vv2, view_dir);
        a = dot1 / (dot1 + dot2);
        /* Assign it to another new point. */
        interp_v3_v3v3_db(rv[1].gloc, rt->v[0]->gloc, rt->v[1]->gloc, a);
        mul_v4_m4v3_db(rv[1].fbcoord, vp, rv[1].gloc);
        rv[1].index = rt->v[1]->index;

        /* New line connecting two new points. */
        INCREASE_RL
        if (allow_boundaries) {
          e->flags = LRT_EDGE_FLAG_CONTOUR;
          lineart_prepend_edge_direct(&rb->contours, e);
        }
        /* NOTE: inverting `e->v1/v2` (left/right point) doesn't matter as long as
         * `rt->rl` and `rt->v` has the same sequence. and the winding direction
         * can be either CW or CCW but needs to be consistent throughout the calculation. */
        e->v1 = &rv[1];
        e->v2 = &rv[0];
        /* Only one adjacent triangle, because the other side is the near plane. */
        /* Use `tl` or `tr` doesn't matter. */
        e->t1 = rt1;
        e->object_ref = ob;

        /* New line connecting original point 0 and a new point, only when it's a selected line. */
        SELECT_RL(2, rt->v[0], &rv[0], rt1)
        /* New line connecting original point 0 and another new point. */
        SELECT_RL(0, rt->v[0], &rv[1], rt1)

        /* Re-assign triangle point array to two new points. */
        rt1->v[0] = rt->v[0];
        rt1->v[1] = &rv[1];
        rt1->v[2] = &rv[0];

        lineart_triangle_post(rt1, rt);

        v_count += 2;
        t_count += 1;
      }
      else if (!in2) {
        sub_v3_v3v3_db(vv1, rt->v[2]->gloc, cam_pos);
        sub_v3_v3v3_db(vv2, cam_pos, rt->v[0]->gloc);
        dot1 = dot_v3v3_db(vv1, view_dir);
        dot2 = dot_v3v3_db(vv2, view_dir);
        a = dot1 / (dot1 + dot2);
        interp_v3_v3v3_db(rv[0].gloc, rt->v[2]->gloc, rt->v[0]->gloc, a);
        mul_v4_m4v3_db(rv[0].fbcoord, vp, rv[0].gloc);
        rv[0].index = rt->v[0]->index;

        sub_v3_v3v3_db(vv1, rt->v[2]->gloc, cam_pos);
        sub_v3_v3v3_db(vv2, cam_pos, rt->v[1]->gloc);
        dot1 = dot_v3v3_db(vv1, view_dir);
        dot2 = dot_v3v3_db(vv2, view_dir);
        a = dot1 / (dot1 + dot2);
        interp_v3_v3v3_db(rv[1].gloc, rt->v[2]->gloc, rt->v[1]->gloc, a);
        mul_v4_m4v3_db(rv[1].fbcoord, vp, rv[1].gloc);
        rv[1].index = rt->v[1]->index;

        INCREASE_RL
        if (allow_boundaries) {
          e->flags = LRT_EDGE_FLAG_CONTOUR;
          lineart_prepend_edge_direct(&rb->contours, e);
        }
        e->v1 = &rv[0];
        e->v2 = &rv[1];
        e->t1 = rt1;
        e->object_ref = ob;

        SELECT_RL(2, rt->v[2], &rv[0], rt1)
        SELECT_RL(1, rt->v[2], &rv[1], rt1)

        rt1->v[0] = &rv[0];
        rt1->v[1] = &rv[1];
        rt1->v[2] = rt->v[2];

        lineart_triangle_post(rt1, rt);

        v_count += 2;
        t_count += 1;
      }
      else if (!in1) {
        sub_v3_v3v3_db(vv1, rt->v[1]->gloc, cam_pos);
        sub_v3_v3v3_db(vv2, cam_pos, rt->v[2]->gloc);
        dot1 = dot_v3v3_db(vv1, view_dir);
        dot2 = dot_v3v3_db(vv2, view_dir);
        a = dot1 / (dot1 + dot2);
        interp_v3_v3v3_db(rv[0].gloc, rt->v[1]->gloc, rt->v[2]->gloc, a);
        mul_v4_m4v3_db(rv[0].fbcoord, vp, rv[0].gloc);
        rv[0].index = rt->v[2]->index;

        sub_v3_v3v3_db(vv1, rt->v[1]->gloc, cam_pos);
        sub_v3_v3v3_db(vv2, cam_pos, rt->v[0]->gloc);
        dot1 = dot_v3v3_db(vv1, view_dir);
        dot2 = dot_v3v3_db(vv2, view_dir);
        a = dot1 / (dot1 + dot2);
        interp_v3_v3v3_db(rv[1].gloc, rt->v[1]->gloc, rt->v[0]->gloc, a);
        mul_v4_m4v3_db(rv[1].fbcoord, vp, rv[1].gloc);
        rv[1].index = rt->v[0]->index;

        INCREASE_RL
        if (allow_boundaries) {
          e->flags = LRT_EDGE_FLAG_CONTOUR;
          lineart_prepend_edge_direct(&rb->contours, e);
        }
        e->v1 = &rv[1];
        e->v2 = &rv[0];
        e->t1 = rt1;
        e->object_ref = ob;

        SELECT_RL(1, rt->v[1], &rv[0], rt1)
        SELECT_RL(0, rt->v[1], &rv[1], rt1)

        rt1->v[0] = &rv[0];
        rt1->v[1] = rt->v[1];
        rt1->v[2] = &rv[1];

        lineart_triangle_post(rt1, rt);

        v_count += 2;
        t_count += 1;
      }
      break;
    case 1:
      /* One point behind near plane, cut those and
       * generate 2 new points, 4 lines and 2 triangles. */
      lineart_triangle_set_cull_flag(rt, LRT_CULL_USED);

      /**
       * (in0) means "when point 0 is invisible".
       * conditions for point 1, 2 are the same idea.
       * \code{.txt}
       * 0------|----------1
       *   --   |          |
       *     ---|          |
       *        |--        |
       *        |  ---     |
       *        |     ---  |
       *        |        --2
       *      (near)---------->(far)
       * Will become:
       *        |N*********1
       *        |*     *** |
       *        |*  ***    |
       *        |N**       |
       *        |  ***     |
       *        |     ***  |
       *        |        **2
       *      (near)---------->(far)
       * \endcode
       */
      if (in0) {
        /* Cut point for line 0---|------1. */
        sub_v3_v3v3_db(vv1, rt->v[1]->gloc, cam_pos);
        sub_v3_v3v3_db(vv2, cam_pos, rt->v[0]->gloc);
        dot1 = dot_v3v3_db(vv1, view_dir);
        dot2 = dot_v3v3_db(vv2, view_dir);
        a = dot2 / (dot1 + dot2);
        /* Assign to a new point. */
        interp_v3_v3v3_db(rv[0].gloc, rt->v[0]->gloc, rt->v[1]->gloc, a);
        mul_v4_m4v3_db(rv[0].fbcoord, vp, rv[0].gloc);
        rv[0].index = rt->v[0]->index;

        /* Cut point for line 0---|------2. */
        sub_v3_v3v3_db(vv1, rt->v[2]->gloc, cam_pos);
        sub_v3_v3v3_db(vv2, cam_pos, rt->v[0]->gloc);
        dot1 = dot_v3v3_db(vv1, view_dir);
        dot2 = dot_v3v3_db(vv2, view_dir);
        a = dot2 / (dot1 + dot2);
        /* Assign to other new point. */
        interp_v3_v3v3_db(rv[1].gloc, rt->v[0]->gloc, rt->v[2]->gloc, a);
        mul_v4_m4v3_db(rv[1].fbcoord, vp, rv[1].gloc);
        rv[1].index = rt->v[0]->index;

        /* New line connects two new points. */
        INCREASE_RL
        if (allow_boundaries) {
          e->flags = LRT_EDGE_FLAG_CONTOUR;
          lineart_prepend_edge_direct(&rb->contours, e);
        }
        e->v1 = &rv[1];
        e->v2 = &rv[0];
        e->t1 = rt1;
        e->object_ref = ob;

        /* New line connects new point 0 and old point 1,
         * this is a border line. */

        SELECT_RL(0, rt->v[1], &rv[0], rt1)
        SELECT_RL(2, rt->v[2], &rv[1], rt2)
        RELINK_RL(1, rt2)

        /* We now have one triangle closed. */
        rt1->v[0] = rt->v[1];
        rt1->v[1] = &rv[1];
        rt1->v[2] = &rv[0];
        /* Close the second triangle. */
        rt2->v[0] = &rv[1];
        rt2->v[1] = rt->v[1];
        rt2->v[2] = rt->v[2];

        lineart_triangle_post(rt1, rt);
        lineart_triangle_post(rt2, rt);

        v_count += 2;
        t_count += 2;
      }
      else if (in1) {

        sub_v3_v3v3_db(vv1, rt->v[1]->gloc, cam_pos);
        sub_v3_v3v3_db(vv2, cam_pos, rt->v[2]->gloc);
        dot1 = dot_v3v3_db(vv1, view_dir);
        dot2 = dot_v3v3_db(vv2, view_dir);
        a = dot1 / (dot1 + dot2);
        interp_v3_v3v3_db(rv[0].gloc, rt->v[1]->gloc, rt->v[2]->gloc, a);
        mul_v4_m4v3_db(rv[0].fbcoord, vp, rv[0].gloc);
        rv[0].index = rt->v[1]->index;

        sub_v3_v3v3_db(vv1, rt->v[1]->gloc, cam_pos);
        sub_v3_v3v3_db(vv2, cam_pos, rt->v[0]->gloc);
        dot1 = dot_v3v3_db(vv1, view_dir);
        dot2 = dot_v3v3_db(vv2, view_dir);
        a = dot1 / (dot1 + dot2);
        interp_v3_v3v3_db(rv[1].gloc, rt->v[1]->gloc, rt->v[0]->gloc, a);
        mul_v4_m4v3_db(rv[1].fbcoord, vp, rv[1].gloc);
        rv[1].index = rt->v[1]->index;

        INCREASE_RL
        if (allow_boundaries) {
          e->flags = LRT_EDGE_FLAG_CONTOUR;
          lineart_prepend_edge_direct(&rb->contours, e);
        }
        e->v1 = &rv[1];
        e->v2 = &rv[0];
        e->t1 = rt1;
        e->object_ref = ob;

        SELECT_RL(1, rt->v[2], &rv[0], rt1)
        SELECT_RL(0, rt->v[0], &rv[1], rt2)
        RELINK_RL(2, rt2)

        rt1->v[0] = rt->v[2];
        rt1->v[1] = &rv[1];
        rt1->v[2] = &rv[0];

        rt2->v[0] = &rv[1];
        rt2->v[1] = rt->v[2];
        rt2->v[2] = rt->v[0];

        lineart_triangle_post(rt1, rt);
        lineart_triangle_post(rt2, rt);

        v_count += 2;
        t_count += 2;
      }
      else if (in2) {

        sub_v3_v3v3_db(vv1, rt->v[2]->gloc, cam_pos);
        sub_v3_v3v3_db(vv2, cam_pos, rt->v[0]->gloc);
        dot1 = dot_v3v3_db(vv1, view_dir);
        dot2 = dot_v3v3_db(vv2, view_dir);
        a = dot1 / (dot1 + dot2);
        interp_v3_v3v3_db(rv[0].gloc, rt->v[2]->gloc, rt->v[0]->gloc, a);
        mul_v4_m4v3_db(rv[0].fbcoord, vp, rv[0].gloc);
        rv[0].index = rt->v[2]->index;

        sub_v3_v3v3_db(vv1, rt->v[2]->gloc, cam_pos);
        sub_v3_v3v3_db(vv2, cam_pos, rt->v[1]->gloc);
        dot1 = dot_v3v3_db(vv1, view_dir);
        dot2 = dot_v3v3_db(vv2, view_dir);
        a = dot1 / (dot1 + dot2);
        interp_v3_v3v3_db(rv[1].gloc, rt->v[2]->gloc, rt->v[1]->gloc, a);
        mul_v4_m4v3_db(rv[1].fbcoord, vp, rv[1].gloc);
        rv[1].index = rt->v[2]->index;

        INCREASE_RL
        if (allow_boundaries) {
          e->flags = LRT_EDGE_FLAG_CONTOUR;
          lineart_prepend_edge_direct(&rb->contours, e);
        }
        e->v1 = &rv[1];
        e->v2 = &rv[0];
        e->t1 = rt1;
        e->object_ref = ob;

        SELECT_RL(2, rt->v[0], &rv[0], rt1)
        SELECT_RL(1, rt->v[1], &rv[1], rt2)
        RELINK_RL(0, rt2)

        rt1->v[0] = rt->v[0];
        rt1->v[1] = &rv[1];
        rt1->v[2] = &rv[0];

        rt2->v[0] = &rv[1];
        rt2->v[1] = rt->v[0];
        rt2->v[2] = rt->v[1];

        lineart_triangle_post(rt1, rt);
        lineart_triangle_post(rt2, rt);

        v_count += 2;
        t_count += 2;
      }
      break;
  }
  *r_v_count = v_count;
  *r_e_count = e_count;
  *r_t_count = t_count;

#undef INCREASE_RL
#undef SELECT_RL
#undef RELINK_RL
#undef REMOVE_TRIANGLE_RL
}

/**
 * This function cuts triangles with near- or far-plane. Setting clip_far = true for cutting with
 * far-plane. For triangles that's crossing the plane, it will generate new 1 or 2 triangles with
 * new topology that represents the trimmed triangle. (which then became a triangle or a square
 * formed by two triangles)
 */
static void lineart_main_cull_triangles(LineartRenderBuffer *rb, bool clip_far)
{
  LineartTriangle *rt;
  LineartElementLinkNode *v_eln, *t_eln, *e_eln;
  double(*vp)[4] = rb->view_projection;
  int i;
  int v_count = 0, t_count = 0, e_count = 0;
  Object *ob;
  bool allow_boundaries = rb->allow_boundaries;
  double cam_pos[3];
  double clip_start = rb->near_clip, clip_end = rb->far_clip;
  double view_dir[3], clip_advance[3];

  copy_v3_v3_db(view_dir, rb->view_vector);
  copy_v3_v3_db(clip_advance, rb->view_vector);
  copy_v3_v3_db(cam_pos, rb->camera_pos);

  if (clip_far) {
    /* Move starting point to end plane. */
    mul_v3db_db(clip_advance, -clip_end);
    add_v3_v3_db(cam_pos, clip_advance);

    /* "reverse looking". */
    mul_v3db_db(view_dir, -1.0f);
  }
  else {
    /* Clip Near. */
    mul_v3db_db(clip_advance, -clip_start);
    add_v3_v3_db(cam_pos, clip_advance);
  }

  v_eln = lineart_memory_get_vert_space(rb);
  t_eln = lineart_memory_get_triangle_space(rb);
  e_eln = lineart_memory_get_edge_space(rb);

  /* Additional memory space for storing generated points and triangles. */
#define LRT_CULL_ENSURE_MEMORY \
  if (v_count > 60) { \
    v_eln->element_count = v_count; \
    v_eln = lineart_memory_get_vert_space(rb); \
    v_count = 0; \
  } \
  if (t_count > 60) { \
    t_eln->element_count = t_count; \
    t_eln = lineart_memory_get_triangle_space(rb); \
    t_count = 0; \
  } \
  if (e_count > 60) { \
    e_eln->element_count = e_count; \
    e_eln = lineart_memory_get_edge_space(rb); \
    e_count = 0; \
  }

#define LRT_CULL_DECIDE_INSIDE \
  /* These three represents points that are in the clipping range or not*/ \
  in0 = 0, in1 = 0, in2 = 0; \
  if (clip_far) { \
    /* Point outside far plane. */ \
    if (rt->v[0]->fbcoord[use_w] > clip_end) { \
      in0 = 1; \
    } \
    if (rt->v[1]->fbcoord[use_w] > clip_end) { \
      in1 = 1; \
    } \
    if (rt->v[2]->fbcoord[use_w] > clip_end) { \
      in2 = 1; \
    } \
  } \
  else { \
    /* Point inside near plane. */ \
    if (rt->v[0]->fbcoord[use_w] < clip_start) { \
      in0 = 1; \
    } \
    if (rt->v[1]->fbcoord[use_w] < clip_start) { \
      in1 = 1; \
    } \
    if (rt->v[2]->fbcoord[use_w] < clip_start) { \
      in2 = 1; \
    } \
  }

  int use_w = 3;
  int in0 = 0, in1 = 0, in2 = 0;

  if (!rb->cam_is_persp) {
    clip_start = -1;
    clip_end = 1;
    use_w = 2;
  }

  /* Then go through all the other triangles. */
  LISTBASE_FOREACH (LineartElementLinkNode *, reln, &rb->triangle_buffer_pointers) {
    if (reln->flags & LRT_ELEMENT_IS_ADDITIONAL) {
      continue;
    }
    ob = reln->object_ref;
    for (i = 0; i < reln->element_count; i++) {
      /* Select the triangle in the array. */
      rt = (void *)(((uchar *)reln->pointer) + rb->triangle_size * i);

      LRT_CULL_DECIDE_INSIDE
      LRT_CULL_ENSURE_MEMORY
      lineart_triangle_cull_single(rb,
                                   rt,
                                   in0,
                                   in1,
                                   in2,
                                   cam_pos,
                                   view_dir,
                                   allow_boundaries,
                                   vp,
                                   ob,
                                   &v_count,
                                   &e_count,
                                   &t_count,
                                   v_eln,
                                   e_eln,
                                   t_eln);
    }
    t_eln->element_count = t_count;
    v_eln->element_count = v_count;
  }

#undef LRT_CULL_ENSURE_MEMORY
#undef LRT_CULL_DECIDE_INSIDE
}

/**
 * Adjacent data is only used during the initial stages of computing.
 * So we can free it using this function when it is not needed anymore.
 */
static void lineart_main_free_adjacent_data(LineartRenderBuffer *rb)
{
  LinkData *ld;
  while ((ld = BLI_pophead(&rb->triangle_adjacent_pointers)) != NULL) {
    MEM_freeN(ld->data);
  }
  LISTBASE_FOREACH (LineartElementLinkNode *, reln, &rb->triangle_buffer_pointers) {
    LineartTriangle *rt = reln->pointer;
    int i;
    for (i = 0; i < reln->element_count; i++) {
      /* See definition of rt->intersecting_verts and the usage in
       * lineart_geometry_object_load() for detailed. */
      rt->intersecting_verts = NULL;
      rt = (LineartTriangle *)(((uchar *)rt) + rb->triangle_size);
    }
  }
}

static void lineart_main_perspective_division(LineartRenderBuffer *rb)
{
  LineartVert *rv;
  int i;

  if (!rb->cam_is_persp) {
    return;
  }

  LISTBASE_FOREACH (LineartElementLinkNode *, reln, &rb->vertex_buffer_pointers) {
    rv = reln->pointer;
    for (i = 0; i < reln->element_count; i++) {
      /* Do not divide Z, we use Z to back transform cut points in later chaining process. */
      rv[i].fbcoord[0] /= rv[i].fbcoord[3];
      rv[i].fbcoord[1] /= rv[i].fbcoord[3];
      /* Re-map z into (0-1) range, because we no longer need NDC (Normalized Device Coordinates)
       * at the moment.
       * The algorithm currently doesn't need Z for operation, we use W instead. If Z is needed in
       * the future, the line below correctly transforms it to view space coordinates. */
      // `rv[i].fbcoord[2] = -2 * rv[i].fbcoord[2] / (far - near) - (far + near) / (far - near);
      rv[i].fbcoord[0] -= rb->shift_x * 2;
      rv[i].fbcoord[1] -= rb->shift_y * 2;
    }
  }
}

/**
 * Transform a single vert to it's viewing position.
 */
static void lineart_vert_transform(
    BMVert *v, int index, LineartVert *RvBuf, double (*mv_mat)[4], double (*mvp_mat)[4])
{
  double co[4];
  LineartVert *rv = &RvBuf[index];
  copy_v3db_v3fl(co, v->co);
  mul_v3_m4v3_db(rv->gloc, mv_mat, co);
  mul_v4_m4v3_db(rv->fbcoord, mvp_mat, co);
}

/**
 * Because we have a variable size for #LineartTriangle, we need an access helper.
 * See #LineartTriangleThread for more info.
 */
static LineartTriangle *lineart_triangle_from_index(LineartRenderBuffer *rb,
                                                    LineartTriangle *rt_array,
                                                    int index)
{
  char *b = (char *)rt_array;
  b += (index * rb->triangle_size);
  return (LineartTriangle *)b;
}

static char lineart_identify_feature_line(LineartRenderBuffer *rb,
                                          BMEdge *e,
                                          LineartTriangle *rt_array,
                                          LineartVert *rv_array,
                                          float crease_threshold,
                                          bool no_crease,
                                          bool use_freestyle_edge,
                                          bool use_freestyle_face,
                                          BMesh *bm_if_freestyle)
{
  BMLoop *ll, *lr = NULL;

  ll = e->l;
  if (ll) {
    lr = e->l->radial_next;
  }

  if (!ll && !lr) {
    if (!rb->floating_as_contour) {
      if (use_freestyle_face && rb->filter_face_mark) {
        if (rb->filter_face_mark_invert) {
          return LRT_EDGE_FLAG_FLOATING;
        }
        return 0;
      }
      return LRT_EDGE_FLAG_FLOATING;
    }
  }

  FreestyleEdge *fel, *fer;
  bool face_mark_filtered = false;

  if (use_freestyle_face && rb->filter_face_mark) {
    fel = CustomData_bmesh_get(&bm_if_freestyle->pdata, ll->f->head.data, CD_FREESTYLE_FACE);
    if (ll != lr && lr) {
      fer = CustomData_bmesh_get(&bm_if_freestyle->pdata, lr->f->head.data, CD_FREESTYLE_FACE);
    }
    else {
      /* Hanles mesh boundary case */
      fer = fel;
    }
    if (rb->filter_face_mark_boundaries ^ rb->filter_face_mark_invert) {
      if ((fel->flag & FREESTYLE_FACE_MARK) || (fer->flag & FREESTYLE_FACE_MARK)) {
        face_mark_filtered = true;
      }
    }
    else {
      if ((fel->flag & FREESTYLE_FACE_MARK) && (fer->flag & FREESTYLE_FACE_MARK) && (fer != fel)) {
        face_mark_filtered = true;
      }
    }
    if (rb->filter_face_mark_invert) {
      face_mark_filtered = !face_mark_filtered;
    }
    if (!face_mark_filtered) {
      return 0;
    }
  }

  /* Mesh boundary */
  if (!lr || ll == lr) {
    return LRT_EDGE_FLAG_CONTOUR;
  }

  LineartTriangle *rt1, *rt2;
  LineartVert *l;

  /* The mesh should already be triangulated now, so we can assume each face is a triangle. */
  rt1 = lineart_triangle_from_index(rb, rt_array, BM_elem_index_get(ll->f));
  rt2 = lineart_triangle_from_index(rb, rt_array, BM_elem_index_get(lr->f));

  l = &rv_array[BM_elem_index_get(e->v1)];

  double vv[3];
  double *view_vector = vv;
  double dot_1 = 0, dot_2 = 0;
  double result;
  char edge_flag_result = 0;

  if (rb->cam_is_persp) {
    sub_v3_v3v3_db(view_vector, l->gloc, rb->camera_pos);
  }
  else {
    view_vector = rb->view_vector;
  }

  dot_1 = dot_v3v3_db(view_vector, rt1->gn);
  dot_2 = dot_v3v3_db(view_vector, rt2->gn);

  if ((result = dot_1 * dot_2) <= 0 && (dot_1 + dot_2)) {
    edge_flag_result |= LRT_EDGE_FLAG_CONTOUR;
  }

  if (rb->use_crease && (dot_v3v3_db(rt1->gn, rt2->gn) < crease_threshold)) {
    if (!no_crease) {
      edge_flag_result |= LRT_EDGE_FLAG_CREASE;
    }
  }
  else if (rb->use_material && (ll->f->mat_nr != lr->f->mat_nr)) {
    edge_flag_result |= LRT_EDGE_FLAG_MATERIAL;
  }
  else if (use_freestyle_edge && rb->use_edge_marks) {
    FreestyleEdge *fe;
    fe = CustomData_bmesh_get(&bm_if_freestyle->edata, e->head.data, CD_FREESTYLE_EDGE);
    if (fe->flag & FREESTYLE_EDGE_MARK) {
      edge_flag_result |= LRT_EDGE_FLAG_EDGE_MARK;
    }
  }
  return edge_flag_result;
}

static void lineart_add_edge_to_list(LineartRenderBuffer *rb, LineartEdge *e)
{
  switch (e->flags) {
    case LRT_EDGE_FLAG_CONTOUR:
      lineart_prepend_edge_direct(&rb->contours, e);
      break;
    case LRT_EDGE_FLAG_CREASE:
      lineart_prepend_edge_direct(&rb->crease_lines, e);
      break;
    case LRT_EDGE_FLAG_MATERIAL:
      lineart_prepend_edge_direct(&rb->material_lines, e);
      break;
    case LRT_EDGE_FLAG_EDGE_MARK:
      lineart_prepend_edge_direct(&rb->edge_marks, e);
      break;
    case LRT_EDGE_FLAG_INTERSECTION:
      lineart_prepend_edge_direct(&rb->intersection_lines, e);
      break;
    case LRT_EDGE_FLAG_FLOATING:
      lineart_prepend_edge_direct(&rb->floating_lines, e);
      break;
  }
}

static void lineart_add_edge_to_list_thread(LineartObjectInfo *obi, LineartEdge *e)
{
  switch (e->flags) {
    case LRT_EDGE_FLAG_CONTOUR:
      lineart_prepend_edge_direct(&obi->contour, e);
      if (!obi->contour_last) {
        obi->contour_last = e;
      }
      break;
    case LRT_EDGE_FLAG_CREASE:
      lineart_prepend_edge_direct(&obi->crease, e);
      if (!obi->crease_last) {
        obi->crease_last = e;
      }
      break;
    case LRT_EDGE_FLAG_MATERIAL:
      lineart_prepend_edge_direct(&obi->material, e);
      if (!obi->material_last) {
        obi->material_last = e;
      }
      break;
    case LRT_EDGE_FLAG_EDGE_MARK:
      lineart_prepend_edge_direct(&obi->edge_mark, e);
      if (!obi->edge_mark_last) {
        obi->edge_mark_last = e;
      }
      break;
    case LRT_EDGE_FLAG_INTERSECTION:
      lineart_prepend_edge_direct(&obi->intersection, e);
      if (!obi->intersection_last) {
        obi->intersection_last = e;
      }
      break;
    case LRT_EDGE_FLAG_FLOATING:
      lineart_prepend_edge_direct(&obi->floating, e);
      if (!obi->floating_last) {
        obi->floating_last = e;
      }
      break;
  }
}

static void lineart_finalize_object_edge_list(LineartRenderBuffer *rb, LineartObjectInfo *obi)
{
  if (obi->contour_last) {
    obi->contour_last->next = rb->contours;
    rb->contours = obi->contour;
  }
  if (obi->crease_last) {
    obi->crease_last->next = rb->crease_lines;
    rb->crease_lines = obi->crease;
  }
  if (obi->material_last) {
    obi->material_last->next = rb->material_lines;
    rb->material_lines = obi->material;
  }
  if (obi->edge_mark) {
    obi->edge_mark_last->next = rb->edge_marks;
    rb->edge_marks = obi->edge_mark;
  }
  if (obi->intersection_last) {
    obi->intersection_last->next = rb->intersection_lines;
    rb->intersection_lines = obi->intersection;
  }
  if (obi->floating_last) {
    obi->floating_last->next = rb->floating_lines;
    rb->floating_lines = obi->floating;
  }
}

static void lineart_triangle_adjacent_assign(LineartTriangle *rt,
                                             LineartTriangleAdjacent *rta,
                                             LineartEdge *e)
{
  if (lineart_edge_match(rt, e, 0, 1)) {
    rta->e[0] = e;
  }
  else if (lineart_edge_match(rt, e, 1, 2)) {
    rta->e[1] = e;
  }
  else if (lineart_edge_match(rt, e, 2, 0)) {
    rta->e[2] = e;
  }
}

static int lineart_edge_type_duplication_count(char eflag)
{
  int count = 0;
  /* See eLineartEdgeFlag for details. */
  for (int i = 0; i < LRT_EDGE_FLAG_FLOATING; i++) {
    if (eflag & (1 << i)) {
      count++;
    }
  }
  return count;
}

static void lineart_geometry_object_load(LineartObjectInfo *obi, LineartRenderBuffer *rb)
{
  BMesh *bm;
  BMVert *v;
  BMFace *f;
  BMEdge *e;
  BMLoop *loop;
  LineartEdge *la_e;
  LineartLineSegment *la_s;
  LineartTriangle *rt;
  LineartTriangleAdjacent *orta;
  double(*new_mvp)[4] = obi->new_mvp, (*new_mv)[4] = obi->new_mv, (*normal)[4] = obi->normal;
  LineartElementLinkNode *reln;
  LineartVert *orv;
  LineartEdge *o_la_e;
  LineartLineSegment *o_la_s;
  LineartTriangle *ort;
  Object *orig_ob;
  bool can_find_freestyle_edge = false;
  bool can_find_freestyle_face = false;
  int i;
  float use_crease = 0;

  int usage = obi->override_usage;

  bm = obi->original_bm;

  if (rb->remove_doubles) {
    BMEditMesh *em = BKE_editmesh_create(bm, false);
    BMOperator findop, weldop;

    /* See bmesh_opdefines.c and bmesh_operators.c for op names and argument formatting. */
    BMO_op_initf(bm, &findop, BMO_FLAG_DEFAULTS, "find_doubles verts=%av dist=%f", 0.0001);

    BMO_op_exec(bm, &findop);

    /* Weld the vertices. */
    BMO_op_init(bm, &weldop, BMO_FLAG_DEFAULTS, "weld_verts");
    BMO_slot_copy(&findop, slots_out, "targetmap.out", &weldop, slots_in, "targetmap");
    BMO_op_exec(bm, &weldop);

    BMO_op_finish(bm, &findop);
    BMO_op_finish(bm, &weldop);

<<<<<<< HEAD
    MEM_freeN(em);
  }
=======
      BMO_op_exec(bm, &findop);

      /* Weld the vertices. */
      BMO_op_init(bm, &weldop, BMO_FLAG_DEFAULTS, "weld_verts");
      BMO_slot_copy(&findop, slots_out, "targetmap.out", &weldop, slots_in, "targetmap");
      BMO_op_exec(bm, &weldop);

      BMO_op_finish(bm, &findop);
      BMO_op_finish(bm, &weldop);

      MEM_freeN(em);
    }

    BM_mesh_elem_hflag_disable_all(bm, BM_FACE | BM_EDGE, BM_ELEM_TAG, false);
    BM_mesh_triangulate(
        bm, MOD_TRIANGULATE_QUAD_FIXED, MOD_TRIANGULATE_NGON_BEAUTY, 4, false, NULL, NULL, NULL);
    BM_mesh_normals_update(bm);
    BM_mesh_elem_table_ensure(bm, BM_VERT | BM_EDGE | BM_FACE);
    BM_mesh_elem_index_ensure(bm, BM_VERT | BM_EDGE | BM_FACE);

    if (CustomData_has_layer(&bm->edata, CD_FREESTYLE_EDGE)) {
      CanFindFreestyle = 1;
    }

    /* Only allocate memory for verts and tris as we don't know how many lines we will generate
     * yet. */
    orv = lineart_mem_acquire(&rb->render_data_pool, sizeof(LineartVert) * bm->totvert);
    ort = lineart_mem_acquire(&rb->render_data_pool, bm->totface * rb->triangle_size);

    orig_ob = ob->id.orig_id ? (Object *)ob->id.orig_id : ob;

    reln = lineart_list_append_pointer_pool_sized(
        &rb->vertex_buffer_pointers, &rb->render_data_pool, orv, sizeof(LineartElementLinkNode));
    reln->element_count = bm->totvert;
    reln->object_ref = orig_ob;
>>>>>>> f7b22fc3

  BM_mesh_elem_hflag_disable_all(bm, BM_FACE | BM_EDGE, BM_ELEM_TAG, false);
  BM_mesh_triangulate(
      bm, MOD_TRIANGULATE_QUAD_FIXED, MOD_TRIANGULATE_NGON_BEAUTY, 4, false, NULL, NULL, NULL);
  BM_mesh_normals_update(bm);
  BM_mesh_elem_table_ensure(bm, BM_VERT | BM_EDGE | BM_FACE);
  BM_mesh_elem_index_ensure(bm, BM_VERT | BM_EDGE | BM_FACE);

  if (CustomData_has_layer(&bm->edata, CD_FREESTYLE_EDGE)) {
    can_find_freestyle_edge = true;
  }
  if (CustomData_has_layer(&bm->pdata, CD_FREESTYLE_FACE)) {
    can_find_freestyle_face = true;
  }

  /* Only allocate memory for verts and tris as we don't know how many lines we will generate
   * yet. */
  orv = lineart_mem_aquire_thread(&rb->render_data_pool, sizeof(LineartVert) * bm->totvert);
  ort = lineart_mem_aquire_thread(&rb->render_data_pool, bm->totface * rb->triangle_size);

  orig_ob = obi->original_ob;

  BLI_spin_lock(&rb->lock_task);
  reln = lineart_list_append_pointer_pool_sized_thread(
      &rb->vertex_buffer_pointers, &rb->render_data_pool, orv, sizeof(LineartElementLinkNode));
  BLI_spin_unlock(&rb->lock_task);

  reln->element_count = bm->totvert;
  reln->object_ref = orig_ob;
  obi->v_reln = reln;

  if (orig_ob->lineart.flags & OBJECT_LRT_OWN_CREASE) {
    use_crease = cosf(M_PI - orig_ob->lineart.crease_threshold);
  }
  else {
    use_crease = rb->crease_threshold;
  }

  /* FIXME(Yiming): Hack for getting clean 3D text, the seam that extruded text object creates
   * erroneous detection on creases. Future configuration should allow options. */
  if (orig_ob->type == OB_FONT) {
    reln->flags |= LRT_ELEMENT_BORDER_ONLY;
  }

  BLI_spin_lock(&rb->lock_task);
  reln = lineart_list_append_pointer_pool_sized_thread(
      &rb->triangle_buffer_pointers, &rb->render_data_pool, ort, sizeof(LineartElementLinkNode));
  BLI_spin_unlock(&rb->lock_task);

  reln->element_count = bm->totface;
  reln->object_ref = orig_ob;
  reln->flags |= (usage == OBJECT_LRT_NO_INTERSECTION ? LRT_ELEMENT_NO_INTERSECTION : 0);

  /* Note this memory is not from pool, will be deleted after culling. */
  orta = MEM_callocN(sizeof(LineartTriangleAdjacent) * bm->totface, "LineartTriangleAdjacent");
  /* Link is minimal so we use pool anyway. */
  BLI_spin_lock(&rb->lock_task);
  lineart_list_append_pointer_pool_thread(
      &rb->triangle_adjacent_pointers, &rb->render_data_pool, orta);
  BLI_spin_unlock(&rb->lock_task);

  for (i = 0; i < bm->totvert; i++) {
    v = BM_vert_at_index(bm, i);
    lineart_vert_transform(v, i, orv, new_mv, new_mvp);
    orv[i].index = i;
  }
  /* Register a global index increment. See #lineart_triangle_share_edge() and
   * #lineart_main_load_geometries() for details. It's okay that global_vindex might eventually
   * overflow, in such large scene it's virtually impossible for two vertices of the same numeric
   * index to come close together. */
  obi->global_i_offset = bm->totvert;

  rt = ort;
  for (i = 0; i < bm->totface; i++) {
    f = BM_face_at_index(bm, i);

    loop = f->l_first;
    rt->v[0] = &orv[BM_elem_index_get(loop->v)];
    loop = loop->next;
    rt->v[1] = &orv[BM_elem_index_get(loop->v)];
    loop = loop->next;
    rt->v[2] = &orv[BM_elem_index_get(loop->v)];

    /* Transparency bits and occlusion effectiveness assignment, */
    /* bits are shifted to higher 6 bits. See MaterialLineArt::transparency_mask for details. */
    Material *mat = BKE_object_material_get(orig_ob, f->mat_nr + 1);
    rt->transparency_mask |= ((mat && (mat->lineart.flags & LRT_MATERIAL_TRANSPARENCY_ENABLED)) ?
                                  (mat->lineart.transparency_mask << 2) :
                                  0);
    rt->transparency_mask |=
        ((mat && (mat->lineart.flags & LRT_MATERIAL_CUSTOM_OCCLUSION_EFFECTIVENESS)) ?
             mat->lineart.occlusion_effectiveness & LRT_OCCLUSION_EFFECTIVE_BITS :
             1);

    rt->intersection_mask = obi->override_intersection_mask;

    double gn[3];
    copy_v3db_v3fl(gn, f->no);
    mul_v3_mat3_m4v3_db(rt->gn, normal, gn);
    normalize_v3_db(rt->gn);

    if (usage == OBJECT_LRT_INTERSECTION_ONLY) {
      rt->flags |= LRT_TRIANGLE_INTERSECTION_ONLY;
    }
    else if (usage == OBJECT_LRT_NO_INTERSECTION || usage == OBJECT_LRT_OCCLUSION_ONLY) {
      rt->flags |= LRT_TRIANGLE_NO_INTERSECTION;
    }

    /* Re-use this field to refer to adjacent info, will be cleared after culling stage. */
    rt->intersecting_verts = (void *)&orta[i];

    rt = (LineartTriangle *)(((uchar *)rt) + rb->triangle_size);
  }

  /* Use BM_ELEM_TAG in f->head.hflag to store needed faces in the first iteration. */

  int allocate_la_e = 0;
  for (i = 0; i < bm->totedge; i++) {
    e = BM_edge_at_index(bm, i);

    /* Because e->head.hflag is char, so line type flags should not exceed positive 7 bits. */
    char eflag = lineart_identify_feature_line(rb,
                                               e,
                                               ort,
                                               orv,
                                               use_crease,
                                               orig_ob->type == OB_FONT,
                                               can_find_freestyle_edge,
                                               can_find_freestyle_face,
                                               bm);
    if (eflag) {
      /* Only allocate for feature lines (instead of all lines) to save memory.
       * If allow duplicated edges, one edge gets added multiple times if it has multiple types. */
      allocate_la_e += rb->allow_duplicated_types ? lineart_edge_type_duplication_count(eflag) : 1;
    }
    /* Here we just use bm's flag for when loading actual lines, then we don't need to call
     * lineart_identify_feature_line() again, e->head.hflag deleted after loading anyway. Always
     * set the flag, so hflag stays 0 for lines that are not feature lines. */
    e->head.hflag = eflag;
  }

  o_la_e = lineart_mem_aquire_thread(&rb->render_data_pool, sizeof(LineartEdge) * allocate_la_e);
  o_la_s = lineart_mem_aquire_thread(&rb->render_data_pool,
                                     sizeof(LineartLineSegment) * allocate_la_e);
  BLI_spin_lock(&rb->lock_task);
  reln = lineart_list_append_pointer_pool_sized_thread(
      &rb->line_buffer_pointers, &rb->render_data_pool, o_la_e, sizeof(LineartElementLinkNode));
  BLI_spin_unlock(&rb->lock_task);
  reln->element_count = allocate_la_e;
  reln->object_ref = orig_ob;

  la_e = o_la_e;
  la_s = o_la_s;
  for (i = 0; i < bm->totedge; i++) {
    e = BM_edge_at_index(bm, i);

    /* Not a feature line, so we skip. */
    if (!e->head.hflag) {
      continue;
    }

<<<<<<< HEAD
    bool edge_added = false;
=======
    o_la_e = lineart_mem_acquire(&rb->render_data_pool, sizeof(LineartEdge) * allocate_la_e);
    reln = lineart_list_append_pointer_pool_sized(
        &rb->line_buffer_pointers, &rb->render_data_pool, o_la_e, sizeof(LineartElementLinkNode));
    reln->element_count = allocate_la_e;
    reln->object_ref = orig_ob;

    la_e = o_la_e;
    for (i = 0; i < bm->totedge; i++) {
      e = BM_edge_at_index(bm, i);
>>>>>>> f7b22fc3

    /* See eLineartEdgeFlag for details. */
    for (int flag_bit = 0; flag_bit < LRT_EDGE_FLAG_FLOATING; flag_bit++) {
      char use_type = 1 << flag_bit;
      if (!(use_type & e->head.hflag)) {
        continue;
      }

      la_e->v1 = &orv[BM_elem_index_get(e->v1)];
      la_e->v2 = &orv[BM_elem_index_get(e->v2)];
      la_e->v1_obindex = la_e->v1->index;
      la_e->v2_obindex = la_e->v2->index;
      if (e->l) {
        int findex = BM_elem_index_get(e->l->f);
        la_e->t1 = lineart_triangle_from_index(rb, ort, findex);
        if (!edge_added) {
          lineart_triangle_adjacent_assign(la_e->t1, &orta[findex], la_e);
        }
        if (e->l->radial_next && e->l->radial_next != e->l) {
          findex = BM_elem_index_get(e->l->radial_next->f);
          la_e->t2 = lineart_triangle_from_index(rb, ort, findex);
          if (!edge_added) {
            lineart_triangle_adjacent_assign(la_e->t2, &orta[findex], la_e);
          }
        }
      }
      la_e->flags = use_type;
      la_e->object_ref = orig_ob;
<<<<<<< HEAD
      BLI_addtail(&la_e->segments, la_s);
      if (usage == OBJECT_LRT_INHERIT || usage == OBJECT_LRT_INCLUDE ||
          usage == OBJECT_LRT_NO_INTERSECTION) {
        lineart_add_edge_to_list_thread(obi, la_e);
=======

      LineartLineSegment *rls = lineart_mem_acquire(&rb->render_data_pool,
                                                    sizeof(LineartLineSegment));
      BLI_addtail(&la_e->segments, rls);
      if (ELEM(usage, OBJECT_LRT_INHERIT, OBJECT_LRT_INCLUDE, OBJECT_LRT_NO_INTERSECTION)) {
        lineart_add_edge_to_list(rb, la_e);
>>>>>>> f7b22fc3
      }

      edge_added = true;

      la_e++;
      la_s++;

      if (!rb->allow_duplicated_types) {
        break;
      }
    }
  }

  /* always free bm as it's a copy from before threading */
  BM_mesh_free(bm);
}

static void lineart_object_load_worker(TaskPool *__restrict UNUSED(pool),
                                       LineartObjectLoadTaskInfo *olti)
{
  LineartRenderBuffer *rb = olti->rb;
  for (LineartObjectInfo *obi = olti->pending; obi; obi = obi->next) {
    lineart_geometry_object_load(obi, rb);
  }
}

static bool _lineart_object_not_in_source_collection(Collection *source, Object *ob)
{
  CollectionChild *cc;
  Collection *c = source->id.orig_id ? (Collection *)source->id.orig_id : source;
  if (BKE_collection_has_object_recursive_instanced(c, (Object *)(ob->id.orig_id))) {
    return false;
  }
  for (cc = source->children.first; cc; cc = cc->next) {
    if (!_lineart_object_not_in_source_collection(cc->collection, ob)) {
      return false;
    }
  }
  return true;
}

static uchar lineart_intersection_mask_check(Collection *c, Object *ob)
{
  LISTBASE_FOREACH (CollectionChild *, cc, &c->children) {
    uchar result = lineart_intersection_mask_check(cc->collection, ob);
    if (result) {
      return result;
    }
  }

  if (c->children.first == NULL) {
    if (BKE_collection_has_object(c, (Object *)(ob->id.orig_id))) {
      if (c->lineart_flags & COLLECTION_LRT_USE_INTERSECTION_MASK) {
        return c->lineart_intersection_mask;
      }
    }
  }
  return 0;
}

/**
 * See if this object in such collection is used for generating line art,
 * Disabling a collection for line art will doable all objects inside.
 */
static int lineart_usage_check(Collection *c, Object *ob)
{

  if (!c) {
    return OBJECT_LRT_INHERIT;
  }

  int object_has_special_usage = (ob->lineart.usage != OBJECT_LRT_INHERIT);

  if (object_has_special_usage) {
    return ob->lineart.usage;
  }

  if (c->children.first == NULL) {
    if (BKE_collection_has_object(c, (Object *)(ob->id.orig_id))) {
      if (ob->lineart.usage == OBJECT_LRT_INHERIT) {
        switch (c->lineart_usage) {
          case COLLECTION_LRT_OCCLUSION_ONLY:
            return OBJECT_LRT_OCCLUSION_ONLY;
          case COLLECTION_LRT_EXCLUDE:
            return OBJECT_LRT_EXCLUDE;
          case COLLECTION_LRT_INTERSECTION_ONLY:
            return OBJECT_LRT_INTERSECTION_ONLY;
          case COLLECTION_LRT_NO_INTERSECTION:
            return OBJECT_LRT_NO_INTERSECTION;
        }
        return OBJECT_LRT_INHERIT;
      }
      return ob->lineart.usage;
    }
  }

  LISTBASE_FOREACH (CollectionChild *, cc, &c->children) {
    int result = lineart_usage_check(cc->collection, ob);
    if (result > OBJECT_LRT_INHERIT) {
      return result;
    }
  }

  return OBJECT_LRT_INHERIT;
}

static void lineart_geometry_load_assign_thread(LineartObjectLoadTaskInfo *olti_list,
                                                LineartObjectInfo *obi,
                                                int thread_count,
                                                int this_face_count)
{
  LineartObjectLoadTaskInfo *use_olti = olti_list;
  long unsigned int min_face = use_olti->total_faces;
  for (int i = 0; i < thread_count; i++) {
    if (olti_list[i].total_faces < min_face) {
      min_face = olti_list[i].total_faces;
      use_olti = &olti_list[i];
    }
  }
  use_olti->total_faces += this_face_count;
  obi->next = use_olti->pending;
  use_olti->pending = obi;
}

static void lineart_main_load_geometries(
    Depsgraph *depsgraph,
    Scene *scene,
    Object *camera /* Still use camera arg for convenience. */,
    LineartRenderBuffer *rb,
    bool allow_duplicates)
{
  double proj[4][4], view[4][4], result[4][4];
  float inv[4][4];

  Camera *cam = camera->data;
  float sensor = BKE_camera_sensor_size(cam->sensor_fit, cam->sensor_x, cam->sensor_y);
  double fov = focallength_to_fov(cam->lens, sensor);

  double asp = ((double)rb->w / (double)rb->h);

  double t_start;

  if (G.debug_value == 4000) {
    t_start = PIL_check_seconds_timer();
  }

  if (cam->type == CAM_PERSP) {
    if (cam->sensor_fit == CAMERA_SENSOR_FIT_AUTO) {
      if (asp < 1) {
        fov /= asp;
      }
      else {
        fov *= asp;
      }
    }
    else if (cam->sensor_fit == CAMERA_SENSOR_FIT_HOR) {
      if (asp < 1) {
        fov /= asp;
      }
    }
    else if (cam->sensor_fit == CAMERA_SENSOR_FIT_VERT) {
      if (asp > 1) {
        fov *= asp;
      }
    }
    lineart_matrix_perspective_44d(proj, fov, asp, cam->clip_start, cam->clip_end);
  }
  else if (cam->type == CAM_ORTHO) {
    double w = cam->ortho_scale / 2;
    lineart_matrix_ortho_44d(proj, -w, w, -w / asp, w / asp, cam->clip_start, cam->clip_end);
  }
  invert_m4_m4(inv, rb->cam_obmat);
  mul_m4db_m4db_m4fl_uniq(result, proj, inv);
  copy_m4_m4_db(proj, result);
  copy_m4_m4_db(rb->view_projection, proj);

  unit_m4_db(view);
  copy_m4_m4_db(rb->view, view);

  BLI_listbase_clear(&rb->triangle_buffer_pointers);
  BLI_listbase_clear(&rb->vertex_buffer_pointers);

  int flags = DEG_ITER_OBJECT_FLAG_LINKED_DIRECTLY | DEG_ITER_OBJECT_FLAG_LINKED_VIA_SET |
              DEG_ITER_OBJECT_FLAG_VISIBLE;

  /* Instance duplicated & particles. */
  if (allow_duplicates) {
    flags |= DEG_ITER_OBJECT_FLAG_DUPLI;
  }

  int thread_count = rb->thread_count;

  /* This memory is in render buffer memory pool. so we don't need to free those after loading.
   */
  LineartObjectLoadTaskInfo *olti = lineart_mem_aquire(
      &rb->render_data_pool, sizeof(LineartObjectLoadTaskInfo) * thread_count);

  DEG_OBJECT_ITER_BEGIN (depsgraph, ob, flags) {
    LineartObjectInfo *obi = lineart_mem_aquire(&rb->render_data_pool, sizeof(LineartObjectInfo));
    obi->override_usage = lineart_usage_check(scene->master_collection, ob);
    obi->override_intersection_mask = lineart_intersection_mask_check(scene->master_collection,
                                                                      ob);
    /* TODO: We better make it so we can extract BMesh in parallel or at least for those objects
     * who doesn't have instances or just simply have transformation channel set. */
    Object *use_ob = DEG_get_evaluated_object(depsgraph, ob);
    Mesh *use_mesh;
    BMesh *bm;

    if (obi->override_usage == OBJECT_LRT_EXCLUDE) {
      continue;
    }

    if (!(use_ob->type == OB_MESH || use_ob->type == OB_MBALL || use_ob->type == OB_CURVE ||
          use_ob->type == OB_SURF || use_ob->type == OB_FONT)) {
      continue;
    }
    if (use_ob->type == OB_MESH) {
      use_mesh = use_ob->data;
    }
    else {
      use_mesh = BKE_mesh_new_from_object(depsgraph, use_ob, true, true);
    }

    /* In case we still can not get any mesh geometry data from the object */
    if (!use_mesh) {
      continue;
    }

    if (use_mesh->edit_mesh) {
      /* Do not use edit_mesh directly because we will modify it, so create a copy. */
      bm = BM_mesh_copy(use_mesh->edit_mesh->bm);
    }
    else {
      const BMAllocTemplate allocsize = BMALLOC_TEMPLATE_FROM_ME(((Mesh *)(use_mesh)));
      bm = BM_mesh_create(&allocsize,
                          &((struct BMeshCreateParams){
                              .use_toolflags = true,
                          }));
      BM_mesh_bm_from_me(bm,
                         use_mesh,
                         &((struct BMeshFromMeshParams){
                             .calc_face_normal = true,
                         }));
    }

    /* We don't need the plain "mesh" data anymore, only BMesh post-processing is done in
     * threads. The workers will free obi->bm */
    if (ob->type != OB_MESH) {
      BKE_mesh_free(use_mesh);
      MEM_freeN(use_mesh);
    }

    /* Prepare the matrix used for transforming this specific object (instance).  */
    mul_m4db_m4db_m4fl_uniq(obi->new_mvp, rb->view_projection, ob->obmat);
    mul_m4db_m4db_m4fl_uniq(obi->new_mv, rb->view, ob->obmat);
    float imat[4][4];
    invert_m4_m4(imat, ob->obmat);
    transpose_m4(imat);
    copy_m4d_m4(obi->normal, imat);

    obi->original_bm = bm;
    obi->original_ob = (ob->id.orig_id ? (Object *)ob->id.orig_id : (Object *)ob);
    lineart_geometry_load_assign_thread(olti, obi, thread_count, bm->totface);
  }
  DEG_OBJECT_ITER_END;

  TaskPool *tp = BLI_task_pool_create(NULL, TASK_PRIORITY_HIGH);

  for (int i = 0; i < thread_count; i++) {
    olti[i].rb = rb;
    olti[i].dg = depsgraph;
    BLI_task_pool_push(tp, (TaskRunFunction)lineart_object_load_worker, &olti[i], 0, NULL);
  }
  BLI_task_pool_work_and_wait(tp);
  BLI_task_pool_free(tp);

  /* The step below is to serialize vertex index in the whole scene, so
   * lineart_triangle_share_edge() can work properly from the lack of triangle adjacent info. */
  int global_i = 0;

  for (int i = 0; i < thread_count; i++) {
    for (LineartObjectInfo *obi = olti[i].pending; obi; obi = obi->next) {
      if (!obi->v_reln) {
        continue;
      }
      LineartVert *v = (LineartVert *)obi->v_reln->pointer;
      int v_count = obi->v_reln->element_count;
      for (int vi = 0; vi < v_count; vi++) {
        v[vi].index += global_i;
      }
      global_i += v_count;
      lineart_finalize_object_edge_list(rb, obi);
    }
  }

  if (G.debug_value == 4000) {
    double t_elapsed = PIL_check_seconds_timer() - t_start;
    printf("Line art loading time: %lf\n", t_elapsed);
  }
}

/**
 * Returns the two other verts of the triangle given a vertex. Returns false if the given vertex
 * doesn't belong to this triangle.
 */
static bool lineart_triangle_get_other_verts(const LineartTriangle *rt,
                                             const LineartVert *rv,
                                             LineartVert **l,
                                             LineartVert **r)
{
  if (rt->v[0] == rv) {
    *l = rt->v[1];
    *r = rt->v[2];
    return true;
  }
  if (rt->v[1] == rv) {
    *l = rt->v[2];
    *r = rt->v[0];
    return true;
  }
  if (rt->v[2] == rv) {
    *l = rt->v[0];
    *r = rt->v[1];
    return true;
  }
  return false;
}

static bool lineart_edge_from_triangle(const LineartTriangle *rt,
                                       const LineartEdge *e,
                                       bool allow_overlapping_edges)
{
  /* Normally we just determine from the pointer address. */
  if (e->t1 == rt || e->t2 == rt) {
    return true;
  }
  /* If allows overlapping, then we compare the vertex coordinates one by one to determine if one
   * edge is from specific triangle. This is slower but can handle edge split cases very well. */
  if (allow_overlapping_edges) {
#define LRT_TRI_SAME_POINT(rt, i, pt) \
  ((LRT_DOUBLE_CLOSE_ENOUGH(rt->v[i]->gloc[0], pt->gloc[0]) && \
    LRT_DOUBLE_CLOSE_ENOUGH(rt->v[i]->gloc[1], pt->gloc[1]) && \
    LRT_DOUBLE_CLOSE_ENOUGH(rt->v[i]->gloc[2], pt->gloc[2])) || \
   (LRT_DOUBLE_CLOSE_ENOUGH(rt->v[i]->gloc[0], pt->gloc[0]) && \
    LRT_DOUBLE_CLOSE_ENOUGH(rt->v[i]->gloc[1], pt->gloc[1]) && \
    LRT_DOUBLE_CLOSE_ENOUGH(rt->v[i]->gloc[2], pt->gloc[2])))
    if ((LRT_TRI_SAME_POINT(rt, 0, e->v1) || LRT_TRI_SAME_POINT(rt, 1, e->v1) ||
         LRT_TRI_SAME_POINT(rt, 2, e->v1)) &&
        (LRT_TRI_SAME_POINT(rt, 0, e->v2) || LRT_TRI_SAME_POINT(rt, 1, e->v2) ||
         LRT_TRI_SAME_POINT(rt, 2, e->v2))) {
      return true;
    }
#undef LRT_TRI_SAME_POINT
  }
  return false;
}

/* Sorting three intersection points from min to max,
 * the order for each intersection is set in lst[0] to lst[2].*/
#define INTERSECT_SORT_MIN_TO_MAX_3(ia, ib, ic, lst) \
  { \
    lst[0] = LRT_MIN3_INDEX(ia, ib, ic); \
    lst[1] = (((ia <= ib && ib <= ic) || (ic <= ib && ib <= ia)) ? \
                  1 : \
                  (((ic <= ia && ia <= ib) || (ib < ia && ia <= ic)) ? 0 : 2)); \
    lst[2] = LRT_MAX3_INDEX(ia, ib, ic); \
  }

/* `ia ib ic` are ordered. */
#define INTERSECT_JUST_GREATER(is, order, num, index) \
  { \
    index = (num < is[order[0]] ? \
                 order[0] : \
                 (num < is[order[1]] ? order[1] : (num < is[order[2]] ? order[2] : order[2]))); \
  }

/* `ia ib ic` are ordered. */
#define INTERSECT_JUST_SMALLER(is, order, num, index) \
  { \
    index = (num > is[order[2]] ? \
                 order[2] : \
                 (num > is[order[1]] ? order[1] : (num > is[order[0]] ? order[0] : order[0]))); \
  }

/**
 * This is the main function to calculate
 * the occlusion status between 1(one) triangle and 1(one) line.
 * if returns true, then from/to will carry the occluded segments
 * in ratio from `e->v1` to `e->v2`. The line is later cut with these two values.
 */
static bool lineart_triangle_edge_image_space_occlusion(SpinLock *UNUSED(spl),
                                                        const LineartTriangle *rt,
                                                        const LineartEdge *e,
                                                        const double *override_camera_loc,
                                                        const bool override_cam_is_persp,
                                                        const bool allow_overlapping_edges,
                                                        const double vp[4][4],
                                                        const double *camera_dir,
                                                        const float cam_shift_x,
                                                        const float cam_shift_y,
                                                        double *from,
                                                        double *to)
{
  double is[3] = {0};
  int order[3];
  int LCross = -1, RCross = -1;
  int a, b, c;
  int st_l = 0, st_r = 0;

  double Lv[3];
  double Rv[3];
  double vd4[4];
  double Cv[3];
  double dot_l, dot_r, dot_la, dot_ra;
  double dot_f;
  double gloc[4], trans[4];
  double cut = -1;

  double *LFBC = e->v1->fbcoord, *RFBC = e->v2->fbcoord, *FBC0 = rt->v[0]->fbcoord,
         *FBC1 = rt->v[1]->fbcoord, *FBC2 = rt->v[2]->fbcoord;

  /* Overlapping not possible, return early. */
  if ((MAX3(FBC0[0], FBC1[0], FBC2[0]) < MIN2(LFBC[0], RFBC[0])) ||
      (MIN3(FBC0[0], FBC1[0], FBC2[0]) > MAX2(LFBC[0], RFBC[0])) ||
      (MAX3(FBC0[1], FBC1[1], FBC2[1]) < MIN2(LFBC[1], RFBC[1])) ||
      (MIN3(FBC0[1], FBC1[1], FBC2[1]) > MAX2(LFBC[1], RFBC[1])) ||
      (MIN3(FBC0[3], FBC1[3], FBC2[3]) > MAX2(LFBC[3], RFBC[3]))) {
    return false;
  }

  /* If the the line is one of the edge in the triangle, then it's not occluded. */
  if (lineart_edge_from_triangle(rt, e, allow_overlapping_edges)) {
    return false;
  }

  /* Check if the line visually crosses one of the edge in the triangle. */
  a = lineart_LineIntersectTest2d(LFBC, RFBC, FBC0, FBC1, &is[0]);
  b = lineart_LineIntersectTest2d(LFBC, RFBC, FBC1, FBC2, &is[1]);
  c = lineart_LineIntersectTest2d(LFBC, RFBC, FBC2, FBC0, &is[2]);

  /* Sort the intersection distance. */
  INTERSECT_SORT_MIN_TO_MAX_3(is[0], is[1], is[2], order);

  sub_v3_v3v3_db(Lv, e->v1->gloc, rt->v[0]->gloc);
  sub_v3_v3v3_db(Rv, e->v2->gloc, rt->v[0]->gloc);

  copy_v3_v3_db(Cv, camera_dir);

  if (override_cam_is_persp) {
    copy_v3_v3_db(vd4, override_camera_loc);
  }
  else {
    copy_v4_v4_db(vd4, override_camera_loc);
  }
  if (override_cam_is_persp) {
    sub_v3_v3v3_db(Cv, vd4, rt->v[0]->gloc);
  }

  dot_l = dot_v3v3_db(Lv, rt->gn);
  dot_r = dot_v3v3_db(Rv, rt->gn);
  dot_f = dot_v3v3_db(Cv, rt->gn);

  if (!dot_f) {
    return false;
  }

  if (!a && !b && !c) {
    if (!(st_l = lineart_point_triangle_relation(LFBC, FBC0, FBC1, FBC2)) &&
        !(st_r = lineart_point_triangle_relation(RFBC, FBC0, FBC1, FBC2))) {
      return 0; /* Intersection point is not inside triangle. */
    }
  }

  st_l = lineart_point_triangle_relation(LFBC, FBC0, FBC1, FBC2);
  st_r = lineart_point_triangle_relation(RFBC, FBC0, FBC1, FBC2);

  /* Determine the cut position. */

  dot_la = fabs(dot_l);
  if (dot_la < DBL_EPSILON) {
    dot_la = 0;
    dot_l = 0;
  }
  dot_ra = fabs(dot_r);
  if (dot_ra < DBL_EPSILON) {
    dot_ra = 0;
    dot_r = 0;
  }
  if (dot_l - dot_r == 0) {
    cut = 100000;
  }
  else if (dot_l * dot_r <= 0) {
    cut = dot_la / fabs(dot_l - dot_r);
  }
  else {
    cut = fabs(dot_r + dot_l) / fabs(dot_l - dot_r);
    cut = dot_ra > dot_la ? 1 - cut : cut;
  }

  /* Transform the cut from geometry space to image space. */
  if (override_cam_is_persp) {
    interp_v3_v3v3_db(gloc, e->v1->gloc, e->v2->gloc, cut);
    mul_v4_m4v3_db(trans, vp, gloc);
    mul_v3db_db(trans, (1 / trans[3]));
  }
  else {
    interp_v3_v3v3_db(trans, e->v1->fbcoord, e->v2->fbcoord, cut);
  }
  trans[0] -= cam_shift_x * 2;
  trans[1] -= cam_shift_y * 2;

  /* To accommodate `k=0` and `k=inf` (vertical) lines. here the cut is in image space. */
  if (fabs(e->v1->fbcoord[0] - e->v2->fbcoord[0]) > fabs(e->v1->fbcoord[1] - e->v2->fbcoord[1])) {
    cut = ratiod(e->v1->fbcoord[0], e->v2->fbcoord[0], trans[0]);
  }
  else {
    cut = ratiod(e->v1->fbcoord[1], e->v2->fbcoord[1], trans[1]);
  }

  /* Determine the pair of edges that the line has crossed. */

  if (st_l == 2) {
    if (st_r == 2) {
      INTERSECT_JUST_SMALLER(is, order, DBL_TRIANGLE_LIM, LCross);
      INTERSECT_JUST_GREATER(is, order, 1 - DBL_TRIANGLE_LIM, RCross);
    }
    else if (st_r == 1) {
      INTERSECT_JUST_SMALLER(is, order, DBL_TRIANGLE_LIM, LCross);
      INTERSECT_JUST_GREATER(is, order, 1 - DBL_TRIANGLE_LIM, RCross);
    }
    else if (st_r == 0) {
      INTERSECT_JUST_SMALLER(is, order, DBL_TRIANGLE_LIM, LCross);
      INTERSECT_JUST_GREATER(is, order, 0, RCross);
    }
  }
  else if (st_l == 1) {
    if (st_r == 2) {
      INTERSECT_JUST_SMALLER(is, order, DBL_TRIANGLE_LIM, LCross);
      INTERSECT_JUST_GREATER(is, order, 1 - DBL_TRIANGLE_LIM, RCross);
    }
    else if (st_r == 1) {
      INTERSECT_JUST_SMALLER(is, order, DBL_TRIANGLE_LIM, LCross);
      INTERSECT_JUST_GREATER(is, order, 1 - DBL_TRIANGLE_LIM, RCross);
    }
    else if (st_r == 0) {
      INTERSECT_JUST_GREATER(is, order, DBL_TRIANGLE_LIM, RCross);
      if (LRT_ABC(RCross) && is[RCross] > (DBL_TRIANGLE_LIM)) {
        INTERSECT_JUST_SMALLER(is, order, DBL_TRIANGLE_LIM, LCross);
      }
      else {
        INTERSECT_JUST_SMALLER(is, order, -DBL_TRIANGLE_LIM, LCross);
        INTERSECT_JUST_GREATER(is, order, -DBL_TRIANGLE_LIM, RCross);
      }
    }
  }
  else if (st_l == 0) {
    if (st_r == 2) {
      INTERSECT_JUST_SMALLER(is, order, 1 - DBL_TRIANGLE_LIM, LCross);
      INTERSECT_JUST_GREATER(is, order, 1 - DBL_TRIANGLE_LIM, RCross);
    }
    else if (st_r == 1) {
      INTERSECT_JUST_SMALLER(is, order, 1 - DBL_TRIANGLE_LIM, LCross);
      if (LRT_ABC(LCross) && is[LCross] < (1 - DBL_TRIANGLE_LIM)) {
        INTERSECT_JUST_GREATER(is, order, 1 - DBL_TRIANGLE_LIM, RCross);
      }
      else {
        INTERSECT_JUST_SMALLER(is, order, 1 + DBL_TRIANGLE_LIM, LCross);
        INTERSECT_JUST_GREATER(is, order, 1 + DBL_TRIANGLE_LIM, RCross);
      }
    }
    else if (st_r == 0) {
      INTERSECT_JUST_GREATER(is, order, 0, LCross);
      if (LRT_ABC(LCross) && is[LCross] > 0) {
        INTERSECT_JUST_GREATER(is, order, is[LCross], RCross);
      }
      else {
        INTERSECT_JUST_GREATER(is, order, is[LCross], LCross);
        INTERSECT_JUST_GREATER(is, order, is[LCross], RCross);
      }
    }
  }

  double LF = dot_l * dot_f, RF = dot_r * dot_f;

  /* Determine the start and end point of image space cut on a line. */
  if (LF <= 0 && RF <= 0 && (dot_l || dot_r)) {
    *from = MAX2(0, is[LCross]);
    *to = MIN2(1, is[RCross]);
    if (*from >= *to) {
      return false;
    }
    return true;
  }
  if (LF >= 0 && RF <= 0 && (dot_l || dot_r)) {
    *from = MAX2(cut, is[LCross]);
    *to = MIN2(1, is[RCross]);
    if (*from >= *to) {
      return false;
    }
    return true;
  }
  if (LF <= 0 && RF >= 0 && (dot_l || dot_r)) {
    *from = MAX2(0, is[LCross]);
    *to = MIN2(cut, is[RCross]);
    if (*from >= *to) {
      return false;
    }
    return true;
  }

  /* Unlikely, but here's the default failed value if anything fall through. */
  return false;
}

#undef INTERSECT_SORT_MIN_TO_MAX_3
#undef INTERSECT_JUST_GREATER
#undef INTERSECT_JUST_SMALLER

/**
 * At this stage of the computation we don't have triangle adjacent info anymore,
 * so we can only compare the global vert index.
 */
static bool lineart_triangle_share_edge(const LineartTriangle *l, const LineartTriangle *r)
{
  if (l->v[0]->index == r->v[0]->index) {
    if (l->v[1]->index == r->v[1]->index || l->v[1]->index == r->v[2]->index ||
        l->v[2]->index == r->v[2]->index || l->v[2]->index == r->v[1]->index) {
      return true;
    }
  }
  if (l->v[0]->index == r->v[1]->index) {
    if (l->v[1]->index == r->v[0]->index || l->v[1]->index == r->v[2]->index ||
        l->v[2]->index == r->v[2]->index || l->v[2]->index == r->v[0]->index) {
      return true;
    }
  }
  if (l->v[0]->index == r->v[2]->index) {
    if (l->v[1]->index == r->v[1]->index || l->v[1]->index == r->v[0]->index ||
        l->v[2]->index == r->v[0]->index || l->v[2]->index == r->v[1]->index) {
      return true;
    }
  }
  if (l->v[1]->index == r->v[0]->index) {
    if (l->v[2]->index == r->v[1]->index || l->v[2]->index == r->v[2]->index ||
        l->v[0]->index == r->v[2]->index || l->v[0]->index == r->v[1]->index) {
      return true;
    }
  }
  if (l->v[1]->index == r->v[1]->index) {
    if (l->v[2]->index == r->v[0]->index || l->v[2]->index == r->v[2]->index ||
        l->v[0]->index == r->v[2]->index || l->v[0]->index == r->v[0]->index) {
      return true;
    }
  }
  if (l->v[1]->index == r->v[2]->index) {
    if (l->v[2]->index == r->v[1]->index || l->v[2]->index == r->v[0]->index ||
        l->v[0]->index == r->v[0]->index || l->v[0]->index == r->v[1]->index) {
      return true;
    }
  }

  /* Otherwise not possible. */
  return false;
}

static LineartVert *lineart_triangle_share_point(const LineartTriangle *l,
                                                 const LineartTriangle *r)
{
  if (l->v[0] == r->v[0]) {
    return r->v[0];
  }
  if (l->v[0] == r->v[1]) {
    return r->v[1];
  }
  if (l->v[0] == r->v[2]) {
    return r->v[2];
  }
  if (l->v[1] == r->v[0]) {
    return r->v[0];
  }
  if (l->v[1] == r->v[1]) {
    return r->v[1];
  }
  if (l->v[1] == r->v[2]) {
    return r->v[2];
  }
  if (l->v[2] == r->v[0]) {
    return r->v[0];
  }
  if (l->v[2] == r->v[1]) {
    return r->v[1];
  }
  if (l->v[2] == r->v[2]) {
    return r->v[2];
  }
  return NULL;
}

/**
 * To save time and prevent overlapping lines when computing intersection lines.
 */
static bool lineart_vert_already_intersected_2v(LineartVertIntersection *rv,
                                                LineartVertIntersection *v1,
                                                LineartVertIntersection *v2)
{
  return ((rv->isec1 == v1->base.index && rv->isec2 == v2->base.index) ||
          (rv->isec2 == v2->base.index && rv->isec1 == v1->base.index));
}

static void lineart_vert_set_intersection_2v(LineartVert *rv, LineartVert *v1, LineartVert *v2)
{
  LineartVertIntersection *irv = (LineartVertIntersection *)rv;
  irv->isec1 = v1->index;
  irv->isec2 = v2->index;
}

/**
 * This tests a triangle against a virtual line represented by `v1---v2`.
 * The vertices returned after repeated calls to this function
 * is then used to create a triangle/triangle intersection line.
 */
static LineartVert *lineart_triangle_2v_intersection_test(LineartRenderBuffer *rb,
                                                          LineartVert *v1,
                                                          LineartVert *v2,
                                                          LineartTriangle *rt,
                                                          LineartTriangle *testing,
                                                          LineartVert *last)
{
  double Lv[3];
  double Rv[3];
  double dot_l, dot_r;
  LineartVert *result;
  double gloc[3];
  LineartVert *l = v1, *r = v2;

  for (LinkNode *ln = (void *)testing->intersecting_verts; ln; ln = ln->next) {
    LineartVertIntersection *rv = ln->link;
    if (rv->intersecting_with == rt &&
        lineart_vert_already_intersected_2v(
            rv, (LineartVertIntersection *)l, (LineartVertIntersection *)r)) {
      return (LineartVert *)rv;
    }
  }

  sub_v3_v3v3_db(Lv, l->gloc, testing->v[0]->gloc);
  sub_v3_v3v3_db(Rv, r->gloc, testing->v[0]->gloc);

  dot_l = dot_v3v3_db(Lv, testing->gn);
  dot_r = dot_v3v3_db(Rv, testing->gn);

  if (dot_l * dot_r > 0 || (!dot_l && !dot_r)) {
    return 0;
  }

  dot_l = fabs(dot_l);
  dot_r = fabs(dot_r);

  interp_v3_v3v3_db(gloc, l->gloc, r->gloc, dot_l / (dot_l + dot_r));

  /* Due to precision issue, we might end up with the same point as the one we already detected.
   */
  if (last && LRT_DOUBLE_CLOSE_ENOUGH(last->gloc[0], gloc[0]) &&
      LRT_DOUBLE_CLOSE_ENOUGH(last->gloc[1], gloc[1]) &&
      LRT_DOUBLE_CLOSE_ENOUGH(last->gloc[2], gloc[2])) {
    return NULL;
  }

  if (!(lineart_point_inside_triangle3d(
          gloc, testing->v[0]->gloc, testing->v[1]->gloc, testing->v[2]->gloc))) {
    return NULL;
  }

  /* This is an intersection vert, the size is bigger than LineartVert,
   * allocated separately. */
  result = lineart_mem_acquire(&rb->render_data_pool, sizeof(LineartVertIntersection));

  /* Indicate the data structure difference. */
  result->flag = LRT_VERT_HAS_INTERSECTION_DATA;

  copy_v3_v3_db(result->gloc, gloc);

  lineart_prepend_pool(&testing->intersecting_verts, &rb->render_data_pool, result);

  return result;
}

/**
 * Test if two triangles intersect. Generates one intersection line if the check succeeds.
 */
static LineartEdge *lineart_triangle_intersect(LineartRenderBuffer *rb,
                                               LineartTriangle *rt,
                                               LineartTriangle *testing)
{
  LineartVert *v1 = 0, *v2 = 0;
  LineartVert **next = &v1;
  LineartEdge *result;
  LineartVert *E0T = 0;
  LineartVert *E1T = 0;
  LineartVert *E2T = 0;
  LineartVert *TE0 = 0;
  LineartVert *TE1 = 0;
  LineartVert *TE2 = 0;
  LineartVert *sv1, *sv2;
  double cl[3];

  double ZMin, ZMax;
  ZMax = rb->far_clip;
  ZMin = rb->near_clip;
  copy_v3_v3_db(cl, rb->camera_pos);
  LineartVert *share = lineart_triangle_share_point(testing, rt);

  if (share) {
    /* If triangles have sharing points like `abc` and `acd`, then we only need to detect `bc`
     * against `acd` or `cd` against `abc`. */

    LineartVert *new_share;
    lineart_triangle_get_other_verts(rt, share, &sv1, &sv2);

    v1 = new_share = lineart_mem_acquire(&rb->render_data_pool, (sizeof(LineartVertIntersection)));

    new_share->flag = LRT_VERT_HAS_INTERSECTION_DATA;

    copy_v3_v3_db(new_share->gloc, share->gloc);

    v2 = lineart_triangle_2v_intersection_test(rb, sv1, sv2, rt, testing, 0);

    if (v2 == NULL) {
      lineart_triangle_get_other_verts(testing, share, &sv1, &sv2);
      v2 = lineart_triangle_2v_intersection_test(rb, sv1, sv2, testing, rt, 0);
      if (v2 == NULL) {
        return 0;
      }
      lineart_prepend_pool(&testing->intersecting_verts, &rb->render_data_pool, new_share);
    }
    else {
      lineart_prepend_pool(&rt->intersecting_verts, &rb->render_data_pool, new_share);
    }
  }
  else {
    /* If not sharing any points, then we need to try all the possibilities. */

    E0T = lineart_triangle_2v_intersection_test(rb, rt->v[0], rt->v[1], rt, testing, 0);
    if (E0T && (!(*next))) {
      (*next) = E0T;
      lineart_vert_set_intersection_2v((*next), rt->v[0], rt->v[1]);
      next = &v2;
    }
    E1T = lineart_triangle_2v_intersection_test(rb, rt->v[1], rt->v[2], rt, testing, v1);
    if (E1T && (!(*next))) {
      (*next) = E1T;
      lineart_vert_set_intersection_2v((*next), rt->v[1], rt->v[2]);
      next = &v2;
    }
    if (!(*next)) {
      E2T = lineart_triangle_2v_intersection_test(rb, rt->v[2], rt->v[0], rt, testing, v1);
    }
    if (E2T && (!(*next))) {
      (*next) = E2T;
      lineart_vert_set_intersection_2v((*next), rt->v[2], rt->v[0]);
      next = &v2;
    }

    if (!(*next)) {
      TE0 = lineart_triangle_2v_intersection_test(
          rb, testing->v[0], testing->v[1], testing, rt, v1);
    }
    if (TE0 && (!(*next))) {
      (*next) = TE0;
      lineart_vert_set_intersection_2v((*next), testing->v[0], testing->v[1]);
      next = &v2;
    }
    if (!(*next)) {
      TE1 = lineart_triangle_2v_intersection_test(
          rb, testing->v[1], testing->v[2], testing, rt, v1);
    }
    if (TE1 && (!(*next))) {
      (*next) = TE1;
      lineart_vert_set_intersection_2v((*next), testing->v[1], testing->v[2]);
      next = &v2;
    }
    if (!(*next)) {
      TE2 = lineart_triangle_2v_intersection_test(
          rb, testing->v[2], testing->v[0], testing, rt, v1);
    }
    if (TE2 && (!(*next))) {
      (*next) = TE2;
      lineart_vert_set_intersection_2v((*next), testing->v[2], testing->v[0]);
      next = &v2;
    }

    if (!(*next)) {
      return 0;
    }
  }

  /* The intersection line has been generated only in geometry space, so we need to transform
   * them as well. */
  mul_v4_m4v3_db(v1->fbcoord, rb->view_projection, v1->gloc);
  mul_v4_m4v3_db(v2->fbcoord, rb->view_projection, v2->gloc);
  mul_v3db_db(v1->fbcoord, (1 / v1->fbcoord[3]));
  mul_v3db_db(v2->fbcoord, (1 / v2->fbcoord[3]));

  v1->fbcoord[0] -= rb->shift_x * 2;
  v1->fbcoord[1] -= rb->shift_y * 2;
  v2->fbcoord[0] -= rb->shift_x * 2;
  v2->fbcoord[1] -= rb->shift_y * 2;

  /* This z transformation is not the same as the rest of the part, because the data don't go
   * through normal perspective division calls in the pipeline, but this way the 3D result and
   * occlusion on the generated line is correct, and we don't really use 2D for viewport stroke
   * generation anyway. */
  v1->fbcoord[2] = ZMin * ZMax / (ZMax - fabs(v1->fbcoord[2]) * (ZMax - ZMin));
  v2->fbcoord[2] = ZMin * ZMax / (ZMax - fabs(v2->fbcoord[2]) * (ZMax - ZMin));

  ((LineartVertIntersection *)v1)->intersecting_with = rt;
  ((LineartVertIntersection *)v2)->intersecting_with = testing;

  result = lineart_mem_acquire(&rb->render_data_pool, sizeof(LineartEdge));
  result->v1 = v1;
  result->v2 = v2;
  result->t1 = rt;
  result->t2 = testing;

  LineartLineSegment *rls = lineart_mem_acquire(&rb->render_data_pool, sizeof(LineartLineSegment));
  BLI_addtail(&result->segments, rls);
  /* Don't need to OR flags right now, just a type mark. */
  result->flags = LRT_EDGE_FLAG_INTERSECTION;
  result->intersection_mask = (rt->intersection_mask | testing->intersection_mask);

  lineart_prepend_edge_direct(&rb->intersection_lines, result);
  int r1, r2, c1, c2, row, col;
  if (lineart_get_edge_bounding_areas(rb, result, &r1, &r2, &c1, &c2)) {
    for (row = r1; row != r2 + 1; row++) {
      for (col = c1; col != c2 + 1; col++) {
        lineart_bounding_area_link_line(
            rb, &rb->initial_bounding_areas[row * LRT_BA_ROWS + col], result);
      }
    }
  }

  return result;
}

static void lineart_triangle_intersect_in_bounding_area(LineartRenderBuffer *rb,
                                                        LineartTriangle *rt,
                                                        LineartBoundingArea *ba)
{
  /* Testing_triangle->testing[0] is used to store pairing triangle reference.
   * See definition of LineartTriangleThread for more info. */
  LineartTriangle *testing_triangle;
  LineartTriangleThread *rtt;

  double *G0 = rt->v[0]->gloc, *G1 = rt->v[1]->gloc, *G2 = rt->v[2]->gloc;

  /* If this is not the smallest subdiv bounding area.*/
  if (ba->child) {
    lineart_triangle_intersect_in_bounding_area(rb, rt, &ba->child[0]);
    lineart_triangle_intersect_in_bounding_area(rb, rt, &ba->child[1]);
    lineart_triangle_intersect_in_bounding_area(rb, rt, &ba->child[2]);
    lineart_triangle_intersect_in_bounding_area(rb, rt, &ba->child[3]);
    return;
  }

  /* If this _is_ the smallest subdiv bounding area, then do the intersections there. */
  for (int i = 0; i < ba->triangle_count; i++) {
    testing_triangle = ba->linked_triangles[i];
    rtt = (LineartTriangleThread *)testing_triangle;

    if (testing_triangle == rt || rtt->testing_e[0] == (LineartEdge *)rt) {
      continue;
    }
    rtt->testing_e[0] = (LineartEdge *)rt;

    if ((testing_triangle->flags & LRT_TRIANGLE_NO_INTERSECTION) ||
        ((testing_triangle->flags & LRT_TRIANGLE_INTERSECTION_ONLY) &&
         (rt->flags & LRT_TRIANGLE_INTERSECTION_ONLY))) {
      continue;
    }

    double *RG0 = testing_triangle->v[0]->gloc, *RG1 = testing_triangle->v[1]->gloc,
           *RG2 = testing_triangle->v[2]->gloc;

    /* Bounding box not overlapping or triangles share edges, not potential of intersecting. */
    if ((MIN3(G0[2], G1[2], G2[2]) > MAX3(RG0[2], RG1[2], RG2[2])) ||
        (MAX3(G0[2], G1[2], G2[2]) < MIN3(RG0[2], RG1[2], RG2[2])) ||
        (MIN3(G0[0], G1[0], G2[0]) > MAX3(RG0[0], RG1[0], RG2[0])) ||
        (MAX3(G0[0], G1[0], G2[0]) < MIN3(RG0[0], RG1[0], RG2[0])) ||
        (MIN3(G0[1], G1[1], G2[1]) > MAX3(RG0[1], RG1[1], RG2[1])) ||
        (MAX3(G0[1], G1[1], G2[1]) < MIN3(RG0[1], RG1[1], RG2[1])) ||
        lineart_triangle_share_edge(rt, testing_triangle)) {
      continue;
    }

    /* If we do need to compute intersection, then finally do it. */
    lineart_triangle_intersect(rb, rt, testing_triangle);
  }
}

/**
 * The calculated view vector will point towards the far-plane from the camera position.
 */
static void lineart_main_get_view_vector(LineartRenderBuffer *rb)
{
  float direction[3] = {0, 0, 1};
  float trans[3];
  float inv[4][4];
  float obmat_no_scale[4][4];

  copy_m4_m4(obmat_no_scale, rb->cam_obmat);

  normalize_v3(obmat_no_scale[0]);
  normalize_v3(obmat_no_scale[1]);
  normalize_v3(obmat_no_scale[2]);
  invert_m4_m4(inv, obmat_no_scale);
  transpose_m4(inv);
  mul_v3_mat3_m4v3(trans, inv, direction);
  copy_m4_m4(rb->cam_obmat, obmat_no_scale);
  copy_v3db_v3fl(rb->view_vector, trans);
}

static void lineart_destroy_render_data(LineartRenderBuffer *rb)
{
  if (rb == NULL) {
    return;
  }

  rb->contour_managed = NULL;
  rb->intersection_managed = NULL;
  rb->material_managed = NULL;
  rb->crease_managed = NULL;
  rb->edge_mark_managed = NULL;
  rb->floating_managed = NULL;

  rb->contours = NULL;
  rb->intersection_lines = NULL;
  rb->crease_lines = NULL;
  rb->material_lines = NULL;
  rb->edge_marks = NULL;

  BLI_listbase_clear(&rb->chains);
  BLI_listbase_clear(&rb->wasted_cuts);

  BLI_listbase_clear(&rb->vertex_buffer_pointers);
  BLI_listbase_clear(&rb->line_buffer_pointers);
  BLI_listbase_clear(&rb->triangle_buffer_pointers);

  BLI_spin_end(&rb->lock_task);
  BLI_spin_end(&rb->lock_cuts);
  BLI_spin_end(&rb->render_data_pool.lock_mem);

  lineart_mem_destroy(&rb->render_data_pool);
}

void MOD_lineart_destroy_render_data(LineartGpencilModifierData *lmd)
{
  LineartRenderBuffer *rb = lmd->render_buffer_onetime;

  lineart_destroy_render_data(rb);

  if (rb) {
    MEM_freeN(rb);
    lmd->render_buffer_onetime = NULL;
  }

  if (G.debug_value == 4000) {
    printf("LRT: Destroyed render data.\n");
  }
}

static LineartCache *lineart_init_cache()
{
  LineartCache *lc = MEM_callocN(sizeof(LineartCache), "Lineart Cache");
  return lc;
}

void MOD_lineart_clear_cache(struct LineartCache **lc)
{
  if (!(*lc)) {
    return;
  }
  lineart_mem_destroy(&((*lc)->chain_data_pool));
  MEM_freeN(*lc);
  (*lc) = NULL;
}

static LineartRenderBuffer *lineart_create_render_buffer(Scene *scene,
                                                         LineartGpencilModifierData *lmd,
                                                         LineartCache *lc)
{
  LineartRenderBuffer *rb = MEM_callocN(sizeof(LineartRenderBuffer), "Line Art render buffer");

  lmd->cache = lc;
  lmd->render_buffer_onetime = rb;
  lc->rb_edge_types = LRT_EDGE_FLAG_ALL_TYPE;

  if (!scene || !scene->camera || !lc) {
    return NULL;
  }
  Camera *c = scene->camera->data;
  double clipping_offset = 0;

  if (lmd->calculation_flags & LRT_ALLOW_CLIPPING_BOUNDARIES) {
    /* This way the clipped lines are "stably visible" by prevents depth buffer artifacts. */
    clipping_offset = 0.0001;
  }

  copy_v3db_v3fl(rb->camera_pos, scene->camera->obmat[3]);
  copy_m4_m4(rb->cam_obmat, scene->camera->obmat);
  rb->cam_is_persp = (c->type == CAM_PERSP);
  rb->near_clip = c->clip_start + clipping_offset;
  rb->far_clip = c->clip_end - clipping_offset;
  rb->w = scene->r.xsch;
  rb->h = scene->r.ysch;

  if (rb->cam_is_persp) {
    rb->tile_recursive_level = LRT_TILE_RECURSIVE_PERSPECTIVE;
  }
  else {
    rb->tile_recursive_level = LRT_TILE_RECURSIVE_ORTHO;
  }

  double asp = ((double)rb->w / (double)rb->h);
  rb->shift_x = (asp >= 1) ? c->shiftx : c->shiftx * asp;
  rb->shift_y = (asp <= 1) ? c->shifty : c->shifty * asp;

  rb->crease_threshold = cos(M_PI - lmd->crease_threshold);
  rb->chaining_image_threshold = lmd->chaining_image_threshold;
  rb->angle_splitting_threshold = lmd->angle_splitting_threshold;
  rb->chain_smooth_tolerance = lmd->chain_smooth_tolerance;

  rb->fuzzy_intersections = (lmd->calculation_flags & LRT_INTERSECTION_AS_CONTOUR) != 0;
  rb->fuzzy_everything = (lmd->calculation_flags & LRT_EVERYTHING_AS_CONTOUR) != 0;
  rb->allow_boundaries = (lmd->calculation_flags & LRT_ALLOW_CLIPPING_BOUNDARIES) != 0;
  rb->remove_doubles = (lmd->calculation_flags & LRT_REMOVE_DOUBLES) != 0;
  rb->floating_as_contour = (lmd->calculation_flags & LRT_FLOATING_AS_CONTOUR) != 0;
  rb->chain_floating_edges = (lmd->calculation_flags & LRT_CHAIN_FLOATING_EDGES) != 0;
  rb->chain_geometry_space = (lmd->calculation_flags & LRT_CHAIN_GEOMETRY_SPACE) != 0;

  /* See lineart_edge_from_triangle() for how this option may impact performance. */
  rb->allow_overlapping_edges = (lmd->calculation_flags & LRT_ALLOW_OVERLAPPING_EDGES) != 0;

  rb->allow_duplicated_types = (lmd->calculation_flags & LRT_ALLOW_MULTIPLE_EDGE_TYPES) != 0;

  /* lmd->edge_types_override contains all used flags in the modifier stack. */
  rb->use_contour = (lmd->edge_types_override & LRT_EDGE_FLAG_CONTOUR) != 0;
  rb->use_crease = (lmd->edge_types_override & LRT_EDGE_FLAG_CREASE) != 0;
  rb->use_material = (lmd->edge_types_override & LRT_EDGE_FLAG_MATERIAL) != 0;
  rb->use_edge_marks = (lmd->edge_types_override & LRT_EDGE_FLAG_EDGE_MARK) != 0;
  rb->use_intersections = (lmd->edge_types_override & LRT_EDGE_FLAG_INTERSECTION) != 0;
  rb->use_floating = (lmd->edge_types_override & LRT_EDGE_FLAG_FLOATING) != 0;

  rb->filter_face_mark_invert = (lmd->calculation_flags & LRT_FILTER_FACE_MARK_INVERT) != 0;
  rb->filter_face_mark = (lmd->calculation_flags & LRT_FILTER_FACE_MARK) != 0;
  rb->filter_face_mark_boundaries = (lmd->calculation_flags & LRT_FILTER_FACE_MARK_BOUNDARIES) !=
                                    0;

  rb->chain_data_pool = &lc->chain_data_pool;

  BLI_spin_init(&rb->lock_task);
  BLI_spin_init(&rb->lock_cuts);
  BLI_spin_init(&rb->render_data_pool.lock_mem);

  return rb;
}

static int lineart_triangle_size_get(const Scene *scene, LineartRenderBuffer *rb)
{
  if (rb->thread_count == 0) {
    rb->thread_count = BKE_render_num_threads(&scene->r);
  }
  return sizeof(LineartTriangle) + (sizeof(LineartEdge *) * (rb->thread_count));
}

static void lineart_main_bounding_area_make_initial(LineartRenderBuffer *rb)
{
  /* Initial tile split is defined as 4 (subdivided as 4*4), increasing the value allows the
   * algorithm to build the acceleration structure for bigger scenes a little faster but not as
   * efficient at handling medium to small scenes. */
  int sp_w = LRT_BA_ROWS;
  int sp_h = LRT_BA_ROWS;
  int row, col;
  LineartBoundingArea *ba;

  /* Because NDC (Normalized Device Coordinates) range is (-1,1),
   * so the span for each initial tile is double of that in the (0,1) range. */
  double span_w = (double)1 / sp_w * 2.0;
  double span_h = (double)1 / sp_h * 2.0;

  rb->tile_count_x = sp_w;
  rb->tile_count_y = sp_h;
  rb->width_per_tile = span_w;
  rb->height_per_tile = span_h;

  rb->bounding_area_count = sp_w * sp_h;
  rb->initial_bounding_areas = lineart_mem_acquire(
      &rb->render_data_pool, sizeof(LineartBoundingArea) * rb->bounding_area_count);

  /* Initialize tiles. */
  for (row = 0; row < sp_h; row++) {
    for (col = 0; col < sp_w; col++) {
      ba = &rb->initial_bounding_areas[row * LRT_BA_ROWS + col];

      /* Set the four direction limits. */
      ba->l = span_w * col - 1.0;
      ba->r = (col == sp_w - 1) ? 1.0 : (span_w * (col + 1) - 1.0);
      ba->u = 1.0 - span_h * row;
      ba->b = (row == sp_h - 1) ? -1.0 : (1.0 - span_h * (row + 1));

      ba->cx = (ba->l + ba->r) / 2;
      ba->cy = (ba->u + ba->b) / 2;

      /* Init linked_triangles array. */
      ba->max_triangle_count = LRT_TILE_SPLITTING_TRIANGLE_LIMIT;
      ba->max_line_count = LRT_TILE_EDGE_COUNT_INITIAL;
      ba->linked_triangles = lineart_mem_aquire(
          &rb->render_data_pool, sizeof(LineartTriangle *) * ba->max_triangle_count);
      ba->linked_lines = lineart_mem_aquire(&rb->render_data_pool,
                                            sizeof(LineartEdge *) * ba->max_line_count);

      /* Link adjacent ones. */
      if (row) {
        lineart_list_append_pointer_pool(
            &ba->up,
            &rb->render_data_pool,
            &rb->initial_bounding_areas[(row - 1) * LRT_BA_ROWS + col]);
      }
      if (col) {
        lineart_list_append_pointer_pool(&ba->lp,
                                         &rb->render_data_pool,
                                         &rb->initial_bounding_areas[row * LRT_BA_ROWS + col - 1]);
      }
      if (row != sp_h - 1) {
        lineart_list_append_pointer_pool(
            &ba->bp,
            &rb->render_data_pool,
            &rb->initial_bounding_areas[(row + 1) * LRT_BA_ROWS + col]);
      }
      if (col != sp_w - 1) {
        lineart_list_append_pointer_pool(&ba->rp,
                                         &rb->render_data_pool,
                                         &rb->initial_bounding_areas[row * LRT_BA_ROWS + col + 1]);
      }
    }
  }
}

/**
 * Re-link adjacent tiles after one gets subdivided.
 */
static void lineart_bounding_areas_connect_new(LineartRenderBuffer *rb, LineartBoundingArea *root)
{
  LineartBoundingArea *ba = root->child, *tba;
  LinkData *lip2, *next_lip;
  LineartStaticMemPool *mph = &rb->render_data_pool;

  /* Inter-connection with newly created 4 child bounding areas. */
  lineart_list_append_pointer_pool(&ba[1].rp, mph, &ba[0]);
  lineart_list_append_pointer_pool(&ba[0].lp, mph, &ba[1]);
  lineart_list_append_pointer_pool(&ba[1].bp, mph, &ba[2]);
  lineart_list_append_pointer_pool(&ba[2].up, mph, &ba[1]);
  lineart_list_append_pointer_pool(&ba[2].rp, mph, &ba[3]);
  lineart_list_append_pointer_pool(&ba[3].lp, mph, &ba[2]);
  lineart_list_append_pointer_pool(&ba[3].up, mph, &ba[0]);
  lineart_list_append_pointer_pool(&ba[0].bp, mph, &ba[3]);

  /* Connect 4 child bounding areas to other areas that are
   * adjacent to their original parents. */
  LISTBASE_FOREACH (LinkData *, lip, &root->lp) {

    /* For example, we are dealing with parent's left side
     * "tba" represents each adjacent neighbor of the parent. */
    tba = lip->data;

    /* if this neighbor is adjacent to
     * the two new areas on the left side of the parent,
     * then add them to the adjacent list as well. */
    if (ba[1].u > tba->b && ba[1].b < tba->u) {
      lineart_list_append_pointer_pool(&ba[1].lp, mph, tba);
      lineart_list_append_pointer_pool(&tba->rp, mph, &ba[1]);
    }
    if (ba[2].u > tba->b && ba[2].b < tba->u) {
      lineart_list_append_pointer_pool(&ba[2].lp, mph, tba);
      lineart_list_append_pointer_pool(&tba->rp, mph, &ba[2]);
    }
  }
  LISTBASE_FOREACH (LinkData *, lip, &root->rp) {
    tba = lip->data;
    if (ba[0].u > tba->b && ba[0].b < tba->u) {
      lineart_list_append_pointer_pool(&ba[0].rp, mph, tba);
      lineart_list_append_pointer_pool(&tba->lp, mph, &ba[0]);
    }
    if (ba[3].u > tba->b && ba[3].b < tba->u) {
      lineart_list_append_pointer_pool(&ba[3].rp, mph, tba);
      lineart_list_append_pointer_pool(&tba->lp, mph, &ba[3]);
    }
  }
  LISTBASE_FOREACH (LinkData *, lip, &root->up) {
    tba = lip->data;
    if (ba[0].r > tba->l && ba[0].l < tba->r) {
      lineart_list_append_pointer_pool(&ba[0].up, mph, tba);
      lineart_list_append_pointer_pool(&tba->bp, mph, &ba[0]);
    }
    if (ba[1].r > tba->l && ba[1].l < tba->r) {
      lineart_list_append_pointer_pool(&ba[1].up, mph, tba);
      lineart_list_append_pointer_pool(&tba->bp, mph, &ba[1]);
    }
  }
  LISTBASE_FOREACH (LinkData *, lip, &root->bp) {
    tba = lip->data;
    if (ba[2].r > tba->l && ba[2].l < tba->r) {
      lineart_list_append_pointer_pool(&ba[2].bp, mph, tba);
      lineart_list_append_pointer_pool(&tba->up, mph, &ba[2]);
    }
    if (ba[3].r > tba->l && ba[3].l < tba->r) {
      lineart_list_append_pointer_pool(&ba[3].bp, mph, tba);
      lineart_list_append_pointer_pool(&tba->up, mph, &ba[3]);
    }
  }

  /* Then remove the parent bounding areas from
   * their original adjacent areas. */
  LISTBASE_FOREACH (LinkData *, lip, &root->lp) {
    for (lip2 = ((LineartBoundingArea *)lip->data)->rp.first; lip2; lip2 = next_lip) {
      next_lip = lip2->next;
      tba = lip2->data;
      if (tba == root) {
        lineart_list_remove_pointer_item_no_free(&((LineartBoundingArea *)lip->data)->rp, lip2);
        if (ba[1].u > tba->b && ba[1].b < tba->u) {
          lineart_list_append_pointer_pool(&tba->rp, mph, &ba[1]);
        }
        if (ba[2].u > tba->b && ba[2].b < tba->u) {
          lineart_list_append_pointer_pool(&tba->rp, mph, &ba[2]);
        }
      }
    }
  }
  LISTBASE_FOREACH (LinkData *, lip, &root->rp) {
    for (lip2 = ((LineartBoundingArea *)lip->data)->lp.first; lip2; lip2 = next_lip) {
      next_lip = lip2->next;
      tba = lip2->data;
      if (tba == root) {
        lineart_list_remove_pointer_item_no_free(&((LineartBoundingArea *)lip->data)->lp, lip2);
        if (ba[0].u > tba->b && ba[0].b < tba->u) {
          lineart_list_append_pointer_pool(&tba->lp, mph, &ba[0]);
        }
        if (ba[3].u > tba->b && ba[3].b < tba->u) {
          lineart_list_append_pointer_pool(&tba->lp, mph, &ba[3]);
        }
      }
    }
  }
  LISTBASE_FOREACH (LinkData *, lip, &root->up) {
    for (lip2 = ((LineartBoundingArea *)lip->data)->bp.first; lip2; lip2 = next_lip) {
      next_lip = lip2->next;
      tba = lip2->data;
      if (tba == root) {
        lineart_list_remove_pointer_item_no_free(&((LineartBoundingArea *)lip->data)->bp, lip2);
        if (ba[0].r > tba->l && ba[0].l < tba->r) {
          lineart_list_append_pointer_pool(&tba->up, mph, &ba[0]);
        }
        if (ba[1].r > tba->l && ba[1].l < tba->r) {
          lineart_list_append_pointer_pool(&tba->up, mph, &ba[1]);
        }
      }
    }
  }
  LISTBASE_FOREACH (LinkData *, lip, &root->bp) {
    for (lip2 = ((LineartBoundingArea *)lip->data)->up.first; lip2; lip2 = next_lip) {
      next_lip = lip2->next;
      tba = lip2->data;
      if (tba == root) {
        lineart_list_remove_pointer_item_no_free(&((LineartBoundingArea *)lip->data)->up, lip2);
        if (ba[2].r > tba->l && ba[2].l < tba->r) {
          lineart_list_append_pointer_pool(&tba->bp, mph, &ba[2]);
        }
        if (ba[3].r > tba->l && ba[3].l < tba->r) {
          lineart_list_append_pointer_pool(&tba->bp, mph, &ba[3]);
        }
      }
    }
  }

  /* Finally clear parent's adjacent list. */
  BLI_listbase_clear(&root->lp);
  BLI_listbase_clear(&root->rp);
  BLI_listbase_clear(&root->up);
  BLI_listbase_clear(&root->bp);
}

/**
 * Subdivide a tile after one tile contains too many triangles.
 */
static void lineart_bounding_area_split(LineartRenderBuffer *rb,
                                        LineartBoundingArea *root,
                                        int recursive_level)
{
  LineartBoundingArea *ba = lineart_mem_acquire(&rb->render_data_pool,
                                                sizeof(LineartBoundingArea) * 4);
  LineartTriangle *rt;
  LineartEdge *e;

  ba[0].l = root->cx;
  ba[0].r = root->r;
  ba[0].u = root->u;
  ba[0].b = root->cy;
  ba[0].cx = (ba[0].l + ba[0].r) / 2;
  ba[0].cy = (ba[0].u + ba[0].b) / 2;

  ba[1].l = root->l;
  ba[1].r = root->cx;
  ba[1].u = root->u;
  ba[1].b = root->cy;
  ba[1].cx = (ba[1].l + ba[1].r) / 2;
  ba[1].cy = (ba[1].u + ba[1].b) / 2;

  ba[2].l = root->l;
  ba[2].r = root->cx;
  ba[2].u = root->cy;
  ba[2].b = root->b;
  ba[2].cx = (ba[2].l + ba[2].r) / 2;
  ba[2].cy = (ba[2].u + ba[2].b) / 2;

  ba[3].l = root->cx;
  ba[3].r = root->r;
  ba[3].u = root->cy;
  ba[3].b = root->b;
  ba[3].cx = (ba[3].l + ba[3].r) / 2;
  ba[3].cy = (ba[3].u + ba[3].b) / 2;

  root->child = ba;

  lineart_bounding_areas_connect_new(rb, root);

  /* Init linked_triangles array. */
  for (int i = 0; i < 4; i++) {
    ba[i].max_triangle_count = LRT_TILE_SPLITTING_TRIANGLE_LIMIT;
    ba[i].max_line_count = LRT_TILE_EDGE_COUNT_INITIAL;
    ba[i].linked_triangles = lineart_mem_aquire(
        &rb->render_data_pool, sizeof(LineartTriangle *) * LRT_TILE_SPLITTING_TRIANGLE_LIMIT);
    ba[i].linked_lines = lineart_mem_aquire(&rb->render_data_pool,
                                            sizeof(LineartEdge *) * LRT_TILE_EDGE_COUNT_INITIAL);
  }

  for (int i = 0; i < root->triangle_count; i++) {
    rt = root->linked_triangles[i];
    LineartBoundingArea *cba = root->child;
    double b[4];
    b[0] = MIN3(rt->v[0]->fbcoord[0], rt->v[1]->fbcoord[0], rt->v[2]->fbcoord[0]);
    b[1] = MAX3(rt->v[0]->fbcoord[0], rt->v[1]->fbcoord[0], rt->v[2]->fbcoord[0]);
    b[2] = MAX3(rt->v[0]->fbcoord[1], rt->v[1]->fbcoord[1], rt->v[2]->fbcoord[1]);
    b[3] = MIN3(rt->v[0]->fbcoord[1], rt->v[1]->fbcoord[1], rt->v[2]->fbcoord[1]);
    if (LRT_BOUND_AREA_CROSSES(b, &cba[0].l)) {
      lineart_bounding_area_link_triangle(rb, &cba[0], rt, b, 0, recursive_level + 1, false);
    }
    if (LRT_BOUND_AREA_CROSSES(b, &cba[1].l)) {
      lineart_bounding_area_link_triangle(rb, &cba[1], rt, b, 0, recursive_level + 1, false);
    }
    if (LRT_BOUND_AREA_CROSSES(b, &cba[2].l)) {
      lineart_bounding_area_link_triangle(rb, &cba[2], rt, b, 0, recursive_level + 1, false);
    }
    if (LRT_BOUND_AREA_CROSSES(b, &cba[3].l)) {
      lineart_bounding_area_link_triangle(rb, &cba[3], rt, b, 0, recursive_level + 1, false);
    }
  }

  for (int i = 0; i < root->line_count; i++) {
    e = root->linked_lines[i];
    lineart_bounding_area_link_line(rb, root, e);
  }

  rb->bounding_area_count += 3;
}

static bool lineart_bounding_area_line_intersect(LineartRenderBuffer *UNUSED(fb),
                                                 const double l[2],
                                                 const double r[2],
                                                 LineartBoundingArea *ba)
{
  double vx, vy;
  double converted[4];
  double c1, c;

  if (((converted[0] = (double)ba->l) > MAX2(l[0], r[0])) ||
      ((converted[1] = (double)ba->r) < MIN2(l[0], r[0])) ||
      ((converted[2] = (double)ba->b) > MAX2(l[1], r[1])) ||
      ((converted[3] = (double)ba->u) < MIN2(l[1], r[1]))) {
    return false;
  }

  vx = l[0] - r[0];
  vy = l[1] - r[1];

  c1 = vx * (converted[2] - l[1]) - vy * (converted[0] - l[0]);
  c = c1;

  c1 = vx * (converted[2] - l[1]) - vy * (converted[1] - l[0]);
  if (c1 * c <= 0) {
    return true;
  }
  c = c1;

  c1 = vx * (converted[3] - l[1]) - vy * (converted[0] - l[0]);
  if (c1 * c <= 0) {
    return true;
  }
  c = c1;

  c1 = vx * (converted[3] - l[1]) - vy * (converted[1] - l[0]);
  if (c1 * c <= 0) {
    return true;
  }
  c = c1;

  return false;
}

static bool lineart_bounding_area_triangle_intersect(LineartRenderBuffer *fb,
                                                     LineartTriangle *rt,
                                                     LineartBoundingArea *ba)
{
  double p1[2], p2[2], p3[2], p4[2];
  double *FBC1 = rt->v[0]->fbcoord, *FBC2 = rt->v[1]->fbcoord, *FBC3 = rt->v[2]->fbcoord;

  p3[0] = p1[0] = (double)ba->l;
  p2[1] = p1[1] = (double)ba->b;
  p2[0] = p4[0] = (double)ba->r;
  p3[1] = p4[1] = (double)ba->u;

  if ((FBC1[0] >= p1[0] && FBC1[0] <= p2[0] && FBC1[1] >= p1[1] && FBC1[1] <= p3[1]) ||
      (FBC2[0] >= p1[0] && FBC2[0] <= p2[0] && FBC2[1] >= p1[1] && FBC2[1] <= p3[1]) ||
      (FBC3[0] >= p1[0] && FBC3[0] <= p2[0] && FBC3[1] >= p1[1] && FBC3[1] <= p3[1])) {
    return true;
  }

  if (lineart_point_inside_triangle(p1, FBC1, FBC2, FBC3) ||
      lineart_point_inside_triangle(p2, FBC1, FBC2, FBC3) ||
      lineart_point_inside_triangle(p3, FBC1, FBC2, FBC3) ||
      lineart_point_inside_triangle(p4, FBC1, FBC2, FBC3)) {
    return true;
  }

  if ((lineart_bounding_area_line_intersect(fb, FBC1, FBC2, ba)) ||
      (lineart_bounding_area_line_intersect(fb, FBC2, FBC3, ba)) ||
      (lineart_bounding_area_line_intersect(fb, FBC3, FBC1, ba))) {
    return true;
  }

  return false;
}

/**
 * 1) Link triangles with bounding areas for later occlusion test.
 * 2) Test triangles with existing(added previously) triangles for intersection lines.
 */
static void lineart_bounding_area_link_triangle(LineartRenderBuffer *rb,
                                                LineartBoundingArea *root_ba,
                                                LineartTriangle *rt,
                                                double *LRUB,
                                                int recursive,
                                                int recursive_level,
                                                bool do_intersection)
{
  if (!lineart_bounding_area_triangle_intersect(rb, rt, root_ba)) {
    return;
  }
  if (root_ba->child == NULL) {
    lineart_bounding_area_triangle_add(rb, root_ba, rt);
    /* If splitting doesn't improve triangle separation, then shouldn't allow splitting anymore.
     * Here we use recursive limit. This is especially useful in orthographic render,
     * where a lot of faces could easily line up perfectly in image space,
     * which can not be separated by simply slicing the image tile. */
    if (root_ba->triangle_count >= LRT_TILE_SPLITTING_TRIANGLE_LIMIT && recursive &&
        recursive_level < rb->tile_recursive_level) {
      lineart_bounding_area_split(rb, root_ba, recursive_level);
    }
    if (recursive && do_intersection && rb->use_intersections) {
      lineart_triangle_intersect_in_bounding_area(rb, rt, root_ba);
    }
  }
  else {
    LineartBoundingArea *ba = root_ba->child;
    double *B1 = LRUB;
    double b[4];
    if (!LRUB) {
      b[0] = MIN3(rt->v[0]->fbcoord[0], rt->v[1]->fbcoord[0], rt->v[2]->fbcoord[0]);
      b[1] = MAX3(rt->v[0]->fbcoord[0], rt->v[1]->fbcoord[0], rt->v[2]->fbcoord[0]);
      b[2] = MAX3(rt->v[0]->fbcoord[1], rt->v[1]->fbcoord[1], rt->v[2]->fbcoord[1]);
      b[3] = MIN3(rt->v[0]->fbcoord[1], rt->v[1]->fbcoord[1], rt->v[2]->fbcoord[1]);
      B1 = b;
    }
    if (LRT_BOUND_AREA_CROSSES(B1, &ba[0].l)) {
      lineart_bounding_area_link_triangle(
          rb, &ba[0], rt, B1, recursive, recursive_level + 1, do_intersection);
    }
    if (LRT_BOUND_AREA_CROSSES(B1, &ba[1].l)) {
      lineart_bounding_area_link_triangle(
          rb, &ba[1], rt, B1, recursive, recursive_level + 1, do_intersection);
    }
    if (LRT_BOUND_AREA_CROSSES(B1, &ba[2].l)) {
      lineart_bounding_area_link_triangle(
          rb, &ba[2], rt, B1, recursive, recursive_level + 1, do_intersection);
    }
    if (LRT_BOUND_AREA_CROSSES(B1, &ba[3].l)) {
      lineart_bounding_area_link_triangle(
          rb, &ba[3], rt, B1, recursive, recursive_level + 1, do_intersection);
    }
  }
}

static void lineart_bounding_area_link_line(LineartRenderBuffer *rb,
                                            LineartBoundingArea *root_ba,
                                            LineartEdge *e)
{
  if (root_ba->child == NULL) {
    lineart_bounding_area_line_add(rb, root_ba, e);
  }
  else {
    if (lineart_bounding_area_line_intersect(
            rb, e->v1->fbcoord, e->v2->fbcoord, &root_ba->child[0])) {
      lineart_bounding_area_link_line(rb, &root_ba->child[0], e);
    }
    if (lineart_bounding_area_line_intersect(
            rb, e->v1->fbcoord, e->v2->fbcoord, &root_ba->child[1])) {
      lineart_bounding_area_link_line(rb, &root_ba->child[1], e);
    }
    if (lineart_bounding_area_line_intersect(
            rb, e->v1->fbcoord, e->v2->fbcoord, &root_ba->child[2])) {
      lineart_bounding_area_link_line(rb, &root_ba->child[2], e);
    }
    if (lineart_bounding_area_line_intersect(
            rb, e->v1->fbcoord, e->v2->fbcoord, &root_ba->child[3])) {
      lineart_bounding_area_link_line(rb, &root_ba->child[3], e);
    }
  }
}

/**
 * Link lines to their respective bounding areas.
 */
static void lineart_main_link_lines(LineartRenderBuffer *rb)
{
  LRT_ITER_ALL_LINES_BEGIN
  {
    int r1, r2, c1, c2, row, col;
    if (lineart_get_edge_bounding_areas(rb, e, &r1, &r2, &c1, &c2)) {
      for (row = r1; row != r2 + 1; row++) {
        for (col = c1; col != c2 + 1; col++) {
          lineart_bounding_area_link_line(
              rb, &rb->initial_bounding_areas[row * LRT_BA_ROWS + col], e);
        }
      }
    }
  }
  LRT_ITER_ALL_LINES_END
}

static bool lineart_get_triangle_bounding_areas(LineartRenderBuffer *rb,
                                                LineartTriangle *rt,
                                                int *rowbegin,
                                                int *rowend,
                                                int *colbegin,
                                                int *colend)
{
  double sp_w = rb->width_per_tile, sp_h = rb->height_per_tile;
  double b[4];

  if (!rt->v[0] || !rt->v[1] || !rt->v[2]) {
    return false;
  }

  b[0] = MIN3(rt->v[0]->fbcoord[0], rt->v[1]->fbcoord[0], rt->v[2]->fbcoord[0]);
  b[1] = MAX3(rt->v[0]->fbcoord[0], rt->v[1]->fbcoord[0], rt->v[2]->fbcoord[0]);
  b[2] = MIN3(rt->v[0]->fbcoord[1], rt->v[1]->fbcoord[1], rt->v[2]->fbcoord[1]);
  b[3] = MAX3(rt->v[0]->fbcoord[1], rt->v[1]->fbcoord[1], rt->v[2]->fbcoord[1]);

  if (b[0] > 1 || b[1] < -1 || b[2] > 1 || b[3] < -1) {
    return false;
  }

  (*colbegin) = (int)((b[0] + 1.0) / sp_w);
  (*colend) = (int)((b[1] + 1.0) / sp_w);
  (*rowend) = rb->tile_count_y - (int)((b[2] + 1.0) / sp_h) - 1;
  (*rowbegin) = rb->tile_count_y - (int)((b[3] + 1.0) / sp_h) - 1;

  if ((*colend) >= rb->tile_count_x) {
    (*colend) = rb->tile_count_x - 1;
  }
  if ((*rowend) >= rb->tile_count_y) {
    (*rowend) = rb->tile_count_y - 1;
  }
  if ((*colbegin) < 0) {
    (*colbegin) = 0;
  }
  if ((*rowbegin) < 0) {
    (*rowbegin) = 0;
  }

  return true;
}

static bool lineart_get_edge_bounding_areas(LineartRenderBuffer *rb,
                                            LineartEdge *e,
                                            int *rowbegin,
                                            int *rowend,
                                            int *colbegin,
                                            int *colend)
{
  double sp_w = rb->width_per_tile, sp_h = rb->height_per_tile;
  double b[4];

  if (!e->v1 || !e->v2) {
    return false;
  }

  if (e->v1->fbcoord[0] != e->v1->fbcoord[0] || e->v2->fbcoord[0] != e->v2->fbcoord[0]) {
    return false;
  }

  b[0] = MIN2(e->v1->fbcoord[0], e->v2->fbcoord[0]);
  b[1] = MAX2(e->v1->fbcoord[0], e->v2->fbcoord[0]);
  b[2] = MIN2(e->v1->fbcoord[1], e->v2->fbcoord[1]);
  b[3] = MAX2(e->v1->fbcoord[1], e->v2->fbcoord[1]);

  if (b[0] > 1 || b[1] < -1 || b[2] > 1 || b[3] < -1) {
    return false;
  }

  (*colbegin) = (int)((b[0] + 1.0) / sp_w);
  (*colend) = (int)((b[1] + 1.0) / sp_w);
  (*rowend) = rb->tile_count_y - (int)((b[2] + 1.0) / sp_h) - 1;
  (*rowbegin) = rb->tile_count_y - (int)((b[3] + 1.0) / sp_h) - 1;

  /* It's possible that the line stretches too much out to the side, resulting negative value. */
  if ((*rowend) < (*rowbegin)) {
    (*rowend) = rb->tile_count_y - 1;
  }

  if ((*colend) < (*colbegin)) {
    (*colend) = rb->tile_count_x - 1;
  }

  CLAMP((*colbegin), 0, rb->tile_count_x - 1);
  CLAMP((*rowbegin), 0, rb->tile_count_y - 1);
  CLAMP((*colend), 0, rb->tile_count_x - 1);
  CLAMP((*rowend), 0, rb->tile_count_y - 1);

  return true;
}

/**
 * This only gets initial "biggest" tile.
 */
LineartBoundingArea *MOD_lineart_get_parent_bounding_area(LineartRenderBuffer *rb,
                                                          double x,
                                                          double y)
{
  double sp_w = rb->width_per_tile, sp_h = rb->height_per_tile;
  int col, row;

  if (x > 1 || x < -1 || y > 1 || y < -1) {
    return 0;
  }

  col = (int)((x + 1.0) / sp_w);
  row = rb->tile_count_y - (int)((y + 1.0) / sp_h) - 1;

  if (col >= rb->tile_count_x) {
    col = rb->tile_count_x - 1;
  }
  if (row >= rb->tile_count_y) {
    row = rb->tile_count_y - 1;
  }
  if (col < 0) {
    col = 0;
  }
  if (row < 0) {
    row = 0;
  }

  return &rb->initial_bounding_areas[row * LRT_BA_ROWS + col];
}

static LineartBoundingArea *lineart_get_bounding_area(LineartRenderBuffer *rb, double x, double y)
{
  LineartBoundingArea *iba;
  double sp_w = rb->width_per_tile, sp_h = rb->height_per_tile;
  int c = (int)((x + 1.0) / sp_w);
  int r = rb->tile_count_y - (int)((y + 1.0) / sp_h) - 1;
  if (r < 0) {
    r = 0;
  }
  if (c < 0) {
    c = 0;
  }
  if (r >= rb->tile_count_y) {
    r = rb->tile_count_y - 1;
  }
  if (c >= rb->tile_count_x) {
    c = rb->tile_count_x - 1;
  }

  iba = &rb->initial_bounding_areas[r * LRT_BA_ROWS + c];
  while (iba->child) {
    if (x > iba->cx) {
      if (y > iba->cy) {
        iba = &iba->child[0];
      }
      else {
        iba = &iba->child[3];
      }
    }
    else {
      if (y > iba->cy) {
        iba = &iba->child[1];
      }
      else {
        iba = &iba->child[2];
      }
    }
  }
  return iba;
}

/**
 * Wrapper for more convenience.
 */
LineartBoundingArea *MOD_lineart_get_bounding_area(LineartRenderBuffer *rb, double x, double y)
{
  LineartBoundingArea *ba;
  if ((ba = MOD_lineart_get_parent_bounding_area(rb, x, y)) != NULL) {
    return lineart_get_bounding_area(rb, x, y);
  }
  return NULL;
}

/**
 * Sequentially add triangles into render buffer. This also does intersection along the way.
 */
static void lineart_main_add_triangles(LineartRenderBuffer *rb)
{
  LineartTriangle *rt;
  int i, lim;
  int x1, x2, y1, y2;
  int r, co;

  LISTBASE_FOREACH (LineartElementLinkNode *, reln, &rb->triangle_buffer_pointers) {
    rt = reln->pointer;
    lim = reln->element_count;
    for (i = 0; i < lim; i++) {
      if ((rt->flags & LRT_CULL_USED) || (rt->flags & LRT_CULL_DISCARD)) {
        rt = (void *)(((uchar *)rt) + rb->triangle_size);
        continue;
      }
      if (lineart_get_triangle_bounding_areas(rb, rt, &y1, &y2, &x1, &x2)) {
        for (co = x1; co <= x2; co++) {
          for (r = y1; r <= y2; r++) {
            lineart_bounding_area_link_triangle(rb,
                                                &rb->initial_bounding_areas[r * LRT_BA_ROWS + co],
                                                rt,
                                                0,
                                                1,
                                                0,
                                                (!(rt->flags & LRT_TRIANGLE_NO_INTERSECTION)));
          }
        }
      } /* Else throw away. */
      rt = (void *)(((uchar *)rt) + rb->triangle_size);
    }
  }
}

/**
 * This function gets the tile for the point `e->v1`, and later use #lineart_bounding_area_next()
 * to get next along the way.
 */
static LineartBoundingArea *lineart_edge_first_bounding_area(LineartRenderBuffer *rb,
                                                             LineartEdge *e)
{
  double data[2] = {e->v1->fbcoord[0], e->v1->fbcoord[1]};
  double LU[2] = {-1, 1}, RU[2] = {1, 1}, LB[2] = {-1, -1}, RB[2] = {1, -1};
  double r = 1, sr = 1;

  if (data[0] > -1 && data[0] < 1 && data[1] > -1 && data[1] < 1) {
    return lineart_get_bounding_area(rb, data[0], data[1]);
  }

  if (lineart_LineIntersectTest2d(e->v1->fbcoord, e->v2->fbcoord, LU, RU, &sr) && sr < r &&
      sr > 0) {
    r = sr;
  }
  if (lineart_LineIntersectTest2d(e->v1->fbcoord, e->v2->fbcoord, LB, RB, &sr) && sr < r &&
      sr > 0) {
    r = sr;
  }
  if (lineart_LineIntersectTest2d(e->v1->fbcoord, e->v2->fbcoord, LB, LU, &sr) && sr < r &&
      sr > 0) {
    r = sr;
  }
  if (lineart_LineIntersectTest2d(e->v1->fbcoord, e->v2->fbcoord, RB, RU, &sr) && sr < r &&
      sr > 0) {
    r = sr;
  }
  interp_v2_v2v2_db(data, e->v1->fbcoord, e->v2->fbcoord, r);

  return lineart_get_bounding_area(rb, data[0], data[1]);
}

/**
 * This march along one render line in image space and
 * get the next bounding area the line is crossing.
 */
static LineartBoundingArea *lineart_bounding_area_next(LineartBoundingArea *this,
                                                       LineartEdge *e,
                                                       double x,
                                                       double y,
                                                       double k,
                                                       int positive_x,
                                                       int positive_y,
                                                       double *next_x,
                                                       double *next_y)
{
  double rx, ry, ux, uy, lx, ly, bx, by;
  double r1, r2;
  LineartBoundingArea *ba;

  /* If we are marching towards the right. */
  if (positive_x > 0) {
    rx = this->r;
    ry = y + k * (rx - x);

    /* If we are marching towards the top. */
    if (positive_y > 0) {
      uy = this->u;
      ux = x + (uy - y) / k;
      r1 = ratiod(e->v1->fbcoord[0], e->v2->fbcoord[0], rx);
      r2 = ratiod(e->v1->fbcoord[0], e->v2->fbcoord[0], ux);
      if (MIN2(r1, r2) > 1) {
        return 0;
      }

      /* We reached the right side before the top side. */
      if (r1 <= r2) {
        LISTBASE_FOREACH (LinkData *, lip, &this->rp) {
          ba = lip->data;
          if (ba->u >= ry && ba->b < ry) {
            *next_x = rx;
            *next_y = ry;
            return ba;
          }
        }
      }
      /* We reached the top side before the right side. */
      else {
        LISTBASE_FOREACH (LinkData *, lip, &this->up) {
          ba = lip->data;
          if (ba->r >= ux && ba->l < ux) {
            *next_x = ux;
            *next_y = uy;
            return ba;
          }
        }
      }
    }
    /* If we are marching towards the bottom. */
    else if (positive_y < 0) {
      by = this->b;
      bx = x + (by - y) / k;
      r1 = ratiod(e->v1->fbcoord[0], e->v2->fbcoord[0], rx);
      r2 = ratiod(e->v1->fbcoord[0], e->v2->fbcoord[0], bx);
      if (MIN2(r1, r2) > 1) {
        return 0;
      }
      if (r1 <= r2) {
        LISTBASE_FOREACH (LinkData *, lip, &this->rp) {
          ba = lip->data;
          if (ba->u >= ry && ba->b < ry) {
            *next_x = rx;
            *next_y = ry;
            return ba;
          }
        }
      }
      else {
        LISTBASE_FOREACH (LinkData *, lip, &this->bp) {
          ba = lip->data;
          if (ba->r >= bx && ba->l < bx) {
            *next_x = bx;
            *next_y = by;
            return ba;
          }
        }
      }
    }
    /* If the line is completely horizontal, in which Y difference == 0. */
    else {
      r1 = ratiod(e->v1->fbcoord[0], e->v2->fbcoord[0], this->r);
      if (r1 > 1) {
        return 0;
      }
      LISTBASE_FOREACH (LinkData *, lip, &this->rp) {
        ba = lip->data;
        if (ba->u >= y && ba->b < y) {
          *next_x = this->r;
          *next_y = y;
          return ba;
        }
      }
    }
  }

  /* If we are marching towards the left. */
  else if (positive_x < 0) {
    lx = this->l;
    ly = y + k * (lx - x);

    /* If we are marching towards the top. */
    if (positive_y > 0) {
      uy = this->u;
      ux = x + (uy - y) / k;
      r1 = ratiod(e->v1->fbcoord[0], e->v2->fbcoord[0], lx);
      r2 = ratiod(e->v1->fbcoord[0], e->v2->fbcoord[0], ux);
      if (MIN2(r1, r2) > 1) {
        return 0;
      }
      if (r1 <= r2) {
        LISTBASE_FOREACH (LinkData *, lip, &this->lp) {
          ba = lip->data;
          if (ba->u >= ly && ba->b < ly) {
            *next_x = lx;
            *next_y = ly;
            return ba;
          }
        }
      }
      else {
        LISTBASE_FOREACH (LinkData *, lip, &this->up) {
          ba = lip->data;
          if (ba->r >= ux && ba->l < ux) {
            *next_x = ux;
            *next_y = uy;
            return ba;
          }
        }
      }
    }

    /* If we are marching towards the bottom. */
    else if (positive_y < 0) {
      by = this->b;
      bx = x + (by - y) / k;
      r1 = ratiod(e->v1->fbcoord[0], e->v2->fbcoord[0], lx);
      r2 = ratiod(e->v1->fbcoord[0], e->v2->fbcoord[0], bx);
      if (MIN2(r1, r2) > 1) {
        return 0;
      }
      if (r1 <= r2) {
        LISTBASE_FOREACH (LinkData *, lip, &this->lp) {
          ba = lip->data;
          if (ba->u >= ly && ba->b < ly) {
            *next_x = lx;
            *next_y = ly;
            return ba;
          }
        }
      }
      else {
        LISTBASE_FOREACH (LinkData *, lip, &this->bp) {
          ba = lip->data;
          if (ba->r >= bx && ba->l < bx) {
            *next_x = bx;
            *next_y = by;
            return ba;
          }
        }
      }
    }
    /* Again, horizontal. */
    else {
      r1 = ratiod(e->v1->fbcoord[0], e->v2->fbcoord[0], this->l);
      if (r1 > 1) {
        return 0;
      }
      LISTBASE_FOREACH (LinkData *, lip, &this->lp) {
        ba = lip->data;
        if (ba->u >= y && ba->b < y) {
          *next_x = this->l;
          *next_y = y;
          return ba;
        }
      }
    }
  }
  /* If the line is completely vertical, hence X difference == 0. */
  else {
    if (positive_y > 0) {
      r1 = ratiod(e->v1->fbcoord[1], e->v2->fbcoord[1], this->u);
      if (r1 > 1) {
        return 0;
      }
      LISTBASE_FOREACH (LinkData *, lip, &this->up) {
        ba = lip->data;
        if (ba->r > x && ba->l <= x) {
          *next_x = x;
          *next_y = this->u;
          return ba;
        }
      }
    }
    else if (positive_y < 0) {
      r1 = ratiod(e->v1->fbcoord[1], e->v2->fbcoord[1], this->b);
      if (r1 > 1) {
        return 0;
      }
      LISTBASE_FOREACH (LinkData *, lip, &this->bp) {
        ba = lip->data;
        if (ba->r > x && ba->l <= x) {
          *next_x = x;
          *next_y = this->b;
          return ba;
        }
      }
    }
    else {
      /* Segment has no length. */
      return 0;
    }
  }
  return 0;
}

/**
 * This is the entry point of all line art calculations.
 *
 * \return True when a change is made.
 */
bool MOD_lineart_compute_feature_lines(Depsgraph *depsgraph,
                                       LineartGpencilModifierData *lmd,
                                       LineartCache **cached_result,
                                       bool enable_stroke_offset)
{
  LineartRenderBuffer *rb;
  Scene *scene = DEG_get_evaluated_scene(depsgraph);
  int intersections_only = 0; /* Not used right now, but preserve for future. */

  double t_start;

  if (G.debug_value == 4000) {
    t_start = PIL_check_seconds_timer();
  }

  if (!scene->camera) {
    return false;
  }

  LineartCache *lc = lineart_init_cache();
  (*cached_result) = lc;

  rb = lineart_create_render_buffer(scene, lmd, lc);

  /* Triangle thread testing data size varies depending on the thread count.
   * See definition of LineartTriangleThread for details. */
  rb->triangle_size = lineart_triangle_size_get(scene, rb);

  /* This is used to limit calculation to a certain level to save time, lines who have higher
   * occlusion levels will get ignored. */
  rb->max_occlusion_level = lmd->level_end_override;

  /* FIXME(Yiming): See definition of int #LineartRenderBuffer::_source_type for detailed. */
  rb->_source_type = lmd->source_type;
  rb->_source_collection = lmd->source_collection;
  rb->_source_object = lmd->source_object;

  /* Get view vector before loading geometries, because we detect feature lines there. */
  lineart_main_get_view_vector(rb);
  lineart_main_load_geometries(
      depsgraph, scene, scene->camera, rb, lmd->calculation_flags & LRT_ALLOW_DUPLI_OBJECTS);

  if (!rb->vertex_buffer_pointers.first) {
    /* No geometry loaded, return early. */
    return true;
  }

  /* Initialize the bounding box acceleration structure, it's a lot like BVH in 3D. */
  lineart_main_bounding_area_make_initial(rb);

  /* We need to get cut into triangles that are crossing near/far plans, only this way can we get
   * correct coordinates of those clipped lines. Done in two steps,
   * setting clip_far==false for near plane. */
  lineart_main_cull_triangles(rb, false);
  /* `clip_far == true` for far plane. */
  lineart_main_cull_triangles(rb, true);

  /* At this point triangle adjacent info pointers is no longer needed, free them. */
  lineart_main_free_adjacent_data(rb);

  /* Do the perspective division after clipping is done. */
  lineart_main_perspective_division(rb);

  /* Triangle intersections are done here during sequential adding of them. Only after this,
   * triangles and lines are all linked with acceleration structure, and the 2D occlusion stage
   * can do its job. */
  lineart_main_add_triangles(rb);

  /* Link lines to acceleration structure, this can only be done after perspective division, if
   * we do it after triangles being added, the acceleration structure has already been
   * subdivided, this way we do less list manipulations. */
  lineart_main_link_lines(rb);

  /* "intersection_only" is preserved for being called in a standalone fashion.
   * If so the data will already be available at the stage. Otherwise we do the occlusion and
   * chaining etc.*/

  if (!intersections_only) {

    /* Occlusion is work-and-wait. This call will not return before work is completed. */
    lineart_main_occlusion_begin(rb);

    /* Chaining is all single threaded. See lineart_chain.c
     * In this particular call, only lines that are geometrically connected (share the _exact_
     * same end point) will be chained together. */
    MOD_lineart_chain_feature_lines(rb);

    /* We are unable to take care of occlusion if we only connect end points, so here we do a
     * spit, where the splitting point could be any cut in e->segments. */
    MOD_lineart_chain_split_for_fixed_occlusion(rb);

    /* Then we connect chains based on the _proximity_ of their end points in image space, here's
     * the place threshold value gets involved. */
    MOD_lineart_chain_connect(rb);

    float *t_image = &lmd->chaining_image_threshold;
    /* This configuration ensures there won't be accidental lost of short unchained segments. */
    MOD_lineart_chain_discard_short(rb, MIN2(*t_image, 0.001f) - FLT_EPSILON);

    if (rb->chain_smooth_tolerance > FLT_EPSILON) {
      /* Keeping UI range of 0-1 for ease of read while scaling down the actual value for best
       * effective range in image-space (Coordinate only goes from -1 to 1). This value is
       * somewhat arbitrary, but works best for the moment.  */
      MOD_lineart_smooth_chains(rb, rb->chain_smooth_tolerance / 50);
    }

    if (rb->angle_splitting_threshold > FLT_EPSILON) {
      MOD_lineart_chain_split_angle(rb, rb->angle_splitting_threshold);
    }

    if (enable_stroke_offset && lmd->stroke_offset > FLT_EPSILON) {
      MOD_lineart_chain_offset_towards_camera(rb, lmd->stroke_offset);
    }

    /* Finally transfer the result list into cache. */
    memcpy(&lc->chains, &rb->chains, sizeof(ListBase));

    /* At last, we need to clear flags so we don't confuse GPencil generation calls. */
    MOD_lineart_chain_clear_picked_flag(lc);
  }

  if (G.debug_value == 4000) {
    lineart_count_and_print_render_buffer_memory(rb);

    double t_elapsed = PIL_check_seconds_timer() - t_start;
    printf("Line art total time: %lf\n", t_elapsed);
  }

  return true;
}

static int lineart_rb_edge_types(LineartRenderBuffer *rb)
{
  int types = 0;
  types |= rb->use_contour ? LRT_EDGE_FLAG_CONTOUR : 0;
  types |= rb->use_crease ? LRT_EDGE_FLAG_CREASE : 0;
  types |= rb->use_material ? LRT_EDGE_FLAG_MATERIAL : 0;
  types |= rb->use_edge_marks ? LRT_EDGE_FLAG_EDGE_MARK : 0;
  types |= rb->use_intersections ? LRT_EDGE_FLAG_INTERSECTION : 0;
  types |= rb->use_floating ? LRT_EDGE_FLAG_FLOATING : 0;
  return types;
}

static void lineart_gpencil_generate(LineartCache *cache,
                                     Depsgraph *depsgraph,
                                     Object *gpencil_object,
                                     float (*gp_obmat_inverse)[4],
                                     bGPDlayer *UNUSED(gpl),
                                     bGPDframe *gpf,
                                     int level_start,
                                     int level_end,
                                     int material_nr,
                                     Object *source_object,
                                     Collection *source_collection,
                                     int types,
                                     uchar mask_switches,
                                     uchar transparency_mask,
                                     uchar intersection_mask,
                                     short thickness,
                                     float opacity,
                                     const char *source_vgname,
                                     const char *vgname,
                                     int modifier_flags)
{
  if (cache == NULL) {
    if (G.debug_value == 4000) {
      printf("NULL Lineart cache!\n");
    }
    return;
  }

  int stroke_count = 0;
  int color_idx = 0;

  Object *orig_ob = NULL;
  if (source_object) {
    orig_ob = source_object->id.orig_id ? (Object *)source_object->id.orig_id : source_object;
  }

  Collection *orig_col = NULL;
  if (source_collection) {
    orig_col = source_collection->id.orig_id ? (Collection *)source_collection->id.orig_id :
                                               source_collection;
  }

  /* (!orig_col && !orig_ob) means the whole scene is selected. */

  float mat[4][4];
  unit_m4(mat);

  int enabled_types = cache->rb_edge_types;
  bool invert_input = modifier_flags & LRT_GPENCIL_INVERT_SOURCE_VGROUP;
  bool match_output = modifier_flags & LRT_GPENCIL_MATCH_OUTPUT_VGROUP;

  /* Bits are shifted to higher 6 bits. See MaterialLineArt::transparency_mask for details. */
  transparency_mask <<= 2;

  LISTBASE_FOREACH (LineartLineChain *, rlc, &cache->chains) {

    if (rlc->picked) {
      continue;
    }
    if (!(rlc->type & (types & enabled_types))) {
      continue;
    }
    if (rlc->level > level_end || rlc->level < level_start) {
      continue;
    }
    if (orig_ob && orig_ob != rlc->object_ref) {
      continue;
    }
    if (orig_col && rlc->object_ref) {
      if (!BKE_collection_has_object_recursive_instanced(orig_col, (Object *)rlc->object_ref)) {
        continue;
      }
    }
    if (mask_switches & LRT_GPENCIL_TRANSPARENCY_ENABLE) {
      if (mask_switches & LRT_GPENCIL_TRANSPARENCY_MATCH) {
        if (rlc->transparency_mask != transparency_mask) {
          continue;
        }
      }
      else {
        if (!(rlc->transparency_mask & transparency_mask)) {
          continue;
        }
      }
    }
    if (rlc->type == LRT_EDGE_FLAG_INTERSECTION &&
        (mask_switches & LRT_GPENCIL_INTERSECTION_FILTER)) {
      if (mask_switches & LRT_GPENCIL_INTERSECTION_MATCH) {
        if (rlc->intersection_mask != intersection_mask) {
          continue;
        }
      }
      else {
        if (!(rlc->intersection_mask & intersection_mask)) {
          continue;
        }
      }
    }

    /* Preserved: If we ever do asynchronous generation, this picked flag should be set here. */
    // rlc->picked = 1;

    int array_idx = 0;
    int count = MOD_lineart_chain_count(rlc);
    bGPDstroke *gps = BKE_gpencil_stroke_add(gpf, color_idx, count, thickness, false);

    float *stroke_data = MEM_callocN(sizeof(float) * count * GP_PRIM_DATABUF_SIZE,
                                     "line art add stroke");

    LISTBASE_FOREACH (LineartLineChainItem *, rlci, &rlc->chain) {
      stroke_data[array_idx] = rlci->gpos[0];
      stroke_data[array_idx + 1] = rlci->gpos[1];
      stroke_data[array_idx + 2] = rlci->gpos[2];
      mul_m4_v3(gp_obmat_inverse, &stroke_data[array_idx]);
      stroke_data[array_idx + 3] = 1;       /* thickness. */
      stroke_data[array_idx + 4] = opacity; /* hardness?. */
      array_idx += 5;
    }

    BKE_gpencil_stroke_add_points(gps, stroke_data, count, mat);
    BKE_gpencil_dvert_ensure(gps);
    gps->mat_nr = max_ii(material_nr, 0);

    MEM_freeN(stroke_data);

    if (source_vgname && vgname) {
      Object *eval_ob = DEG_get_evaluated_object(depsgraph, rlc->object_ref);
      int gpdg = -1;
      if ((match_output || (gpdg = BKE_object_defgroup_name_index(gpencil_object, vgname)) >= 0)) {
        if (eval_ob && eval_ob->type == OB_MESH) {
          int dindex = 0;
          Mesh *me = (Mesh *)eval_ob->data;
          if (me->dvert) {
            LISTBASE_FOREACH (bDeformGroup *, db, &eval_ob->defbase) {
              if ((!source_vgname) || strstr(db->name, source_vgname) == db->name) {
                if (match_output) {
                  gpdg = BKE_object_defgroup_name_index(gpencil_object, db->name);
                  if (gpdg < 0) {
                    continue;
                  }
                }
                int sindex = 0, vindex;
                LISTBASE_FOREACH (LineartLineChainItem *, rlci, &rlc->chain) {
                  vindex = rlci->index;
                  if (vindex >= me->totvert) {
                    break;
                  }
                  MDeformWeight *mdw = BKE_defvert_ensure_index(&me->dvert[vindex], dindex);
                  MDeformWeight *gdw = BKE_defvert_ensure_index(&gps->dvert[sindex], gpdg);

                  float use_weight = mdw->weight;
                  if (invert_input) {
                    use_weight = 1 - use_weight;
                  }
                  gdw->weight = MAX2(use_weight, gdw->weight);

                  sindex++;
                }
              }
              dindex++;
            }
          }
        }
      }
    }

    if (G.debug_value == 4000) {
      BKE_gpencil_stroke_set_random_color(gps);
    }
    BKE_gpencil_stroke_geometry_update(gpencil_object->data, gps);
    stroke_count++;
  }

  if (G.debug_value == 4000) {
    printf("LRT: Generated %d strokes.\n", stroke_count);
  }
}

/**
 * Wrapper for external calls.
 */
void MOD_lineart_gpencil_generate(LineartCache *cache,
                                  Depsgraph *depsgraph,
                                  Object *ob,
                                  bGPDlayer *gpl,
                                  bGPDframe *gpf,
                                  char source_type,
                                  void *source_reference,
                                  int level_start,
                                  int level_end,
                                  int mat_nr,
                                  short edge_types,
                                  uchar mask_switches,
                                  uchar transparency_mask,
                                  uchar intersection_mask,
                                  short thickness,
                                  float opacity,
                                  const char *source_vgname,
                                  const char *vgname,
                                  int modifier_flags)
{

  if (!gpl || !gpf || !ob) {
    return;
  }

  Object *source_object = NULL;
  Collection *source_collection = NULL;
  short use_types = 0;
  if (source_type == LRT_SOURCE_OBJECT) {
    if (!source_reference) {
      return;
    }
    source_object = (Object *)source_reference;
    /* Note that intersection lines will only be in collection. */
    use_types = edge_types & (~LRT_EDGE_FLAG_INTERSECTION);
  }
  else if (source_type == LRT_SOURCE_COLLECTION) {
    if (!source_reference) {
      return;
    }
    source_collection = (Collection *)source_reference;
    use_types = edge_types;
  }
  else {
    /* Whole scene. */
    use_types = edge_types;
  }
  float gp_obmat_inverse[4][4];
  invert_m4_m4(gp_obmat_inverse, ob->obmat);
  lineart_gpencil_generate(cache,
                           depsgraph,
                           ob,
                           gp_obmat_inverse,
                           gpl,
                           gpf,
                           level_start,
                           level_end,
                           mat_nr,
                           source_object,
                           source_collection,
                           use_types,
                           mask_switches,
                           transparency_mask,
                           intersection_mask,
                           thickness,
                           opacity,
                           source_vgname,
                           vgname,
                           modifier_flags);
}<|MERGE_RESOLUTION|>--- conflicted
+++ resolved
@@ -325,7 +325,7 @@
                                                LineartTriangle *rt)
 {
   if (ba->triangle_count >= ba->max_triangle_count) {
-    LineartTriangle **new_array = lineart_mem_aquire(
+    LineartTriangle **new_array = lineart_mem_acquire(
         &rb->render_data_pool, sizeof(LineartTriangle *) * ba->max_triangle_count * 2);
     memcpy(new_array, ba->linked_triangles, sizeof(LineartTriangle *) * ba->max_triangle_count);
     ba->max_triangle_count *= 2;
@@ -340,8 +340,8 @@
                                            LineartEdge *rl)
 {
   if (ba->line_count >= ba->max_line_count) {
-    LineartEdge **new_array = lineart_mem_aquire(&rb->render_data_pool,
-                                                 sizeof(LineartEdge *) * ba->max_line_count * 2);
+    LineartEdge **new_array = lineart_mem_acquire(&rb->render_data_pool,
+                                                  sizeof(LineartEdge *) * ba->max_line_count * 2);
     memcpy(new_array, ba->linked_lines, sizeof(LineartEdge *) * ba->max_line_count);
     ba->max_line_count *= 2;
     ba->linked_lines = new_array;
@@ -1700,46 +1700,8 @@
     BMO_op_finish(bm, &findop);
     BMO_op_finish(bm, &weldop);
 
-<<<<<<< HEAD
     MEM_freeN(em);
   }
-=======
-      BMO_op_exec(bm, &findop);
-
-      /* Weld the vertices. */
-      BMO_op_init(bm, &weldop, BMO_FLAG_DEFAULTS, "weld_verts");
-      BMO_slot_copy(&findop, slots_out, "targetmap.out", &weldop, slots_in, "targetmap");
-      BMO_op_exec(bm, &weldop);
-
-      BMO_op_finish(bm, &findop);
-      BMO_op_finish(bm, &weldop);
-
-      MEM_freeN(em);
-    }
-
-    BM_mesh_elem_hflag_disable_all(bm, BM_FACE | BM_EDGE, BM_ELEM_TAG, false);
-    BM_mesh_triangulate(
-        bm, MOD_TRIANGULATE_QUAD_FIXED, MOD_TRIANGULATE_NGON_BEAUTY, 4, false, NULL, NULL, NULL);
-    BM_mesh_normals_update(bm);
-    BM_mesh_elem_table_ensure(bm, BM_VERT | BM_EDGE | BM_FACE);
-    BM_mesh_elem_index_ensure(bm, BM_VERT | BM_EDGE | BM_FACE);
-
-    if (CustomData_has_layer(&bm->edata, CD_FREESTYLE_EDGE)) {
-      CanFindFreestyle = 1;
-    }
-
-    /* Only allocate memory for verts and tris as we don't know how many lines we will generate
-     * yet. */
-    orv = lineart_mem_acquire(&rb->render_data_pool, sizeof(LineartVert) * bm->totvert);
-    ort = lineart_mem_acquire(&rb->render_data_pool, bm->totface * rb->triangle_size);
-
-    orig_ob = ob->id.orig_id ? (Object *)ob->id.orig_id : ob;
-
-    reln = lineart_list_append_pointer_pool_sized(
-        &rb->vertex_buffer_pointers, &rb->render_data_pool, orv, sizeof(LineartElementLinkNode));
-    reln->element_count = bm->totvert;
-    reln->object_ref = orig_ob;
->>>>>>> f7b22fc3
 
   BM_mesh_elem_hflag_disable_all(bm, BM_FACE | BM_EDGE, BM_ELEM_TAG, false);
   BM_mesh_triangulate(
@@ -1757,8 +1719,8 @@
 
   /* Only allocate memory for verts and tris as we don't know how many lines we will generate
    * yet. */
-  orv = lineart_mem_aquire_thread(&rb->render_data_pool, sizeof(LineartVert) * bm->totvert);
-  ort = lineart_mem_aquire_thread(&rb->render_data_pool, bm->totface * rb->triangle_size);
+  orv = lineart_mem_acquire_thread(&rb->render_data_pool, sizeof(LineartVert) * bm->totvert);
+  ort = lineart_mem_acquire_thread(&rb->render_data_pool, bm->totface * rb->triangle_size);
 
   orig_ob = obi->original_ob;
 
@@ -1881,9 +1843,9 @@
     e->head.hflag = eflag;
   }
 
-  o_la_e = lineart_mem_aquire_thread(&rb->render_data_pool, sizeof(LineartEdge) * allocate_la_e);
-  o_la_s = lineart_mem_aquire_thread(&rb->render_data_pool,
-                                     sizeof(LineartLineSegment) * allocate_la_e);
+  o_la_e = lineart_mem_acquire_thread(&rb->render_data_pool, sizeof(LineartEdge) * allocate_la_e);
+  o_la_s = lineart_mem_acquire_thread(&rb->render_data_pool,
+                                      sizeof(LineartLineSegment) * allocate_la_e);
   BLI_spin_lock(&rb->lock_task);
   reln = lineart_list_append_pointer_pool_sized_thread(
       &rb->line_buffer_pointers, &rb->render_data_pool, o_la_e, sizeof(LineartElementLinkNode));
@@ -1901,19 +1863,7 @@
       continue;
     }
 
-<<<<<<< HEAD
     bool edge_added = false;
-=======
-    o_la_e = lineart_mem_acquire(&rb->render_data_pool, sizeof(LineartEdge) * allocate_la_e);
-    reln = lineart_list_append_pointer_pool_sized(
-        &rb->line_buffer_pointers, &rb->render_data_pool, o_la_e, sizeof(LineartElementLinkNode));
-    reln->element_count = allocate_la_e;
-    reln->object_ref = orig_ob;
-
-    la_e = o_la_e;
-    for (i = 0; i < bm->totedge; i++) {
-      e = BM_edge_at_index(bm, i);
->>>>>>> f7b22fc3
 
     /* See eLineartEdgeFlag for details. */
     for (int flag_bit = 0; flag_bit < LRT_EDGE_FLAG_FLOATING; flag_bit++) {
@@ -1942,19 +1892,10 @@
       }
       la_e->flags = use_type;
       la_e->object_ref = orig_ob;
-<<<<<<< HEAD
       BLI_addtail(&la_e->segments, la_s);
       if (usage == OBJECT_LRT_INHERIT || usage == OBJECT_LRT_INCLUDE ||
           usage == OBJECT_LRT_NO_INTERSECTION) {
         lineart_add_edge_to_list_thread(obi, la_e);
-=======
-
-      LineartLineSegment *rls = lineart_mem_acquire(&rb->render_data_pool,
-                                                    sizeof(LineartLineSegment));
-      BLI_addtail(&la_e->segments, rls);
-      if (ELEM(usage, OBJECT_LRT_INHERIT, OBJECT_LRT_INCLUDE, OBJECT_LRT_NO_INTERSECTION)) {
-        lineart_add_edge_to_list(rb, la_e);
->>>>>>> f7b22fc3
       }
 
       edge_added = true;
@@ -2149,11 +2090,11 @@
 
   /* This memory is in render buffer memory pool. so we don't need to free those after loading.
    */
-  LineartObjectLoadTaskInfo *olti = lineart_mem_aquire(
+  LineartObjectLoadTaskInfo *olti = lineart_mem_acquire(
       &rb->render_data_pool, sizeof(LineartObjectLoadTaskInfo) * thread_count);
 
   DEG_OBJECT_ITER_BEGIN (depsgraph, ob, flags) {
-    LineartObjectInfo *obi = lineart_mem_aquire(&rb->render_data_pool, sizeof(LineartObjectInfo));
+    LineartObjectInfo *obi = lineart_mem_acquire(&rb->render_data_pool, sizeof(LineartObjectInfo));
     obi->override_usage = lineart_usage_check(scene->master_collection, ob);
     obi->override_intersection_mask = lineart_intersection_mask_check(scene->master_collection,
                                                                       ob);
@@ -3169,10 +3110,10 @@
       /* Init linked_triangles array. */
       ba->max_triangle_count = LRT_TILE_SPLITTING_TRIANGLE_LIMIT;
       ba->max_line_count = LRT_TILE_EDGE_COUNT_INITIAL;
-      ba->linked_triangles = lineart_mem_aquire(
+      ba->linked_triangles = lineart_mem_acquire(
           &rb->render_data_pool, sizeof(LineartTriangle *) * ba->max_triangle_count);
-      ba->linked_lines = lineart_mem_aquire(&rb->render_data_pool,
-                                            sizeof(LineartEdge *) * ba->max_line_count);
+      ba->linked_lines = lineart_mem_acquire(&rb->render_data_pool,
+                                             sizeof(LineartEdge *) * ba->max_line_count);
 
       /* Link adjacent ones. */
       if (row) {
@@ -3392,10 +3333,10 @@
   for (int i = 0; i < 4; i++) {
     ba[i].max_triangle_count = LRT_TILE_SPLITTING_TRIANGLE_LIMIT;
     ba[i].max_line_count = LRT_TILE_EDGE_COUNT_INITIAL;
-    ba[i].linked_triangles = lineart_mem_aquire(
+    ba[i].linked_triangles = lineart_mem_acquire(
         &rb->render_data_pool, sizeof(LineartTriangle *) * LRT_TILE_SPLITTING_TRIANGLE_LIMIT);
-    ba[i].linked_lines = lineart_mem_aquire(&rb->render_data_pool,
-                                            sizeof(LineartEdge *) * LRT_TILE_EDGE_COUNT_INITIAL);
+    ba[i].linked_lines = lineart_mem_acquire(&rb->render_data_pool,
+                                             sizeof(LineartEdge *) * LRT_TILE_EDGE_COUNT_INITIAL);
   }
 
   for (int i = 0; i < root->triangle_count; i++) {
