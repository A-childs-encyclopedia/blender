/* SPDX-License-Identifier: GPL-2.0-or-later
 * Copyright 2019 Blender Foundation. All rights reserved. */

/* \file
 * \ingroup editors
 */

#include "MOD_gpencil_lineart.h"
#include "MOD_lineart.h"

#include "BLI_edgehash.h"
#include "BLI_linklist.h"
#include "BLI_listbase.h"
#include "BLI_math.h"
#include "BLI_task.h"
#include "BLI_utildefines.h"

#include "PIL_time.h"

#include "BKE_camera.h"
#include "BKE_collection.h"
#include "BKE_customdata.h"
#include "BKE_deform.h"
#include "BKE_editmesh.h"
#include "BKE_global.h"
#include "BKE_gpencil.h"
#include "BKE_gpencil_geom.h"
#include "BKE_gpencil_modifier.h"
#include "BKE_lib_id.h"
#include "BKE_material.h"
#include "BKE_mesh.h"
#include "BKE_mesh_mapping.h"
#include "BKE_mesh_runtime.h"
#include "BKE_object.h"
#include "BKE_pointcache.h"
#include "BKE_scene.h"
#include "DEG_depsgraph_query.h"
#include "DNA_camera_types.h"
#include "DNA_collection_types.h"
#include "DNA_gpencil_types.h"
#include "DNA_light_types.h"
#include "DNA_material_types.h"
#include "DNA_mesh_types.h"
#include "DNA_meshdata_types.h"
#include "DNA_modifier_types.h"
#include "DNA_scene_types.h"
#include "MEM_guardedalloc.h"

#include "bmesh.h"
#include "bmesh_class.h"
#include "bmesh_tools.h"

#include "lineart_intern.h"

typedef struct LineartIsecSingle {
  float v1[3], v2[3];
  LineartTriangle *tri1, *tri2;
} LineartIsecSingle;
typedef struct LineartIsecThread {
  int thread_id;
  /* Thread triangle data. */
  /* Used to roughly spread the load. */
  int count_pending;
  /* An array of triangle element link nodes. */
  LineartElementLinkNode **pending_triangle_nodes;
  /* Count of above array. */
  int current_pending;
  int max_pending;

  /* Thread intersection result data. */
  LineartIsecSingle *array;
  int current;
  int max;
  int count_test;

  /* For individual thread reference.*/
  LineartRenderBuffer *rb;
} LineartIsecThread;
typedef struct LineartIsecData {
  LineartRenderBuffer *rb;
  LineartIsecThread *threads;
  int thread_count;
} LineartIsecData;

static LineartBoundingArea *lineart_edge_first_bounding_area(LineartRenderBuffer *rb,
                                                             double *fbcoord1,
                                                             double *fbcoord2);

static void lineart_bounding_area_link_edge(LineartRenderBuffer *rb,
                                            LineartBoundingArea *root_ba,
                                            LineartEdge *e);

static LineartBoundingArea *lineart_bounding_area_next(LineartBoundingArea *this,
                                                       double *fbcoord1,
                                                       double *fbcoord2,
                                                       double x,
                                                       double y,
                                                       double k,
                                                       int positive_x,
                                                       int positive_y,
                                                       double *next_x,
                                                       double *next_y);

static bool lineart_get_edge_bounding_areas(LineartRenderBuffer *rb,
                                            LineartEdge *e,
                                            int *rowbegin,
                                            int *rowend,
                                            int *colbegin,
                                            int *colend);

static void lineart_bounding_area_link_triangle(LineartRenderBuffer *rb,
                                                LineartBoundingArea *root_ba,
                                                LineartTriangle *tri,
                                                double *LRUB,
                                                int recursive,
                                                int recursive_level,
                                                bool do_intersection,
                                                bool do_lock,
                                                LineartIsecThread *th);

static bool lineart_triangle_edge_image_space_occlusion(SpinLock *spl,
                                                        const LineartTriangle *tri,
                                                        const LineartEdge *e,
                                                        const double *override_camera_loc,
                                                        const bool override_cam_is_persp,
                                                        const bool allow_overlapping_edges,
                                                        const double vp[4][4],
                                                        const double *camera_dir,
                                                        const float cam_shift_x,
                                                        const float cam_shift_y,
                                                        double *from,
                                                        double *to);

static void lineart_add_edge_to_list(LineartPendingEdges *pe, LineartEdge *e);

static LineartCache *lineart_init_cache(void);

static void lineart_clear_linked_edges(LineartRenderBuffer *rb);

static void lineart_discard_segment(LineartRenderBuffer *rb, LineartEdgeSegment *es)
{
  BLI_spin_lock(&rb->lock_cuts);

  memset(es, 0, sizeof(LineartEdgeSegment));

  /* Storing the node for potentially reuse the memory for new segment data.
   * Line Art data is not freed after all calculations are done. */
  BLI_addtail(&rb->wasted_cuts, es);

  BLI_spin_unlock(&rb->lock_cuts);
}

static LineartEdgeSegment *lineart_give_segment(LineartRenderBuffer *rb)
{
  BLI_spin_lock(&rb->lock_cuts);

  /* See if there is any already allocated memory we can reuse. */
  if (rb->wasted_cuts.first) {
    LineartEdgeSegment *es = (LineartEdgeSegment *)BLI_pophead(&rb->wasted_cuts);
    BLI_spin_unlock(&rb->lock_cuts);
    memset(es, 0, sizeof(LineartEdgeSegment));
    return es;
  }
  BLI_spin_unlock(&rb->lock_cuts);

  /* Otherwise allocate some new memory. */
  return (LineartEdgeSegment *)lineart_mem_acquire_thread(rb->edge_data_pool,
                                                          sizeof(LineartEdgeSegment));
}

#define LRT_SHADOW_MASK_UNDEFINED 0
#define LRT_SHADOW_MASK_LIT (1 << 0)
#define LRT_SHADOW_MASK_SHADED (1 << 1)
#define LRT_SHADOW_MASK_ENCLOSED_SHAPE (1 << 2)
#define LRT_SHADOW_MASK_INHIBITED (1 << 3)

/**
 * Cuts the edge in image space and mark occlusion level for each segment.
 */
static void lineart_edge_cut(LineartRenderBuffer *rb,
                             LineartEdge *e,
                             double start,
                             double end,
                             uchar material_mask_bits,
                             uchar mat_occlusion,
                             uchar shadow_bits)
{
  LineartEdgeSegment *es, *ies, *next_es, *prev_es;
  LineartEdgeSegment *cut_start_before = 0, *cut_end_before = 0;
  LineartEdgeSegment *ns = 0, *ns2 = 0;
  int untouched = 0;

  /* If for some reason the occlusion function may give a result that has zero length, or reversed
   * in direction, or NAN, we take care of them here. */
  if (LRT_DOUBLE_CLOSE_ENOUGH(start, end)) {
    return;
  }
  if (LRT_DOUBLE_CLOSE_ENOUGH(start, 1) || LRT_DOUBLE_CLOSE_ENOUGH(end, 0)) {
    return;
  }
  if (UNLIKELY(start != start)) {
    start = 0;
  }
  if (UNLIKELY(end != end)) {
    end = 0;
  }

  if (start > end) {
    double t = start;
    start = end;
    end = t;
  }

  /* Begin looking for starting position of the segment. */
  /* Not using a list iteration macro because of it more clear when using for loops to iterate
   * through the segments. */
  for (es = e->segments.first; es; es = es->next) {
    if (LRT_DOUBLE_CLOSE_ENOUGH(es->at, start)) {
      cut_start_before = es;
      ns = cut_start_before;
      break;
    }
    if (es->next == NULL) {
      break;
    }
    ies = es->next;
    if (ies->at > start + 1e-09 && start > es->at) {
      cut_start_before = ies;
      ns = lineart_give_segment(rb);
      break;
    }
  }
  if (!cut_start_before && LRT_DOUBLE_CLOSE_ENOUGH(1, end)) {
    untouched = 1;
  }
  for (es = cut_start_before; es; es = es->next) {
    /* We tried to cut at existing cutting point (e.g. where the line's occluded by a triangle
     * strip). */
    if (LRT_DOUBLE_CLOSE_ENOUGH(es->at, end)) {
      cut_end_before = es;
      ns2 = cut_end_before;
      break;
    }
    /* This check is to prevent `es->at == 1.0` (where we don't need to cut because we are at the
     * end point). */
    if (!es->next && LRT_DOUBLE_CLOSE_ENOUGH(1, end)) {
      cut_end_before = es;
      ns2 = cut_end_before;
      untouched = 1;
      break;
    }
    /* When an actual cut is needed in the line. */
    if (es->at > end) {
      cut_end_before = es;
      ns2 = lineart_give_segment(rb);
      break;
    }
  }

  /* When we still can't find any existing cut in the line, we allocate new ones. */
  if (ns == NULL) {
    ns = lineart_give_segment(rb);
  }
  if (ns2 == NULL) {
    if (untouched) {
      ns2 = ns;
      cut_end_before = ns2;
    }
    else {
      ns2 = lineart_give_segment(rb);
    }
  }

  if (cut_start_before) {
    if (cut_start_before != ns) {
      /* Insert cutting points for when a new cut is needed. */
      ies = cut_start_before->prev ? cut_start_before->prev : NULL;
      ns->occlusion = ies ? ies->occlusion : 0;
      ns->material_mask_bits = ies->material_mask_bits;
      ns->shadow_mask_bits = ies->shadow_mask_bits;
      BLI_insertlinkbefore(&e->segments, cut_start_before, ns);
    }
    /* Otherwise we already found a existing cutting point, no need to insert a new one. */
  }
  else {
    /* We have yet to reach a existing cutting point even after we searched the whole line, so we
     * append the new cut to the end. */
    ies = e->segments.last;
    ns->occlusion = ies->occlusion;
    ns->material_mask_bits = ies->material_mask_bits;
    ns->shadow_mask_bits = ies->shadow_mask_bits;
    BLI_addtail(&e->segments, ns);
  }
  if (cut_end_before) {
    /* The same manipulation as on "cut_start_before". */
    if (cut_end_before != ns2) {
      ies = cut_end_before->prev ? cut_end_before->prev : NULL;
      ns2->occlusion = ies ? ies->occlusion : 0;
      ns2->material_mask_bits = ies ? ies->material_mask_bits : 0;
      ns2->shadow_mask_bits = ies ? ies->shadow_mask_bits : 0;
      BLI_insertlinkbefore(&e->segments, cut_end_before, ns2);
    }
  }
  else {
    ies = e->segments.last;
    ns2->occlusion = ies->occlusion;
    ns2->material_mask_bits = ies->material_mask_bits;
    ns2->shadow_mask_bits = ies->shadow_mask_bits;
    BLI_addtail(&e->segments, ns2);
  }

  /* If we touched the cut list, we assign the new cut position based on new cut position,
   * this way we accommodate precision lost due to multiple cut inserts. */
  ns->at = start;
  if (!untouched) {
    ns2->at = end;
  }
  else {
    /* For the convenience of the loop below. */
    ns2 = ns2->next;
  }

  /* Register 1 level of occlusion for all touched segments. */
  for (es = ns; es && es != ns2; es = es->next) {
    es->occlusion += mat_occlusion;
    es->material_mask_bits |= material_mask_bits;
    /* Currently only register lit/shade, see LineartEdgeSegment::shadow_mask_bits for details. */
    if (shadow_bits == LRT_SHADOW_MASK_ENCLOSED_SHAPE) {
      if (es->shadow_mask_bits == LRT_SHADOW_MASK_LIT || e->flags & LRT_EDGE_FLAG_LIGHT_CONTOUR) {
        es->shadow_mask_bits = LRT_SHADOW_MASK_INHIBITED;
      }
      else if (es->shadow_mask_bits == LRT_SHADOW_MASK_SHADED) {
        es->shadow_mask_bits = LRT_SHADOW_MASK_LIT;
      }
    }
    else {
      es->shadow_mask_bits |= shadow_bits;
    }
  }

  /* Reduce adjacent cutting points of the same level, which saves memory. */
  char min_occ = 127;
  prev_es = NULL;
  for (es = e->segments.first; es; es = next_es) {
    next_es = es->next;

    if (prev_es && prev_es->occlusion == es->occlusion &&
        prev_es->material_mask_bits == es->material_mask_bits &&
        prev_es->shadow_mask_bits == es->shadow_mask_bits) {
      BLI_remlink(&e->segments, es);
      /* This puts the node back to the render buffer, if more cut happens, these unused nodes get
       * picked first. */
      lineart_discard_segment(rb, es);
      continue;
    }

    min_occ = MIN2(min_occ, es->occlusion);

    prev_es = es;
  }
  e->min_occ = min_occ;
}

/**
 * To see if given line is connected to an adjacent intersection line.
 */
BLI_INLINE bool lineart_occlusion_is_adjacent_intersection(LineartEdge *e, LineartTriangle *tri)
{
  LineartVertIntersection *v1 = (void *)e->v1;
  LineartVertIntersection *v2 = (void *)e->v2;
  return ((v1->base.flag && v1->intersecting_with == tri) ||
          (v2->base.flag && v2->intersecting_with == tri));
}

static void lineart_bounding_area_triangle_add(LineartRenderBuffer *rb,
                                               LineartBoundingArea *ba,
                                               LineartTriangle *tri)
{ /* In case of too many triangles concentrating in one point, do not add anymore, these triangles
   * will be either narrower than a single pixel, or will still be added into the list of other
   * less dense areas. */
  if (ba->triangle_count >= 65535) {
    return;
  }
  if (ba->triangle_count >= ba->max_triangle_count) {
    LineartTriangle **new_array = lineart_mem_acquire_thread(
        &rb->render_data_pool, sizeof(LineartTriangle *) * ba->max_triangle_count * 2);
    memcpy(new_array, ba->linked_triangles, sizeof(LineartTriangle *) * ba->max_triangle_count);
    ba->max_triangle_count *= 2;
    ba->linked_triangles = new_array;
  }
  ba->linked_triangles[ba->triangle_count] = tri;
  ba->triangle_count++;
}

static void lineart_bounding_area_line_add(LineartRenderBuffer *rb,
                                           LineartBoundingArea *ba,
                                           LineartEdge *edge)
{
  /* In case of too many lines concentrating in one point, do not add anymore, these lines will
   * be either shorter than a single pixel, or will still be added into the list of other less
   * dense areas. */
  if (ba->line_count >= 65535) {
    return;
  }
  if (ba->line_count >= ba->max_line_count) {
    LineartEdge **new_array = lineart_mem_acquire(&rb->render_data_pool,
                                                  sizeof(LineartEdge *) * ba->max_line_count * 2);
    memcpy(new_array, ba->linked_lines, sizeof(LineartEdge *) * ba->max_line_count);
    ba->max_line_count *= 2;
    ba->linked_lines = new_array;
  }
  ba->linked_lines[ba->line_count] = edge;
  ba->line_count++;
}

#define LRT_EDGE_BA_MARCHING_BEGIN(fb1, fb2) \
  double x = fb1[0], y = fb1[1]; \
  LineartBoundingArea *ba = lineart_edge_first_bounding_area(rb, fb1, fb2); \
  LineartBoundingArea *nba = ba; \
  double k = (fb2[1] - fb1[1]) / (fb2[0] - fb1[0] + 1e-30); \
  int positive_x = (fb2[0] - fb1[0]) > 0 ? 1 : (fb2[0] == fb1[0] ? 0 : -1); \
  int positive_y = (fb2[1] - fb1[1]) > 0 ? 1 : (fb2[1] == fb1[1] ? 0 : -1); \
  while (nba)

#define LRT_EDGE_BA_MARCHING_NEXT(fb1, fb2) \
  /* Marching along `e->v1` to `e->v2`, searching each possible bounding areas it may touch. */ \
  nba = lineart_bounding_area_next(nba, fb1, fb2, x, y, k, positive_x, positive_y, &x, &y);

#define LRT_EDGE_BA_MARCHING_END

static void lineart_occlusion_single_line(LineartRenderBuffer *rb, LineartEdge *e, int thread_id)
{
  LineartTriangleThread *tri;
  double l, r;
  LRT_EDGE_BA_MARCHING_BEGIN(e->v1->fbcoord, e->v2->fbcoord)
  {
    for (int i = 0; i < nba->triangle_count; i++) {
      tri = (LineartTriangleThread *)nba->linked_triangles[i];
      /* If we are already testing the line in this thread, then don't do it. */
      if (tri->testing_e[thread_id] == e || (tri->base.flags & LRT_TRIANGLE_INTERSECTION_ONLY) ||
          /* Ignore this triangle if an intersection line directly comes from it, */
          lineart_occlusion_is_adjacent_intersection(e, (LineartTriangle *)tri) ||
          /* Or if this triangle isn't effectively occluding anything nor it's providing a
           * material flag. */
          ((!tri->base.mat_occlusion) && (!tri->base.material_mask_bits))) {
        continue;
      }
      tri->testing_e[thread_id] = e;
      if (lineart_triangle_edge_image_space_occlusion(&rb->lock_task,
                                                      (const LineartTriangle *)tri,
                                                      e,
                                                      rb->camera_pos,
                                                      rb->cam_is_persp,
                                                      rb->allow_overlapping_edges,
                                                      rb->view_projection,
                                                      rb->view_vector,
                                                      rb->shift_x,
                                                      rb->shift_y,
                                                      &l,
                                                      &r)) {
        lineart_edge_cut(rb, e, l, r, tri->base.material_mask_bits, tri->base.mat_occlusion, 0);
        if (e->min_occ > rb->max_occlusion_level) {
          /* No need to calculate any longer on this line because no level more than set value is
           * going to show up in the rendered result. */
          return;
        }
      }
    }
    LRT_EDGE_BA_MARCHING_NEXT(e->v1->fbcoord, e->v2->fbcoord)
  }
  LRT_EDGE_BA_MARCHING_END
}

static int lineart_occlusion_make_task_info(LineartRenderBuffer *rb, LineartRenderTaskInfo *rti)
{
  LineartEdge *data;
  int i;
  int res = 0;
  int starting_index;

  BLI_spin_lock(&rb->lock_task);

  starting_index = rb->scheduled_count;
  rb->scheduled_count += LRT_THREAD_EDGE_COUNT;

  BLI_spin_unlock(&rb->lock_task);

  if (starting_index >= rb->pending_edges.next) {
    res = 0;
  }
  else {
    rti->pending_edges.array = &rb->pending_edges.array[starting_index];
    int remaining = rb->pending_edges.next - starting_index;
    rti->pending_edges.max = MIN2(remaining, LRT_THREAD_EDGE_COUNT);
    res = 1;
  }

  return res;
}

static void lineart_occlusion_worker(TaskPool *__restrict UNUSED(pool), LineartRenderTaskInfo *rti)
{
  LineartRenderBuffer *rb = rti->rb;
  LineartEdge *eip;

  while (lineart_occlusion_make_task_info(rb, rti)) {
    for (int i = 0; i < rti->pending_edges.max; i++) {
      eip = rti->pending_edges.array[i];
      lineart_occlusion_single_line(rb, eip, rti->thread_id);
    }
  }
}

/**
 * All internal functions starting with lineart_main_ is called inside
 * #MOD_lineart_compute_feature_lines function.
 * This function handles all occlusion calculation.
 */
static void lineart_main_occlusion_begin(LineartRenderBuffer *rb)
{
  int thread_count = rb->thread_count;
  LineartRenderTaskInfo *rti = MEM_callocN(sizeof(LineartRenderTaskInfo) * thread_count,
                                           "Task Pool");
  int i;

  /* The "last" entry is used to store worker progress in the whole list.
   * These list themselves are single-direction linked, with list.first being the head. */
  rb->contour.last = rb->contour.first;
  rb->crease.last = rb->crease.first;
  rb->intersection.last = rb->intersection.first;
  rb->material.last = rb->material.first;
  rb->edge_mark.last = rb->edge_mark.first;
  rb->floating.last = rb->floating.first;
  rb->light_contour.last = rb->light_contour.first;
  rb->shadow.last = rb->shadow.first;

  TaskPool *tp = BLI_task_pool_create(NULL, TASK_PRIORITY_HIGH);

  for (i = 0; i < thread_count; i++) {
    rti[i].thread_id = i;
    rti[i].rb = rb;
    BLI_task_pool_push(tp, (TaskRunFunction)lineart_occlusion_worker, &rti[i], 0, NULL);
  }
  BLI_task_pool_work_and_wait(tp);
  BLI_task_pool_free(tp);

  MEM_freeN(rti);
}

/**
 * Test if v lies with in the triangle formed by v0, v1, and v2.
 * Returns false when v is exactly on the edge.
 *
 * For v to be inside the triangle, it needs to be at the same side of v0->v1, v1->v2, and
 * `v2->v0`, where the "side" is determined by checking the sign of `cross(v1-v0, v1-v)` and so on.
 */
static bool lineart_point_inside_triangle(const double v[2],
                                          const double v0[2],
                                          const double v1[2],
                                          const double v2[2])
{
  double cl, c;

  cl = (v0[0] - v[0]) * (v1[1] - v[1]) - (v0[1] - v[1]) * (v1[0] - v[0]);
  c = cl;

  cl = (v1[0] - v[0]) * (v2[1] - v[1]) - (v1[1] - v[1]) * (v2[0] - v[0]);
  if (c * cl <= 0) {
    return false;
  }

  c = cl;

  cl = (v2[0] - v[0]) * (v0[1] - v[1]) - (v2[1] - v[1]) * (v0[0] - v[0]);
  if (c * cl <= 0) {
    return false;
  }

  c = cl;

  cl = (v0[0] - v[0]) * (v1[1] - v[1]) - (v0[1] - v[1]) * (v1[0] - v[0]);
  if (c * cl <= 0) {
    return false;
  }

  return true;
}

static int lineart_point_on_line_segment(double v[2], double v0[2], double v1[2])
{
  /* `c1 != c2` by default. */
  double c1 = 1, c2 = 0;
  double l0[2], l1[2];

  sub_v2_v2v2_db(l0, v, v0);
  sub_v2_v2v2_db(l1, v, v1);

  if (v1[0] == v0[0] && v1[1] == v0[1]) {
    return 0;
  }

  if (!LRT_DOUBLE_CLOSE_ENOUGH(v1[0], v0[0])) {
    c1 = ratiod(v0[0], v1[0], v[0]);
  }
  else {
    if (LRT_DOUBLE_CLOSE_ENOUGH(v[0], v1[0])) {
      c2 = ratiod(v0[1], v1[1], v[1]);
      return (c2 >= -DBL_TRIANGLE_LIM && c2 <= 1 + DBL_TRIANGLE_LIM);
    }
    else {
      return false;
    }
  }

  if (!LRT_DOUBLE_CLOSE_ENOUGH(v1[1], v0[1])) {
    c2 = ratiod(v0[1], v1[1], v[1]);
  }
  else {
    if (LRT_DOUBLE_CLOSE_ENOUGH(v[1], v1[1])) {
      c1 = ratiod(v0[0], v1[0], v[0]);
      return (c1 >= -DBL_TRIANGLE_LIM && c1 <= 1 + DBL_TRIANGLE_LIM);
    }
    else {
      return false;
    }
  }

  if (LRT_DOUBLE_CLOSE_ENOUGH(c1, c2) && c1 >= 0 && c1 <= 1) {
    return 1;
  }

  return 0;
}

/**
 * Same algorithm as lineart_point_inside_triangle(), but returns differently:
 * 0-outside 1-on the edge 2-inside.
 */
static int lineart_point_triangle_relation(double v[2], double v0[2], double v1[2], double v2[2])
{
  double cl, c;
  double r;
  if (lineart_point_on_line_segment(v, v0, v1) || lineart_point_on_line_segment(v, v1, v2) ||
      lineart_point_on_line_segment(v, v2, v0)) {
    return 1;
  }

  cl = (v0[0] - v[0]) * (v1[1] - v[1]) - (v0[1] - v[1]) * (v1[0] - v[0]);
  c = cl;

  cl = (v1[0] - v[0]) * (v2[1] - v[1]) - (v1[1] - v[1]) * (v2[0] - v[0]);
  if ((r = c * cl) < 0) {
    return 0;
  }

  c = cl;

  cl = (v2[0] - v[0]) * (v0[1] - v[1]) - (v2[1] - v[1]) * (v0[0] - v[0]);
  if ((r = c * cl) < 0) {
    return 0;
  }

  c = cl;

  cl = (v0[0] - v[0]) * (v1[1] - v[1]) - (v0[1] - v[1]) * (v1[0] - v[0]);
  if ((r = c * cl) < 0) {
    return 0;
  }

  if (r == 0) {
    return 1;
  }

  return 2;
}

/**
 * Similar with #lineart_point_inside_triangle, but in 3d.
 * Returns false when not co-planar.
 */
static bool lineart_point_inside_triangle3d(double v[3], double v0[3], double v1[3], double v2[3])
{
  double l[3], r[3];
  double N1[3], N2[3];
  double d;

  sub_v3_v3v3_db(l, v1, v0);
  sub_v3_v3v3_db(r, v, v1);
  cross_v3_v3v3_db(N1, l, r);

  sub_v3_v3v3_db(l, v2, v1);
  sub_v3_v3v3_db(r, v, v2);
  cross_v3_v3v3_db(N2, l, r);

  if ((d = dot_v3v3_db(N1, N2)) < 0) {
    return false;
  }

  sub_v3_v3v3_db(l, v0, v2);
  sub_v3_v3v3_db(r, v, v0);
  cross_v3_v3v3_db(N1, l, r);

  if ((d = dot_v3v3_db(N1, N2)) < 0) {
    return false;
  }

  sub_v3_v3v3_db(l, v1, v0);
  sub_v3_v3v3_db(r, v, v1);
  cross_v3_v3v3_db(N2, l, r);

  if ((d = dot_v3v3_db(N1, N2)) < 0) {
    return false;
  }

  return true;
}

/**
 * The following `lineart_memory_get_XXX_space` functions are for allocating new memory for some
 * modified geometries in the culling stage.
 */
static LineartElementLinkNode *lineart_memory_get_triangle_space(LineartRenderBuffer *rb)
{
  LineartElementLinkNode *eln;

  /* We don't need to allocate a whole bunch of triangles because the amount of clipped triangles
   * are relatively small. */
  LineartTriangle *render_triangles = lineart_mem_acquire(&rb->render_data_pool,
                                                          64 * rb->triangle_size);

  eln = lineart_list_append_pointer_pool_sized(&rb->triangle_buffer_pointers,
                                               &rb->render_data_pool,
                                               render_triangles,
                                               sizeof(LineartElementLinkNode));
  eln->element_count = 64;
  eln->flags |= LRT_ELEMENT_IS_ADDITIONAL;

  return eln;
}

static LineartElementLinkNode *lineart_memory_get_vert_space(LineartRenderBuffer *rb)
{
  LineartElementLinkNode *eln;

  LineartVert *render_vertices = lineart_mem_acquire(&rb->render_data_pool,
                                                     sizeof(LineartVert) * 64);

  eln = lineart_list_append_pointer_pool_sized(&rb->vertex_buffer_pointers,
                                               &rb->render_data_pool,
                                               render_vertices,
                                               sizeof(LineartElementLinkNode));
  eln->element_count = 64;
  eln->flags |= LRT_ELEMENT_IS_ADDITIONAL;

  return eln;
}

static LineartElementLinkNode *lineart_memory_get_edge_space(LineartRenderBuffer *rb)
{
  LineartElementLinkNode *eln;

  LineartEdge *render_edges = lineart_mem_acquire(rb->edge_data_pool, sizeof(LineartEdge) * 64);

  eln = lineart_list_append_pointer_pool_sized(
      &rb->line_buffer_pointers, rb->edge_data_pool, render_edges, sizeof(LineartElementLinkNode));
  eln->element_count = 64;
  eln->crease_threshold = rb->crease_threshold;
  eln->flags |= LRT_ELEMENT_IS_ADDITIONAL;

  return eln;
}

static void lineart_triangle_post(LineartTriangle *tri, LineartTriangle *orig)
{
  /* Just re-assign normal and set cull flag. */
  copy_v3_v3_db(tri->gn, orig->gn);
  tri->flags = LRT_CULL_GENERATED;
  tri->intersection_mask = orig->intersection_mask;
  tri->material_mask_bits = orig->material_mask_bits;
  tri->mat_occlusion = orig->mat_occlusion;
}

static void lineart_triangle_set_cull_flag(LineartTriangle *tri, uchar flag)
{
  uchar intersection_only = (tri->flags & LRT_TRIANGLE_INTERSECTION_ONLY);
  tri->flags = flag;
  tri->flags |= intersection_only;
}

static bool lineart_edge_match(LineartTriangle *tri, LineartEdge *e, int v1, int v2)
{
  return ((tri->v[v1] == e->v1 && tri->v[v2] == e->v2) ||
          (tri->v[v2] == e->v1 && tri->v[v1] == e->v2));
}

static void lineart_discard_duplicated_edges(LineartEdge *old_e, int v1id, int v2id)
{
  LineartEdge *e = old_e;
  e++;
  while (e->v1 && e->v2 && e->v1->index == v1id && e->v2->index == v2id) {
    e->flags |= LRT_EDGE_FLAG_CHAIN_PICKED;
    e++;
  }
}

/**
 * Does near-plane cut on 1 triangle only. When cutting with far-plane, the camera vectors gets
 * reversed by the caller so don't need to implement one in a different direction.
 */
static void lineart_triangle_cull_single(LineartRenderBuffer *rb,
                                         LineartTriangle *tri,
                                         int in0,
                                         int in1,
                                         int in2,
                                         double *cam_pos,
                                         double *view_dir,
                                         bool allow_boundaries,
                                         double (*vp)[4],
                                         Object *ob,
                                         int *r_v_count,
                                         int *r_e_count,
                                         int *r_t_count,
                                         LineartElementLinkNode *v_eln,
                                         LineartElementLinkNode *e_eln,
                                         LineartElementLinkNode *t_eln)
{
  double vv1[3], vv2[3], dot1, dot2;
  double a;
  int v_count = *r_v_count;
  int e_count = *r_e_count;
  int t_count = *r_t_count;
  uint16_t new_flag = 0;

  LineartEdge *new_e, *e, *old_e;
  LineartEdgeSegment *es;
  LineartTriangleAdjacent *ta;

  if (tri->flags & (LRT_CULL_USED | LRT_CULL_GENERATED | LRT_CULL_DISCARD)) {
    return;
  }

  /* See definition of tri->intersecting_verts and the usage in
   * lineart_geometry_object_load() for details. */
  ta = (void *)tri->intersecting_verts;

  LineartVert *vt = &((LineartVert *)v_eln->pointer)[v_count];
  LineartTriangle *tri1 = (void *)(((uchar *)t_eln->pointer) + rb->triangle_size * t_count);
  LineartTriangle *tri2 = (void *)(((uchar *)t_eln->pointer) + rb->triangle_size * (t_count + 1));

  new_e = &((LineartEdge *)e_eln->pointer)[e_count];
  /* Init `edge` to the last `edge` entry. */
  e = new_e;

#define INCREASE_EDGE \
  new_e = &((LineartEdge *)e_eln->pointer)[e_count]; \
  e_count++; \
  e = new_e; \
  es = lineart_mem_acquire(&rb->render_data_pool, sizeof(LineartEdgeSegment)); \
  BLI_addtail(&e->segments, es);

#define SELECT_EDGE(e_num, v1_link, v2_link, new_tri) \
  if (ta->e[e_num]) { \
    old_e = ta->e[e_num]; \
    new_flag = old_e->flags; \
    old_e->flags = LRT_EDGE_FLAG_CHAIN_PICKED; \
    lineart_discard_duplicated_edges(old_e, old_e->v1->index, old_e->v2->index); \
    INCREASE_EDGE \
    e->v1 = (v1_link); \
    e->v2 = (v2_link); \
    e->v1->index = (v1_link)->index; \
    e->v2->index = (v1_link)->index; \
    e->flags = new_flag; \
    e->object_ref = ob; \
    e->t1 = ((old_e->t1 == tri) ? (new_tri) : (old_e->t1)); \
    e->t2 = ((old_e->t2 == tri) ? (new_tri) : (old_e->t2)); \
    lineart_add_edge_to_list(&rb->pending_edges, e); \
  }

#define RELINK_EDGE(e_num, new_tri) \
  if (ta->e[e_num]) { \
    old_e = ta->e[e_num]; \
    old_e->t1 = ((old_e->t1 == tri) ? (new_tri) : (old_e->t1)); \
    old_e->t2 = ((old_e->t2 == tri) ? (new_tri) : (old_e->t2)); \
  }

#define REMOVE_TRIANGLE_EDGE \
  if (ta->e[0]) { \
    ta->e[0]->flags = LRT_EDGE_FLAG_CHAIN_PICKED; \
    lineart_discard_duplicated_edges(ta->e[0], ta->e[0]->v1->index, ta->e[0]->v2->index); \
  } \
  if (ta->e[1]) { \
    ta->e[1]->flags = LRT_EDGE_FLAG_CHAIN_PICKED; \
    lineart_discard_duplicated_edges(ta->e[1], ta->e[1]->v1->index, ta->e[1]->v2->index); \
  } \
  if (ta->e[2]) { \
    ta->e[2]->flags = LRT_EDGE_FLAG_CHAIN_PICKED; \
    lineart_discard_duplicated_edges(ta->e[2], ta->e[2]->v1->index, ta->e[2]->v2->index); \
  }

  switch (in0 + in1 + in2) {
    case 0: /* Triangle is visible. Ignore this triangle. */
      return;
    case 3:
      /* Triangle completely behind near plane, throw it away
       * also remove render lines form being computed. */
      lineart_triangle_set_cull_flag(tri, LRT_CULL_DISCARD);
      REMOVE_TRIANGLE_EDGE
      return;
    case 2:
      /* Two points behind near plane, cut those and
       * generate 2 new points, 3 lines and 1 triangle. */
      lineart_triangle_set_cull_flag(tri, LRT_CULL_USED);

      /**
       * (!in0) means "when point 0 is visible".
       * conditions for point 1, 2 are the same idea.
       *
       * \code{.txt}identify
       * 1-----|-------0
       * |     |   ---
       * |     |---
       * |  ---|
       * 2--   |
       *     (near)---------->(far)
       * Will become:
       *       |N******0
       *       |*  ***
       *       |N**
       *       |
       *       |
       *     (near)---------->(far)
       * \endcode
       */
      if (!in0) {

        /* Cut point for line 2---|-----0. */
        sub_v3_v3v3_db(vv1, tri->v[0]->gloc, cam_pos);
        sub_v3_v3v3_db(vv2, cam_pos, tri->v[2]->gloc);
        dot1 = dot_v3v3_db(vv1, view_dir);
        dot2 = dot_v3v3_db(vv2, view_dir);
        a = dot1 / (dot1 + dot2);
        /* Assign it to a new point. */
        interp_v3_v3v3_db(vt[0].gloc, tri->v[0]->gloc, tri->v[2]->gloc, a);
        mul_v4_m4v3_db(vt[0].fbcoord, vp, vt[0].gloc);
        vt[0].index = tri->v[2]->index;

        /* Cut point for line 1---|-----0. */
        sub_v3_v3v3_db(vv1, tri->v[0]->gloc, cam_pos);
        sub_v3_v3v3_db(vv2, cam_pos, tri->v[1]->gloc);
        dot1 = dot_v3v3_db(vv1, view_dir);
        dot2 = dot_v3v3_db(vv2, view_dir);
        a = dot1 / (dot1 + dot2);
        /* Assign it to another new point. */
        interp_v3_v3v3_db(vt[1].gloc, tri->v[0]->gloc, tri->v[1]->gloc, a);
        mul_v4_m4v3_db(vt[1].fbcoord, vp, vt[1].gloc);
        vt[1].index = tri->v[1]->index;

        /* New line connecting two new points. */
        INCREASE_EDGE
        if (allow_boundaries) {
          e->flags = LRT_EDGE_FLAG_CONTOUR;
          lineart_add_edge_to_list(&rb->pending_edges, e);
        }
        /* NOTE: inverting `e->v1/v2` (left/right point) doesn't matter as long as
         * `tri->edge` and `tri->v` has the same sequence. and the winding direction
         * can be either CW or CCW but needs to be consistent throughout the calculation. */
        e->v1 = &vt[1];
        e->v2 = &vt[0];
        /* Only one adjacent triangle, because the other side is the near plane. */
        /* Use `tl` or `tr` doesn't matter. */
        e->t1 = tri1;
        e->object_ref = ob;

        /* New line connecting original point 0 and a new point, only when it's a selected line. */
        SELECT_EDGE(2, tri->v[0], &vt[0], tri1)
        /* New line connecting original point 0 and another new point. */
        SELECT_EDGE(0, tri->v[0], &vt[1], tri1)

        /* Re-assign triangle point array to two new points. */
        tri1->v[0] = tri->v[0];
        tri1->v[1] = &vt[1];
        tri1->v[2] = &vt[0];

        lineart_triangle_post(tri1, tri);

        v_count += 2;
        t_count += 1;
      }
      else if (!in2) {
        sub_v3_v3v3_db(vv1, tri->v[2]->gloc, cam_pos);
        sub_v3_v3v3_db(vv2, cam_pos, tri->v[0]->gloc);
        dot1 = dot_v3v3_db(vv1, view_dir);
        dot2 = dot_v3v3_db(vv2, view_dir);
        a = dot1 / (dot1 + dot2);
        interp_v3_v3v3_db(vt[0].gloc, tri->v[2]->gloc, tri->v[0]->gloc, a);
        mul_v4_m4v3_db(vt[0].fbcoord, vp, vt[0].gloc);
        vt[0].index = tri->v[0]->index;

        sub_v3_v3v3_db(vv1, tri->v[2]->gloc, cam_pos);
        sub_v3_v3v3_db(vv2, cam_pos, tri->v[1]->gloc);
        dot1 = dot_v3v3_db(vv1, view_dir);
        dot2 = dot_v3v3_db(vv2, view_dir);
        a = dot1 / (dot1 + dot2);
        interp_v3_v3v3_db(vt[1].gloc, tri->v[2]->gloc, tri->v[1]->gloc, a);
        mul_v4_m4v3_db(vt[1].fbcoord, vp, vt[1].gloc);
        vt[1].index = tri->v[1]->index;

        INCREASE_EDGE
        if (allow_boundaries) {
          e->flags = LRT_EDGE_FLAG_CONTOUR;
          lineart_add_edge_to_list(&rb->pending_edges, e);
        }
        e->v1 = &vt[0];
        e->v2 = &vt[1];
        e->t1 = tri1;
        e->object_ref = ob;

        SELECT_EDGE(2, tri->v[2], &vt[0], tri1)
        SELECT_EDGE(1, tri->v[2], &vt[1], tri1)

        tri1->v[0] = &vt[0];
        tri1->v[1] = &vt[1];
        tri1->v[2] = tri->v[2];

        lineart_triangle_post(tri1, tri);

        v_count += 2;
        t_count += 1;
      }
      else if (!in1) {
        sub_v3_v3v3_db(vv1, tri->v[1]->gloc, cam_pos);
        sub_v3_v3v3_db(vv2, cam_pos, tri->v[2]->gloc);
        dot1 = dot_v3v3_db(vv1, view_dir);
        dot2 = dot_v3v3_db(vv2, view_dir);
        a = dot1 / (dot1 + dot2);
        interp_v3_v3v3_db(vt[0].gloc, tri->v[1]->gloc, tri->v[2]->gloc, a);
        mul_v4_m4v3_db(vt[0].fbcoord, vp, vt[0].gloc);
        vt[0].index = tri->v[2]->index;

        sub_v3_v3v3_db(vv1, tri->v[1]->gloc, cam_pos);
        sub_v3_v3v3_db(vv2, cam_pos, tri->v[0]->gloc);
        dot1 = dot_v3v3_db(vv1, view_dir);
        dot2 = dot_v3v3_db(vv2, view_dir);
        a = dot1 / (dot1 + dot2);
        interp_v3_v3v3_db(vt[1].gloc, tri->v[1]->gloc, tri->v[0]->gloc, a);
        mul_v4_m4v3_db(vt[1].fbcoord, vp, vt[1].gloc);
        vt[1].index = tri->v[0]->index;

        INCREASE_EDGE
        if (allow_boundaries) {
          e->flags = LRT_EDGE_FLAG_CONTOUR;
          lineart_add_edge_to_list(&rb->pending_edges, e);
        }
        e->v1 = &vt[1];
        e->v2 = &vt[0];
        e->t1 = tri1;
        e->object_ref = ob;

        SELECT_EDGE(1, tri->v[1], &vt[0], tri1)
        SELECT_EDGE(0, tri->v[1], &vt[1], tri1)

        tri1->v[0] = &vt[0];
        tri1->v[1] = tri->v[1];
        tri1->v[2] = &vt[1];

        lineart_triangle_post(tri1, tri);

        v_count += 2;
        t_count += 1;
      }
      break;
    case 1:
      /* One point behind near plane, cut those and
       * generate 2 new points, 4 lines and 2 triangles. */
      lineart_triangle_set_cull_flag(tri, LRT_CULL_USED);

      /**
       * (in0) means "when point 0 is invisible".
       * conditions for point 1, 2 are the same idea.
       * \code{.txt}
       * 0------|----------1
       *   --   |          |
       *     ---|          |
       *        |--        |
       *        |  ---     |
       *        |     ---  |
       *        |        --2
       *      (near)---------->(far)
       * Will become:
       *        |N*********1
       *        |*     *** |
       *        |*  ***    |
       *        |N**       |
       *        |  ***     |
       *        |     ***  |
       *        |        **2
       *      (near)---------->(far)
       * \endcode
       */
      if (in0) {
        /* Cut point for line 0---|------1. */
        sub_v3_v3v3_db(vv1, tri->v[1]->gloc, cam_pos);
        sub_v3_v3v3_db(vv2, cam_pos, tri->v[0]->gloc);
        dot1 = dot_v3v3_db(vv1, view_dir);
        dot2 = dot_v3v3_db(vv2, view_dir);
        a = dot2 / (dot1 + dot2);
        /* Assign to a new point. */
        interp_v3_v3v3_db(vt[0].gloc, tri->v[0]->gloc, tri->v[1]->gloc, a);
        mul_v4_m4v3_db(vt[0].fbcoord, vp, vt[0].gloc);
        vt[0].index = tri->v[0]->index;

        /* Cut point for line 0---|------2. */
        sub_v3_v3v3_db(vv1, tri->v[2]->gloc, cam_pos);
        sub_v3_v3v3_db(vv2, cam_pos, tri->v[0]->gloc);
        dot1 = dot_v3v3_db(vv1, view_dir);
        dot2 = dot_v3v3_db(vv2, view_dir);
        a = dot2 / (dot1 + dot2);
        /* Assign to other new point. */
        interp_v3_v3v3_db(vt[1].gloc, tri->v[0]->gloc, tri->v[2]->gloc, a);
        mul_v4_m4v3_db(vt[1].fbcoord, vp, vt[1].gloc);
        vt[1].index = tri->v[0]->index;

        /* New line connects two new points. */
        INCREASE_EDGE
        if (allow_boundaries) {
          e->flags = LRT_EDGE_FLAG_CONTOUR;
          lineart_add_edge_to_list(&rb->pending_edges, e);
        }
        e->v1 = &vt[1];
        e->v2 = &vt[0];
        e->t1 = tri1;
        e->object_ref = ob;

        /* New line connects new point 0 and old point 1,
         * this is a border line. */

        SELECT_EDGE(0, tri->v[1], &vt[0], tri1)
        SELECT_EDGE(2, tri->v[2], &vt[1], tri2)
        RELINK_EDGE(1, tri2)

        /* We now have one triangle closed. */
        tri1->v[0] = tri->v[1];
        tri1->v[1] = &vt[1];
        tri1->v[2] = &vt[0];
        /* Close the second triangle. */
        tri2->v[0] = &vt[1];
        tri2->v[1] = tri->v[1];
        tri2->v[2] = tri->v[2];

        lineart_triangle_post(tri1, tri);
        lineart_triangle_post(tri2, tri);

        v_count += 2;
        t_count += 2;
      }
      else if (in1) {

        sub_v3_v3v3_db(vv1, tri->v[1]->gloc, cam_pos);
        sub_v3_v3v3_db(vv2, cam_pos, tri->v[2]->gloc);
        dot1 = dot_v3v3_db(vv1, view_dir);
        dot2 = dot_v3v3_db(vv2, view_dir);
        a = dot1 / (dot1 + dot2);
        interp_v3_v3v3_db(vt[0].gloc, tri->v[1]->gloc, tri->v[2]->gloc, a);
        mul_v4_m4v3_db(vt[0].fbcoord, vp, vt[0].gloc);
        vt[0].index = tri->v[1]->index;

        sub_v3_v3v3_db(vv1, tri->v[1]->gloc, cam_pos);
        sub_v3_v3v3_db(vv2, cam_pos, tri->v[0]->gloc);
        dot1 = dot_v3v3_db(vv1, view_dir);
        dot2 = dot_v3v3_db(vv2, view_dir);
        a = dot1 / (dot1 + dot2);
        interp_v3_v3v3_db(vt[1].gloc, tri->v[1]->gloc, tri->v[0]->gloc, a);
        mul_v4_m4v3_db(vt[1].fbcoord, vp, vt[1].gloc);
        vt[1].index = tri->v[1]->index;

        INCREASE_EDGE
        if (allow_boundaries) {
          e->flags = LRT_EDGE_FLAG_CONTOUR;
          lineart_add_edge_to_list(&rb->pending_edges, e);
        }
        e->v1 = &vt[1];
        e->v2 = &vt[0];

        e->t1 = tri1;
        e->object_ref = ob;

        SELECT_EDGE(1, tri->v[2], &vt[0], tri1)
        SELECT_EDGE(0, tri->v[0], &vt[1], tri2)
        RELINK_EDGE(2, tri2)

        tri1->v[0] = tri->v[2];
        tri1->v[1] = &vt[1];
        tri1->v[2] = &vt[0];

        tri2->v[0] = &vt[1];
        tri2->v[1] = tri->v[2];
        tri2->v[2] = tri->v[0];

        lineart_triangle_post(tri1, tri);
        lineart_triangle_post(tri2, tri);

        v_count += 2;
        t_count += 2;
      }
      else if (in2) {

        sub_v3_v3v3_db(vv1, tri->v[2]->gloc, cam_pos);
        sub_v3_v3v3_db(vv2, cam_pos, tri->v[0]->gloc);
        dot1 = dot_v3v3_db(vv1, view_dir);
        dot2 = dot_v3v3_db(vv2, view_dir);
        a = dot1 / (dot1 + dot2);
        interp_v3_v3v3_db(vt[0].gloc, tri->v[2]->gloc, tri->v[0]->gloc, a);
        mul_v4_m4v3_db(vt[0].fbcoord, vp, vt[0].gloc);
        vt[0].index = tri->v[2]->index;

        sub_v3_v3v3_db(vv1, tri->v[2]->gloc, cam_pos);
        sub_v3_v3v3_db(vv2, cam_pos, tri->v[1]->gloc);
        dot1 = dot_v3v3_db(vv1, view_dir);
        dot2 = dot_v3v3_db(vv2, view_dir);
        a = dot1 / (dot1 + dot2);
        interp_v3_v3v3_db(vt[1].gloc, tri->v[2]->gloc, tri->v[1]->gloc, a);
        mul_v4_m4v3_db(vt[1].fbcoord, vp, vt[1].gloc);
        vt[1].index = tri->v[2]->index;

        INCREASE_EDGE
        if (allow_boundaries) {
          e->flags = LRT_EDGE_FLAG_CONTOUR;
          lineart_add_edge_to_list(&rb->pending_edges, e);
        }
        e->v1 = &vt[1];
        e->v2 = &vt[0];

        e->t1 = tri1;
        e->object_ref = ob;

        SELECT_EDGE(2, tri->v[0], &vt[0], tri1)
        SELECT_EDGE(1, tri->v[1], &vt[1], tri2)
        RELINK_EDGE(0, tri2)

        tri1->v[0] = tri->v[0];
        tri1->v[1] = &vt[1];
        tri1->v[2] = &vt[0];

        tri2->v[0] = &vt[1];
        tri2->v[1] = tri->v[0];
        tri2->v[2] = tri->v[1];

        lineart_triangle_post(tri1, tri);
        lineart_triangle_post(tri2, tri);

        v_count += 2;
        t_count += 2;
      }
      break;
  }
  *r_v_count = v_count;
  *r_e_count = e_count;
  *r_t_count = t_count;

#undef INCREASE_EDGE
#undef SELECT_EDGE
#undef RELINK_EDGE
#undef REMOVE_TRIANGLE_EDGE
}

/**
 * This function cuts triangles with near- or far-plane. Setting clip_far = true for cutting with
 * far-plane. For triangles that's crossing the plane, it will generate new 1 or 2 triangles with
 * new topology that represents the trimmed triangle. (which then became a triangle or a square
 * formed by two triangles)
 */
static void lineart_main_cull_triangles(LineartRenderBuffer *rb, bool clip_far)
{
  LineartTriangle *tri;
  LineartElementLinkNode *v_eln, *t_eln, *e_eln;
  double(*vp)[4] = rb->view_projection;
  int i;
  int v_count = 0, t_count = 0, e_count = 0;
  Object *ob;
  bool allow_boundaries = rb->allow_boundaries;
  double cam_pos[3];
  double clip_start = rb->near_clip, clip_end = rb->far_clip;
  double view_dir[3], clip_advance[3];

  copy_v3_v3_db(view_dir, rb->view_vector);
  copy_v3_v3_db(clip_advance, rb->view_vector);
  copy_v3_v3_db(cam_pos, rb->camera_pos);

  if (clip_far) {
    /* Move starting point to end plane. */
    mul_v3db_db(clip_advance, -clip_end);
    add_v3_v3_db(cam_pos, clip_advance);

    /* "reverse looking". */
    mul_v3db_db(view_dir, -1.0f);
  }
  else {
    /* Clip Near. */
    mul_v3db_db(clip_advance, -clip_start);
    add_v3_v3_db(cam_pos, clip_advance);
  }

  v_eln = lineart_memory_get_vert_space(rb);
  t_eln = lineart_memory_get_triangle_space(rb);
  e_eln = lineart_memory_get_edge_space(rb);

  /* Additional memory space for storing generated points and triangles. */
#define LRT_CULL_ENSURE_MEMORY \
  if (v_count > 60) { \
    v_eln->element_count = v_count; \
    v_eln = lineart_memory_get_vert_space(rb); \
    v_count = 0; \
  } \
  if (t_count > 60) { \
    t_eln->element_count = t_count; \
    t_eln = lineart_memory_get_triangle_space(rb); \
    t_count = 0; \
  } \
  if (e_count > 60) { \
    e_eln->element_count = e_count; \
    e_eln = lineart_memory_get_edge_space(rb); \
    e_count = 0; \
  }

#define LRT_CULL_DECIDE_INSIDE \
  /* These three represents points that are in the clipping range or not. */ \
  in0 = 0, in1 = 0, in2 = 0; \
  if (clip_far) { \
    /* Point outside far plane. */ \
    if (tri->v[0]->fbcoord[use_w] > clip_end) { \
      in0 = 1; \
    } \
    if (tri->v[1]->fbcoord[use_w] > clip_end) { \
      in1 = 1; \
    } \
    if (tri->v[2]->fbcoord[use_w] > clip_end) { \
      in2 = 1; \
    } \
  } \
  else { \
    /* Point inside near plane. */ \
    if (tri->v[0]->fbcoord[use_w] < clip_start) { \
      in0 = 1; \
    } \
    if (tri->v[1]->fbcoord[use_w] < clip_start) { \
      in1 = 1; \
    } \
    if (tri->v[2]->fbcoord[use_w] < clip_start) { \
      in2 = 1; \
    } \
  }

  int use_w = 3;
  int in0 = 0, in1 = 0, in2 = 0;

  if (!rb->cam_is_persp) {
    clip_start = -1;
    clip_end = 1;
    use_w = 2;
  }

  /* Then go through all the other triangles. */
  LISTBASE_FOREACH (LineartElementLinkNode *, eln, &rb->triangle_buffer_pointers) {
    if (eln->flags & LRT_ELEMENT_IS_ADDITIONAL) {
      continue;
    }
    ob = eln->object_ref;
    for (i = 0; i < eln->element_count; i++) {
      /* Select the triangle in the array. */
      tri = (void *)(((uchar *)eln->pointer) + rb->triangle_size * i);

      if (tri->flags & LRT_CULL_DISCARD) {
        continue;
      }

      LRT_CULL_DECIDE_INSIDE
      LRT_CULL_ENSURE_MEMORY
      lineart_triangle_cull_single(rb,
                                   tri,
                                   in0,
                                   in1,
                                   in2,
                                   cam_pos,
                                   view_dir,
                                   allow_boundaries,
                                   vp,
                                   ob,
                                   &v_count,
                                   &e_count,
                                   &t_count,
                                   v_eln,
                                   e_eln,
                                   t_eln);
    }
    t_eln->element_count = t_count;
    v_eln->element_count = v_count;
  }

#undef LRT_CULL_ENSURE_MEMORY
#undef LRT_CULL_DECIDE_INSIDE
}

/**
 * Adjacent data is only used during the initial stages of computing.
 * So we can free it using this function when it is not needed anymore.
 */
static void lineart_main_free_adjacent_data(LineartRenderBuffer *rb)
{
  LinkData *ld;
  while ((ld = BLI_pophead(&rb->triangle_adjacent_pointers)) != NULL) {
    MEM_freeN(ld->data);
  }
  LISTBASE_FOREACH (LineartElementLinkNode *, eln, &rb->triangle_buffer_pointers) {
    LineartTriangle *tri = eln->pointer;
    int i;
    for (i = 0; i < eln->element_count; i++) {
      /* See definition of tri->intersecting_verts and the usage in
       * lineart_geometry_object_load() for detailed. */
      tri->intersecting_verts = NULL;
      tri = (LineartTriangle *)(((uchar *)tri) + rb->triangle_size);
    }
  }
}

static void lineart_main_perspective_division(LineartRenderBuffer *rb)
{
  LineartVert *vt;
  int i;

  LISTBASE_FOREACH (LineartElementLinkNode *, eln, &rb->vertex_buffer_pointers) {
    vt = eln->pointer;
    for (i = 0; i < eln->element_count; i++) {
      if (rb->cam_is_persp) {
        /* Do not divide Z, we use Z to back transform cut points in later chaining process. */
        vt[i].fbcoord[0] /= vt[i].fbcoord[3];
        vt[i].fbcoord[1] /= vt[i].fbcoord[3];
        /* Re-map z into (0-1) range, because we no longer need NDC (Normalized Device Coordinates)
         * at the moment.
         * The algorithm currently doesn't need Z for operation, we use W instead. If Z is needed
         * in the future, the line below correctly transforms it to view space coordinates. */
        // `vt[i].fbcoord[2] = -2 * vt[i].fbcoord[2] / (far - near) - (far + near) / (far - near);
      }
      /* Shifting is always needed. */
      vt[i].fbcoord[0] -= rb->shift_x * 2;
      vt[i].fbcoord[1] -= rb->shift_y * 2;
    }
  }
}

static void lineart_main_discard_out_of_frame_edges(LineartRenderBuffer *rb)
{
  LineartEdge *e;
  int i;

#define LRT_VERT_OUT_OF_BOUND(v) \
  (v && (v->fbcoord[0] < -1 || v->fbcoord[0] > 1 || v->fbcoord[1] < -1 || v->fbcoord[1] > 1))

  LISTBASE_FOREACH (LineartElementLinkNode *, eln, &rb->line_buffer_pointers) {
    e = (LineartEdge *)eln->pointer;
    for (i = 0; i < eln->element_count; i++) {
      if ((LRT_VERT_OUT_OF_BOUND(e[i].v1) && LRT_VERT_OUT_OF_BOUND(e[i].v2))) {
        e[i].flags = LRT_EDGE_FLAG_CHAIN_PICKED;
      }
    }
  }
}

typedef struct LineartEdgeNeighbor {
  int e;
  uint16_t flags;
  int v1, v2;
} LineartEdgeNeighbor;

typedef struct VertData {
  MVert *mvert;
  LineartVert *v_arr;
  double (*model_view)[4];
  double (*model_view_proj)[4];
} VertData;

static void lineart_mvert_transform_task(void *__restrict userdata,
                                         const int i,
                                         const TaskParallelTLS *__restrict UNUSED(tls))
{
  VertData *vert_task_data = (VertData *)userdata;
  MVert *m_v = &vert_task_data->mvert[i];
  double co[4];
  LineartVert *v = &vert_task_data->v_arr[i];
  copy_v3db_v3fl(co, m_v->co);
  mul_v3_m4v3_db(v->gloc, vert_task_data->model_view, co);
  mul_v4_m4v3_db(v->fbcoord, vert_task_data->model_view_proj, co);
  v->index = i;
}

<<<<<<< HEAD
static const int LRT_MESH_EDGE_TYPES[] = {
    LRT_EDGE_FLAG_EDGE_MARK,
    LRT_EDGE_FLAG_CONTOUR,
    LRT_EDGE_FLAG_CREASE,
    LRT_EDGE_FLAG_MATERIAL,
    LRT_EDGE_FLAG_LOOSE,
    LRT_EDGE_FLAG_CONTOUR_SECONDARY,
};

static int lineart_edge_type_duplication_count(int eflag)
{
  int count = 0;
  /* See eLineartEdgeFlag for details. */
  for (int i = 0; i < 6; i++) {
    if (eflag & LRT_MESH_EDGE_TYPES[i]) {
=======
#define LRT_EDGE_FLAG_TYPE_MAX_BITS 6

static int lineart_edge_type_duplication_count(char eflag)
{
  int count = 0;
  /* See eLineartEdgeFlag for details. */
  for (int i = 0; i < LRT_EDGE_FLAG_TYPE_MAX_BITS; i++) {
    if (eflag & (1 << i)) {
>>>>>>> f9a92a0e
      count++;
    }
  }
  return count;
}

/**
 * Because we have a variable size for #LineartTriangle, we need an access helper.
 * See #LineartTriangleThread for more info.
 */
static LineartTriangle *lineart_triangle_from_index(LineartRenderBuffer *rb,
                                                    LineartTriangle *rt_array,
                                                    int index)
{
  char *b = (char *)rt_array;
  b += (index * rb->triangle_size);
  return (LineartTriangle *)b;
}

typedef struct EdgeFeatData {
  LineartRenderBuffer *rb;
  Mesh *me;
  const MLoopTri *mlooptri;
  LineartTriangle *tri_array;
  LineartVert *v_array;
  float crease_threshold;
  bool use_auto_smooth;
  bool use_freestyle_face;
  int freestyle_face_index;
  bool use_freestyle_edge;
  int freestyle_edge_index;
  LineartEdgeNeighbor *en;
} EdgeFeatData;

typedef struct EdgeFeatReduceData {
  int feat_edges;
} EdgeFeatReduceData;

typedef struct LooseEdgeData {
  int loose_count;
  int loose_max;
  MEdge **loose_array;
  SpinLock loose_lock;
  Mesh *me;
} LooseEdgeData;

static void lineart_add_loose_edge(LooseEdgeData *loose_data, MEdge *e)
{
  BLI_spin_lock(&loose_data->loose_lock);
  if (loose_data->loose_count >= loose_data->loose_max) {
    if (!loose_data->loose_array) {
      loose_data->loose_max = 100;
    }
    MEdge **new_arr = MEM_callocN(sizeof(MEdge *) * loose_data->loose_max * 2, "loose edge array");
    if (loose_data->loose_array) {
      memcpy(new_arr, loose_data->loose_array, sizeof(MEdge *) * loose_data->loose_max);
      MEM_freeN(loose_data->loose_array);
    }
    loose_data->loose_array = new_arr;
    loose_data->loose_max *= 2;
  }
  loose_data->loose_array[loose_data->loose_count] = e;
  loose_data->loose_count++;
  BLI_spin_unlock(&loose_data->loose_lock);
}

static void feat_data_sum_reduce(const void *__restrict UNUSED(userdata),
                                 void *__restrict chunk_join,
                                 void *__restrict chunk)
{
  EdgeFeatReduceData *feat_chunk_join = (EdgeFeatReduceData *)chunk_join;
  EdgeFeatReduceData *feat_chunk = (EdgeFeatReduceData *)chunk;
  feat_chunk_join->feat_edges += feat_chunk->feat_edges;
}

static void lineart_identify_mlooptri_feature_edges(void *__restrict userdata,
                                                    const int i,
                                                    const TaskParallelTLS *__restrict tls)
{
  EdgeFeatData *e_feat_data = (EdgeFeatData *)userdata;
  EdgeFeatReduceData *reduce_data = (EdgeFeatReduceData *)tls->userdata_chunk;
  Mesh *me = e_feat_data->me;
  LineartEdgeNeighbor *en = e_feat_data->en;
  const MLoopTri *mlooptri = e_feat_data->mlooptri;

  uint16_t edge_flag_result = 0;

  /* Only add one from two pairs of mlooptri edges. */
  if (i < en[i].e) {
    return;
  }

  FreestyleFace *fel, *fer;
  bool face_mark_filtered = false;
  bool enable_face_mark = (e_feat_data->use_freestyle_face && e_feat_data->rb->filter_face_mark);
  bool only_contour = false;
  if (enable_face_mark) {
    int index = e_feat_data->freestyle_face_index;
    if (index > -1) {
      fel = &((FreestyleFace *)me->pdata.layers[index].data)[mlooptri[i / 3].poly];
    }
    if (en[i].e > -1) {
      fer = &((FreestyleFace *)me->pdata.layers[index].data)[mlooptri[en[i].e / 3].poly];
    }
    else {
      /* Handles mesh boundary case */
      fer = fel;
    }
    if (e_feat_data->rb->filter_face_mark_boundaries ^ e_feat_data->rb->filter_face_mark_invert) {
      if ((fel->flag & FREESTYLE_FACE_MARK) || (fer->flag & FREESTYLE_FACE_MARK)) {
        face_mark_filtered = true;
      }
    }
    else {
      if ((fel->flag & FREESTYLE_FACE_MARK) && (fer->flag & FREESTYLE_FACE_MARK) && (fer != fel)) {
        face_mark_filtered = true;
      }
    }
    if (e_feat_data->rb->filter_face_mark_invert) {
      face_mark_filtered = !face_mark_filtered;
    }
    if (!face_mark_filtered) {
      en[i].flags = LRT_EDGE_FLAG_INHIBIT;
      if (e_feat_data->rb->filter_face_mark_keep_contour) {
        only_contour = true;
      }
    }
  }

  if (enable_face_mark && !face_mark_filtered && !only_contour) {
    return;
  }
  else {

    /* Mesh boundary */
    if (en[i].e == -1) {
      en[i].flags = LRT_EDGE_FLAG_CONTOUR;
      reduce_data->feat_edges += 1;
      return;
    }

    LineartTriangle *tri1, *tri2;
    LineartVert *vert;
    LineartRenderBuffer *rb = e_feat_data->rb;

    int f1 = i / 3, f2 = en[i].e / 3;

    /* The mesh should already be triangulated now, so we can assume each face is a triangle. */
    tri1 = lineart_triangle_from_index(rb, e_feat_data->tri_array, f1);
    tri2 = lineart_triangle_from_index(rb, e_feat_data->tri_array, f2);

    vert = &e_feat_data->v_array[en[i].v1];

    double vv[3];
    double *view_vector = vv;
    double dot_1 = 0, dot_2 = 0;
    double result;
    bool material_back_face = ((tri1->flags | tri2->flags) & LRT_TRIANGLE_MAT_BACK_FACE_CULLING);

    if (rb->use_contour || rb->use_back_face_culling || material_back_face) {
      if (rb->cam_is_persp) {
        sub_v3_v3v3_db(view_vector, rb->camera_pos, vert->gloc);
      }
      else {
        view_vector = rb->view_vector;
      }

      dot_1 = dot_v3v3_db(view_vector, tri1->gn);
      dot_2 = dot_v3v3_db(view_vector, tri2->gn);

      if ((result = dot_1 * dot_2) <= 0 && (dot_1 + dot_2)) {
        edge_flag_result |= LRT_EDGE_FLAG_CONTOUR;
      }

      if (rb->use_back_face_culling) {
        if (dot_1 < 0) {
          tri1->flags |= LRT_CULL_DISCARD;
        }
        if (dot_2 < 0) {
          tri2->flags |= LRT_CULL_DISCARD;
        }
      }
      if (material_back_face) {
        if (tri1->flags & LRT_TRIANGLE_MAT_BACK_FACE_CULLING && dot_1 < 0) {
          tri1->flags |= LRT_CULL_DISCARD;
        }
        if (tri2->flags & LRT_TRIANGLE_MAT_BACK_FACE_CULLING && dot_2 < 0) {
          tri2->flags |= LRT_CULL_DISCARD;
        }
      }
    }

    if (rb->use_contour_secondary) {
      view_vector = vv;
      if (rb->cam_is_persp_secondary) {
        sub_v3_v3v3_db(view_vector, vert->gloc, rb->camera_pos_secondary);
      }
      else {
        view_vector = rb->view_vector_secondary;
      }

      dot_1 = dot_v3v3_db(view_vector, tri1->gn);
      dot_2 = dot_v3v3_db(view_vector, tri2->gn);

      if ((result = dot_1 * dot_2) <= 0 && (dot_1 + dot_2)) {
        edge_flag_result |= LRT_EDGE_FLAG_CONTOUR_SECONDARY;
      }
    }

    if (!only_contour) {

      if (rb->use_crease) {
        bool do_crease = true;
        if (!rb->force_crease && !e_feat_data->use_auto_smooth &&
            (me->mpoly[mlooptri[f1].poly].flag & ME_SMOOTH) &&
            (me->mpoly[mlooptri[f2].poly].flag & ME_SMOOTH)) {
          do_crease = false;
        }
        if (do_crease && (dot_v3v3_db(tri1->gn, tri2->gn) < e_feat_data->crease_threshold)) {
          edge_flag_result |= LRT_EDGE_FLAG_CREASE;
        }
      }

      int mat1 = me->mpoly[mlooptri[f1].poly].mat_nr;
      int mat2 = me->mpoly[mlooptri[f2].poly].mat_nr;

      if (rb->use_material && mat1 != mat2) {
        edge_flag_result |= LRT_EDGE_FLAG_MATERIAL;
      }
    }
    else {                     /* only_contour */
      if (!edge_flag_result) { /* Other edge types inhibited */
        return;
      }
    }

    int real_edges[3];
    BKE_mesh_looptri_get_real_edges(me, &mlooptri[i / 3], real_edges);

    if (real_edges[i % 3] >= 0) {
      MEdge *medge = &me->medge[real_edges[i % 3]];

      if (rb->use_crease && rb->sharp_as_crease && (medge->flag & ME_SHARP)) {
        edge_flag_result |= LRT_EDGE_FLAG_CREASE;
      }

      if (rb->use_edge_marks && e_feat_data->use_freestyle_edge) {
        FreestyleEdge *fe;
        int index = e_feat_data->freestyle_edge_index;
        fe = &((FreestyleEdge *)me->edata.layers[index].data)[real_edges[i % 3]];
        if (fe->flag & FREESTYLE_EDGE_MARK) {
          edge_flag_result |= LRT_EDGE_FLAG_EDGE_MARK;
        }
      }
    }

    en[i].flags = edge_flag_result;

    if (edge_flag_result) {
      /* Only allocate for feature edge (instead of all edges) to save memory.
       * If allow duplicated edges, one edge gets added multiple times if it has multiple types.
       */
      reduce_data->feat_edges += e_feat_data->rb->allow_duplicated_types ?
                                     lineart_edge_type_duplication_count(edge_flag_result) :
                                     1;
    }
  }
}

static void lineart_identify_loose_edges(void *__restrict userdata,
                                         const int i,
                                         const TaskParallelTLS *__restrict UNUSED(tls))
{
<<<<<<< HEAD
  BMLoop *ll, *lr = NULL;

  ll = e->l;
  if (ll) {
    lr = e->l->radial_next;
  }

  if (!ll && !lr) {
    if (!rb->use_loose) {
      return 0;
    }
    if (!rb->use_loose_as_contour) {
      if (use_freestyle_face && rb->filter_face_mark) {
        if (rb->filter_face_mark_invert) {
          return LRT_EDGE_FLAG_LOOSE;
        }
        return 0;
      }
      return LRT_EDGE_FLAG_LOOSE;
    }
  }

  FreestyleEdge *fel, *fer;
  bool face_mark_filtered = false;
  bool only_contour = false;

  if (use_freestyle_face && rb->filter_face_mark) {
    fel = CustomData_bmesh_get(&bm_if_freestyle->pdata, ll->f->head.data, CD_FREESTYLE_FACE);
    if (ll != lr && lr) {
      fer = CustomData_bmesh_get(&bm_if_freestyle->pdata, lr->f->head.data, CD_FREESTYLE_FACE);
    }
    else {
      /* Handles mesh boundary case */
      fer = fel;
    }
    if (rb->filter_face_mark_boundaries ^ rb->filter_face_mark_invert) {
      if ((fel->flag & FREESTYLE_FACE_MARK) || (fer->flag & FREESTYLE_FACE_MARK)) {
        face_mark_filtered = true;
      }
    }
    else {
      if ((fel->flag & FREESTYLE_FACE_MARK) && (fer->flag & FREESTYLE_FACE_MARK) && (fer != fel)) {
        face_mark_filtered = true;
      }
    }
    if (rb->filter_face_mark_invert) {
      face_mark_filtered = !face_mark_filtered;
    }
    if (!face_mark_filtered) {
      if (rb->filter_face_mark_keep_contour) {
        only_contour = true;
      }
      else {
        return 0;
      }
    }
  }

  uint16_t edge_flag_result = 0;

  if ((!only_contour) && use_freestyle_edge && rb->use_edge_marks) {
    FreestyleEdge *fe;
    fe = CustomData_bmesh_get(&bm_if_freestyle->edata, e->head.data, CD_FREESTYLE_EDGE);
    if (fe->flag & FREESTYLE_EDGE_MARK) {
      edge_flag_result |= LRT_EDGE_FLAG_EDGE_MARK;
    }
  }

  /* Mesh boundary */
  if (!lr || ll == lr) {
    return (edge_flag_result | (rb->use_contour ? LRT_EDGE_FLAG_CONTOUR : 0));
  }

  LineartTriangle *tri1, *tri2;
  LineartVert *l;

  /* The mesh should already be triangulated now, so we can assume each face is a triangle. */
  tri1 = lineart_triangle_from_index(rb, rt_array, BM_elem_index_get(ll->f));
  tri2 = lineart_triangle_from_index(rb, rt_array, BM_elem_index_get(lr->f));

  l = &rv_array[BM_elem_index_get(e->v1)];

  double vv[3];
  double *view_vector = vv;
  double dot_1 = 0, dot_2 = 0;
  double result;
  bool material_back_face = ((tri1->flags | tri2->flags) & LRT_TRIANGLE_MAT_BACK_FACE_CULLING);

  if (rb->use_contour || rb->use_back_face_culling || material_back_face) {

    if (rb->cam_is_persp) {
      sub_v3_v3v3_db(view_vector, rb->camera_pos, l->gloc);
    }
    else {
      view_vector = rb->view_vector;
    }

    dot_1 = dot_v3v3_db(view_vector, tri1->gn);
    dot_2 = dot_v3v3_db(view_vector, tri2->gn);

    if (rb->use_contour && (result = dot_1 * dot_2) <= 0 && (fabs(dot_1) + fabs(dot_2))) {
      edge_flag_result |= LRT_EDGE_FLAG_CONTOUR;
    }

    /* Because the ray points towards the camera, so backface is when dot value being negative.*/
    if (rb->use_back_face_culling) {
      if (dot_1 < 0) {
        tri1->flags |= LRT_CULL_DISCARD;
      }
      if (dot_2 < 0) {
        tri2->flags |= LRT_CULL_DISCARD;
      }
    }
    if (material_back_face) {
      if (tri1->flags & LRT_TRIANGLE_MAT_BACK_FACE_CULLING && dot_1 < 0) {
        tri1->flags |= LRT_CULL_DISCARD;
      }
      if (tri2->flags & LRT_TRIANGLE_MAT_BACK_FACE_CULLING && dot_2 < 0) {
        tri2->flags |= LRT_CULL_DISCARD;
      }
    }
  }

  /* For when face mark filtering decided that we discard the face but keep_contour option is on.
   * so we still have correct full contour around the object. */
  if (only_contour) {
    return edge_flag_result;
  }

  if (rb->use_light_contour) {
    if (rb->light_is_sun) {
      view_vector = rb->light_vector;
    }
    else {
      view_vector = vv;
      sub_v3_v3v3_db(view_vector, l->gloc, rb->light_vector);
    }

    dot_1 = dot_v3v3_db(view_vector, tri1->gn);
    dot_2 = dot_v3v3_db(view_vector, tri2->gn);

    if ((result = dot_1 * dot_2) <= 0 && (dot_1 + dot_2)) {
      // edge_flag_result |= LRT_EDGE_FLAG_LIGHT_CONTOUR;
    }
  }

  /* For when face mark filtering decided that we discard the face but keep_contour option is on.
   * so we still have correct full contour around the object. */
  if (only_contour) {
    return edge_flag_result;
  }

  /* Do not show lines other than contour on back face (because contour has one adjacent face that
   * isn't a back face).
   * TODO(Yiming): Do we need separate option for this? */
  if (rb->use_back_face_culling ||
      ((tri1->flags & tri2->flags) & LRT_TRIANGLE_MAT_BACK_FACE_CULLING)) {
    if (dot_1 < 0 && dot_2 < 0) {
      return edge_flag_result;
    }
  }

  if (rb->use_crease) {
    if (rb->sharp_as_crease && !BM_elem_flag_test(e, BM_ELEM_SMOOTH)) {
      edge_flag_result |= LRT_EDGE_FLAG_CREASE;
    }
    else {
      bool do_crease = true;
      if (!rb->force_crease && !use_auto_smooth &&
          (BM_elem_flag_test(ll->f, BM_ELEM_SMOOTH) && BM_elem_flag_test(lr->f, BM_ELEM_SMOOTH))) {
        do_crease = false;
      }
      if (do_crease && (dot_v3v3_db(tri1->gn, tri2->gn) < crease_threshold)) {
        edge_flag_result |= LRT_EDGE_FLAG_CREASE;
      }
    }
  }

  if (rb->use_material && (ll->f->mat_nr != lr->f->mat_nr)) {
    edge_flag_result |= LRT_EDGE_FLAG_MATERIAL;
  }

  return edge_flag_result;
=======
  LooseEdgeData *loose_data = (LooseEdgeData *)userdata;
  Mesh *me = loose_data->me;

  if (me->medge[i].flag & ME_LOOSEEDGE) {
    lineart_add_loose_edge(loose_data, &me->medge[i]);
  }
>>>>>>> f9a92a0e
}

static void lineart_add_edge_to_list(LineartPendingEdges *pe, LineartEdge *e)
{
  if (pe->next >= pe->max || !pe->max) {
    if (!pe->max) {
      pe->max = 1000;
    }

    LineartEdge **new_array = MEM_mallocN(sizeof(LineartEdge *) * pe->max * 2,
                                          "LineartPendingEdges array");
    if (LIKELY(pe->array)) {
      memcpy(new_array, pe->array, sizeof(LineartEdge *) * pe->max);
      MEM_freeN(pe->array);
    }
    pe->max *= 2;
    pe->array = new_array;
  }
  pe->array[pe->next] = e;
  pe->next++;
}

static void lineart_add_edge_to_list_thread(LineartObjectInfo *obi, LineartEdge *e)
{
  lineart_add_edge_to_list(&obi->pending_edges, e);
}

/* Note: For simplicity, this function doesn't actually do anything if you already have data in
 * #pe.  */
static void lineart_finalize_object_edge_list_reserve(LineartPendingEdges *pe, int count)
{
  if (pe->max || pe->array) {
    return;
  }

  pe->max = count;
  LineartEdge **new_array = MEM_mallocN(sizeof(LineartEdge *) * pe->max,
                                        "LineartPendingEdges array final");
  pe->array = new_array;
}

static void lineart_finalize_object_edge_list(LineartPendingEdges *pe, LineartObjectInfo *obi)
{
  if (!obi->pending_edges.array) {
    return;
  }
  memcpy(&pe->array[pe->next],
         obi->pending_edges.array,
         sizeof(LineartEdge *) * obi->pending_edges.next);
  MEM_freeN(obi->pending_edges.array);
  pe->next += obi->pending_edges.next;
}

static void lineart_triangle_adjacent_assign(LineartTriangle *tri,
                                             LineartTriangleAdjacent *rta,
                                             LineartEdge *e)
{
  if (lineart_edge_match(tri, e, 0, 1)) {
    rta->e[0] = e;
  }
  else if (lineart_edge_match(tri, e, 1, 2)) {
    rta->e[1] = e;
  }
  else if (lineart_edge_match(tri, e, 2, 0)) {
    rta->e[2] = e;
  }
}

typedef struct TriData {
  LineartObjectInfo *ob_info;
  const MLoopTri *mlooptri;
  LineartVert *vert_arr;
  LineartTriangle *tri_arr;
  int lineart_triangle_size;
  LineartTriangleAdjacent *tri_adj;
} TriData;

static void lineart_load_tri_task(void *__restrict userdata,
                                  const int i,
                                  const TaskParallelTLS *__restrict UNUSED(tls))
{
  TriData *tri_task_data = (TriData *)userdata;
  Mesh *me = tri_task_data->ob_info->original_me;
  LineartObjectInfo *ob_info = tri_task_data->ob_info;
  const MLoopTri *mlooptri = &tri_task_data->mlooptri[i];
  LineartVert *vert_arr = tri_task_data->vert_arr;
  LineartTriangle *tri = tri_task_data->tri_arr;

  tri = (LineartTriangle *)(((uchar *)tri) + tri_task_data->lineart_triangle_size * i);

  int v1 = me->mloop[mlooptri->tri[0]].v;
  int v2 = me->mloop[mlooptri->tri[1]].v;
  int v3 = me->mloop[mlooptri->tri[2]].v;

  tri->v[0] = &vert_arr[v1];
  tri->v[1] = &vert_arr[v2];
  tri->v[2] = &vert_arr[v3];

  /* Material mask bits and occlusion effectiveness assignment. */
  Material *mat = BKE_object_material_get(ob_info->original_ob,
                                          me->mpoly[mlooptri->poly].mat_nr + 1);
  tri->material_mask_bits |= ((mat && (mat->lineart.flags & LRT_MATERIAL_MASK_ENABLED)) ?
                                  mat->lineart.material_mask_bits :
                                  0);
  tri->mat_occlusion |= (mat ? mat->lineart.mat_occlusion : 1);
  tri->flags |= (mat && (mat->blend_flag & MA_BL_CULL_BACKFACE)) ?
                    LRT_TRIANGLE_MAT_BACK_FACE_CULLING :
                    0;

  tri->intersection_mask = ob_info->override_intersection_mask;

  tri->target_reference = (ob_info->obindex | (i & LRT_OBINDEX_LOWER));

  double gn[3];
  float no[3];
  normal_tri_v3(no, me->mvert[v1].co, me->mvert[v2].co, me->mvert[v3].co);
  copy_v3db_v3fl(gn, no);
  mul_v3_mat3_m4v3_db(tri->gn, ob_info->normal, gn);
  normalize_v3_db(tri->gn);

  if (ob_info->usage == OBJECT_LRT_INTERSECTION_ONLY) {
    tri->flags |= LRT_TRIANGLE_INTERSECTION_ONLY;
  }
  else if (ob_info->usage == OBJECT_LRT_NO_INTERSECTION ||
           ob_info->usage == OBJECT_LRT_OCCLUSION_ONLY) {
    tri->flags |= LRT_TRIANGLE_NO_INTERSECTION;
  }

  /* Re-use this field to refer to adjacent info, will be cleared after culling stage. */
  tri->intersecting_verts = (void *)&tri_task_data->tri_adj[i];
}

static LineartEdgeNeighbor *lineart_build_edge_neighbor(Mesh *me, int total_edges)
{
  /* Because the mesh is traingulated, so me->totedge should be reliable? */
  LineartAdjacentItem *ai = MEM_mallocN(sizeof(LineartAdjacentItem) * total_edges,
                                        "LineartAdjacentItem arr");
  LineartEdgeNeighbor *en = MEM_mallocN(sizeof(LineartEdgeNeighbor) * total_edges,
                                        "LineartEdgeNeighbor arr");

  MLoopTri *lt = me->runtime.looptris.array;

  for (int i = 0; i < total_edges; i++) {
    ai[i].e = i;
    ai[i].v1 = me->mloop[lt[i / 3].tri[i % 3]].v;
    ai[i].v2 = me->mloop[lt[i / 3].tri[(i + 1) % 3]].v;
    if (ai[i].v1 > ai[i].v2) {
      SWAP(unsigned int, ai[i].v1, ai[i].v2);
    }
    en[i].e = -1;

    en[i].v1 = ai[i].v1;
    en[i].v2 = ai[i].v2;
    en[i].flags = 0;
  }

  lineart_sort_adjacent_items(ai, total_edges);

  for (int i = 0; i < total_edges - 1; i++) {
    if (ai[i].v1 == ai[i + 1].v1 && ai[i].v2 == ai[i + 1].v2) {
      en[ai[i].e].e = ai[i + 1].e;
      en[ai[i + 1].e].e = ai[i].e;
    }
  }

  MEM_freeN(ai);

  return en;
}

static LineartElementLinkNode *lineart_find_matching_eln(ListBase *shadow_elns, int obindex)
{
  LISTBASE_FOREACH (LineartElementLinkNode *, eln, shadow_elns) {
    if (eln->obindex == obindex) {
      return eln;
    }
  }
  return NULL;
}

static LineartEdge *lineart_find_matching_edge(LineartElementLinkNode *shadow_eln,
                                               uint64_t edge_identifier)
{
  LineartEdge *elist = (LineartEdge *)shadow_eln->pointer;
  for (int i = 0; i < shadow_eln->element_count; i++) {
    if (elist[i].from_shadow == (LineartEdge *)edge_identifier) {
      return &elist[i];
    }
  }
  return NULL;
}

static void lineart_register_shadow_cuts(LineartRenderBuffer *rb,
                                         LineartEdge *e,
                                         LineartEdge *shadow_edge)
{
  LISTBASE_FOREACH (LineartEdgeSegment *, es, &shadow_edge->segments) {
    /* Convert to view space cutting points. */
    double la1 = es->at;
    double la2 = es->next ? es->next->at : 1.0f;
    la1 = la1 * e->v2->fbcoord[3] /
          (e->v1->fbcoord[3] - la1 * (e->v1->fbcoord[3] - e->v2->fbcoord[3]));
    la2 = la2 * e->v2->fbcoord[3] /
          (e->v1->fbcoord[3] - la2 * (e->v1->fbcoord[3] - e->v2->fbcoord[3]));
    unsigned char shadow_bits = (es->occlusion != 0) ? LRT_SHADOW_MASK_SHADED :
                                                       LRT_SHADOW_MASK_LIT;
    lineart_edge_cut(rb, e, la1, la2, 0, 0, shadow_bits);
  }
}

static void lineart_geometry_object_load_no_bmesh(LineartObjectInfo *ob_info,
                                                  LineartRenderBuffer *re_buf,
                                                  ListBase *shadow_elns)
{
  LineartElementLinkNode *elem_link_node;
  LineartVert *la_v_arr;
  LineartEdge *la_edge_arr;
  LineartEdgeSegment *la_seg_arr;
  LineartTriangle *la_tri_arr;

  Mesh *me = ob_info->original_me;

  if (!me->totedge) {
    return;
  }

  /* Triangulate. */
  const MLoopTri *mlooptri = BKE_mesh_runtime_looptri_ensure(me);
  const int tot_tri = BKE_mesh_runtime_looptri_len(me);

  /* Check if we should look for custom data tags like Freestyle edges or faces. */
  bool can_find_freestyle_edge = false;
  int layer_index = CustomData_get_active_layer_index(&me->edata, CD_FREESTYLE_EDGE);
  if (layer_index != -1) {
    can_find_freestyle_edge = true;
  }

  bool can_find_freestyle_face = false;
  layer_index = CustomData_get_active_layer_index(&me->pdata, CD_FREESTYLE_FACE);
  if (layer_index != -1) {
    can_find_freestyle_face = true;
  }

  /* If we allow duplicated edges, one edge should get added multiple times if is has been
   * classified as more than one edge type. This is so we can create multiple different line type
   * chains containing the same edge. */
  la_v_arr = lineart_mem_acquire_thread(&re_buf->render_data_pool,
                                        sizeof(LineartVert) * me->totvert);
  la_tri_arr = lineart_mem_acquire_thread(&re_buf->render_data_pool,
                                          tot_tri * re_buf->triangle_size);

  Object *orig_ob = ob_info->original_ob;

  BLI_spin_lock(&re_buf->lock_task);
  elem_link_node = lineart_list_append_pointer_pool_sized_thread(&re_buf->vertex_buffer_pointers,
                                                                 &re_buf->render_data_pool,
                                                                 la_v_arr,
                                                                 sizeof(LineartElementLinkNode));
  BLI_spin_unlock(&re_buf->lock_task);

  elem_link_node->element_count = me->totvert;
  elem_link_node->object_ref = orig_ob;
  ob_info->eln = elem_link_node;

  bool use_auto_smooth = false;
  float use_crease = 0;
  if (orig_ob->lineart.flags & OBJECT_LRT_OWN_CREASE) {
    use_crease = cosf(M_PI - orig_ob->lineart.crease_threshold);
  }
  else if (ob_info->original_me->flag & ME_AUTOSMOOTH) {
    use_crease = cosf(ob_info->original_me->smoothresh);
    use_auto_smooth = true;
  }
  else {
    use_crease = re_buf->crease_threshold;
  }

  /* FIXME(Yiming): Hack for getting clean 3D text, the seam that extruded text object creates
   * erroneous detection on creases. Future configuration should allow options. */
  if (orig_ob->type == OB_FONT) {
    elem_link_node->flags |= LRT_ELEMENT_BORDER_ONLY;
  }

  BLI_spin_lock(&re_buf->lock_task);
  elem_link_node = lineart_list_append_pointer_pool_sized_thread(&re_buf->triangle_buffer_pointers,
                                                                 &re_buf->render_data_pool,
                                                                 la_tri_arr,
                                                                 sizeof(LineartElementLinkNode));
  BLI_spin_unlock(&re_buf->lock_task);

  int usage = ob_info->usage;

  elem_link_node->element_count = tot_tri;
  elem_link_node->object_ref = orig_ob;
  elem_link_node->flags |= (usage == OBJECT_LRT_NO_INTERSECTION ? LRT_ELEMENT_NO_INTERSECTION : 0);

  /* Note this memory is not from pool, will be deleted after culling. */
  LineartTriangleAdjacent *tri_adj = MEM_callocN(sizeof(LineartTriangleAdjacent) * tot_tri,
                                                 "LineartTriangleAdjacent");
  /* Link is minimal so we use pool anyway. */
  BLI_spin_lock(&re_buf->lock_task);
  lineart_list_append_pointer_pool_thread(
      &re_buf->triangle_adjacent_pointers, &re_buf->render_data_pool, tri_adj);
  BLI_spin_unlock(&re_buf->lock_task);

  /* Convert all vertices to lineart verts. */
  TaskParallelSettings vert_settings;
  BLI_parallel_range_settings_defaults(&vert_settings);
  /* Set the minimum amount of verts a thread has to process. */
  vert_settings.min_iter_per_thread = 4000;

  VertData vert_data;
  vert_data.mvert = me->mvert;
  vert_data.v_arr = la_v_arr;
  vert_data.model_view = ob_info->model_view;
  vert_data.model_view_proj = ob_info->model_view_proj;

  BLI_task_parallel_range(
      0, me->totvert, &vert_data, lineart_mvert_transform_task, &vert_settings);
  /* Register a global index increment. See #lineart_triangle_share_edge() and
   * #lineart_main_load_geometries() for detailed. It's okay that global_vindex might eventually
   * overflow, in such large scene it's virtually impossible for two vertex of the same numeric
   * index to come close together. */
  ob_info->global_i_offset = me->totvert;

  /* Convert all mesh triangles into lineart triangles.
   * Also create an edge map to get connectivity between edges and triangles. */
  TaskParallelSettings tri_settings;
  BLI_parallel_range_settings_defaults(&tri_settings);
  /* Set the minimum amount of triangles a thread has to process. */
  tri_settings.min_iter_per_thread = 4000;

  TriData tri_data;
  tri_data.ob_info = ob_info;
  tri_data.mlooptri = mlooptri;
  tri_data.vert_arr = la_v_arr;
  tri_data.tri_arr = la_tri_arr;
  tri_data.lineart_triangle_size = re_buf->triangle_size;
  tri_data.tri_adj = tri_adj;

  unsigned int total_edges = tot_tri * 3;

  BLI_task_parallel_range(0, tot_tri, &tri_data, lineart_load_tri_task, &tri_settings);

  /* Check for contour lines in the mesh.
   * IE check if the triangle edges lies in area where the triangles go from front facing to back
   * facing.
   */
  EdgeFeatReduceData edge_reduce = {0};
  TaskParallelSettings edge_feat_settings;
  BLI_parallel_range_settings_defaults(&edge_feat_settings);
  /* Set the minimum amount of edges a thread has to process. */
  edge_feat_settings.min_iter_per_thread = 4000;
  edge_feat_settings.userdata_chunk = &edge_reduce;
  edge_feat_settings.userdata_chunk_size = sizeof(EdgeFeatReduceData);
  edge_feat_settings.func_reduce = feat_data_sum_reduce;

  EdgeFeatData edge_feat_data = {0};
  edge_feat_data.rb = re_buf;
  edge_feat_data.me = me;
  edge_feat_data.mlooptri = mlooptri;
  edge_feat_data.en = lineart_build_edge_neighbor(me, total_edges);
  edge_feat_data.tri_array = la_tri_arr;
  edge_feat_data.v_array = la_v_arr;
  edge_feat_data.crease_threshold = use_crease;
  edge_feat_data.use_auto_smooth = use_auto_smooth;
  edge_feat_data.use_freestyle_face = can_find_freestyle_face;
  edge_feat_data.use_freestyle_edge = can_find_freestyle_edge;
  if (edge_feat_data.use_freestyle_face) {
    edge_feat_data.freestyle_face_index = CustomData_get_layer_index(&me->pdata,
                                                                     CD_FREESTYLE_FACE);
  }
  if (edge_feat_data.use_freestyle_edge) {
    edge_feat_data.freestyle_edge_index = CustomData_get_layer_index(&me->edata,
                                                                     CD_FREESTYLE_EDGE);
  }

  BLI_task_parallel_range(0,
                          total_edges,
                          &edge_feat_data,
                          lineart_identify_mlooptri_feature_edges,
                          &edge_feat_settings);

  LooseEdgeData loose_data = {0};
  if (re_buf->use_loose) {
    /* Only identifying floating edges at this point because other edges has been taken care of
     * inside #lineart_identify_mlooptri_feature_edges function. */
    TaskParallelSettings edge_loose_settings;
    BLI_parallel_range_settings_defaults(&edge_loose_settings);
    edge_loose_settings.min_iter_per_thread = 4000;
    BLI_spin_init(&loose_data.loose_lock);
    loose_data.me = me;
    BLI_task_parallel_range(
        0, me->totedge, &loose_data, lineart_identify_loose_edges, &edge_loose_settings);
    BLI_spin_end(&loose_data.loose_lock);
  }

  int allocate_la_e = edge_reduce.feat_edges + loose_data.loose_count;

  la_edge_arr = lineart_mem_acquire_thread(re_buf->edge_data_pool,
                                           sizeof(LineartEdge) * allocate_la_e);
  la_seg_arr = lineart_mem_acquire_thread(re_buf->edge_data_pool,
                                          sizeof(LineartEdgeSegment) * allocate_la_e);
  BLI_spin_lock(&re_buf->lock_task);
  elem_link_node = lineart_list_append_pointer_pool_sized_thread(&re_buf->line_buffer_pointers,
                                                                 re_buf->edge_data_pool,
                                                                 la_edge_arr,
                                                                 sizeof(LineartElementLinkNode));
  BLI_spin_unlock(&re_buf->lock_task);
  elem_link_node->element_count = allocate_la_e;
  elem_link_node->object_ref = orig_ob;
  elem_link_node->obindex = ob_info->obindex;

  LineartElementLinkNode *shadow_eln = NULL;
  if (shadow_elns) {
    shadow_eln = lineart_find_matching_eln(shadow_elns, ob_info->obindex);
  }

  // Start of the edge/seg arr
  LineartEdge *la_edge;
  LineartEdgeSegment *la_seg;
  la_edge = la_edge_arr;
  la_seg = la_seg_arr;

  for (int i = 0; i < total_edges; i++) {
    LineartEdgeNeighbor *en = &edge_feat_data.en[i];

    if (i < en->e) {
      continue;
    }

    /* Not a feature line, so we skip. */
    if (en->flags == 0) {
      continue;
    }

    bool edge_added = false;

    /* See eLineartEdgeFlag for details. */
<<<<<<< HEAD
    for (int flag_bit = 0; flag_bit < 6; flag_bit++) {
      int use_type = LRT_MESH_EDGE_TYPES[flag_bit];
      if (!(use_type & e_f_pair->eflag)) {
=======
    for (int flag_bit = 0; flag_bit < LRT_EDGE_FLAG_TYPE_MAX_BITS; flag_bit++) {
      char use_type = 1 << flag_bit;
      if (!(use_type & en->flags)) {
>>>>>>> f9a92a0e
        continue;
      }

      la_edge->v1 = &la_v_arr[en->v1];
      la_edge->v2 = &la_v_arr[en->v2];
      int findex = i / 3;
      la_edge->t1 = lineart_triangle_from_index(re_buf, la_tri_arr, findex);
      if (!edge_added) {
        lineart_triangle_adjacent_assign(la_edge->t1, &tri_adj[findex], la_edge);
      }
      if (en->e != -1) {
        findex = en->e / 3;
        la_edge->t2 = lineart_triangle_from_index(re_buf, la_tri_arr, findex);
        if (!edge_added) {
          lineart_triangle_adjacent_assign(la_edge->t2, &tri_adj[findex], la_edge);
        }
      }
      la_edge->flags = use_type;
      la_edge->object_ref = orig_ob;
      la_edge->from_shadow = (LineartEdge *)LRT_EDGE_IDENTIFIER(ob_info, la_edge);
      BLI_addtail(&la_edge->segments, la_seg);

      if (shadow_eln) {
        /* TODO(Yiming): It's gonna be faster to do this operation after second stage occlusion if
         * we only need visible segments to have shadow info, however that way we lose information
         * on "shadow behind transparency window" type of region. */
        LineartEdge *shadow_e = lineart_find_matching_edge(shadow_eln,
                                                           (uint64_t)la_edge->from_shadow);
        if (shadow_e) {
          lineart_register_shadow_cuts(re_buf, la_edge, shadow_e);
        }
      }

      if (usage == OBJECT_LRT_INHERIT || usage == OBJECT_LRT_INCLUDE ||
          usage == OBJECT_LRT_NO_INTERSECTION) {
        lineart_add_edge_to_list_thread(ob_info, la_edge);
      }

      edge_added = true;

      la_edge++;
      la_seg++;

      if (!re_buf->allow_duplicated_types) {
        break;
      }
    }
  }

<<<<<<< HEAD
  MEM_freeN(edge_pair_arr);

  if (ob_info->free_use_mesh) {
    BKE_id_free(NULL, me);
  }
}

static void lineart_geometry_object_load(LineartObjectInfo *obi, LineartRenderBuffer *rb)
{
  BMesh *bm;
  BMVert *v;
  BMFace *f;
  BMEdge *e;
  BMLoop *loop;
  LineartEdge *la_e;
  LineartEdgeSegment *la_s;
  LineartTriangle *tri;
  LineartTriangleAdjacent *orta;
  double(*model_view_proj)[4] = obi->model_view_proj, (*model_view)[4] = obi->model_view,
  (*normal)[4] = obi->normal;
  LineartElementLinkNode *eln;
  LineartVert *orv;
  LineartEdge *o_la_e;
  LineartEdgeSegment *o_la_s;
  LineartTriangle *ort;
  Object *orig_ob;
  bool can_find_freestyle_edge = false;
  bool can_find_freestyle_face = false;
  int i;
  float use_crease = 0;

  int usage = obi->usage;

  if (obi->original_me->edit_mesh) {
    /* Do not use edit_mesh directly because we will modify it, so create a copy. */
    bm = BM_mesh_copy(obi->original_me->edit_mesh->bm);
  }
  else {
    const BMAllocTemplate allocsize = BMALLOC_TEMPLATE_FROM_ME(((Mesh *)(obi->original_me)));
    bm = BM_mesh_create(&allocsize,
                        &((struct BMeshCreateParams){
                            .use_toolflags = true,
                        }));
    BM_mesh_bm_from_me(bm,
                       obi->original_me,
                       &((struct BMeshFromMeshParams){
                           .calc_face_normal = true,
                           .calc_vert_normal = true,
                       }));
  }

  if (obi->free_use_mesh) {
    BKE_id_free(NULL, obi->original_me);
  }

  if (rb->remove_doubles) {
    BMEditMesh *em = BKE_editmesh_create(bm);
    BMOperator findop, weldop;

    /* See bmesh_opdefines.c and bmesh_operators.c for op names and argument formatting. */
    BMO_op_initf(bm, &findop, BMO_FLAG_DEFAULTS, "find_doubles verts=%av dist=%f", 0.0001);

    BMO_op_exec(bm, &findop);

    /* Weld the vertices. */
    BMO_op_init(bm, &weldop, BMO_FLAG_DEFAULTS, "weld_verts");
    BMO_slot_copy(&findop, slots_out, "targetmap.out", &weldop, slots_in, "targetmap");
    BMO_op_exec(bm, &weldop);

    BMO_op_finish(bm, &findop);
    BMO_op_finish(bm, &weldop);

    MEM_freeN(em);
  }

  BM_mesh_elem_hflag_disable_all(bm, BM_FACE | BM_EDGE, BM_ELEM_TAG, false);
  BM_mesh_triangulate(
      bm, MOD_TRIANGULATE_QUAD_BEAUTY, MOD_TRIANGULATE_NGON_BEAUTY, 4, false, NULL, NULL, NULL);
  BM_mesh_normals_update(bm);
  BM_mesh_elem_table_ensure(bm, BM_VERT | BM_EDGE | BM_FACE);
  BM_mesh_elem_index_ensure(bm, BM_VERT | BM_EDGE | BM_FACE);

  if (CustomData_has_layer(&bm->edata, CD_FREESTYLE_EDGE)) {
    can_find_freestyle_edge = true;
  }
  if (CustomData_has_layer(&bm->pdata, CD_FREESTYLE_FACE)) {
    can_find_freestyle_face = true;
  }

  /* If we allow duplicated edges, one edge should get added multiple times if is has been
   * classified as more than one edge type. This is so we can create multiple different line type
   * chains containing the same edge. */
  orv = lineart_mem_acquire_thread(&rb->render_data_pool, sizeof(LineartVert) * bm->totvert);
  ort = lineart_mem_acquire_thread(&rb->render_data_pool, bm->totface * rb->triangle_size);

  orig_ob = obi->original_ob;

  BLI_spin_lock(&rb->lock_task);
  eln = lineart_list_append_pointer_pool_sized_thread(
      &rb->vertex_buffer_pointers, &rb->render_data_pool, orv, sizeof(LineartElementLinkNode));
  BLI_spin_unlock(&rb->lock_task);

  eln->element_count = bm->totvert;
  eln->object_ref = orig_ob;
  obi->eln = eln;

  bool use_auto_smooth = false;
  if (orig_ob->lineart.flags & OBJECT_LRT_OWN_CREASE) {
    use_crease = cosf(M_PI - orig_ob->lineart.crease_threshold);
  }
  else if (obi->original_me->flag & ME_AUTOSMOOTH) {
    use_crease = cosf(obi->original_me->smoothresh);
    use_auto_smooth = true;
  }
  else {
    use_crease = rb->crease_threshold;
  }

  /* FIXME(Yiming): Hack for getting clean 3D text, the seam that extruded text object creates
   * erroneous detection on creases. Future configuration should allow options. */
  if (orig_ob->type == OB_FONT) {
    eln->flags |= LRT_ELEMENT_BORDER_ONLY;
  }

  BLI_spin_lock(&rb->lock_task);
  eln = lineart_list_append_pointer_pool_sized_thread(
      &rb->triangle_buffer_pointers, &rb->render_data_pool, ort, sizeof(LineartElementLinkNode));
  BLI_spin_unlock(&rb->lock_task);

  eln->element_count = bm->totface;
  eln->object_ref = orig_ob;
  eln->flags |= (usage == OBJECT_LRT_NO_INTERSECTION ? LRT_ELEMENT_NO_INTERSECTION : 0);

  /* Note this memory is not from pool, will be deleted after culling. */
  orta = MEM_callocN(sizeof(LineartTriangleAdjacent) * bm->totface, "LineartTriangleAdjacent");
  /* Link is minimal so we use pool anyway. */
  BLI_spin_lock(&rb->lock_task);
  lineart_list_append_pointer_pool_thread(
      &rb->triangle_adjacent_pointers, &rb->render_data_pool, orta);
  BLI_spin_unlock(&rb->lock_task);

  for (i = 0; i < bm->totvert; i++) {
    v = BM_vert_at_index(bm, i);
    lineart_vert_transform(v, i, orv, model_view, model_view_proj);
    orv[i].index = i;
  }

  tri = ort;
  for (i = 0; i < bm->totface; i++) {
    f = BM_face_at_index(bm, i);

    loop = f->l_first;
    tri->v[0] = &orv[BM_elem_index_get(loop->v)];
    loop = loop->next;
    tri->v[1] = &orv[BM_elem_index_get(loop->v)];
    loop = loop->next;
    tri->v[2] = &orv[BM_elem_index_get(loop->v)];

    /* Material mask bits and occlusion effectiveness assignment. */
    Material *mat = BKE_object_material_get(orig_ob, f->mat_nr + 1);
    tri->material_mask_bits |= ((mat && (mat->lineart.flags & LRT_MATERIAL_MASK_ENABLED)) ?
                                    mat->lineart.material_mask_bits :
                                    0);
    tri->mat_occlusion |= (mat ? mat->lineart.mat_occlusion : 1);
    tri->flags |= (mat && (mat->blend_flag & MA_BL_CULL_BACKFACE)) ?
                      LRT_TRIANGLE_MAT_BACK_FACE_CULLING :
                      0;

    tri->intersection_mask = obi->override_intersection_mask;

    tri->target_reference = (obi->obindex | (i & LRT_OBINDEX_LOWER));

    double gn[3];
    copy_v3db_v3fl(gn, f->no);
    mul_v3_mat3_m4v3_db(tri->gn, normal, gn);
    normalize_v3_db(tri->gn);

    if (usage == OBJECT_LRT_INTERSECTION_ONLY) {
      tri->flags |= LRT_TRIANGLE_INTERSECTION_ONLY;
    }
    else if (ELEM(usage, OBJECT_LRT_NO_INTERSECTION, OBJECT_LRT_OCCLUSION_ONLY)) {
      tri->flags |= LRT_TRIANGLE_NO_INTERSECTION;
    }

    /* Re-use this field to refer to adjacent info, will be cleared after culling stage. */
    tri->intersecting_verts = (void *)&orta[i];

    tri = (LineartTriangle *)(((uchar *)tri) + rb->triangle_size);
  }

  /* Use BM_ELEM_TAG in f->head.hflag to store needed faces in the first iteration. */

  int allocate_la_e = 0;
  for (i = 0; i < bm->totedge; i++) {
    e = BM_edge_at_index(bm, i);

    /* Because e->head.hflag is char, so line type flags should not exceed positive 7 bits. */
    uint16_t eflag = lineart_identify_feature_line(rb,
                                                   e,
                                                   ort,
                                                   orv,
                                                   use_crease,
                                                   use_auto_smooth,
                                                   can_find_freestyle_edge,
                                                   can_find_freestyle_face,
                                                   bm);
    if (eflag) {
      /* Only allocate for feature lines (instead of all lines) to save memory.
       * If allow duplicated edges, one edge gets added multiple times if it has multiple types.
       */
      allocate_la_e += rb->allow_duplicated_types ? lineart_edge_type_duplication_count(eflag) : 1;
=======
  if (loose_data.loose_array) {
    for (int i = 0; i < loose_data.loose_count; i++) {
      la_edge->v1 = &la_v_arr[loose_data.loose_array[i]->v1];
      la_edge->v2 = &la_v_arr[loose_data.loose_array[i]->v2];
      la_edge->flags = LRT_EDGE_FLAG_LOOSE;
      la_edge->object_ref = orig_ob;
      BLI_addtail(&la_edge->segments, la_seg);
      if (usage == OBJECT_LRT_INHERIT || usage == OBJECT_LRT_INCLUDE ||
          usage == OBJECT_LRT_NO_INTERSECTION) {
        lineart_add_edge_to_list_thread(ob_info, la_edge);
      }
      la_edge++;
      la_seg++;
>>>>>>> f9a92a0e
    }
    MEM_freeN(loose_data.loose_array);
  }

<<<<<<< HEAD
  o_la_e = lineart_mem_acquire_thread(rb->edge_data_pool, sizeof(LineartEdge) * allocate_la_e);
  o_la_s = lineart_mem_acquire_thread(rb->edge_data_pool,
                                      sizeof(LineartEdgeSegment) * allocate_la_e);
  BLI_spin_lock(&rb->lock_task);
  eln = lineart_list_append_pointer_pool_sized_thread(
      &rb->line_buffer_pointers, rb->edge_data_pool, o_la_e, sizeof(LineartElementLinkNode));
  BLI_spin_unlock(&rb->lock_task);
  eln->element_count = allocate_la_e;
  eln->object_ref = orig_ob;

  la_e = o_la_e;
  la_s = o_la_s;
  for (i = 0; i < bm->totedge; i++) {
    e = BM_edge_at_index(bm, i);

    /* Not a feature line, so we skip. */
    if (!e->head.hflag) {
      continue;
    }

    bool edge_added = false;

    /* See eLineartEdgeFlag for details. */
    for (int flag_bit = 0; flag_bit < 6; flag_bit++) {
      int use_type = LRT_MESH_EDGE_TYPES[flag_bit];
      if (!(use_type & e->head.hflag)) {
        continue;
      }

      la_e->v1 = &orv[BM_elem_index_get(e->v1)];
      la_e->v2 = &orv[BM_elem_index_get(e->v2)];
      if (e->l) {
        int findex = BM_elem_index_get(e->l->f);
        la_e->t1 = lineart_triangle_from_index(rb, ort, findex);
        if (!edge_added) {
          lineart_triangle_adjacent_assign(la_e->t1, &orta[findex], la_e);
        }
        if (e->l->radial_next && e->l->radial_next != e->l) {
          findex = BM_elem_index_get(e->l->radial_next->f);
          la_e->t2 = lineart_triangle_from_index(rb, ort, findex);
          if (!edge_added) {
            lineart_triangle_adjacent_assign(la_e->t2, &orta[findex], la_e);
          }
        }
      }
      la_e->flags = use_type;
      la_e->object_ref = orig_ob;
      BLI_addtail(&la_e->segments, la_s);
      if (ELEM(usage, OBJECT_LRT_INHERIT, OBJECT_LRT_INCLUDE, OBJECT_LRT_NO_INTERSECTION)) {
        lineart_add_edge_to_list_thread(obi, la_e);
      }

      edge_added = true;

      la_e++;
      la_s++;
=======
  MEM_freeN(edge_feat_data.en);
>>>>>>> f9a92a0e

  if (ob_info->free_use_mesh) {
    BKE_id_free(NULL, me);
  }
}

static void lineart_object_load_worker(TaskPool *__restrict UNUSED(pool),
                                       LineartObjectLoadTaskInfo *olti)
{
  // TODO
  //- Print size of pending objects.
  //- Try to feed this with an array instead of via the pool instead of a custom list
  //- Assign the number of objects instead of number of threads
  printf("thread start: %d\n", olti->thread_id);
  for (LineartObjectInfo *obi = olti->pending; obi; obi = obi->next) {
<<<<<<< HEAD
    lineart_geometry_object_load_no_bmesh(obi, olti->rb, olti->shadow_elns);
    // lineart_geometry_object_load(obi, olti->rb);
    printf("thread id: %d processed: %d\n", olti->thread_id, obi->original_me->totpoly);
=======
    lineart_geometry_object_load_no_bmesh(obi, olti->rb);
    if (G.debug_value == 4000) {
      printf("thread id: %d processed: %d\n", olti->thread_id, obi->original_me->totpoly);
    }
>>>>>>> f9a92a0e
  }
  printf("thread end: %d\n", olti->thread_id);
}

static uchar lineart_intersection_mask_check(Collection *c, Object *ob)
{
  LISTBASE_FOREACH (CollectionChild *, cc, &c->children) {
    uchar result = lineart_intersection_mask_check(cc->collection, ob);
    if (result) {
      return result;
    }
  }

  if (BKE_collection_has_object(c, (Object *)(ob->id.orig_id))) {
    if (c->lineart_flags & COLLECTION_LRT_USE_INTERSECTION_MASK) {
      return c->lineart_intersection_mask;
    }
  }

  return 0;
}

/**
 * See if this object in such collection is used for generating line art,
 * Disabling a collection for line art will doable all objects inside.
 */
static int lineart_usage_check(Collection *c, Object *ob, bool is_render)
{

  if (!c) {
    return OBJECT_LRT_INHERIT;
  }

  int object_has_special_usage = (ob->lineart.usage != OBJECT_LRT_INHERIT);

  if (object_has_special_usage) {
    return ob->lineart.usage;
  }

  if (c->gobject.first) {
    if (BKE_collection_has_object(c, (Object *)(ob->id.orig_id))) {
      if ((is_render && (c->flag & COLLECTION_HIDE_RENDER)) ||
          ((!is_render) && (c->flag & COLLECTION_HIDE_VIEWPORT))) {
        return OBJECT_LRT_EXCLUDE;
      }
      if (ob->lineart.usage == OBJECT_LRT_INHERIT) {
        switch (c->lineart_usage) {
          case COLLECTION_LRT_OCCLUSION_ONLY:
            return OBJECT_LRT_OCCLUSION_ONLY;
          case COLLECTION_LRT_EXCLUDE:
            return OBJECT_LRT_EXCLUDE;
          case COLLECTION_LRT_INTERSECTION_ONLY:
            return OBJECT_LRT_INTERSECTION_ONLY;
          case COLLECTION_LRT_NO_INTERSECTION:
            return OBJECT_LRT_NO_INTERSECTION;
        }
        return OBJECT_LRT_INHERIT;
      }
      return ob->lineart.usage;
    }
  }

  LISTBASE_FOREACH (CollectionChild *, cc, &c->children) {
    int result = lineart_usage_check(cc->collection, ob, is_render);
    if (result > OBJECT_LRT_INHERIT) {
      return result;
    }
  }

  return OBJECT_LRT_INHERIT;
}

static void lineart_geometry_load_assign_thread(LineartObjectLoadTaskInfo *olti_list,
                                                LineartObjectInfo *obi,
                                                int thread_count,
                                                int this_face_count)
{
  LineartObjectLoadTaskInfo *use_olti = olti_list;
  uint64_t min_face = use_olti->total_faces;
  for (int i = 0; i < thread_count; i++) {
    if (olti_list[i].total_faces < min_face) {
      min_face = olti_list[i].total_faces;
      use_olti = &olti_list[i];
    }
  }

  use_olti->total_faces += this_face_count;
  obi->next = use_olti->pending;
  use_olti->pending = obi;
}

static bool lineart_geometry_check_visible(double (*model_view_proj)[4],
                                           double shift_x,
                                           double shift_y,
                                           Object *use_ob)
{
  const BoundBox *bb = BKE_object_boundbox_get(use_ob);
  if (!bb) {
    /* For lights and empty stuff there will be no bbox. */
    return false;
  }

  double co[8][4];
  double tmp[3];
  for (int i = 0; i < 8; i++) {
    copy_v3db_v3fl(co[i], bb->vec[i]);
    copy_v3_v3_db(tmp, co[i]);
    mul_v4_m4v3_db(co[i], model_view_proj, tmp);
    co[i][0] -= shift_x * 2 * co[i][3];
    co[i][1] -= shift_y * 2 * co[i][3];
  }

  bool cond[6] = {true, true, true, true, true, true};
  /* Because for a point to be inside clip space, it must satisfy `-Wc <= XYCc <= Wc`, here if
   * all verts falls to the same side of the clip space border, we know it's outside view. */
  for (int i = 0; i < 8; i++) {
    cond[0] &= (co[i][0] < -co[i][3]);
    cond[1] &= (co[i][0] > co[i][3]);
    cond[2] &= (co[i][1] < -co[i][3]);
    cond[3] &= (co[i][1] > co[i][3]);
    cond[4] &= (co[i][2] < -co[i][3]);
    cond[5] &= (co[i][2] > co[i][3]);
  }
  for (int i = 0; i < 6; i++) {
    if (cond[i]) {
      return false;
    }
  }
  return true;
}

static void lineart_main_load_geometries(
    Depsgraph *depsgraph,
    Scene *scene,
    Object *camera /* Still use camera arg for convenience. */,
    LineartRenderBuffer *rb,
    bool allow_duplicates,
    bool do_shadow_casting,
    ListBase *shadow_elns)
{
  double proj[4][4], view[4][4], result[4][4];
  float inv[4][4];

  if (!do_shadow_casting) {
    Camera *cam = camera->data;
    float sensor = BKE_camera_sensor_size(cam->sensor_fit, cam->sensor_x, cam->sensor_y);
    int fit = BKE_camera_sensor_fit(cam->sensor_fit, rb->w, rb->h);
    double asp = ((double)rb->w / (double)rb->h);
    if (cam->type == CAM_PERSP) {
      if (fit == CAMERA_SENSOR_FIT_VERT && asp > 1) {
        sensor *= asp;
      }
      if (fit == CAMERA_SENSOR_FIT_HOR && asp < 1) {
        sensor /= asp;
      }
      const double fov = focallength_to_fov(cam->lens / (1 + rb->overscan), sensor);
      lineart_matrix_perspective_44d(proj, fov, asp, cam->clip_start, cam->clip_end);
    }
    else if (cam->type == CAM_ORTHO) {
      const double w = cam->ortho_scale / 2;
      lineart_matrix_ortho_44d(proj, -w, w, -w / asp, w / asp, cam->clip_start, cam->clip_end);
    }

    invert_m4_m4(inv, rb->cam_obmat);
    mul_m4db_m4db_m4fl_uniq(result, proj, inv);
    copy_m4_m4_db(proj, result);
    copy_m4_m4_db(rb->view_projection, proj);

    unit_m4_db(view);
    copy_m4_m4_db(rb->view, view);
  }

  BLI_listbase_clear(&rb->triangle_buffer_pointers);
  BLI_listbase_clear(&rb->vertex_buffer_pointers);

  int flags = DEG_ITER_OBJECT_FLAG_LINKED_DIRECTLY | DEG_ITER_OBJECT_FLAG_LINKED_VIA_SET |
              DEG_ITER_OBJECT_FLAG_VISIBLE;

  /* Instance duplicated & particles. */
  if (allow_duplicates) {
    flags |= DEG_ITER_OBJECT_FLAG_DUPLI;
  }

  double t_start;
  if (G.debug_value == 4000) {
    t_start = PIL_check_seconds_timer();
  }

  int thread_count = rb->thread_count;
  int bound_box_discard_count = 0;
  int obindex = 0;

  /* This memory is in render buffer memory pool. So we don't need to free those after loading.
   */
  LineartObjectLoadTaskInfo *olti = lineart_mem_acquire(
      &rb->render_data_pool, sizeof(LineartObjectLoadTaskInfo) * thread_count);

  bool is_render = DEG_get_mode(depsgraph) == DAG_EVAL_RENDER;

  DEG_OBJECT_ITER_BEGIN (depsgraph, ob, flags) {
    /* Do the increment even for discarded objects, so that in different culling conditions we can
     * get the same reference to the same object. Also because we increse this count before
     * assigning, it ensures we can use 0x0 as a invalid value for identifying special cases. */
    obindex++;

    LineartObjectInfo *obi = lineart_mem_acquire(&rb->render_data_pool, sizeof(LineartObjectInfo));
    obi->usage = lineart_usage_check(scene->master_collection, ob, is_render);
    obi->override_intersection_mask = lineart_intersection_mask_check(scene->master_collection,
                                                                      ob);
    Object *use_ob = DEG_get_evaluated_object(depsgraph, ob);
    Mesh *use_mesh;

    if (obi->usage == OBJECT_LRT_EXCLUDE) {
      continue;
    }

    obi->obindex = obindex << LRT_OBINDEX_SHIFT;

    /* Prepare the matrix used for transforming this specific object (instance). This has to be
     * done before mesh boundbox check because the function needs that. */
    mul_m4db_m4db_m4fl_uniq(obi->model_view_proj, rb->view_projection, ob->obmat);
    mul_m4db_m4db_m4fl_uniq(obi->model_view, rb->view, ob->obmat);

    if (!ELEM(use_ob->type, OB_MESH, OB_MBALL, OB_CURVES_LEGACY, OB_SURF, OB_FONT)) {
      continue;
    }

    if (!lineart_geometry_check_visible(obi->model_view_proj, rb->shift_x, rb->shift_y, use_ob)) {
      if (G.debug_value == 4000) {
        bound_box_discard_count++;
      }
      continue;
    }

    if (use_ob->type == OB_MESH) {
      use_mesh = BKE_object_get_evaluated_mesh(use_ob);
    }
    else {
      /* If DEG_ITER_OBJECT_FLAG_DUPLI is set, some curve objects may also have an evaluated mesh
       * object in the list. To avoid adding duplicate geometry, ignore evaluated curve objects
       * in those cases. */
      if (allow_duplicates && BKE_object_get_evaluated_mesh(ob) != NULL) {
        continue;
      }
      use_mesh = BKE_mesh_new_from_object(depsgraph, use_ob, true, true);
    }

    /* In case we still can not get any mesh geometry data from the object */
    if (!use_mesh) {
      continue;
    }

    if (ob->type != OB_MESH) {
      obi->free_use_mesh = true;
    }

    /* Make normal matrix. */
    float imat[4][4];
    invert_m4_m4(imat, ob->obmat);
    transpose_m4(imat);
    copy_m4d_m4(obi->normal, imat);

    obi->original_me = use_mesh;
    obi->original_ob = (ob->id.orig_id ? (Object *)ob->id.orig_id : (Object *)ob);
    lineart_geometry_load_assign_thread(olti, obi, thread_count, use_mesh->totpoly);
  }
  DEG_OBJECT_ITER_END;

  TaskPool *tp = BLI_task_pool_create(NULL, TASK_PRIORITY_HIGH);

  if (G.debug_value == 4000) {
    printf("thread count: %d\n", thread_count);
  }
  for (int i = 0; i < thread_count; i++) {
    olti[i].rb = rb;
    olti[i].shadow_elns = shadow_elns;
    olti[i].thread_id = i;
    BLI_task_pool_push(tp, (TaskRunFunction)lineart_object_load_worker, &olti[i], 0, NULL);
  }
  BLI_task_pool_work_and_wait(tp);
  BLI_task_pool_free(tp);

  /* The step below is to serialize vertex index in the whole scene, so
   * lineart_triangle_share_edge() can work properly from the lack of triangle adjacent info. */
  int global_i = 0;

  int edge_count = 0;
  for (int i = 0; i < thread_count; i++) {
    for (LineartObjectInfo *obi = olti[i].pending; obi; obi = obi->next) {
      if (!obi->eln) {
        continue;
      }
      edge_count += obi->pending_edges.next;
    }
  }
  lineart_finalize_object_edge_list_reserve(&rb->pending_edges, edge_count);

  for (int i = 0; i < thread_count; i++) {
    for (LineartObjectInfo *obi = olti[i].pending; obi; obi = obi->next) {
      if (!obi->eln) {
        continue;
      }
      LineartVert *v = (LineartVert *)obi->eln->pointer;
      int v_count = obi->eln->element_count;
      for (int vi = 0; vi < v_count; vi++) {
        v[vi].index += global_i;
      }
      /* Register a global index increment. See #lineart_triangle_share_edge() and
       * #lineart_main_load_geometries() for detailed. It's okay that global_vindex might
       * eventually overflow, in such large scene it's virtually impossible for two vertex of the
       * same numeric index to come close together. */
      obi->global_i_offset = global_i;
      global_i += v_count;

      lineart_finalize_object_edge_list(&rb->pending_edges, obi);
    }
  }

  if (G.debug_value == 4000) {
    double t_elapsed = PIL_check_seconds_timer() - t_start;
    printf("Line art loading time: %lf\n", t_elapsed);
    printf("Discarded %d object from bound box check\n", bound_box_discard_count);
  }
}

/**
 * Returns the two other verts of the triangle given a vertex. Returns false if the given vertex
 * doesn't belong to this triangle.
 */
static bool lineart_triangle_get_other_verts(const LineartTriangle *tri,
                                             const LineartVert *vt,
                                             LineartVert **l,
                                             LineartVert **r)
{
  if (tri->v[0] == vt) {
    *l = tri->v[1];
    *r = tri->v[2];
    return true;
  }
  if (tri->v[1] == vt) {
    *l = tri->v[2];
    *r = tri->v[0];
    return true;
  }
  if (tri->v[2] == vt) {
    *l = tri->v[0];
    *r = tri->v[1];
    return true;
  }
  return false;
}

static bool lineart_edge_from_triangle(const LineartTriangle *tri,
                                       const LineartEdge *e,
                                       bool allow_overlapping_edges)
{
  /* Normally we just determine from the pointer address. */
  if (e->t1 && e->t1->target_reference == tri->target_reference ||
      (e->t2 && e->t2->target_reference == tri->target_reference)) {
    return true;
  }
  /* If allows overlapping, then we compare the vertex coordinates one by one to determine if one
   * edge is from specific triangle. This is slower but can handle edge split cases very well. */
  if (allow_overlapping_edges) {
#define LRT_TRI_SAME_POINT(tri, i, pt) \
  ((LRT_DOUBLE_CLOSE_ENOUGH(tri->v[i]->gloc[0], pt->gloc[0]) && \
    LRT_DOUBLE_CLOSE_ENOUGH(tri->v[i]->gloc[1], pt->gloc[1]) && \
    LRT_DOUBLE_CLOSE_ENOUGH(tri->v[i]->gloc[2], pt->gloc[2])) || \
   (LRT_DOUBLE_CLOSE_ENOUGH(tri->v[i]->gloc[0], pt->gloc[0]) && \
    LRT_DOUBLE_CLOSE_ENOUGH(tri->v[i]->gloc[1], pt->gloc[1]) && \
    LRT_DOUBLE_CLOSE_ENOUGH(tri->v[i]->gloc[2], pt->gloc[2])))
    if ((LRT_TRI_SAME_POINT(tri, 0, e->v1) || LRT_TRI_SAME_POINT(tri, 1, e->v1) ||
         LRT_TRI_SAME_POINT(tri, 2, e->v1)) &&
        (LRT_TRI_SAME_POINT(tri, 0, e->v2) || LRT_TRI_SAME_POINT(tri, 1, e->v2) ||
         LRT_TRI_SAME_POINT(tri, 2, e->v2))) {
      return true;
    }
#undef LRT_TRI_SAME_POINT
  }
  return false;
}

/* Sorting three intersection points from min to max,
 * the order for each intersection is set in `lst[0]` to `lst[2]`. */
#define INTERSECT_SORT_MIN_TO_MAX_3(ia, ib, ic, lst) \
  { \
    lst[0] = LRT_MIN3_INDEX(ia, ib, ic); \
    lst[1] = (((ia <= ib && ib <= ic) || (ic <= ib && ib <= ia)) ? \
                  1 : \
                  (((ic <= ia && ia <= ib) || (ib < ia && ia <= ic)) ? 0 : 2)); \
    lst[2] = LRT_MAX3_INDEX(ia, ib, ic); \
  }

/* `ia ib ic` are ordered. */
#define INTERSECT_JUST_GREATER(is, order, num, index) \
  { \
    index = (num < is[order[0]] ? \
                 order[0] : \
                 (num < is[order[1]] ? order[1] : (num < is[order[2]] ? order[2] : -1))); \
  }

/* `ia ib ic` are ordered. */
#define INTERSECT_JUST_SMALLER(is, order, num, index) \
  { \
    index = (num > is[order[2]] ? \
                 order[2] : \
                 (num > is[order[1]] ? order[1] : (num > is[order[0]] ? order[0] : -1))); \
  }

/**
 * This is the main function to calculate
 * the occlusion status between 1(one) triangle and 1(one) line.
 * if returns true, then from/to will carry the occluded segments
 * in ratio from `e->v1` to `e->v2`. The line is later cut with these two values.
 *
 * TODO(@Yiming): This function uses a convoluted method that needs to be redesigned.
 *
 * 1) The #lineart_intersect_seg_seg() and #lineart_point_triangle_relation() are separate calls,
 * which would potentially return results that doesn't agree, especially when it's an edge
 * extruding from one of the triangle's point. To get the information using one math process can
 * solve this problem.
 *
 * 2) Currently using discrete a/b/c/pa/pb/pc/is[3] values for storing
 * intersection/edge_aligned/intersection_order info, which isn't optimal, needs a better
 * representation (likely a struct) for readability and clarity of code path.
 *
 * I keep this function as-is because it's still fast, and more importantly the output value
 * threshold is already in tune with the cutting function in the next stage.
 * While current "edge aligned" fix isn't ideal, it does solve most of the precision issue
 * especially in orthographic camera mode.
 */
static bool lineart_triangle_edge_image_space_occlusion(SpinLock *UNUSED(spl),
                                                        const LineartTriangle *tri,
                                                        const LineartEdge *e,
                                                        const double *override_camera_loc,
                                                        const bool override_cam_is_persp,
                                                        const bool allow_overlapping_edges,
                                                        const double vp[4][4],
                                                        const double *camera_dir,
                                                        const float cam_shift_x,
                                                        const float cam_shift_y,
                                                        double *from,
                                                        double *to)
{
  double is[3] = {0};
  int order[3];
  int LCross = -1, RCross = -1;
  int a, b, c;     /* Crossing info. */
  bool pa, pb, pc; /* Parallel info. */
  int st_l = 0, st_r = 0;

  double Lv[3];
  double Rv[3];
  double vd4[4];
  double Cv[3];
  double dot_l, dot_r, dot_la, dot_ra;
  double dot_f;
  double gloc[4], trans[4];
  double cut = -1;

  double *LFBC = e->v1->fbcoord, *RFBC = e->v2->fbcoord, *FBC0 = tri->v[0]->fbcoord,
         *FBC1 = tri->v[1]->fbcoord, *FBC2 = tri->v[2]->fbcoord;

  /* Overlapping not possible, return early. */
  if ((MAX3(FBC0[0], FBC1[0], FBC2[0]) < MIN2(LFBC[0], RFBC[0])) ||
      (MIN3(FBC0[0], FBC1[0], FBC2[0]) > MAX2(LFBC[0], RFBC[0])) ||
      (MAX3(FBC0[1], FBC1[1], FBC2[1]) < MIN2(LFBC[1], RFBC[1])) ||
      (MIN3(FBC0[1], FBC1[1], FBC2[1]) > MAX2(LFBC[1], RFBC[1])) ||
      (MIN3(FBC0[3], FBC1[3], FBC2[3]) > MAX2(LFBC[3], RFBC[3]))) {
    return false;
  }

  /* If the line is one of the edge in the triangle, then it's not occluded. */
  if (lineart_edge_from_triangle(tri, e, allow_overlapping_edges)) {
    return false;
  }

  /* Check if the line visually crosses one of the edge in the triangle. */
  a = lineart_intersect_seg_seg(LFBC, RFBC, FBC0, FBC1, &is[0], &pa);
  b = lineart_intersect_seg_seg(LFBC, RFBC, FBC1, FBC2, &is[1], &pb);
  c = lineart_intersect_seg_seg(LFBC, RFBC, FBC2, FBC0, &is[2], &pc);

  /* Sort the intersection distance. */
  INTERSECT_SORT_MIN_TO_MAX_3(is[0], is[1], is[2], order);

  sub_v3_v3v3_db(Lv, e->v1->gloc, tri->v[0]->gloc);
  sub_v3_v3v3_db(Rv, e->v2->gloc, tri->v[0]->gloc);

  copy_v3_v3_db(Cv, camera_dir);

  if (override_cam_is_persp) {
    copy_v3_v3_db(vd4, override_camera_loc);
  }
  else {
    copy_v4_v4_db(vd4, override_camera_loc);
  }
  if (override_cam_is_persp) {
    sub_v3_v3v3_db(Cv, vd4, tri->v[0]->gloc);
  }

  dot_l = dot_v3v3_db(Lv, tri->gn);
  dot_r = dot_v3v3_db(Rv, tri->gn);
  dot_f = dot_v3v3_db(Cv, tri->gn);

  if (((e->flags & LRT_EDGE_FLAG_PROJECTED_SHADOW) || (e->flags & LRT_EDGE_FLAG_LIGHT_CONTOUR)) &&
      (e->target_reference == tri->target_reference || !e->target_reference) &&
      LRT_SHADOW_CLOSE_ENOUGH(dot_l, 0) && LRT_SHADOW_CLOSE_ENOUGH(dot_r, 0)) {
    /* Currently unable to precisely determine if the edge is really from this triangle. */
    if (e->target_reference &&
        (((dot_f > 0) && (e->flags & LRT_EDGE_FLAG_SHADOW_FACING_LIGHT)) ||
         ((dot_f < 0) && (!(e->flags & LRT_EDGE_FLAG_SHADOW_FACING_LIGHT))))) {
      *from = 0.0f;
      *to = 1.0f;
      return true;
    }

    return false;
  }

  /* NOTE(Yiming): When we don't use `dot_f==0` here, it's theoretically possible that _some_
   * faces in perspective mode would get erroneously caught in this condition where they really
   * are legit faces that would produce occlusion, but haven't encountered those yet in my test
   * files.
   */
  if (fabs(dot_f) < FLT_EPSILON) {
    return false;
  }

  /* If the edge doesn't visually cross any edge of the triangle... */
  if (!a && !b && !c) {
    /* And if both end point from the edge is outside of the triangle... */
    if (!(st_l = lineart_point_triangle_relation(LFBC, FBC0, FBC1, FBC2)) &&
        !(st_r = lineart_point_triangle_relation(RFBC, FBC0, FBC1, FBC2))) {
      return 0; /* We don't have any occlusion. */
    }
  }

  /* Whether two end points are inside/on_the_edge/outside of the triangle. */
  st_l = lineart_point_triangle_relation(LFBC, FBC0, FBC1, FBC2);
  st_r = lineart_point_triangle_relation(RFBC, FBC0, FBC1, FBC2);

  /* Determine the cut position. */

  dot_la = fabs(dot_l);
  if (dot_la < DBL_EPSILON) {
    dot_la = 0;
    dot_l = 0;
  }
  dot_ra = fabs(dot_r);
  if (dot_ra < DBL_EPSILON) {
    dot_ra = 0;
    dot_r = 0;
  }
  if (dot_l - dot_r == 0) {
    cut = 100000;
  }
  else if (dot_l * dot_r <= 0) {
    cut = dot_la / fabs(dot_l - dot_r);
  }
  else {
    cut = fabs(dot_r + dot_l) / fabs(dot_l - dot_r);
    cut = dot_ra > dot_la ? 1 - cut : cut;
  }

  /* Transform the cut from geometry space to image space. */
  if (override_cam_is_persp) {
    interp_v3_v3v3_db(gloc, e->v1->gloc, e->v2->gloc, cut);
    mul_v4_m4v3_db(trans, vp, gloc);
    mul_v3db_db(trans, (1 / trans[3]));
    trans[0] -= cam_shift_x * 2;
    trans[1] -= cam_shift_y * 2;
    /* To accommodate `k=0` and `k=inf` (vertical) lines. here the cut is in image space. */
    if (fabs(e->v1->fbcoord[0] - e->v2->fbcoord[0]) >
        fabs(e->v1->fbcoord[1] - e->v2->fbcoord[1])) {
      cut = ratiod(e->v1->fbcoord[0], e->v2->fbcoord[0], trans[0]);
    }
    else {
      cut = ratiod(e->v1->fbcoord[1], e->v2->fbcoord[1], trans[1]);
    }
  }

#define LRT_GUARD_NOT_FOUND \
  if (LCross < 0 || RCross < 0) { \
    return false; \
  }

  /* Determine the pair of edges that the line has crossed. The "|" symbol in the comment
   * indicates triangle boundary. DBL_TRIANGLE_LIM is needed to for floating point precision
   * tolerance. */

  if (st_l == 2) {
    /* Left side is in the triangle. */
    if (st_r == 2) {
      /* |   l---r   | */
      INTERSECT_JUST_SMALLER(is, order, DBL_TRIANGLE_LIM, LCross);
      INTERSECT_JUST_GREATER(is, order, 1 - DBL_TRIANGLE_LIM, RCross);
    }
    else if (st_r == 1) {
      /* |   l------r| */
      INTERSECT_JUST_SMALLER(is, order, DBL_TRIANGLE_LIM, LCross);
      INTERSECT_JUST_GREATER(is, order, 1 - DBL_TRIANGLE_LIM, RCross);
    }
    else if (st_r == 0) {
      /* |   l-------|------r */
      INTERSECT_JUST_SMALLER(is, order, DBL_TRIANGLE_LIM, LCross);
      INTERSECT_JUST_GREATER(is, order, 0, RCross);
    }
  }
  else if (st_l == 1) {
    /* Left side is on some edge of the triangle. */
    if (st_r == 2) {
      /* |l------r   | */
      INTERSECT_JUST_SMALLER(is, order, DBL_TRIANGLE_LIM, LCross);
      INTERSECT_JUST_GREATER(is, order, 1 - DBL_TRIANGLE_LIM, RCross);
    }
    else if (st_r == 1) {
      /* |l---------r| */
      INTERSECT_JUST_SMALLER(is, order, DBL_TRIANGLE_LIM, LCross);
      INTERSECT_JUST_GREATER(is, order, 1 - DBL_TRIANGLE_LIM, RCross);
    }
    else if (st_r == 0) {
      /*           |l----------|-------r (crossing the triangle) [OR]
       * r---------|l          |         (not crossing the triangle) */
      INTERSECT_JUST_GREATER(is, order, DBL_TRIANGLE_LIM, RCross);
      if (RCross >= 0 && LRT_ABC(RCross) && is[RCross] > (DBL_TRIANGLE_LIM)) {
        INTERSECT_JUST_SMALLER(is, order, DBL_TRIANGLE_LIM, LCross);
      }
      else {
        INTERSECT_JUST_SMALLER(is, order, DBL_TRIANGLE_LIM, RCross);
        if (RCross > 0) {
          INTERSECT_JUST_SMALLER(is, order, is[RCross], LCross);
        }
      }
      LRT_GUARD_NOT_FOUND
      /* We could have the edge being completely parallel to the triangle where there isn't a
       * viable occlusion result. */
      if ((LRT_PABC(LCross) && !LRT_ABC(LCross)) || (LRT_PABC(RCross) && !LRT_ABC(RCross))) {
        return false;
      }
    }
  }
  else if (st_l == 0) {
    /* Left side is outside of the triangle. */
    if (st_r == 2) {
      /* l---|---r   | */
      INTERSECT_JUST_SMALLER(is, order, 1 - DBL_TRIANGLE_LIM, LCross);
      INTERSECT_JUST_GREATER(is, order, 1 - DBL_TRIANGLE_LIM, RCross);
    }
    else if (st_r == 1) {
      /*           |r----------|-------l (crossing the triangle) [OR]
       * l---------|r          |         (not crossing the triangle) */
      INTERSECT_JUST_SMALLER(is, order, 1 - DBL_TRIANGLE_LIM, LCross);
      if (LCross >= 0 && LRT_ABC(LCross) && is[LCross] < (1 - DBL_TRIANGLE_LIM)) {
        INTERSECT_JUST_GREATER(is, order, 1 - DBL_TRIANGLE_LIM, RCross);
      }
      else {
        INTERSECT_JUST_GREATER(is, order, 1 - DBL_TRIANGLE_LIM, LCross);
        if (LCross > 0) {
          INTERSECT_JUST_GREATER(is, order, is[LCross], RCross);
        }
      }
      LRT_GUARD_NOT_FOUND
      /* The same logic applies as above case. */
      if ((LRT_PABC(LCross) && !LRT_ABC(LCross)) || (LRT_PABC(RCross) && !LRT_ABC(RCross))) {
        return false;
      }
    }
    else if (st_r == 0) {
      /*      l---|----|----r (crossing the triangle) [OR]
       * l----r   |    |      (not crossing the triangle) */
      INTERSECT_JUST_GREATER(is, order, -DBL_TRIANGLE_LIM, LCross);
      if (LCross >= 0 && LRT_ABC(LCross)) {
        INTERSECT_JUST_GREATER(is, order, is[LCross], RCross);
      }
      else {
        if (LCross >= 0) {
          INTERSECT_JUST_GREATER(is, order, is[LCross], LCross);
          if (LCross >= 0) {
            INTERSECT_JUST_GREATER(is, order, is[LCross], RCross);
          }
        }
      }
    }
  }

  LRT_GUARD_NOT_FOUND

  double LF = dot_l * dot_f, RF = dot_r * dot_f;

  /* Determine the start and end point of image space cut on a line. */
  if (LF <= 0 && RF <= 0 && (dot_l || dot_r)) {
    *from = MAX2(0, is[LCross]);
    *to = MIN2(1, is[RCross]);
    if (*from >= *to) {
      return false;
    }
    return true;
  }
  if (LF >= 0 && RF <= 0 && (dot_l || dot_r)) {
    *from = MAX2(cut, is[LCross]);
    *to = MIN2(1, is[RCross]);
    if (*from >= *to) {
      return false;
    }
    return true;
  }
  if (LF <= 0 && RF >= 0 && (dot_l || dot_r)) {
    *from = MAX2(0, is[LCross]);
    *to = MIN2(cut, is[RCross]);
    if (*from >= *to) {
      return false;
    }
    return true;
  }

  /* Unlikely, but here's the default failed value if anything fall through. */
  return false;
}

#undef INTERSECT_SORT_MIN_TO_MAX_3
#undef INTERSECT_JUST_GREATER
#undef INTERSECT_JUST_SMALLER

/**
 * At this stage of the computation we don't have triangle adjacent info anymore,
 * so we can only compare the global vert index.
 */
static bool lineart_triangle_share_edge(const LineartTriangle *l, const LineartTriangle *r)
{
  if (l->v[0]->index == r->v[0]->index) {
    if (l->v[1]->index == r->v[1]->index || l->v[1]->index == r->v[2]->index ||
        l->v[2]->index == r->v[2]->index || l->v[2]->index == r->v[1]->index) {
      return true;
    }
  }
  if (l->v[0]->index == r->v[1]->index) {
    if (l->v[1]->index == r->v[0]->index || l->v[1]->index == r->v[2]->index ||
        l->v[2]->index == r->v[2]->index || l->v[2]->index == r->v[0]->index) {
      return true;
    }
  }
  if (l->v[0]->index == r->v[2]->index) {
    if (l->v[1]->index == r->v[1]->index || l->v[1]->index == r->v[0]->index ||
        l->v[2]->index == r->v[0]->index || l->v[2]->index == r->v[1]->index) {
      return true;
    }
  }
  if (l->v[1]->index == r->v[0]->index) {
    if (l->v[2]->index == r->v[1]->index || l->v[2]->index == r->v[2]->index ||
        l->v[0]->index == r->v[2]->index || l->v[0]->index == r->v[1]->index) {
      return true;
    }
  }
  if (l->v[1]->index == r->v[1]->index) {
    if (l->v[2]->index == r->v[0]->index || l->v[2]->index == r->v[2]->index ||
        l->v[0]->index == r->v[2]->index || l->v[0]->index == r->v[0]->index) {
      return true;
    }
  }
  if (l->v[1]->index == r->v[2]->index) {
    if (l->v[2]->index == r->v[1]->index || l->v[2]->index == r->v[0]->index ||
        l->v[0]->index == r->v[0]->index || l->v[0]->index == r->v[1]->index) {
      return true;
    }
  }

  /* Otherwise not possible. */
  return false;
}

static LineartVert *lineart_triangle_share_point(const LineartTriangle *l,
                                                 const LineartTriangle *r)
{
  if (l->v[0] == r->v[0]) {
    return r->v[0];
  }
  if (l->v[0] == r->v[1]) {
    return r->v[1];
  }
  if (l->v[0] == r->v[2]) {
    return r->v[2];
  }
  if (l->v[1] == r->v[0]) {
    return r->v[0];
  }
  if (l->v[1] == r->v[1]) {
    return r->v[1];
  }
  if (l->v[1] == r->v[2]) {
    return r->v[2];
  }
  if (l->v[2] == r->v[0]) {
    return r->v[0];
  }
  if (l->v[2] == r->v[1]) {
    return r->v[1];
  }
  if (l->v[2] == r->v[2]) {
    return r->v[2];
  }
  return NULL;
}

static bool lineart_triangle_2v_intersection_math(
    LineartVert *v1, LineartVert *v2, LineartTriangle *t2, float *last, float *rv)
{
  double Lv[3];
  double Rv[3];
  double dot_l, dot_r;
  double gloc[3];
  LineartVert *l = v1, *r = v2;

  sub_v3_v3v3_db(Lv, l->gloc, t2->v[0]->gloc);
  sub_v3_v3v3_db(Rv, r->gloc, t2->v[0]->gloc);

  dot_l = dot_v3v3_db(Lv, t2->gn);
  dot_r = dot_v3v3_db(Rv, t2->gn);

  if (dot_l * dot_r > 0 || (!dot_l && !dot_r)) {
    return false;
  }

  dot_l = fabs(dot_l);
  dot_r = fabs(dot_r);

  interp_v3_v3v3_db(gloc, l->gloc, r->gloc, dot_l / (dot_l + dot_r));

  /* Due to precision issue, we might end up with the same point as the one we already detected.
   */
  if (last && LRT_DOUBLE_CLOSE_ENOUGH(last[0], gloc[0]) &&
      LRT_DOUBLE_CLOSE_ENOUGH(last[1], gloc[1]) && LRT_DOUBLE_CLOSE_ENOUGH(last[2], gloc[2])) {
    return false;
  }

  if (!(lineart_point_inside_triangle3d(gloc, t2->v[0]->gloc, t2->v[1]->gloc, t2->v[2]->gloc))) {
    return false;
  }

  copy_v3fl_v3db(rv, gloc);

  return true;
}

static bool lineart_triangle_intersect_math(LineartTriangle *tri,
                                            LineartTriangle *t2,
                                            float *v1,
                                            float *v2)
{
  float *next = v1, *last = NULL;
  LineartVert *sv1, *sv2;

  LineartVert *share = lineart_triangle_share_point(t2, tri);

  if (share) {
    /* If triangles have sharing points like `abc` and `acd`, then we only need to detect `bc`
     * against `acd` or `cd` against `abc`. */

    lineart_triangle_get_other_verts(tri, share, &sv1, &sv2);

    copy_v3fl_v3db(v1, share->gloc);

    if (!lineart_triangle_2v_intersection_math(sv1, sv2, t2, 0, v2)) {
      lineart_triangle_get_other_verts(t2, share, &sv1, &sv2);
      if (lineart_triangle_2v_intersection_math(sv1, sv2, tri, 0, v2)) {
        return true;
      }
    }
  }
  else {
    /* If not sharing any points, then we need to try all the possibilities. */

    if (lineart_triangle_2v_intersection_math(tri->v[0], tri->v[1], t2, 0, v1)) {
      next = v2;
      last = v1;
    }

    if (lineart_triangle_2v_intersection_math(tri->v[1], tri->v[2], t2, last, next)) {
      if (last) {
        return true;
      }
      next = v2;
      last = v1;
    }
    if (lineart_triangle_2v_intersection_math(tri->v[2], tri->v[0], t2, last, next)) {
      if (last) {
        return true;
      }
      next = v2;
      last = v1;
    }

    if (lineart_triangle_2v_intersection_math(t2->v[0], t2->v[1], tri, last, next)) {
      if (last) {
        return true;
      }
      next = v2;
      last = v1;
    }
    if (lineart_triangle_2v_intersection_math(t2->v[1], t2->v[2], tri, last, next)) {
      if (last) {
        return true;
      }
      next = v2;
      last = v1;
    }
    if (lineart_triangle_2v_intersection_math(t2->v[2], t2->v[0], tri, last, next)) {
      if (last) {
        return true;
      }
      next = v2;
      last = v1;
    }
  }
  return false;
}

static void lineart_add_isec_thread(LineartIsecThread *th,
                                    const float *v1,
                                    const float *v2,
                                    LineartTriangle *tri1,
                                    LineartTriangle *tri2)
{
  if (th->current == th->max) {

    LineartIsecSingle *new_array = MEM_mallocN(sizeof(LineartIsecSingle) * th->max * 2,
                                               "LineartIsecSingle");
    memcpy(new_array, th->array, sizeof(LineartIsecSingle) * th->max);
    th->max *= 2;
    MEM_freeN(th->array);
    th->array = new_array;
  }
  LineartIsecSingle *is = &th->array[th->current];
  copy_v3_v3(is->v1, v1);
  copy_v3_v3(is->v2, v2);
  is->tri1 = tri1;
  is->tri2 = tri2;
  th->current++;
}

static void lineart_add_eln_thread(LineartIsecThread *th, LineartElementLinkNode *eln)
{
  if (th->current_pending == th->max_pending) {

    LineartElementLinkNode **new_array = MEM_mallocN(
        sizeof(LineartElementLinkNode *) * th->max_pending * 2, "LineartIsecSingle");
    memcpy(
        new_array, th->pending_triangle_nodes, sizeof(LineartElementLinkNode *) * th->max_pending);
    th->max_pending *= 2;
    MEM_freeN(th->pending_triangle_nodes);
    th->pending_triangle_nodes = new_array;
  }
  th->pending_triangle_nodes[th->current_pending] = eln;
  th->count_pending += eln->element_count;
  th->current_pending++;
}

static void lineart_init_isec_thread(LineartIsecData *d, LineartRenderBuffer *rb, int thread_count)
{
  d->threads = MEM_callocN(sizeof(LineartIsecThread) * thread_count, "LineartIsecThread arr");
  d->rb = rb;
  d->thread_count = thread_count;
  for (int i = 0; i < thread_count; i++) {
    LineartIsecThread *it = &d->threads[i];
    it->array = MEM_mallocN(sizeof(LineartIsecSingle) * 100, "LineartIsecSingle arr");
    it->max = 100;
    it->current = 0;
    it->thread_id = i;
  }

#define OBJ_PER_ISEC_THREAD 8 /* Largely arbitrary, no need to be big. */
  for (int i = 0; i < thread_count; i++) {
    LineartIsecThread *it = &d->threads[i];
    it->pending_triangle_nodes = MEM_mallocN(
        sizeof(LineartElementLinkNode *) * OBJ_PER_ISEC_THREAD, "LineartIsec eln arr");
    it->max_pending = OBJ_PER_ISEC_THREAD;
    it->current_pending = 0;
    it->rb = rb;
  }
#undef OBJ_PER_ISEC_THREAD

  for (LineartElementLinkNode *eln = rb->triangle_buffer_pointers.first; eln; eln = eln->next) {
    /* Find threads with least triangle count inside. */
    LineartIsecThread *min_tri = &d->threads[0];
    for (int i = 0; i < thread_count; i++) {
      LineartIsecThread *it = &d->threads[i];
      if (min_tri->count_pending > it->count_pending) {
        min_tri = it;
      }
    }
    /* Assign it. */
    lineart_add_eln_thread(min_tri, eln);
  }
}

static void lineart_destroy_isec_thread(LineartIsecData *d)
{
  for (int i = 0; i < d->thread_count; i++) {
    LineartIsecThread *it = &d->threads[i];
    MEM_freeN(it->array);
    MEM_freeN(it->pending_triangle_nodes);
  }
  MEM_freeN(d->threads);
}

static void lineart_triangle_intersect_in_bounding_area(LineartRenderBuffer *rb,
                                                        LineartTriangle *tri,
                                                        LineartBoundingArea *ba,
                                                        LineartIsecThread *th)
{
  /* Testing_triangle->testing[0] is used to store pairing triangle reference.
   * See definition of LineartTriangleThread for more info. */
  LineartTriangle *testing_triangle;
  LineartTriangleThread *tt;

  double *G0 = tri->v[0]->gloc, *G1 = tri->v[1]->gloc, *G2 = tri->v[2]->gloc;

  /* If this is not the smallest subdiv bounding area. */
  if (ba->child) {
    lineart_triangle_intersect_in_bounding_area(rb, tri, &ba->child[0], th);
    lineart_triangle_intersect_in_bounding_area(rb, tri, &ba->child[1], th);
    lineart_triangle_intersect_in_bounding_area(rb, tri, &ba->child[2], th);
    lineart_triangle_intersect_in_bounding_area(rb, tri, &ba->child[3], th);
    return;
  }

  /* If this _is_ the smallest subdiv bounding area, then do the intersections there. */
  for (int i = 0; i < ba->triangle_count; i++) {
    testing_triangle = ba->linked_triangles[i];
    tt = (LineartTriangleThread *)testing_triangle;

    if (testing_triangle == tri || tt->testing_e[th->thread_id] == (LineartEdge *)tri) {
      continue;
    }
    tt->testing_e[th->thread_id] = (LineartEdge *)tri;

    if ((testing_triangle->flags & LRT_TRIANGLE_NO_INTERSECTION) ||
        ((testing_triangle->flags & LRT_TRIANGLE_INTERSECTION_ONLY) &&
         (tri->flags & LRT_TRIANGLE_INTERSECTION_ONLY))) {
      continue;
    }

    double *RG0 = testing_triangle->v[0]->gloc, *RG1 = testing_triangle->v[1]->gloc,
           *RG2 = testing_triangle->v[2]->gloc;

    /* Bounding box not overlapping or triangles share edges, not potential of intersecting. */
    if ((MIN3(G0[2], G1[2], G2[2]) > MAX3(RG0[2], RG1[2], RG2[2])) ||
        (MAX3(G0[2], G1[2], G2[2]) < MIN3(RG0[2], RG1[2], RG2[2])) ||
        (MIN3(G0[0], G1[0], G2[0]) > MAX3(RG0[0], RG1[0], RG2[0])) ||
        (MAX3(G0[0], G1[0], G2[0]) < MIN3(RG0[0], RG1[0], RG2[0])) ||
        (MIN3(G0[1], G1[1], G2[1]) > MAX3(RG0[1], RG1[1], RG2[1])) ||
        (MAX3(G0[1], G1[1], G2[1]) < MIN3(RG0[1], RG1[1], RG2[1])) ||
        lineart_triangle_share_edge(tri, testing_triangle)) {
      continue;
    }

    /* If we do need to compute intersection, then finally do it. */
    /* lineart_triangle_intersect(rb, tri, testing_triangle); */

    float iv1[3], iv2[3];
    if (lineart_triangle_intersect_math(tri, testing_triangle, iv1, iv2)) {
      lineart_add_isec_thread(th, iv1, iv2, tri, testing_triangle);
    }
  }
}

/**
 * The calculated view vector will point towards the far-plane from the camera position.
 */
static void lineart_main_get_view_vector(LineartRenderBuffer *rb)
{
  float direction[3] = {0, 0, 1};
  float trans[3];
  float inv[4][4];
  float obmat_no_scale[4][4];

  copy_m4_m4(obmat_no_scale, rb->cam_obmat);

  normalize_v3(obmat_no_scale[0]);
  normalize_v3(obmat_no_scale[1]);
  normalize_v3(obmat_no_scale[2]);
  invert_m4_m4(inv, obmat_no_scale);
  transpose_m4(inv);
  mul_v3_mat3_m4v3(trans, inv, direction);
  copy_m4_m4(rb->cam_obmat, obmat_no_scale);
  copy_v3db_v3fl(rb->view_vector, trans);

  if (rb->use_contour_secondary) {
    copy_m4_m4(obmat_no_scale, rb->cam_obmat_secondary);

    normalize_v3(obmat_no_scale[0]);
    normalize_v3(obmat_no_scale[1]);
    normalize_v3(obmat_no_scale[2]);
    invert_m4_m4(inv, obmat_no_scale);
    transpose_m4(inv);
    mul_v3_mat3_m4v3(trans, inv, direction);
    copy_m4_m4(rb->cam_obmat_secondary, obmat_no_scale);
    copy_v3db_v3fl(rb->view_vector_secondary, trans);
  }
}

static void lineart_end_bounding_area_recursive(LineartBoundingArea *ba)
{
  BLI_spin_end(&ba->lock);
  if (ba->child) {
    for (int i = 0; i < 4; i++) {
      lineart_end_bounding_area_recursive(&ba->child[i]);
    }
  }
}

static void lineart_destroy_render_data_keep_init(LineartRenderBuffer *rb)
{
  if (rb == NULL) {
    return;
  }

  BLI_listbase_clear(&rb->chains);
  BLI_listbase_clear(&rb->wasted_cuts);

  BLI_listbase_clear(&rb->vertex_buffer_pointers);
  BLI_listbase_clear(&rb->line_buffer_pointers);
  BLI_listbase_clear(&rb->triangle_buffer_pointers);

  if (rb->pending_edges.array) {
    MEM_freeN(rb->pending_edges.array);
  }

  for (int i = 0; i < rb->bounding_area_initial_count; i++) {
    lineart_end_bounding_area_recursive(&rb->initial_bounding_areas[i]);
  }

  lineart_mem_destroy(&rb->render_data_pool);
}

static void lineart_destroy_render_data(LineartRenderBuffer *rb)
{
  if (rb == NULL) {
    return;
  }

  BLI_spin_end(&rb->lock_task);
  BLI_spin_end(&rb->lock_cuts);
  BLI_spin_end(&rb->render_data_pool.lock_mem);

  lineart_destroy_render_data_keep_init(rb);
}

void MOD_lineart_destroy_render_data(LineartGpencilModifierData *lmd)
{
  LineartRenderBuffer *rb = lmd->render_buffer_ptr;

  lineart_destroy_render_data(rb);

  if (rb) {
    MEM_freeN(rb);
    lmd->render_buffer_ptr = NULL;
  }

  if (G.debug_value == 4000) {
    printf("LRT: Destroyed render data.\n");
  }
}

static LineartCache *lineart_init_cache(void)
{
  LineartCache *lc = MEM_callocN(sizeof(LineartCache), "Lineart Cache");
  return lc;
}

void MOD_lineart_clear_cache(struct LineartCache **lc)
{
  if (!(*lc)) {
    return;
  }
  lineart_mem_destroy(&((*lc)->chain_data_pool));
  MEM_freeN(*lc);
  (*lc) = NULL;
}

static LineartRenderBuffer *lineart_create_render_buffer(Scene *scene,
                                                         LineartGpencilModifierData *lmd,
                                                         Object *camera,
                                                         Object *active_camera,
                                                         LineartCache *lc)
{
  LineartRenderBuffer *rb = MEM_callocN(sizeof(LineartRenderBuffer), "Line Art render buffer");

  lmd->cache = lc;
  lmd->render_buffer_ptr = rb;
  lc->rb_edge_types = lmd->edge_types_override;

  if (!scene || !camera || !lc) {
    return NULL;
  }
  Camera *c = camera->data;
  double clipping_offset = 0;

  if (lmd->calculation_flags & LRT_ALLOW_CLIPPING_BOUNDARIES) {
    /* This way the clipped lines are "stably visible" by prevents depth buffer artifacts. */
    clipping_offset = 0.0001;
  }

  copy_v3db_v3fl(rb->camera_pos, camera->obmat[3]);
  if (active_camera) {
    copy_v3db_v3fl(rb->active_camera_pos, active_camera->obmat[3]);
  }
  copy_m4_m4(rb->cam_obmat, camera->obmat);

  if (lmd->calculation_flags & LRT_USE_ORTHO_TOLERANCE) {
    rotate_m4(rb->cam_obmat, 'X', DEG2RAD(0.1f));
    rotate_m4(rb->cam_obmat, 'Y', DEG2RAD(0.1f));
    rotate_m4(rb->cam_obmat, 'Z', DEG2RAD(0.1f));
  }

  rb->cam_is_persp = (c->type == CAM_PERSP);
  rb->near_clip = c->clip_start + clipping_offset;
  rb->far_clip = c->clip_end - clipping_offset;
  rb->w = scene->r.xsch;
  rb->h = scene->r.ysch;

  if (rb->cam_is_persp) {
    rb->tile_recursive_level = LRT_TILE_RECURSIVE_PERSPECTIVE;
  }
  else {
    rb->tile_recursive_level = LRT_TILE_RECURSIVE_ORTHO;
  }

  double asp = ((double)rb->w / (double)rb->h);
  int fit = BKE_camera_sensor_fit(c->sensor_fit, rb->w, rb->h);
  rb->shift_x = fit == CAMERA_SENSOR_FIT_HOR ? c->shiftx : c->shiftx / asp;
  rb->shift_y = fit == CAMERA_SENSOR_FIT_VERT ? c->shifty : c->shifty * asp;

  rb->overscan = lmd->overscan;

  rb->shift_x /= (1 + rb->overscan);
  rb->shift_y /= (1 + rb->overscan);

  if (lmd->light_contour_object) {
    Object *lo = lmd->light_contour_object;
    if (lo->type == OB_LAMP && ((Light *)lo->data)->type == LA_SUN) {
      rb->light_is_sun = true;
      float vec[3] = {0.0f, 0.0f, 1.0f};
      mul_mat3_m4_v3(lo->obmat, vec);
      copy_v3db_v3fl(rb->light_vector, vec);
    }
    else {
      copy_v3db_v3fl(rb->light_vector, lmd->light_contour_object->obmat[3]);
    }
  }

  rb->crease_threshold = cos(M_PI - lmd->crease_threshold);
  rb->chaining_image_threshold = lmd->chaining_image_threshold;
  rb->angle_splitting_threshold = lmd->angle_splitting_threshold;
  rb->chain_smooth_tolerance = lmd->chain_smooth_tolerance;

  rb->fuzzy_intersections = (lmd->calculation_flags & LRT_INTERSECTION_AS_CONTOUR) != 0;
  rb->fuzzy_everything = (lmd->calculation_flags & LRT_EVERYTHING_AS_CONTOUR) != 0;
  rb->allow_boundaries = (lmd->calculation_flags & LRT_ALLOW_CLIPPING_BOUNDARIES) != 0;
  rb->use_loose_as_contour = (lmd->calculation_flags & LRT_LOOSE_AS_CONTOUR) != 0;
  rb->use_loose_edge_chain = (lmd->calculation_flags & LRT_CHAIN_LOOSE_EDGES) != 0;
  rb->use_geometry_space_chain = (lmd->calculation_flags & LRT_CHAIN_GEOMETRY_SPACE) != 0;
  rb->use_image_boundary_trimming = (lmd->calculation_flags & LRT_USE_IMAGE_BOUNDARY_TRIMMING) !=
                                    0;

  /* See lineart_edge_from_triangle() for how this option may impact performance. */
  rb->allow_overlapping_edges = (lmd->calculation_flags & LRT_ALLOW_OVERLAPPING_EDGES) != 0;

  rb->allow_duplicated_types = (lmd->calculation_flags & LRT_ALLOW_OVERLAP_EDGE_TYPES) != 0;

  rb->force_crease = (lmd->calculation_flags & LRT_USE_CREASE_ON_SMOOTH_SURFACES) != 0;
  rb->sharp_as_crease = (lmd->calculation_flags & LRT_USE_CREASE_ON_SHARP_EDGES) != 0;

  rb->chain_preserve_details = (lmd->calculation_flags & LRT_CHAIN_PRESERVE_DETAILS) != 0;

  /* This is used to limit calculation to a certain level to save time, lines who have higher
   * occlusion levels will get ignored. */
  rb->max_occlusion_level = lmd->level_end_override;

  int16_t edge_types = lmd->edge_types_override;

  /* lmd->edge_types_override contains all used flags in the modifier stack. */
  rb->use_contour = (edge_types & LRT_EDGE_FLAG_CONTOUR) != 0;
  rb->use_crease = (edge_types & LRT_EDGE_FLAG_CREASE) != 0;
  rb->use_material = (edge_types & LRT_EDGE_FLAG_MATERIAL) != 0;
  rb->use_edge_marks = (edge_types & LRT_EDGE_FLAG_EDGE_MARK) != 0;
  rb->use_intersections = (edge_types & LRT_EDGE_FLAG_INTERSECTION) != 0;
  rb->use_loose = (edge_types & LRT_EDGE_FLAG_LOOSE) != 0;
  rb->use_light_contour = ((edge_types & LRT_EDGE_FLAG_LIGHT_CONTOUR) != 0 &&
                           (lmd->light_contour_object != NULL));
  rb->use_shadow = ((edge_types & LRT_EDGE_FLAG_PROJECTED_SHADOW) != 0 &&
                    (lmd->light_contour_object != NULL));

  rb->shadow_selection = lmd->shadow_selection_override;
  rb->shadow_enclose_shapes = (lmd->calculation_flags & LRT_SHADOW_ENCLOSED_SHAPES) != 0;

  rb->use_back_face_culling = (lmd->calculation_flags & LRT_USE_BACK_FACE_CULLING) != 0;

  rb->filter_face_mark_invert = (lmd->calculation_flags & LRT_FILTER_FACE_MARK_INVERT) != 0;
  rb->filter_face_mark = (lmd->calculation_flags & LRT_FILTER_FACE_MARK) != 0;
  rb->filter_face_mark_boundaries = (lmd->calculation_flags & LRT_FILTER_FACE_MARK_BOUNDARIES) !=
                                    0;
  rb->filter_face_mark_keep_contour = (lmd->calculation_flags &
                                       LRT_FILTER_FACE_MARK_KEEP_CONTOUR) != 0;

  rb->chain_data_pool = &lc->chain_data_pool;

  /* See LineartRenderBuffer::edge_data_pool for explaination. */
  rb->edge_data_pool = &rb->render_data_pool;

  BLI_spin_init(&rb->lock_task);
  BLI_spin_init(&rb->lock_cuts);
  BLI_spin_init(&rb->render_data_pool.lock_mem);

  rb->thread_count = BKE_render_num_threads(&scene->r);

  return rb;
}

static int lineart_triangle_size_get(LineartRenderBuffer *rb)
{
  return sizeof(LineartTriangle) + (sizeof(LineartEdge *) * (rb->thread_count));
}

static void lineart_main_bounding_area_make_initial(LineartRenderBuffer *rb)
{
  /* Initial tile split is defined as 4 (subdivided as 4*4), increasing the value allows the
   * algorithm to build the acceleration structure for bigger scenes a little faster but not as
   * efficient at handling medium to small scenes. */
  int sp_w = LRT_BA_ROWS;
  int sp_h = LRT_BA_ROWS;
  int row, col;
  LineartBoundingArea *ba;
  int lock_group_inc = sp_w * sp_h / rb->thread_count;

  /* Because NDC (Normalized Device Coordinates) range is (-1,1),
   * so the span for each initial tile is double of that in the (0,1) range. */
  double span_w = (double)1 / sp_w * 2.0;
  double span_h = (double)1 / sp_h * 2.0;

  rb->tile_count_x = sp_w;
  rb->tile_count_y = sp_h;
  rb->width_per_tile = span_w;
  rb->height_per_tile = span_h;

  rb->bounding_area_initial_count = sp_w * sp_h;
  rb->initial_bounding_areas = lineart_mem_acquire(
      &rb->render_data_pool, sizeof(LineartBoundingArea) * rb->bounding_area_initial_count);
  for (int i = 0; i < rb->bounding_area_initial_count; i++) {
    BLI_spin_init(&rb->initial_bounding_areas[i].lock);
  }

  int i_ba = 0;

  /* Initialize tiles. */
  for (row = 0; row < sp_h; row++) {
    for (col = 0; col < sp_w; col++) {
      ba = &rb->initial_bounding_areas[row * LRT_BA_ROWS + col];

      /* Set the four direction limits. */
      ba->l = span_w * col - 1.0;
      ba->r = (col == sp_w - 1) ? 1.0 : (span_w * (col + 1) - 1.0);
      ba->u = 1.0 - span_h * row;
      ba->b = (row == sp_h - 1) ? -1.0 : (1.0 - span_h * (row + 1));

      ba->cx = (ba->l + ba->r) / 2;
      ba->cy = (ba->u + ba->b) / 2;

      /* Init linked_triangles array. */
      ba->max_triangle_count = LRT_TILE_SPLITTING_TRIANGLE_LIMIT;
      ba->max_line_count = LRT_TILE_EDGE_COUNT_INITIAL;
      ba->linked_triangles = lineart_mem_acquire(
          &rb->render_data_pool, sizeof(LineartTriangle *) * ba->max_triangle_count);
      ba->linked_lines = lineart_mem_acquire(&rb->render_data_pool,
                                             sizeof(LineartEdge *) * ba->max_line_count);

      /* Spatial lock assignment. */
      BLI_spin_init(&ba->lock);
      i_ba++;

      /* Link adjacent ones. */
      if (row) {
        lineart_list_append_pointer_pool(
            &ba->up,
            &rb->render_data_pool,
            &rb->initial_bounding_areas[(row - 1) * LRT_BA_ROWS + col]);
      }
      if (col) {
        lineart_list_append_pointer_pool(&ba->lp,
                                         &rb->render_data_pool,
                                         &rb->initial_bounding_areas[row * LRT_BA_ROWS + col - 1]);
      }
      if (row != sp_h - 1) {
        lineart_list_append_pointer_pool(
            &ba->bp,
            &rb->render_data_pool,
            &rb->initial_bounding_areas[(row + 1) * LRT_BA_ROWS + col]);
      }
      if (col != sp_w - 1) {
        lineart_list_append_pointer_pool(&ba->rp,
                                         &rb->render_data_pool,
                                         &rb->initial_bounding_areas[row * LRT_BA_ROWS + col + 1]);
      }
    }
  }
}

/**
 * Re-link adjacent tiles after one gets subdivided.
 */
static void lineart_bounding_areas_connect_new(LineartRenderBuffer *rb, LineartBoundingArea *root)
{
  LineartBoundingArea *ba = root->child, *tba;
  LinkData *lip2, *next_lip;
  LineartStaticMemPool *mph = &rb->render_data_pool;

  /* Inter-connection with newly created 4 child bounding areas. */
  lineart_list_append_pointer_pool(&ba[1].rp, mph, &ba[0]);
  lineart_list_append_pointer_pool(&ba[0].lp, mph, &ba[1]);
  lineart_list_append_pointer_pool(&ba[1].bp, mph, &ba[2]);
  lineart_list_append_pointer_pool(&ba[2].up, mph, &ba[1]);
  lineart_list_append_pointer_pool(&ba[2].rp, mph, &ba[3]);
  lineart_list_append_pointer_pool(&ba[3].lp, mph, &ba[2]);
  lineart_list_append_pointer_pool(&ba[3].up, mph, &ba[0]);
  lineart_list_append_pointer_pool(&ba[0].bp, mph, &ba[3]);

  /* Connect 4 child bounding areas to other areas that are
   * adjacent to their original parents. */
  LISTBASE_FOREACH (LinkData *, lip, &root->lp) {

    /* For example, we are dealing with parent's left side
     * "tba" represents each adjacent neighbor of the parent. */
    tba = lip->data;

    /* if this neighbor is adjacent to
     * the two new areas on the left side of the parent,
     * then add them to the adjacent list as well. */
    if (ba[1].u > tba->b && ba[1].b < tba->u) {
      lineart_list_append_pointer_pool(&ba[1].lp, mph, tba);
      lineart_list_append_pointer_pool(&tba->rp, mph, &ba[1]);
    }
    if (ba[2].u > tba->b && ba[2].b < tba->u) {
      lineart_list_append_pointer_pool(&ba[2].lp, mph, tba);
      lineart_list_append_pointer_pool(&tba->rp, mph, &ba[2]);
    }
  }
  LISTBASE_FOREACH (LinkData *, lip, &root->rp) {
    tba = lip->data;
    if (ba[0].u > tba->b && ba[0].b < tba->u) {
      lineart_list_append_pointer_pool(&ba[0].rp, mph, tba);
      lineart_list_append_pointer_pool(&tba->lp, mph, &ba[0]);
    }
    if (ba[3].u > tba->b && ba[3].b < tba->u) {
      lineart_list_append_pointer_pool(&ba[3].rp, mph, tba);
      lineart_list_append_pointer_pool(&tba->lp, mph, &ba[3]);
    }
  }
  LISTBASE_FOREACH (LinkData *, lip, &root->up) {
    tba = lip->data;
    if (ba[0].r > tba->l && ba[0].l < tba->r) {
      lineart_list_append_pointer_pool(&ba[0].up, mph, tba);
      lineart_list_append_pointer_pool(&tba->bp, mph, &ba[0]);
    }
    if (ba[1].r > tba->l && ba[1].l < tba->r) {
      lineart_list_append_pointer_pool(&ba[1].up, mph, tba);
      lineart_list_append_pointer_pool(&tba->bp, mph, &ba[1]);
    }
  }
  LISTBASE_FOREACH (LinkData *, lip, &root->bp) {
    tba = lip->data;
    if (ba[2].r > tba->l && ba[2].l < tba->r) {
      lineart_list_append_pointer_pool(&ba[2].bp, mph, tba);
      lineart_list_append_pointer_pool(&tba->up, mph, &ba[2]);
    }
    if (ba[3].r > tba->l && ba[3].l < tba->r) {
      lineart_list_append_pointer_pool(&ba[3].bp, mph, tba);
      lineart_list_append_pointer_pool(&tba->up, mph, &ba[3]);
    }
  }

  /* Then remove the parent bounding areas from
   * their original adjacent areas. */
  LISTBASE_FOREACH (LinkData *, lip, &root->lp) {
    for (lip2 = ((LineartBoundingArea *)lip->data)->rp.first; lip2; lip2 = next_lip) {
      next_lip = lip2->next;
      tba = lip2->data;
      if (tba == root) {
        lineart_list_remove_pointer_item_no_free(&((LineartBoundingArea *)lip->data)->rp, lip2);
        if (ba[1].u > tba->b && ba[1].b < tba->u) {
          lineart_list_append_pointer_pool(&tba->rp, mph, &ba[1]);
        }
        if (ba[2].u > tba->b && ba[2].b < tba->u) {
          lineart_list_append_pointer_pool(&tba->rp, mph, &ba[2]);
        }
      }
    }
  }
  LISTBASE_FOREACH (LinkData *, lip, &root->rp) {
    for (lip2 = ((LineartBoundingArea *)lip->data)->lp.first; lip2; lip2 = next_lip) {
      next_lip = lip2->next;
      tba = lip2->data;
      if (tba == root) {
        lineart_list_remove_pointer_item_no_free(&((LineartBoundingArea *)lip->data)->lp, lip2);
        if (ba[0].u > tba->b && ba[0].b < tba->u) {
          lineart_list_append_pointer_pool(&tba->lp, mph, &ba[0]);
        }
        if (ba[3].u > tba->b && ba[3].b < tba->u) {
          lineart_list_append_pointer_pool(&tba->lp, mph, &ba[3]);
        }
      }
    }
  }
  LISTBASE_FOREACH (LinkData *, lip, &root->up) {
    for (lip2 = ((LineartBoundingArea *)lip->data)->bp.first; lip2; lip2 = next_lip) {
      next_lip = lip2->next;
      tba = lip2->data;
      if (tba == root) {
        lineart_list_remove_pointer_item_no_free(&((LineartBoundingArea *)lip->data)->bp, lip2);
        if (ba[0].r > tba->l && ba[0].l < tba->r) {
          lineart_list_append_pointer_pool(&tba->up, mph, &ba[0]);
        }
        if (ba[1].r > tba->l && ba[1].l < tba->r) {
          lineart_list_append_pointer_pool(&tba->up, mph, &ba[1]);
        }
      }
    }
  }
  LISTBASE_FOREACH (LinkData *, lip, &root->bp) {
    for (lip2 = ((LineartBoundingArea *)lip->data)->up.first; lip2; lip2 = next_lip) {
      next_lip = lip2->next;
      tba = lip2->data;
      if (tba == root) {
        lineart_list_remove_pointer_item_no_free(&((LineartBoundingArea *)lip->data)->up, lip2);
        if (ba[2].r > tba->l && ba[2].l < tba->r) {
          lineart_list_append_pointer_pool(&tba->bp, mph, &ba[2]);
        }
        if (ba[3].r > tba->l && ba[3].l < tba->r) {
          lineart_list_append_pointer_pool(&tba->bp, mph, &ba[3]);
        }
      }
    }
  }

  /* Finally clear parent's adjacent list. */
  BLI_listbase_clear(&root->lp);
  BLI_listbase_clear(&root->rp);
  BLI_listbase_clear(&root->up);
  BLI_listbase_clear(&root->bp);
}

static void lineart_bounding_areas_connect_recursive(LineartRenderBuffer *rb,
                                                     LineartBoundingArea *root)
{
  if (root->child) {
    lineart_bounding_areas_connect_new(rb, root);
    for (int i = 0; i < 4; i++) {
      lineart_bounding_areas_connect_recursive(rb, &root->child[i]);
    }
  }
}

static void lineart_main_bounding_areas_connect_post(LineartRenderBuffer *rb)
{
  int total_tile_initial = rb->tile_count_x * rb->tile_count_y;
  for (int i = 0; i < total_tile_initial; i++) {
    lineart_bounding_areas_connect_recursive(rb, &rb->initial_bounding_areas[i]);
  }
}

/**
 * Subdivide a tile after one tile contains too many triangles.
 */
static void lineart_bounding_area_split(LineartRenderBuffer *rb,
                                        LineartBoundingArea *root,
                                        int recursive_level)
{
  LineartBoundingArea *ba = lineart_mem_acquire_thread(&rb->render_data_pool,
                                                       sizeof(LineartBoundingArea) * 4);
  LineartTriangle *tri;

  ba[0].l = root->cx;
  ba[0].r = root->r;
  ba[0].u = root->u;
  ba[0].b = root->cy;
  ba[0].cx = (ba[0].l + ba[0].r) / 2;
  ba[0].cy = (ba[0].u + ba[0].b) / 2;

  ba[1].l = root->l;
  ba[1].r = root->cx;
  ba[1].u = root->u;
  ba[1].b = root->cy;
  ba[1].cx = (ba[1].l + ba[1].r) / 2;
  ba[1].cy = (ba[1].u + ba[1].b) / 2;

  ba[2].l = root->l;
  ba[2].r = root->cx;
  ba[2].u = root->cy;
  ba[2].b = root->b;
  ba[2].cx = (ba[2].l + ba[2].r) / 2;
  ba[2].cy = (ba[2].u + ba[2].b) / 2;

  ba[3].l = root->cx;
  ba[3].r = root->r;
  ba[3].u = root->cy;
  ba[3].b = root->b;
  ba[3].cx = (ba[3].l + ba[3].r) / 2;
  ba[3].cy = (ba[3].u + ba[3].b) / 2;

  root->child = ba;

  /* Do this in post add_triangle() now to avoid cross thread accessing. */
  /* lineart_bounding_areas_connect_new(rb, root); */

  /* Init linked_triangles array and lock reference. */
  for (int i = 0; i < 4; i++) {
    ba[i].max_triangle_count = LRT_TILE_SPLITTING_TRIANGLE_LIMIT;
    ba[i].max_line_count = LRT_TILE_EDGE_COUNT_INITIAL;
    ba[i].linked_triangles = lineart_mem_acquire_thread(
        &rb->render_data_pool, sizeof(LineartTriangle *) * LRT_TILE_SPLITTING_TRIANGLE_LIMIT);
    ba[i].linked_lines = lineart_mem_acquire_thread(
        &rb->render_data_pool, sizeof(LineartEdge *) * LRT_TILE_EDGE_COUNT_INITIAL);
    BLI_spin_init(&ba[i].lock);
  }

  for (int i = 0; i < root->triangle_count; i++) {
    tri = root->linked_triangles[i];
    LineartBoundingArea *cba = root->child;
    double b[4];
    b[0] = MIN3(tri->v[0]->fbcoord[0], tri->v[1]->fbcoord[0], tri->v[2]->fbcoord[0]);
    b[1] = MAX3(tri->v[0]->fbcoord[0], tri->v[1]->fbcoord[0], tri->v[2]->fbcoord[0]);
    b[2] = MAX3(tri->v[0]->fbcoord[1], tri->v[1]->fbcoord[1], tri->v[2]->fbcoord[1]);
    b[3] = MIN3(tri->v[0]->fbcoord[1], tri->v[1]->fbcoord[1], tri->v[2]->fbcoord[1]);
    if (LRT_BOUND_AREA_CROSSES(b, &cba[0].l)) {
      lineart_bounding_area_link_triangle(
          rb, &cba[0], tri, b, 0, recursive_level + 1, false, false, NULL);
    }
    if (LRT_BOUND_AREA_CROSSES(b, &cba[1].l)) {
      lineart_bounding_area_link_triangle(
          rb, &cba[1], tri, b, 0, recursive_level + 1, false, false, NULL);
    }
    if (LRT_BOUND_AREA_CROSSES(b, &cba[2].l)) {
      lineart_bounding_area_link_triangle(
          rb, &cba[2], tri, b, 0, recursive_level + 1, false, false, NULL);
    }
    if (LRT_BOUND_AREA_CROSSES(b, &cba[3].l)) {
      lineart_bounding_area_link_triangle(
          rb, &cba[3], tri, b, 0, recursive_level + 1, false, false, NULL);
    }
  }
}

static bool lineart_bounding_area_edge_intersect(LineartRenderBuffer *UNUSED(fb),
                                                 const double l[2],
                                                 const double r[2],
                                                 LineartBoundingArea *ba)
{
  double vx, vy;
  double converted[4];
  double c1, c;

  if (((converted[0] = (double)ba->l) > MAX2(l[0], r[0])) ||
      ((converted[1] = (double)ba->r) < MIN2(l[0], r[0])) ||
      ((converted[2] = (double)ba->b) > MAX2(l[1], r[1])) ||
      ((converted[3] = (double)ba->u) < MIN2(l[1], r[1]))) {
    return false;
  }

  vx = l[0] - r[0];
  vy = l[1] - r[1];

  c1 = vx * (converted[2] - l[1]) - vy * (converted[0] - l[0]);
  c = c1;

  c1 = vx * (converted[2] - l[1]) - vy * (converted[1] - l[0]);
  if (c1 * c <= 0) {
    return true;
  }
  c = c1;

  c1 = vx * (converted[3] - l[1]) - vy * (converted[0] - l[0]);
  if (c1 * c <= 0) {
    return true;
  }
  c = c1;

  c1 = vx * (converted[3] - l[1]) - vy * (converted[1] - l[0]);
  if (c1 * c <= 0) {
    return true;
  }
  c = c1;

  return false;
}

static bool lineart_bounding_area_triangle_intersect(LineartRenderBuffer *fb,
                                                     LineartTriangle *tri,
                                                     LineartBoundingArea *ba)
{
  double p1[2], p2[2], p3[2], p4[2];
  double *FBC1 = tri->v[0]->fbcoord, *FBC2 = tri->v[1]->fbcoord, *FBC3 = tri->v[2]->fbcoord;

  p3[0] = p1[0] = (double)ba->l;
  p2[1] = p1[1] = (double)ba->b;
  p2[0] = p4[0] = (double)ba->r;
  p3[1] = p4[1] = (double)ba->u;

  if ((FBC1[0] >= p1[0] && FBC1[0] <= p2[0] && FBC1[1] >= p1[1] && FBC1[1] <= p3[1]) ||
      (FBC2[0] >= p1[0] && FBC2[0] <= p2[0] && FBC2[1] >= p1[1] && FBC2[1] <= p3[1]) ||
      (FBC3[0] >= p1[0] && FBC3[0] <= p2[0] && FBC3[1] >= p1[1] && FBC3[1] <= p3[1])) {
    return true;
  }

  if (lineart_point_inside_triangle(p1, FBC1, FBC2, FBC3) ||
      lineart_point_inside_triangle(p2, FBC1, FBC2, FBC3) ||
      lineart_point_inside_triangle(p3, FBC1, FBC2, FBC3) ||
      lineart_point_inside_triangle(p4, FBC1, FBC2, FBC3)) {
    return true;
  }

  if (lineart_bounding_area_edge_intersect(fb, FBC1, FBC2, ba) ||
      lineart_bounding_area_edge_intersect(fb, FBC2, FBC3, ba) ||
      lineart_bounding_area_edge_intersect(fb, FBC3, FBC1, ba)) {
    return true;
  }

  return false;
}

/**
 * 1) Link triangles with bounding areas for later occlusion test.
 * 2) Test triangles with existing(added previously) triangles for intersection lines.
 */
static void lineart_bounding_area_link_triangle(LineartRenderBuffer *rb,
                                                LineartBoundingArea *root_ba,
                                                LineartTriangle *tri,
                                                double *LRUB,
                                                int recursive,
                                                int recursive_level,
                                                bool do_intersection,
                                                bool do_lock,
                                                struct LineartIsecThread *th)
{
  if (!lineart_bounding_area_triangle_intersect(rb, tri, root_ba)) {
    return;
  }

  /* Lock is spatial, pre-assigned during initial bounding area creation. We lock the entire
   * bounding area r/w access for now, so whether we split or do anything inside the bounding area,
   * it's not relevant to other threads. */
  if (do_lock) {
    BLI_spin_lock(&root_ba->lock);
  }

  if (root_ba->child == NULL) {
    lineart_bounding_area_triangle_add(rb, root_ba, tri);
    /* If splitting doesn't improve triangle separation, then shouldn't allow splitting anymore.
     * Here we use recursive limit. This is especially useful in orthographic render,
     * where a lot of faces could easily line up perfectly in image space,
     * which can not be separated by simply slicing the image tile. */
    if (root_ba->triangle_count >= LRT_TILE_SPLITTING_TRIANGLE_LIMIT && recursive &&
        recursive_level < rb->tile_recursive_level) {
      lineart_bounding_area_split(rb, root_ba, recursive_level);
    }
    if (recursive && do_intersection && rb->use_intersections) {
      lineart_triangle_intersect_in_bounding_area(rb, tri, root_ba, th);
    }
    if (do_lock) {
      BLI_spin_unlock(&root_ba->lock);
    }
  }
  else {
    if (do_lock) {
      BLI_spin_unlock(&root_ba->lock);
    }
    LineartBoundingArea *ba = root_ba->child;
    double *B1 = LRUB;
    double b[4];
    if (!LRUB) {
      b[0] = MIN3(tri->v[0]->fbcoord[0], tri->v[1]->fbcoord[0], tri->v[2]->fbcoord[0]);
      b[1] = MAX3(tri->v[0]->fbcoord[0], tri->v[1]->fbcoord[0], tri->v[2]->fbcoord[0]);
      b[2] = MAX3(tri->v[0]->fbcoord[1], tri->v[1]->fbcoord[1], tri->v[2]->fbcoord[1]);
      b[3] = MIN3(tri->v[0]->fbcoord[1], tri->v[1]->fbcoord[1], tri->v[2]->fbcoord[1]);
      B1 = b;
    }
    if (LRT_BOUND_AREA_CROSSES(B1, &ba[0].l)) {
      lineart_bounding_area_link_triangle(
          rb, &ba[0], tri, B1, recursive, recursive_level + 1, do_intersection, true, th);
    }
    if (LRT_BOUND_AREA_CROSSES(B1, &ba[1].l)) {
      lineart_bounding_area_link_triangle(
          rb, &ba[1], tri, B1, recursive, recursive_level + 1, do_intersection, true, th);
    }
    if (LRT_BOUND_AREA_CROSSES(B1, &ba[2].l)) {
      lineart_bounding_area_link_triangle(
          rb, &ba[2], tri, B1, recursive, recursive_level + 1, do_intersection, true, th);
    }
    if (LRT_BOUND_AREA_CROSSES(B1, &ba[3].l)) {
      lineart_bounding_area_link_triangle(
          rb, &ba[3], tri, B1, recursive, recursive_level + 1, do_intersection, true, th);
    }
  }
}

static void lineart_bounding_area_link_edge(LineartRenderBuffer *rb,
                                            LineartBoundingArea *root_ba,
                                            LineartEdge *e)
{
  if (root_ba->child == NULL) {
    lineart_bounding_area_line_add(rb, root_ba, e);
  }
  else {
    if (lineart_bounding_area_edge_intersect(
            rb, e->v1->fbcoord, e->v2->fbcoord, &root_ba->child[0])) {
      lineart_bounding_area_link_edge(rb, &root_ba->child[0], e);
    }
    if (lineart_bounding_area_edge_intersect(
            rb, e->v1->fbcoord, e->v2->fbcoord, &root_ba->child[1])) {
      lineart_bounding_area_link_edge(rb, &root_ba->child[1], e);
    }
    if (lineart_bounding_area_edge_intersect(
            rb, e->v1->fbcoord, e->v2->fbcoord, &root_ba->child[2])) {
      lineart_bounding_area_link_edge(rb, &root_ba->child[2], e);
    }
    if (lineart_bounding_area_edge_intersect(
            rb, e->v1->fbcoord, e->v2->fbcoord, &root_ba->child[3])) {
      lineart_bounding_area_link_edge(rb, &root_ba->child[3], e);
    }
  }
}

static void lineart_clear_linked_edges_recursive(LineartRenderBuffer *rb,
                                                 LineartBoundingArea *root_ba)
{
  if (root_ba->child) {
    for (int i = 0; i < 4; i++) {
      lineart_clear_linked_edges_recursive(rb, &root_ba->child[i]);
    }
  }
  else {
    root_ba->line_count = 0;
    root_ba->max_line_count = 128;
    root_ba->linked_lines = lineart_mem_acquire(&rb->render_data_pool,
                                                sizeof(LineartEdge *) * root_ba->max_line_count);
  }
}
static void lineart_clear_linked_edges(LineartRenderBuffer *rb)
{
  LineartBoundingArea *ba = rb->initial_bounding_areas;
  for (int i = 0; i < rb->tile_count_x; i++) {
    for (int j = 0; j < rb->tile_count_x; j++) {
      lineart_clear_linked_edges_recursive(rb, &ba[i * LRT_BA_ROWS + j]);
    }
  }
}

/**
 * Link lines to their respective bounding areas.
 */
static void lineart_main_link_lines(LineartRenderBuffer *rb)
{
  LRT_ITER_ALL_LINES_BEGIN
  {
    int r1, r2, c1, c2, row, col;
    if (lineart_get_edge_bounding_areas(rb, e, &r1, &r2, &c1, &c2)) {
      for (row = r1; row != r2 + 1; row++) {
        for (col = c1; col != c2 + 1; col++) {
          lineart_bounding_area_link_edge(
              rb, &rb->initial_bounding_areas[row * LRT_BA_ROWS + col], e);
        }
      }
    }
  }
  LRT_ITER_ALL_LINES_END
}

static bool lineart_get_triangle_bounding_areas(LineartRenderBuffer *rb,
                                                LineartTriangle *tri,
                                                int *rowbegin,
                                                int *rowend,
                                                int *colbegin,
                                                int *colend)
{
  double sp_w = rb->width_per_tile, sp_h = rb->height_per_tile;
  double b[4];

  if (!tri->v[0] || !tri->v[1] || !tri->v[2]) {
    return false;
  }

  b[0] = MIN3(tri->v[0]->fbcoord[0], tri->v[1]->fbcoord[0], tri->v[2]->fbcoord[0]);
  b[1] = MAX3(tri->v[0]->fbcoord[0], tri->v[1]->fbcoord[0], tri->v[2]->fbcoord[0]);
  b[2] = MIN3(tri->v[0]->fbcoord[1], tri->v[1]->fbcoord[1], tri->v[2]->fbcoord[1]);
  b[3] = MAX3(tri->v[0]->fbcoord[1], tri->v[1]->fbcoord[1], tri->v[2]->fbcoord[1]);

  if (b[0] > 1 || b[1] < -1 || b[2] > 1 || b[3] < -1) {
    return false;
  }

  (*colbegin) = (int)((b[0] + 1.0) / sp_w);
  (*colend) = (int)((b[1] + 1.0) / sp_w);
  (*rowend) = rb->tile_count_y - (int)((b[2] + 1.0) / sp_h) - 1;
  (*rowbegin) = rb->tile_count_y - (int)((b[3] + 1.0) / sp_h) - 1;

  if ((*colend) >= rb->tile_count_x) {
    (*colend) = rb->tile_count_x - 1;
  }
  if ((*rowend) >= rb->tile_count_y) {
    (*rowend) = rb->tile_count_y - 1;
  }
  if ((*colbegin) < 0) {
    (*colbegin) = 0;
  }
  if ((*rowbegin) < 0) {
    (*rowbegin) = 0;
  }

  return true;
}

static bool lineart_get_edge_bounding_areas(LineartRenderBuffer *rb,
                                            LineartEdge *e,
                                            int *rowbegin,
                                            int *rowend,
                                            int *colbegin,
                                            int *colend)
{
  double sp_w = rb->width_per_tile, sp_h = rb->height_per_tile;
  double b[4];

  if (!e->v1 || !e->v2) {
    return false;
  }

  if (e->v1->fbcoord[0] != e->v1->fbcoord[0] || e->v2->fbcoord[0] != e->v2->fbcoord[0]) {
    return false;
  }

  b[0] = MIN2(e->v1->fbcoord[0], e->v2->fbcoord[0]);
  b[1] = MAX2(e->v1->fbcoord[0], e->v2->fbcoord[0]);
  b[2] = MIN2(e->v1->fbcoord[1], e->v2->fbcoord[1]);
  b[3] = MAX2(e->v1->fbcoord[1], e->v2->fbcoord[1]);

  if (b[0] > 1 || b[1] < -1 || b[2] > 1 || b[3] < -1) {
    return false;
  }

  (*colbegin) = (int)((b[0] + 1.0) / sp_w);
  (*colend) = (int)((b[1] + 1.0) / sp_w);
  (*rowend) = rb->tile_count_y - (int)((b[2] + 1.0) / sp_h) - 1;
  (*rowbegin) = rb->tile_count_y - (int)((b[3] + 1.0) / sp_h) - 1;

  /* It's possible that the line stretches too much out to the side, resulting negative value. */
  if ((*rowend) < (*rowbegin)) {
    (*rowend) = rb->tile_count_y - 1;
  }

  if ((*colend) < (*colbegin)) {
    (*colend) = rb->tile_count_x - 1;
  }

  CLAMP((*colbegin), 0, rb->tile_count_x - 1);
  CLAMP((*rowbegin), 0, rb->tile_count_y - 1);
  CLAMP((*colend), 0, rb->tile_count_x - 1);
  CLAMP((*rowend), 0, rb->tile_count_y - 1);

  return true;
}

LineartBoundingArea *MOD_lineart_get_parent_bounding_area(LineartRenderBuffer *rb,
                                                          double x,
                                                          double y)
{
  double sp_w = rb->width_per_tile, sp_h = rb->height_per_tile;
  int col, row;

  if (x > 1 || x < -1 || y > 1 || y < -1) {
    return 0;
  }

  col = (int)((x + 1.0) / sp_w);
  row = rb->tile_count_y - (int)((y + 1.0) / sp_h) - 1;

  if (col >= rb->tile_count_x) {
    col = rb->tile_count_x - 1;
  }
  if (row >= rb->tile_count_y) {
    row = rb->tile_count_y - 1;
  }
  if (col < 0) {
    col = 0;
  }
  if (row < 0) {
    row = 0;
  }

  return &rb->initial_bounding_areas[row * LRT_BA_ROWS + col];
}

static LineartBoundingArea *lineart_get_bounding_area(LineartRenderBuffer *rb, double x, double y)
{
  LineartBoundingArea *iba;
  double sp_w = rb->width_per_tile, sp_h = rb->height_per_tile;
  int c = (int)((x + 1.0) / sp_w);
  int r = rb->tile_count_y - (int)((y + 1.0) / sp_h) - 1;
  if (r < 0) {
    r = 0;
  }
  if (c < 0) {
    c = 0;
  }
  if (r >= rb->tile_count_y) {
    r = rb->tile_count_y - 1;
  }
  if (c >= rb->tile_count_x) {
    c = rb->tile_count_x - 1;
  }

  iba = &rb->initial_bounding_areas[r * LRT_BA_ROWS + c];
  while (iba->child) {
    if (x > iba->cx) {
      if (y > iba->cy) {
        iba = &iba->child[0];
      }
      else {
        iba = &iba->child[3];
      }
    }
    else {
      if (y > iba->cy) {
        iba = &iba->child[1];
      }
      else {
        iba = &iba->child[2];
      }
    }
  }
  return iba;
}

LineartBoundingArea *MOD_lineart_get_bounding_area(LineartRenderBuffer *rb, double x, double y)
{
  LineartBoundingArea *ba;
  if ((ba = MOD_lineart_get_parent_bounding_area(rb, x, y)) != NULL) {
    return lineart_get_bounding_area(rb, x, y);
  }
  return NULL;
}

static void lineart_add_triangles_worker(TaskPool *__restrict UNUSED(pool), LineartIsecThread *th)
{
  for (int ei = 0; ei < th->current_pending; ei++) {
    LineartElementLinkNode *eln = th->pending_triangle_nodes[ei];
    LineartTriangle *tri = eln->pointer;
    int i, lim = eln->element_count;
    int x1, x2, y1, y2;
    int r, co;
    LineartRenderBuffer *rb = th->rb;

    for (i = 0; i < lim; i++) {
      if ((tri->flags & LRT_CULL_USED) || (tri->flags & LRT_CULL_DISCARD)) {
        tri = (void *)(((uchar *)tri) + rb->triangle_size);
        continue;
      }
      if (lineart_get_triangle_bounding_areas(rb, tri, &y1, &y2, &x1, &x2)) {
        for (co = x1; co <= x2; co++) {
          for (r = y1; r <= y2; r++) {
            lineart_bounding_area_link_triangle(rb,
                                                &rb->initial_bounding_areas[r * LRT_BA_ROWS + co],
                                                tri,
                                                0,
                                                1,
                                                0,
                                                (!(tri->flags & LRT_TRIANGLE_NO_INTERSECTION)),
                                                true,
                                                th);
          }
        }
      } /* Else throw away. */
      tri = (void *)(((uchar *)tri) + rb->triangle_size);
    }
  }
}

static void lineart_create_edges_from_isec_data(LineartIsecData *d)
{
  LineartRenderBuffer *rb = d->rb;
  double ZMax = rb->far_clip;
  double ZMin = rb->near_clip;

  for (int i = 0; i < d->thread_count; i++) {
    LineartIsecThread *th = &d->threads[i];
    if (G.debug_value == 4000) {
      printf("Thread %d isec generated %d lines.\n", i, th->current);
    }
    if (!th->current) {
      continue;
    }
    /* We don't care about removing duplicated vert in this method, chaning can handle that, and it
     * saves us from using locks and look up tables. */
    LineartVert *v = lineart_mem_acquire(&rb->render_data_pool,
                                         sizeof(LineartVert) * th->current * 2);
    LineartEdge *e = lineart_mem_acquire(&rb->render_data_pool, sizeof(LineartEdge) * th->current);
    LineartEdgeSegment *es = lineart_mem_acquire(&rb->render_data_pool,
                                                 sizeof(LineartEdgeSegment) * th->current);
    for (int j = 0; j < th->current; j++) {
      LineartVert *v1 = v;
      LineartVert *v2 = v + 1;
      LineartIsecSingle *is = &th->array[j];
      copy_v3db_v3fl(v1->gloc, is->v1);
      copy_v3db_v3fl(v2->gloc, is->v2);
      /* The intersection line has been generated only in geometry space, so we need to transform
       * them as well. */
      mul_v4_m4v3_db(v1->fbcoord, rb->view_projection, v1->gloc);
      mul_v4_m4v3_db(v2->fbcoord, rb->view_projection, v2->gloc);

      if (rb->cam_is_persp) {
        mul_v3db_db(v1->fbcoord, (1 / v1->fbcoord[3]));
        mul_v3db_db(v2->fbcoord, (1 / v2->fbcoord[3]));
      }

      v1->fbcoord[0] -= rb->shift_x * 2;
      v1->fbcoord[1] -= rb->shift_y * 2;
      v2->fbcoord[0] -= rb->shift_x * 2;
      v2->fbcoord[1] -= rb->shift_y * 2;

      /* This z transformation is not the same as the rest of the part, because the data don't go
       * through normal perspective division calls in the pipeline, but this way the 3D result and
       * occlusion on the generated line is correct, and we don't really use 2D for viewport stroke
       * generation anyway. */
      v1->fbcoord[2] = ZMin * ZMax / (ZMax - fabs(v1->fbcoord[2]) * (ZMax - ZMin));
      v2->fbcoord[2] = ZMin * ZMax / (ZMax - fabs(v2->fbcoord[2]) * (ZMax - ZMin));
      e->v1 = v1;
      e->v2 = v2;
      e->t1 = is->tri1;
      e->t2 = is->tri2;
      /* This is so we can also match intersection edges from shadow to later viewing stage. */
      e->from_shadow = (LineartEdge *)((((uint64_t)e->t1->target_reference) << 32) |
                                       e->t2->target_reference);
      e->flags = LRT_EDGE_FLAG_INTERSECTION;
      e->intersection_mask = (is->tri1->intersection_mask | is->tri2->intersection_mask);
      BLI_addtail(&e->segments, es);

      lineart_add_edge_to_list(&rb->pending_edges, e);

      v += 2;
      e++;
      es++;
    }
  }
}

/**
 * Sequentially add triangles into render buffer. This also does intersection along the way.
 */
static void lineart_main_add_triangles(LineartRenderBuffer *rb)
{
  int i;

  double t_start;
  if (G.debug_value == 4000) {
    t_start = PIL_check_seconds_timer();
  }

  LineartIsecData d = {0};
  lineart_init_isec_thread(&d, rb, rb->thread_count);

  TaskPool *tp = BLI_task_pool_create(NULL, TASK_PRIORITY_HIGH);
  for (i = 0; i < rb->thread_count; i++) {
    BLI_task_pool_push(tp, (TaskRunFunction)lineart_add_triangles_worker, &d.threads[i], 0, NULL);
  }
  BLI_task_pool_work_and_wait(tp);
  BLI_task_pool_free(tp);

  if (rb->use_intersections) {
    lineart_create_edges_from_isec_data(&d);
  }

  lineart_destroy_isec_thread(&d);

  if (G.debug_value == 4000) {
    double t_elapsed = PIL_check_seconds_timer() - t_start;
    printf("Line art intersection time: %lf\n", t_elapsed);
  }
}

/**
 * This function gets the tile for the point `e->v1`, and later use #lineart_bounding_area_next()
 * to get next along the way.
 */
static LineartBoundingArea *lineart_edge_first_bounding_area(LineartRenderBuffer *rb,
                                                             double *fbcoord1,
                                                             double *fbcoord2)
{
  double data[2] = {fbcoord1[0], fbcoord1[1]};
  double LU[2] = {-1, 1}, RU[2] = {1, 1}, LB[2] = {-1, -1}, RB[2] = {1, -1};
  double r = 1, sr = 1;
  bool p_unused;

  if (data[0] > -1 && data[0] < 1 && data[1] > -1 && data[1] < 1) {
    return lineart_get_bounding_area(rb, data[0], data[1]);
  }

  if (lineart_intersect_seg_seg(fbcoord1, fbcoord2, LU, RU, &sr, &p_unused) && sr < r && sr > 0) {
    r = sr;
  }
  if (lineart_intersect_seg_seg(fbcoord1, fbcoord2, LB, RB, &sr, &p_unused) && sr < r && sr > 0) {
    r = sr;
  }
  if (lineart_intersect_seg_seg(fbcoord1, fbcoord2, LB, LU, &sr, &p_unused) && sr < r && sr > 0) {
    r = sr;
  }
  if (lineart_intersect_seg_seg(fbcoord1, fbcoord2, RB, RU, &sr, &p_unused) && sr < r && sr > 0) {
    r = sr;
  }
  interp_v2_v2v2_db(data, fbcoord1, fbcoord2, r);

  return lineart_get_bounding_area(rb, data[0], data[1]);
}

/**
 * This march along one render line in image space and
 * get the next bounding area the line is crossing.
 */
static LineartBoundingArea *lineart_bounding_area_next(LineartBoundingArea *this,
                                                       double *fbcoord1,
                                                       double *fbcoord2,
                                                       double x,
                                                       double y,
                                                       double k,
                                                       int positive_x,
                                                       int positive_y,
                                                       double *next_x,
                                                       double *next_y)
{
  double rx, ry, ux, uy, lx, ly, bx, by;
  double r1, r2;
  LineartBoundingArea *ba;

  /* If we are marching towards the right. */
  if (positive_x > 0) {
    rx = this->r;
    ry = y + k * (rx - x);

    /* If we are marching towards the top. */
    if (positive_y > 0) {
      uy = this->u;
      ux = x + (uy - y) / k;
      r1 = ratiod(fbcoord1[0], fbcoord2[0], rx);
      r2 = ratiod(fbcoord1[0], fbcoord2[0], ux);
      if (MIN2(r1, r2) > 1) {
        return 0;
      }

      /* We reached the right side before the top side. */
      if (r1 <= r2) {
        LISTBASE_FOREACH (LinkData *, lip, &this->rp) {
          ba = lip->data;
          if (ba->u >= ry && ba->b < ry) {
            *next_x = rx;
            *next_y = ry;
            return ba;
          }
        }
      }
      /* We reached the top side before the right side. */
      else {
        LISTBASE_FOREACH (LinkData *, lip, &this->up) {
          ba = lip->data;
          if (ba->r >= ux && ba->l < ux) {
            *next_x = ux;
            *next_y = uy;
            return ba;
          }
        }
      }
    }
    /* If we are marching towards the bottom. */
    else if (positive_y < 0) {
      by = this->b;
      bx = x + (by - y) / k;
      r1 = ratiod(fbcoord1[0], fbcoord2[0], rx);
      r2 = ratiod(fbcoord1[0], fbcoord2[0], bx);
      if (MIN2(r1, r2) > 1) {
        return 0;
      }
      if (r1 <= r2) {
        LISTBASE_FOREACH (LinkData *, lip, &this->rp) {
          ba = lip->data;
          if (ba->u >= ry && ba->b < ry) {
            *next_x = rx;
            *next_y = ry;
            return ba;
          }
        }
      }
      else {
        LISTBASE_FOREACH (LinkData *, lip, &this->bp) {
          ba = lip->data;
          if (ba->r >= bx && ba->l < bx) {
            *next_x = bx;
            *next_y = by;
            return ba;
          }
        }
      }
    }
    /* If the line is completely horizontal, in which Y difference == 0. */
    else {
      r1 = ratiod(fbcoord1[0], fbcoord2[0], this->r);
      if (r1 > 1) {
        return 0;
      }
      LISTBASE_FOREACH (LinkData *, lip, &this->rp) {
        ba = lip->data;
        if (ba->u >= y && ba->b < y) {
          *next_x = this->r;
          *next_y = y;
          return ba;
        }
      }
    }
  }

  /* If we are marching towards the left. */
  else if (positive_x < 0) {
    lx = this->l;
    ly = y + k * (lx - x);

    /* If we are marching towards the top. */
    if (positive_y > 0) {
      uy = this->u;
      ux = x + (uy - y) / k;
      r1 = ratiod(fbcoord1[0], fbcoord2[0], lx);
      r2 = ratiod(fbcoord1[0], fbcoord2[0], ux);
      if (MIN2(r1, r2) > 1) {
        return 0;
      }
      if (r1 <= r2) {
        LISTBASE_FOREACH (LinkData *, lip, &this->lp) {
          ba = lip->data;
          if (ba->u >= ly && ba->b < ly) {
            *next_x = lx;
            *next_y = ly;
            return ba;
          }
        }
      }
      else {
        LISTBASE_FOREACH (LinkData *, lip, &this->up) {
          ba = lip->data;
          if (ba->r >= ux && ba->l < ux) {
            *next_x = ux;
            *next_y = uy;
            return ba;
          }
        }
      }
    }

    /* If we are marching towards the bottom. */
    else if (positive_y < 0) {
      by = this->b;
      bx = x + (by - y) / k;
      r1 = ratiod(fbcoord1[0], fbcoord2[0], lx);
      r2 = ratiod(fbcoord1[0], fbcoord2[0], bx);
      if (MIN2(r1, r2) > 1) {
        return 0;
      }
      if (r1 <= r2) {
        LISTBASE_FOREACH (LinkData *, lip, &this->lp) {
          ba = lip->data;
          if (ba->u >= ly && ba->b < ly) {
            *next_x = lx;
            *next_y = ly;
            return ba;
          }
        }
      }
      else {
        LISTBASE_FOREACH (LinkData *, lip, &this->bp) {
          ba = lip->data;
          if (ba->r >= bx && ba->l < bx) {
            *next_x = bx;
            *next_y = by;
            return ba;
          }
        }
      }
    }
    /* Again, horizontal. */
    else {
      r1 = ratiod(fbcoord1[0], fbcoord2[0], this->l);
      if (r1 > 1) {
        return 0;
      }
      LISTBASE_FOREACH (LinkData *, lip, &this->lp) {
        ba = lip->data;
        if (ba->u >= y && ba->b < y) {
          *next_x = this->l;
          *next_y = y;
          return ba;
        }
      }
    }
  }
  /* If the line is completely vertical, hence X difference == 0. */
  else {
    if (positive_y > 0) {
      r1 = ratiod(fbcoord1[1], fbcoord2[1], this->u);
      if (r1 > 1) {
        return 0;
      }
      LISTBASE_FOREACH (LinkData *, lip, &this->up) {
        ba = lip->data;
        if (ba->r > x && ba->l <= x) {
          *next_x = x;
          *next_y = this->u;
          return ba;
        }
      }
    }
    else if (positive_y < 0) {
      r1 = ratiod(fbcoord1[1], fbcoord2[1], this->b);
      if (r1 > 1) {
        return 0;
      }
      LISTBASE_FOREACH (LinkData *, lip, &this->bp) {
        ba = lip->data;
        if (ba->r > x && ba->l <= x) {
          *next_x = x;
          *next_y = this->b;
          return ba;
        }
      }
    }
    else {
      /* Segment has no length. */
      return 0;
    }
  }
  return 0;
}

static LineartShadowSegment *lineart_give_shadow_segment(LineartRenderBuffer *rb)
{
  BLI_spin_lock(&rb->lock_cuts);

  /* See if there is any already allocated memory we can reuse. */
  if (rb->wasted_shadow_cuts.first) {
    LineartShadowSegment *es = (LineartShadowSegment *)BLI_pophead(&rb->wasted_shadow_cuts);
    BLI_spin_unlock(&rb->lock_cuts);
    memset(es, 0, sizeof(LineartShadowSegment));
    return (LineartShadowSegment *)es;
  }
  BLI_spin_unlock(&rb->lock_cuts);

  /* Otherwise allocate some new memory. */
  return (LineartShadowSegment *)lineart_mem_acquire_thread(&rb->render_data_pool,
                                                            sizeof(LineartShadowSegment));
}

static void lineart_shadow_segment_slice_get(double *fbl,
                                             double *fbr,
                                             double *gl,
                                             double *gr,
                                             double at,
                                             double at_l,
                                             double at_r,
                                             double *r_fb,
                                             double *r_g)
{
  double real_at = ((at_r - at_l) == 0) ? 0 : ((at - at_l) / (at_r - at_l));
  double ga = fbl[3] * real_at / (fbr[3] * (1.0f - real_at) + fbl[3] * real_at);
  interp_v3_v3v3_db(r_fb, fbl, fbr, real_at);
  r_fb[3] = interpd(fbr[3], fbl[3], ga);
  interp_v3_v3v3_db(r_g, gl, gr, ga);
}

/* Returns true when a new cut is needed in the middle, otherwise `*r_new_xxx` are not touched. */
static bool lineart_do_closest_segment(bool is_persp,
                                       double *s1fbl,
                                       double *s1fbr,
                                       double *s2fbl,
                                       double *s2fbr,
                                       double *s1gl,
                                       double *s1gr,
                                       double *s2gl,
                                       double *s2gr,
                                       double *r_fbl,
                                       double *r_fbr,
                                       double *r_gl,
                                       double *r_gr,
                                       double *r_new_in_the_middle,
                                       double *r_new_in_the_middle_global,
                                       double *r_new_at,
                                       bool *is_side_2r,
                                       bool *use_new_ref)
{
  int side = 0;
  int zid = is_persp ? 3 : 2;
  /* Always use the closest point to the light camera. */
  if (s1fbl[zid] >= s2fbl[zid]) {
    copy_v4_v4_db(r_fbl, s2fbl);
    copy_v3_v3_db(r_gl, s2gl);
    side++;
  }
  if (s1fbr[zid] >= s2fbr[zid]) {
    copy_v4_v4_db(r_fbr, s2fbr);
    copy_v3_v3_db(r_gr, s2gr);
    *is_side_2r = true;
    side++;
  }
  if (s1fbl[zid] <= s2fbl[zid]) {
    copy_v4_v4_db(r_fbl, s1fbl);
    copy_v3_v3_db(r_gl, s1gl);
    side--;
  }
  if (s1fbr[zid] <= s2fbr[zid]) {
    copy_v4_v4_db(r_fbr, s1fbr);
    copy_v3_v3_db(r_gr, s1gr);
    *is_side_2r = false;
    side--;
  }

  /* No need to cut in the middle, because one segment completely overlaps the other. */
  if (side) {
    if (side > 0) {
      *is_side_2r = true;
      *use_new_ref = true;
    }
    else if (side < 0) {
      *is_side_2r = false;
      *use_new_ref = false;
    }
    return false;
  }

  /* Else there must be an intersection point in the middle. Use "w" value to linearly plot the
   * position and get image space "at" position. */
  double dl = s1fbl[zid] - s2fbl[zid];
  double dr = s1fbr[zid] - s2fbr[zid];
  double ga = ratiod(dl, dr, 0);
  *r_new_at = is_persp ? s2fbr[3] * ga / (s2fbl[3] * (1.0f - ga) + s2fbr[3] * ga) : ga;
  interp_v3_v3v3_db(r_new_in_the_middle, s2fbl, s2fbr, *r_new_at);
  r_new_in_the_middle[3] = interpd(s2fbr[3], s2fbl[3], ga);
  interp_v3_v3v3_db(r_new_in_the_middle_global, s1gl, s1gr, ga);
  *use_new_ref = true;

  return true;
}

static void lineart_shadow_create_container_array(LineartRenderBuffer *rb,
                                                  bool transform_edge_cuts)
{
#define DISCARD_NONSENSE_SEGMENTS \
  if (es->occlusion != 0 || \
      (es->next && LRT_DOUBLE_CLOSE_ENOUGH(es->at, ((LineartEdgeSegment *)es->next)->at))) { \
    LRT_ITER_ALL_LINES_NEXT; \
    continue; \
  }

  /* Count and allocate at once to save time. */
  int segment_count = 0;
  LRT_ITER_ALL_LINES_BEGIN
  {
    /* Only contour and loose edges can actually cast shadows. */
    if (!(e->flags &
          (LRT_EDGE_FLAG_CONTOUR | LRT_EDGE_FLAG_LOOSE | LRT_EDGE_FLAG_LIGHT_CONTOUR))) {
      continue;
    }
    if (e->flags == LRT_EDGE_FLAG_LIGHT_CONTOUR) {
      /* Only reproject light contours that also doubles as a view contour. */
      LineartEdge *orig_e = (LineartEdge *)e->t1;
      if (!orig_e->t2) {
        e->flags |= LRT_EDGE_FLAG_CONTOUR;
      }
      else {
        double vv[3];
        double *view_vector = vv;
        double dot_1 = 0, dot_2 = 0;
        double result;

        if (rb->cam_is_persp) {
          sub_v3_v3v3_db(view_vector, orig_e->v1->gloc, rb->camera_pos);
        }
        else {
          view_vector = rb->view_vector;
        }

        dot_1 = dot_v3v3_db(view_vector, orig_e->t1->gn);
        dot_2 = dot_v3v3_db(view_vector, orig_e->t2->gn);

        if ((result = dot_1 * dot_2) <= 0 && (dot_1 + dot_2)) {
          e->flags |= LRT_EDGE_FLAG_CONTOUR;
        }
      }
      if (!(e->flags & LRT_EDGE_FLAG_CONTOUR)) {
        continue;
      }
    }
    LISTBASE_FOREACH (LineartEdgeSegment *, es, &e->segments) {
      DISCARD_NONSENSE_SEGMENTS
      segment_count++;
    }
  }
  LRT_ITER_ALL_LINES_END

  LineartShadowSegmentContainer *ssc = lineart_mem_acquire(
      &rb->render_data_pool, sizeof(LineartShadowSegmentContainer) * segment_count);
  LineartShadowSegment *ss = lineart_mem_acquire(&rb->render_data_pool,
                                                 sizeof(LineartShadowSegment) * segment_count * 2);

  int i = 0;
  LRT_ITER_ALL_LINES_BEGIN
  {
    if (!(e->flags & (LRT_EDGE_FLAG_CONTOUR | LRT_EDGE_FLAG_LOOSE))) {
      continue;
    }
    LISTBASE_FOREACH (LineartEdgeSegment *, es, &e->segments) {
      DISCARD_NONSENSE_SEGMENTS

      double next_at = es->next ? ((LineartEdgeSegment *)es->next)->at : 1.0f;
      /* Get correct XYZ and W coordinates. */
      interp_v3_v3v3_db(ssc[i].fbc1, e->v1->fbcoord, e->v2->fbcoord, es->at);
      interp_v3_v3v3_db(ssc[i].fbc2, e->v1->fbcoord, e->v2->fbcoord, next_at);

      /* Global coord for light-shadow separation line (occlusion-corrected light contour). */
      double ga1 = e->v1->fbcoord[3] * es->at /
                   (es->at * e->v1->fbcoord[3] + (1 - es->at) * e->v2->fbcoord[3]);
      double ga2 = e->v1->fbcoord[3] * next_at /
                   (next_at * e->v1->fbcoord[3] + (1 - next_at) * e->v2->fbcoord[3]);
      interp_v3_v3v3_db(ssc[i].g1, e->v1->gloc, e->v2->gloc, ga1);
      interp_v3_v3v3_db(ssc[i].g2, e->v1->gloc, e->v2->gloc, ga2);

      /* Assign an absurdly big W for initial distance so when triangles show up to catch the
       * shadow, their w must certainlly be smaller than this value so the shadow catches
       * successfully. */
      ssc[i].fbc1[3] = 1e30;
      ssc[i].fbc2[3] = 1e30;
      ssc[i].fbc1[2] = 1e30;
      ssc[i].fbc2[2] = 1e30;

      /* Assign to the first segment's right and the last segment's left position */
      copy_v4_v4_db(ss[i * 2].fbc2, ssc[i].fbc1);
      copy_v4_v4_db(ss[i * 2 + 1].fbc1, ssc[i].fbc2);
      ss[i * 2].at = 0.0f;
      ss[i * 2 + 1].at = 1.0f;
      BLI_addtail(&ssc[i].shadow_segments, &ss[i * 2]);
      BLI_addtail(&ssc[i].shadow_segments, &ss[i * 2 + 1]);

      if (e->flags & LRT_EDGE_FLAG_LIGHT_CONTOUR) {
        ssc[i].e_ref = (LineartEdge *)e->t1;
        ssc[i].e_ref_light_contour = e;
        /* Restore original edge flag. */
        e->flags &= (~LRT_EDGE_FLAG_CONTOUR);
      }
      else {
        ssc[i].e_ref = e;
      }

      ssc[i].es_ref = es;
      BLI_addtail(&rb->shadow_containers, &ssc[i]);

      i++;
    }
  }
  LRT_ITER_ALL_LINES_END

  if (transform_edge_cuts) {
    LRT_ITER_ALL_LINES_BEGIN
    {
      /* Transform the cutting position to global space for regular feature lines.  */
      LISTBASE_FOREACH (LineartEdgeSegment *, es, &e->segments) {
        es->at = e->v1->fbcoord[3] * es->at /
                 (es->at * e->v1->fbcoord[3] + (1 - es->at) * e->v2->fbcoord[3]);
      }
    }
    LRT_ITER_ALL_LINES_END
  }

  if (G.debug_value == 4000) {
    printf("Shadow: Added %d raw containers\n", segment_count);
  }
}

static void lineart_shadow_edge_cut(LineartRenderBuffer *rb,
                                    LineartShadowSegmentContainer *e,
                                    double start,
                                    double end,
                                    double *start_gpos,
                                    double *end_gpos,
                                    double *start_fbc,
                                    double *end_fbc,
                                    bool facing_light,
                                    int target_reference)
{
  LineartShadowSegment *es, *ies;
  LineartShadowSegment *cut_start_after = e->shadow_segments.first,
                       *cut_end_before = e->shadow_segments.last;
  LineartShadowSegment *ns = NULL, *ns2 = NULL, *sl = NULL, *sr = NULL;
  int untouched = 0;

  /* If for some reason the occlusion function may give a result that has zero length, or reversed
   * in direction, or NAN, we take care of them here. */
  if (LRT_DOUBLE_CLOSE_ENOUGH(start, end)) {
    return;
  }
  if (LRT_DOUBLE_CLOSE_ENOUGH(start, 1) || LRT_DOUBLE_CLOSE_ENOUGH(end, 0)) {
    return;
  }
  if (UNLIKELY(start != start)) {
    start = 0;
  }
  if (UNLIKELY(end != end)) {
    end = 0;
  }

  if (start > end) {
    double t = start;
    start = end;
    end = t;
  }

  /* Begin looking for starting position of the segment. */
  /* Not using a list iteration macro because of it more clear when using for loops to iterate
   * through the segments. */
  for (es = e->shadow_segments.first; es; es = es->next) {
    if (LRT_DOUBLE_CLOSE_ENOUGH(es->at, start)) {
      cut_start_after = es;
      ns = cut_start_after;
      break;
    }
    if (es->next == NULL) {
      break;
    }
    ies = es->next;
    if (ies->at > start + 1e-09 && start > es->at) {
      cut_start_after = es;
      ns = lineart_give_shadow_segment(rb);
      break;
    }
  }
  if (!cut_start_after && LRT_DOUBLE_CLOSE_ENOUGH(1, end)) {
    untouched = 1;
  }
  for (es = cut_start_after->next; es; es = es->next) {
    /* We tried to cut at existing cutting point (e.g. where the line's occluded by a triangle
     * strip). */
    if (LRT_DOUBLE_CLOSE_ENOUGH(es->at, end)) {
      cut_end_before = es;
      ns2 = cut_end_before;
      break;
    }
    /* This check is to prevent `es->at == 1.0` (where we don't need to cut because we are at the
     * end point). */
    if (!es->next && LRT_DOUBLE_CLOSE_ENOUGH(1, end)) {
      cut_end_before = es;
      ns2 = cut_end_before;
      untouched = 1;
      break;
    }
    /* When an actual cut is needed in the line. */
    if (es->at > end) {
      cut_end_before = es;
      ns2 = lineart_give_shadow_segment(rb);
      break;
    }
  }

  /* When we still can't find any existing cut in the line, we allocate new ones. */
  if (ns == NULL) {
    ns = lineart_give_shadow_segment(rb);
  }
  if (ns2 == NULL) {
    if (untouched) {
      ns2 = ns;
      cut_end_before = ns2;
    }
    else {
      ns2 = lineart_give_shadow_segment(rb);
    }
  }

  /* If we touched the cut list, we assign the new cut position based on new cut position,
   * this way we accommodate precision lost due to multiple cut inserts. */
  ns->at = start;
  if (!untouched) {
    ns2->at = end;
  }

  double r_fbl[4], r_fbr[4], r_gl[3], r_gr[3];
  double r_new_in_the_middle[4], r_new_in_the_middle_global[3], r_new_at;

  double *s1fbl, *s1fbr, *s1gl, *s1gr;
  double tg1[3], tg2[3], tfbc1[4], tfbc2[4], mg1[3], mfbc1[4], mg2[3], mfbc2[4];
  bool is_side_2r, has_middle = false, use_new_ref;
  copy_v4_v4_db(tfbc1, start_fbc);
  copy_v3_v3_db(tg1, start_gpos);

  /* Do max stuff before insert. */
  LineartShadowSegment *nes;
  for (es = cut_start_after; es != cut_end_before; es = nes) {
    nes = es->next;

    s1fbl = es->fbc2, s1fbr = nes->fbc1;
    s1gl = es->g2, s1gr = nes->g1;
    sl = es, sr = nes;
    if (es == cut_start_after) {
      lineart_shadow_segment_slice_get(
          es->fbc2, nes->fbc1, es->g2, nes->g1, ns->at, es->at, nes->at, mfbc1, mg1);
      s1fbl = mfbc1, s1gl = mg1;
      sl = ns;
      if (cut_start_after != ns) {
        BLI_insertlinkafter(&e->shadow_segments, cut_start_after, ns);
        copy_v4_v4_db(ns->fbc1, mfbc1);
        copy_v3_v3_db(ns->g1, mg1);
      }
    }
    if (nes == cut_end_before) {
      lineart_shadow_segment_slice_get(
          es->fbc2, nes->fbc1, es->g2, nes->g1, ns2->at, es->at, nes->at, mfbc2, mg2);
      s1fbr = mfbc2, s1gr = mg2;
      sr = ns2;
      if (cut_end_before != ns2) {
        BLI_insertlinkbefore(&e->shadow_segments, cut_end_before, ns2);
        copy_v4_v4_db(ns2->fbc2, mfbc2);
        copy_v3_v3_db(ns2->g2, mg2);
        /* Need to restore the flag for next segment's reference. */
        sr->flag = es->flag;
        sr->target_reference = es->target_reference;
      }
    }

    lineart_shadow_segment_slice_get(
        start_fbc, end_fbc, start_gpos, end_gpos, sr->at, start, end, tfbc2, tg2);

    if ((has_middle = lineart_do_closest_segment(rb->cam_is_persp,
                                                 s1fbl,
                                                 s1fbr,
                                                 tfbc1,
                                                 tfbc2,
                                                 s1gl,
                                                 s1gr,
                                                 tg1,
                                                 tg2,
                                                 r_fbl,
                                                 r_fbr,
                                                 r_gl,
                                                 r_gr,
                                                 r_new_in_the_middle,
                                                 r_new_in_the_middle_global,
                                                 &r_new_at,
                                                 &is_side_2r,
                                                 &use_new_ref))) {
      LineartShadowSegment *ss_middle = lineart_give_shadow_segment(rb);
      ss_middle->at = interpf(sr->at, sl->at, r_new_at);
      ss_middle->flag = is_side_2r ?
                            (LRT_SHADOW_CASTED | (facing_light ? LRT_SHADOW_FACING_LIGHT : 0)) :
                            LRT_SHADOW_CASTED;
      ss_middle->target_reference = (is_side_2r ? (target_reference) : sl->target_reference);
      copy_v3_v3_db(ss_middle->g1, r_new_in_the_middle_global);
      copy_v3_v3_db(ss_middle->g2, r_new_in_the_middle_global);
      copy_v4_v4_db(ss_middle->fbc1, r_new_in_the_middle);
      copy_v4_v4_db(ss_middle->fbc2, r_new_in_the_middle);
      BLI_insertlinkafter(&e->shadow_segments, sl, ss_middle);
    }
    /* Always assign the "closest" value to the segment. */
    copy_v4_v4_db(sl->fbc2, r_fbl);
    copy_v3_v3_db(sl->g2, r_gl);
    copy_v4_v4_db(sr->fbc1, r_fbr);
    copy_v3_v3_db(sr->g1, r_gr);

    if (has_middle) {
      sl->flag = LRT_SHADOW_CASTED |
                 (is_side_2r ? 0 : (facing_light ? LRT_SHADOW_FACING_LIGHT : 0));
      sl->target_reference = is_side_2r ? es->target_reference : target_reference;
    }
    else {
      sl->flag = LRT_SHADOW_CASTED |
                 (is_side_2r ? (facing_light ? LRT_SHADOW_FACING_LIGHT : 0) : 0);
      sl->target_reference = (use_new_ref ? target_reference : es->target_reference);
    }

    copy_v4_v4_db(tfbc1, tfbc2);
    copy_v3_v3_db(tg1, tg2);
  }
}

/* Because we have already done occlusion in the shadow camera, so any visual intersection found
 * here must mean that the triangle is behind the given line so it will always project a shadow. */
static bool lineart_shadow_cast_onto_triangle(LineartRenderBuffer *rb,
                                              LineartTriangle *tri,
                                              LineartShadowSegmentContainer *ssc,
                                              double *r_at_l,
                                              double *r_at_r,
                                              double *r_fb_l,
                                              double *r_fb_r,
                                              double *r_global_l,
                                              double *r_global_r,
                                              bool *r_facing_light)
{

  double *LFBC = ssc->fbc1, *RFBC = ssc->fbc2, *FBC0 = tri->v[0]->fbcoord,
         *FBC1 = tri->v[1]->fbcoord, *FBC2 = tri->v[2]->fbcoord;

  /* Bound box check. */
  if ((MAX3(FBC0[0], FBC1[0], FBC2[0]) < MIN2(LFBC[0], RFBC[0])) ||
      (MIN3(FBC0[0], FBC1[0], FBC2[0]) > MAX2(LFBC[0], RFBC[0])) ||
      (MAX3(FBC0[1], FBC1[1], FBC2[1]) < MIN2(LFBC[1], RFBC[1])) ||
      (MIN3(FBC0[1], FBC1[1], FBC2[1]) > MAX2(LFBC[1], RFBC[1]))) {
    return false;
  }

  bool is_persp = rb->cam_is_persp;
  double ratio[2];
  int trie[2];
  int pi = 0;
  if (lineart_line_isec_2d_ignore_line2pos(FBC0, FBC1, LFBC, RFBC, &ratio[pi])) {
    trie[pi] = 0;
    pi++;
  }
  if (lineart_line_isec_2d_ignore_line2pos(FBC1, FBC2, LFBC, RFBC, &ratio[pi])) {
    /* ratio[0] == 1 && ratio[1] == 0 means we found a intersection at the same point of the edge
     * (FBC1), ignore this one and try get the intersection point from the other side of the edge
     */
    if (!(pi && LRT_DOUBLE_CLOSE_ENOUGH(ratio[0], 1.0f) &&
          LRT_DOUBLE_CLOSE_ENOUGH(ratio[1], 0.0f))) {
      trie[pi] = 1;
      pi++;
    }
  }
  if (!pi) {
    return false;
  }
  else if (pi == 1 && lineart_line_isec_2d_ignore_line2pos(FBC2, FBC0, LFBC, RFBC, &ratio[pi])) {

    if ((trie[0] == 0 && LRT_DOUBLE_CLOSE_ENOUGH(ratio[0], 0.0f) &&
         LRT_DOUBLE_CLOSE_ENOUGH(ratio[1], 1.0f)) ||
        (trie[0] == 1 && LRT_DOUBLE_CLOSE_ENOUGH(ratio[0], 1.0f) &&
         LRT_DOUBLE_CLOSE_ENOUGH(ratio[1], 0.0f))) {
      return false;
    }
    trie[pi] = 2;
    pi++;
  }

  if (pi != 2) {
    return false;
  }

  /* Get projected global position. */

  double gpos1[3], gpos2[3];
  double *v1 = (trie[0] == 0 ? FBC0 : (trie[0] == 1 ? FBC1 : FBC2));
  double *v2 = (trie[0] == 0 ? FBC1 : (trie[0] == 1 ? FBC2 : FBC0));
  double *v3 = (trie[1] == 0 ? FBC0 : (trie[1] == 1 ? FBC1 : FBC2));
  double *v4 = (trie[1] == 0 ? FBC1 : (trie[1] == 1 ? FBC2 : FBC0));
  double *gv1 = (trie[0] == 0 ? tri->v[0]->gloc :
                                (trie[0] == 1 ? tri->v[1]->gloc : tri->v[2]->gloc));
  double *gv2 = (trie[0] == 0 ? tri->v[1]->gloc :
                                (trie[0] == 1 ? tri->v[2]->gloc : tri->v[0]->gloc));
  double *gv3 = (trie[1] == 0 ? tri->v[0]->gloc :
                                (trie[1] == 1 ? tri->v[1]->gloc : tri->v[2]->gloc));
  double *gv4 = (trie[1] == 0 ? tri->v[1]->gloc :
                                (trie[1] == 1 ? tri->v[2]->gloc : tri->v[0]->gloc));
  double gr1 = is_persp ? v1[3] * ratio[0] / (ratio[0] * v1[3] + (1 - ratio[0]) * v2[3]) :
                          ratio[0];
  double gr2 = is_persp ? v3[3] * ratio[1] / (ratio[1] * v3[3] + (1 - ratio[1]) * v4[3]) :
                          ratio[1];
  interp_v3_v3v3_db(gpos1, gv1, gv2, gr1);
  interp_v3_v3v3_db(gpos2, gv3, gv4, gr2);

  double fbc1[4], fbc2[4];

  mul_v4_m4v3_db(fbc1, rb->view_projection, gpos1);
  mul_v4_m4v3_db(fbc2, rb->view_projection, gpos2);
  if (is_persp) {
    mul_v3db_db(fbc1, 1.0f / fbc1[3]);
    mul_v3db_db(fbc2, 1.0f / fbc2[3]);
  }

  int use = (fabs(LFBC[0] - RFBC[0]) > fabs(LFBC[1] - RFBC[1])) ? 0 : 1;
  double at1 = ratiod(LFBC[use], RFBC[use], fbc1[use]);
  double at2 = ratiod(LFBC[use], RFBC[use], fbc2[use]);
  if (at1 > at2) {
    swap_v3_v3_db(gpos1, gpos2);
    swap_v4_v4_db(fbc1, fbc2);
    SWAP(double, at1, at2);
  }

  /* Not effectively projecting anything. */

  if (at1 > (1.0f - FLT_EPSILON) || at2 < FLT_EPSILON) {
    return false;
  }

  /* Trim to edge's end points. */

  double t_fbc1[4], t_fbc2[4], t_gpos1[3], t_gpos2[3];
  bool trimmed1 = false, trimmed2 = false;
  if (at1 < 0 || at2 > 1) {
    double rat1 = (-at1) / (at2 - at1);
    double rat2 = (1.0f - at1) / (at2 - at1);
    double gat1 = is_persp ? fbc1[3] * rat1 / (rat1 * fbc1[3] + (1 - rat1) * fbc2[3]) : rat1;
    double gat2 = is_persp ? fbc1[3] * rat2 / (rat2 * fbc1[3] + (1 - rat2) * fbc2[3]) : rat2;
    if (at1 < 0) {
      interp_v3_v3v3_db(t_gpos1, gpos1, gpos2, gat1);
      interp_v3_v3v3_db(t_fbc1, fbc1, fbc2, rat1);
      t_fbc1[3] = interpd(fbc2[3], fbc1[3], gat1);
      at1 = 0, trimmed1 = true;
    }
    if (at2 > 1) {
      interp_v3_v3v3_db(t_gpos2, gpos1, gpos2, gat2);
      interp_v3_v3v3_db(t_fbc2, fbc1, fbc2, rat2);
      t_fbc2[3] = interpd(fbc2[3], fbc1[3], gat2);
      at2 = 1, trimmed2 = true;
    }
  }
  if (trimmed1) {
    copy_v4_v4_db(fbc1, t_fbc1);
    copy_v3_v3_db(gpos1, t_gpos1);
  }
  if (trimmed2) {
    copy_v4_v4_db(fbc2, t_fbc2);
    copy_v3_v3_db(gpos2, t_gpos2);
  }

  *r_at_l = at1;
  *r_at_r = at2;
  copy_v4_v4_db(r_fb_l, fbc1);
  copy_v4_v4_db(r_fb_r, fbc2);
  copy_v3_v3_db(r_global_l, gpos1);
  copy_v3_v3_db(r_global_r, gpos2);

  double cv[3];

  if (is_persp) {
    sub_v3_v3v3_db(cv, rb->camera_pos, tri->v[0]->gloc);
  }
  else {
    copy_v3_v3_db(cv, rb->view_vector);
  }

  double dot_f = dot_v3v3_db(cv, tri->gn);
  *r_facing_light = (dot_f < 0);

  return true;
}

static void lineart_shadow_cast(LineartRenderBuffer *rb, bool transform_edge_cuts)
{
  LineartTriangleThread *tri;
  double at_l, at_r;
  double fb_l[4], fb_r[4];
  double global_l[3], global_r[3];
  bool facing_light;

  lineart_shadow_create_container_array(rb, transform_edge_cuts);

  LISTBASE_FOREACH (LineartShadowSegmentContainer *, ssc, &rb->shadow_containers) {
    LRT_EDGE_BA_MARCHING_BEGIN(ssc->fbc1, ssc->fbc2)
    {
      for (int i = 0; i < nba->triangle_count; i++) {
        tri = (LineartTriangleThread *)nba->linked_triangles[i];
        if (tri->testing_e[0] == (LineartEdge *)ssc ||
            lineart_edge_from_triangle(
                (LineartTriangle *)tri, ssc->e_ref, rb->allow_overlapping_edges)) {
          continue;
        }
        tri->testing_e[0] = (LineartEdge *)ssc;

        if (lineart_shadow_cast_onto_triangle(rb,
                                              (LineartTriangle *)tri,
                                              ssc,
                                              &at_l,
                                              &at_r,
                                              fb_l,
                                              fb_r,
                                              global_l,
                                              global_r,
                                              &facing_light)) {
          lineart_shadow_edge_cut(rb,
                                  ssc,
                                  at_l,
                                  at_r,
                                  global_l,
                                  global_r,
                                  fb_l,
                                  fb_r,
                                  facing_light,
                                  tri->base.target_reference);
        }
      }
      LRT_EDGE_BA_MARCHING_NEXT(ssc->fbc1, ssc->fbc2);
    }
    LRT_EDGE_BA_MARCHING_END;
  }
}

static bool lineart_shadow_cast_generate_edges(LineartRenderBuffer *rb,
                                               bool do_original_edges,
                                               LineartElementLinkNode **r_veln,
                                               LineartElementLinkNode **r_eeln)
{
  int tot_edges = 0;
  int tot_orig_edges = 0;
  LISTBASE_FOREACH (LineartShadowSegmentContainer *, ssc, &rb->shadow_containers) {
    LISTBASE_FOREACH (LineartShadowSegment *, ss, &ssc->shadow_segments) {
      if (!(ss->flag & LRT_SHADOW_CASTED)) {
        continue;
      }
      if (!ss->next) {
        break;
      }
      tot_edges++;
    }
    tot_orig_edges++;
  }

  int edge_alloc = tot_edges + (do_original_edges ? tot_orig_edges : 0);

  if (G.debug_value == 4000) {
    printf("Line art shadow segments total: %d\n", tot_edges);
  }

  if (!edge_alloc) {
    return false;
  }
  LineartElementLinkNode *veln = lineart_mem_acquire(rb->shadow_data_pool,
                                                     sizeof(LineartElementLinkNode));
  LineartElementLinkNode *eeln = lineart_mem_acquire(rb->shadow_data_pool,
                                                     sizeof(LineartElementLinkNode));
  veln->pointer = lineart_mem_acquire(rb->shadow_data_pool, sizeof(LineartVert) * edge_alloc * 2);
  eeln->pointer = lineart_mem_acquire(rb->shadow_data_pool, sizeof(LineartEdge) * edge_alloc);
  LineartEdgeSegment *es = lineart_mem_acquire(rb->shadow_data_pool,
                                               sizeof(LineartEdgeSegment) * edge_alloc);
  *r_veln = veln;
  *r_eeln = eeln;

  veln->element_count = edge_alloc * 2;
  eeln->element_count = edge_alloc;

  LineartVert *vlist = veln->pointer;
  LineartEdge *elist = eeln->pointer;

  int i = 0;
  LISTBASE_FOREACH (LineartShadowSegmentContainer *, ssc, &rb->shadow_containers) {
    LISTBASE_FOREACH (LineartShadowSegment *, ss, &ssc->shadow_segments) {
      if (!(ss->flag & LRT_SHADOW_CASTED)) {
        continue;
      }
      if (!ss->next) {
        break;
      }
      LineartEdge *e = &elist[i];
      BLI_addtail(&e->segments, &es[i]);
      LineartVert *v1 = &vlist[i * 2], *v2 = &vlist[i * 2 + 1];
      copy_v3_v3_db(v1->gloc, ss->g2);
      copy_v3_v3_db(v2->gloc, ((LineartShadowSegment *)ss->next)->g1);
      e->v1 = v1;
      e->v2 = v2;
      e->t1 = (LineartTriangle *)ssc->e_ref; /* See LineartEdge::t1 for usage. */
      e->t2 = (LineartTriangle *)(ssc->e_ref_light_contour ? ssc->e_ref_light_contour :
                                                             ssc->e_ref);
      e->target_reference = ss->target_reference;
      e->flags = (LRT_EDGE_FLAG_PROJECTED_SHADOW |
                  ((ss->flag & LRT_SHADOW_FACING_LIGHT) ? LRT_EDGE_FLAG_SHADOW_FACING_LIGHT : 0));
      i++;
    }
    if (do_original_edges) {
      /* Occlusion-corrected light contour. */
      LineartEdge *e = &elist[i];
      BLI_addtail(&e->segments, &es[i]);
      LineartVert *v1 = &vlist[i * 2], *v2 = &vlist[i * 2 + 1];
      // if (ssc->e_ref->t1 && ssc->e_ref->t2) {
      copy_v3_v3_db(v1->gloc, ssc->g1);
      copy_v3_v3_db(v2->gloc, ssc->g2);
      //}
      e->v1 = v1;
      e->v2 = v2;
      e->t1 = e->t2 = (LineartTriangle *)ssc->e_ref;
      e->flags = LRT_EDGE_FLAG_LIGHT_CONTOUR;
      i++;
    }
  }
  return true;
}

static void lineart_shadow_register_enclosed_shapes(LineartRenderBuffer *rb,
                                                    LineartRenderBuffer *shadow_rb)
{
  LineartEdge *e;
  LineartEdgeSegment *es;
  for (int __i = 0; __i < shadow_rb->pending_edges.next; __i++) {
    e = shadow_rb->pending_edges.array[__i];
    /* Only care about shade-on-light and light-on-light situations, hence we only need
     * non-occludded segments in shadow buffer. */
    if (e->min_occ > 0) {
      continue;
    }
    for (es = e->segments.first; es; es = es->next) {
      if (es->occlusion > 0) {
        continue;
      }
      double next_at = es->next ? ((LineartEdgeSegment *)es->next)->at : 1.0f;
      LineartEdge *orig_e = (LineartEdge *)e->t2;

      /* Shadow view space to global. */
      double ga1 = e->v1->fbcoord[3] * es->at /
                   (es->at * e->v1->fbcoord[3] + (1 - es->at) * e->v2->fbcoord[3]);
      double ga2 = e->v1->fbcoord[3] * next_at /
                   (next_at * e->v1->fbcoord[3] + (1 - next_at) * e->v2->fbcoord[3]);
      double g1[3], g2[3], g1v[4], g2v[4];
      interp_v3_v3v3_db(g1, e->v1->gloc, e->v2->gloc, ga1);
      interp_v3_v3v3_db(g2, e->v1->gloc, e->v2->gloc, ga2);
      mul_v4_m4v3_db(g1v, rb->view_projection, g1);
      mul_v4_m4v3_db(g2v, rb->view_projection, g2);

      if (rb->cam_is_persp) {
        mul_v3db_db(g1v, (1 / g1v[3]));
        mul_v3db_db(g2v, (1 / g2v[3]));
      }

      g1v[0] -= rb->shift_x * 2;
      g1v[1] -= rb->shift_y * 2;
      g2v[0] -= rb->shift_x * 2;
      g2v[1] -= rb->shift_y * 2;

#define GET_RATIO(n) \
  (fabs(orig_e->v2->fbcoord[0] - orig_e->v1->fbcoord[0]) > \
   fabs(orig_e->v2->fbcoord[1] - orig_e->v1->fbcoord[1])) ? \
      ((g##n##v[0] - orig_e->v1->fbcoord[0]) / \
       (orig_e->v2->fbcoord[0] - orig_e->v1->fbcoord[0])) : \
      ((g##n##v[1] - orig_e->v1->fbcoord[1]) / (orig_e->v2->fbcoord[1] - orig_e->v1->fbcoord[1]))
      double la1, la2;
      la1 = GET_RATIO(1);
      la2 = GET_RATIO(2);
#undef GET_RATIO

      lineart_edge_cut(rb, orig_e, la1, la2, 0, 0, LRT_SHADOW_MASK_ENCLOSED_SHAPE);
    }
  }
}

static bool lineart_main_try_generate_shadow(Depsgraph *depsgraph,
                                             Scene *scene,
                                             LineartRenderBuffer *original_rb,
                                             LineartGpencilModifierData *lmd,
                                             LineartStaticMemPool *shadow_data_pool,
                                             LineartElementLinkNode **r_veln,
                                             LineartElementLinkNode **r_eeln,
                                             ListBase *r_calculated_edges_eln_list,
                                             LineartRenderBuffer **r_shadow_rb_if_reproject)
{
  if (!original_rb->use_shadow && !original_rb->use_light_contour &&
      !original_rb->shadow_selection && !lmd->light_contour_object) {
    return false;
  }

  bool is_persp = true;

  if (lmd->light_contour_object->type == OB_LAMP) {
    Light *la = (Light *)lmd->light_contour_object->data;
    if (la->type == LA_SUN) {
      is_persp = false;
    }
  }

  LineartRenderBuffer *rb = MEM_callocN(sizeof(LineartRenderBuffer),
                                        "LineArt render buffer copied");
  memcpy(rb, original_rb, sizeof(LineartRenderBuffer));

  rb->do_shadow_cast = true;
  rb->shadow_data_pool = shadow_data_pool;

  /* See LineartRenderBuffer::edge_data_pool for explaination. */
  if (rb->shadow_selection) {
    rb->edge_data_pool = shadow_data_pool;
  }
  else {
    rb->edge_data_pool = &rb->render_data_pool;
  }

  copy_v3_v3_db(rb->camera_pos_secondary, rb->camera_pos);
  copy_m4_m4(rb->cam_obmat_secondary, rb->cam_obmat);

  copy_m4_m4(rb->cam_obmat, lmd->light_contour_object->obmat);
  copy_v3db_v3fl(rb->camera_pos, rb->cam_obmat[3]);
  rb->cam_is_persp_secondary = rb->cam_is_persp;
  rb->cam_is_persp = is_persp;
  rb->near_clip = is_persp ? lmd->shadow_camera_near : -lmd->shadow_camera_far;
  rb->far_clip = lmd->shadow_camera_far;
  rb->w = lmd->shadow_camera_size;
  rb->h = lmd->shadow_camera_size;
  /* Need to prevent wrong camera configuration so that shadow computation won't stall. */
  if (!rb->w || !rb->h) {
    rb->w = rb->h = 200;
  }
  if (!rb->near_clip || !rb->far_clip) {
    rb->near_clip = 0.1f;
    rb->far_clip = 200.0f;
  }
  rb->tile_recursive_level = is_persp ? LRT_TILE_RECURSIVE_PERSPECTIVE : LRT_TILE_RECURSIVE_ORTHO;

  /* Contour and loose edge from light viewing direction will be casted as shadow, so only force
   * them on. If we need lit/shaded information for other line types, they are then enabled as-is
   * so that cutting positions can also be calculated through shadow projection.
   */
  if (!rb->shadow_selection) {
    rb->use_crease = rb->use_material = rb->use_edge_marks = rb->use_intersections =
        rb->use_light_contour = false;
  }
  else {
    rb->use_contour_secondary = true;
    rb->allow_duplicated_types = true;
  }
  rb->use_loose = true;
  rb->use_contour = true;

  rb->max_occlusion_level = 0; /* No point getting see-through projections there. */
  rb->use_back_face_culling = false;

  /* Override matrices to light "camera". */
  double proj[4][4], view[4][4], result[4][4];
  float inv[4][4];
  if (is_persp) {
    lineart_matrix_perspective_44d(proj, DEG2RAD(160), 1, rb->near_clip, rb->far_clip);
  }
  else {
    lineart_matrix_ortho_44d(proj, -rb->w, rb->w, -rb->h, rb->h, rb->near_clip, rb->far_clip);
  }
  invert_m4_m4(inv, rb->cam_obmat);
  mul_m4db_m4db_m4fl_uniq(result, proj, inv);
  copy_m4_m4_db(proj, result);
  copy_m4_m4_db(rb->view_projection, proj);
  unit_m4_db(view);
  copy_m4_m4_db(rb->view, view);

  lineart_main_get_view_vector(rb);

  lineart_main_load_geometries(
      depsgraph, scene, NULL, rb, lmd->flags & LRT_ALLOW_DUPLI_OBJECTS, true, NULL);

  if (!rb->vertex_buffer_pointers.first) {
    /* No geometry loaded, return early. */
    lineart_destroy_render_data_keep_init(rb);
    MEM_freeN(rb);
    return false;
  }

  /* The exact same process as in MOD_lineart_compute_feature_lines() until occlusion finishes.
   */

  lineart_main_bounding_area_make_initial(rb);
  lineart_main_cull_triangles(rb, false);
  lineart_main_cull_triangles(rb, true);
  lineart_main_free_adjacent_data(rb);
  lineart_main_perspective_division(rb);
  lineart_main_discard_out_of_frame_edges(rb);
  lineart_main_add_triangles(rb);
  lineart_main_bounding_areas_connect_post(rb);
  lineart_main_link_lines(rb);
  lineart_main_occlusion_begin(rb);

  /* Do shadow cast stuff then get generated vert/edge data. */
  lineart_shadow_cast(rb, true);
  bool any_generated = lineart_shadow_cast_generate_edges(rb, true, r_veln, r_eeln);

  if (rb->shadow_selection) {
    memcpy(r_calculated_edges_eln_list, &rb->line_buffer_pointers, sizeof(ListBase));
  }

  if (rb->shadow_enclose_shapes) {
    /* Need loaded data for reprojecting the 3rd time to get shape boundary against lit/shaded
     * region. */
    (*r_shadow_rb_if_reproject) = rb;
  }
  else {
    lineart_destroy_render_data_keep_init(rb);
    MEM_freeN(rb);
  }

  return any_generated;
}

static void lineart_transform_and_add_shadow(LineartRenderBuffer *rb,
                                             LineartElementLinkNode *veln,
                                             LineartElementLinkNode *eeln)
{
  LineartVert *v = veln->pointer;
  for (int i = 0; i < veln->element_count; i++) {
    mul_v4_m4v3_db(v[i].fbcoord, rb->view_projection, v[i].gloc);
  }
  LineartEdge *e = eeln->pointer;
  for (int i = 0; i < eeln->element_count; i++) {
    lineart_add_edge_to_list(&rb->pending_edges, &e[i]);
  }
  BLI_addtail(&rb->vertex_buffer_pointers, veln);
  BLI_addtail(&rb->line_buffer_pointers, eeln);
}

static void lineart_make_enclosed_shapes(LineartRenderBuffer *rb, LineartRenderBuffer *shadow_rb)
{
  if (!shadow_rb) {
    return;
  }

  rb->shadow_data_pool = &rb->render_data_pool;

  if (shadow_rb->pending_edges.array) {
    MEM_freeN(shadow_rb->pending_edges.array);
    shadow_rb->pending_edges.array = NULL;
    shadow_rb->pending_edges.next = shadow_rb->pending_edges.max = 0;
  }

  LineartElementLinkNode *shadow_veln, *shadow_eeln;

  lineart_shadow_cast(rb, false);
  bool any_generated = lineart_shadow_cast_generate_edges(rb, false, &shadow_veln, &shadow_eeln);

  if (!any_generated) {
    return;
  }

  LineartVert *v = shadow_veln->pointer;
  for (int i = 0; i < shadow_veln->element_count; i++) {
    mul_v4_m4v3_db(v[i].fbcoord, shadow_rb->view_projection, v[i].gloc);
    if (shadow_rb->cam_is_persp) {
      mul_v3db_db(v[i].fbcoord, (1 / v[i].fbcoord[3]));
    }
  }

  lineart_finalize_object_edge_list_reserve(&shadow_rb->pending_edges, shadow_eeln->element_count);

  LineartEdge *se = shadow_eeln->pointer;
  for (int i = 0; i < shadow_eeln->element_count; i++) {
    lineart_add_edge_to_list(&shadow_rb->pending_edges, &se[i]);
  }

  shadow_rb->scheduled_count = 0;

  lineart_clear_linked_edges(shadow_rb);
  lineart_main_link_lines(shadow_rb);
  lineart_main_occlusion_begin(shadow_rb);

  lineart_shadow_register_enclosed_shapes(rb, shadow_rb);
}

/**
 * This is the entry point of all line art calculations.
 *
 * \return True when a change is made.
 */
bool MOD_lineart_compute_feature_lines(Depsgraph *depsgraph,
                                       LineartGpencilModifierData *lmd,
                                       LineartCache **cached_result,
                                       bool enable_stroke_depth_offset)
{
  LineartRenderBuffer *rb;
  Scene *scene = DEG_get_evaluated_scene(depsgraph);
  int intersections_only = 0; /* Not used right now, but preserve for future. */
  Object *use_camera;

  double t_start;
  if (G.debug_value == 4000) {
    t_start = PIL_check_seconds_timer();
  }

  if (lmd->calculation_flags & LRT_USE_CUSTOM_CAMERA) {
    if (!lmd->source_camera ||
        (use_camera = DEG_get_evaluated_object(depsgraph, lmd->source_camera))->type !=
            OB_CAMERA) {
      return false;
    }
  }
  else {

    BKE_scene_camera_switch_update(scene);

    if (!scene->camera) {
      return false;
    }
    use_camera = scene->camera;
  }

  LineartCache *lc = lineart_init_cache();
  *cached_result = lc;

  rb = lineart_create_render_buffer(scene, lmd, use_camera, scene->camera, lc);

  /* Triangle thread testing data size varies depending on the thread count.
   * See definition of LineartTriangleThread for details. */
  rb->triangle_size = lineart_triangle_size_get(rb);

  /* FIXME(Yiming): See definition of int #LineartRenderBuffer::_source_type for detailed. */
  rb->_source_type = lmd->source_type;
  rb->_source_collection = lmd->source_collection;
  rb->_source_object = lmd->source_object;

  LineartRenderBuffer *shadow_rb = NULL;
  LineartElementLinkNode *shadow_veln, *shadow_eeln;
  ListBase *shadow_elns = rb->shadow_selection ? &lc->shadow_elns : NULL;
  bool shadow_generated = lineart_main_try_generate_shadow(depsgraph,
                                                           scene,
                                                           rb,
                                                           lmd,
                                                           &lc->shadow_data_pool,
                                                           &shadow_veln,
                                                           &shadow_eeln,
                                                           shadow_elns,
                                                           &shadow_rb);

  /* Get view vector before loading geometries, because we detect feature lines there. */
  lineart_main_get_view_vector(rb);

  lineart_main_load_geometries(depsgraph,
                               scene,
                               use_camera,
                               rb,
                               lmd->calculation_flags & LRT_ALLOW_DUPLI_OBJECTS,
                               false,
                               shadow_elns);

  if (shadow_generated) {
    lineart_transform_and_add_shadow(rb, shadow_veln, shadow_eeln);
  }

  if (!rb->vertex_buffer_pointers.first) {
    /* No geometry loaded, return early. */
    return true;
  }

  /* Initialize the bounding box acceleration structure, it's a lot like BVH in 3D. */
  lineart_main_bounding_area_make_initial(rb);

  /* We need to get cut into triangles that are crossing near/far plans, only this way can we get
   * correct coordinates of those clipped lines. Done in two steps,
   * setting clip_far==false for near plane. */
  lineart_main_cull_triangles(rb, false);
  /* `clip_far == true` for far plane. */
  lineart_main_cull_triangles(rb, true);

  /* At this point triangle adjacent info pointers is no longer needed, free them. */
  lineart_main_free_adjacent_data(rb);

  /* Do the perspective division after clipping is done. */
  lineart_main_perspective_division(rb);

  lineart_main_discard_out_of_frame_edges(rb);

  /* Triangle intersections are done here during sequential adding of them. Only after this,
   * triangles and lines are all linked with acceleration structure, and the 2D occlusion stage
   * can do its job. */
  lineart_main_add_triangles(rb);

  /* Re-link bounding areas because they have been subdivided by worker threads and we need
   * andjacent info. */
  lineart_main_bounding_areas_connect_post(rb);

  /* Link lines to acceleration structure, this can only be done after perspective division, if
   * we do it after triangles being added, the acceleration structure has already been
   * subdivided, this way we do less list manipulations. */
  lineart_main_link_lines(rb);

  /* "intersection_only" is preserved for being called in a standalone fashion.
   * If so the data will already be available at the stage. Otherwise we do the occlusion and
   * chaining etc. */

  if (!intersections_only) {

    /* Occlusion is work-and-wait. This call will not return before work is completed. */
    lineart_main_occlusion_begin(rb);

    lineart_make_enclosed_shapes(rb, shadow_rb);

    /* Chaining is all single threaded. See lineart_chain.c
     * In this particular call, only lines that are geometrically connected (share the _exact_
     * same end point) will be chained together. */
    MOD_lineart_chain_feature_lines(rb);

    /* We are unable to take care of occlusion if we only connect end points, so here we do a
     * spit, where the splitting point could be any cut in e->segments. */
    MOD_lineart_chain_split_for_fixed_occlusion(rb);

    /* Then we connect chains based on the _proximity_ of their end points in image space, here's
     * the place threshold value gets involved. */
    MOD_lineart_chain_connect(rb);

    float *t_image = &lmd->chaining_image_threshold;
    /* This configuration ensures there won't be accidental lost of short unchained segments. */
    MOD_lineart_chain_discard_short(rb, MIN2(*t_image, 0.001f) - FLT_EPSILON);

    if (rb->chain_smooth_tolerance > FLT_EPSILON) {
      /* Keeping UI range of 0-1 for ease of read while scaling down the actual value for best
       * effective range in image-space (Coordinate only goes from -1 to 1). This value is
       * somewhat arbitrary, but works best for the moment. */
      MOD_lineart_smooth_chains(rb, rb->chain_smooth_tolerance / 50);
    }

    if (rb->use_image_boundary_trimming) {
      MOD_lineart_chain_clip_at_border(rb);
    }

    if (rb->angle_splitting_threshold > FLT_EPSILON) {
      MOD_lineart_chain_split_angle(rb, rb->angle_splitting_threshold);
    }

    if (enable_stroke_depth_offset && lmd->stroke_depth_offset > FLT_EPSILON) {
      MOD_lineart_chain_offset_towards_camera(
          rb, lmd->stroke_depth_offset, lmd->flags & LRT_GPENCIL_OFFSET_TOWARDS_CUSTOM_CAMERA);
    }

    /* Finally transfer the result list into cache. */
    memcpy(&lc->chains, &rb->chains, sizeof(ListBase));

    /* At last, we need to clear flags so we don't confuse GPencil generation calls. */
    MOD_lineart_chain_clear_picked_flag(lc);
  }

  lineart_mem_destroy(&lc->shadow_data_pool);

  if (rb->shadow_enclose_shapes && shadow_rb) {
    lineart_destroy_render_data_keep_init(shadow_rb);
    MEM_freeN(shadow_rb);
  }

  if (G.debug_value == 4000) {
    lineart_count_and_print_render_buffer_memory(rb);

    double t_elapsed = PIL_check_seconds_timer() - t_start;
    printf("Line art total time: %lf\n", t_elapsed);
  }

  return true;
}

static int UNUSED_FUNCTION(lineart_rb_edge_types)(LineartRenderBuffer *rb)
{
  int types = 0;
  types |= rb->use_contour ? LRT_EDGE_FLAG_CONTOUR : 0;
  types |= rb->use_crease ? LRT_EDGE_FLAG_CREASE : 0;
  types |= rb->use_material ? LRT_EDGE_FLAG_MATERIAL : 0;
  types |= rb->use_edge_marks ? LRT_EDGE_FLAG_EDGE_MARK : 0;
  types |= rb->use_intersections ? LRT_EDGE_FLAG_INTERSECTION : 0;
  types |= rb->use_loose ? LRT_EDGE_FLAG_LOOSE : 0;
  types |= rb->use_light_contour ? LRT_EDGE_FLAG_LIGHT_CONTOUR : 0;
  return types;
}

static void lineart_gpencil_generate(LineartCache *cache,
                                     Depsgraph *depsgraph,
                                     Object *gpencil_object,
                                     float (*gp_obmat_inverse)[4],
                                     bGPDlayer *UNUSED(gpl),
                                     bGPDframe *gpf,
                                     int level_start,
                                     int level_end,
                                     int material_nr,
                                     Object *source_object,
                                     Collection *source_collection,
                                     int types,
                                     uchar mask_switches,
                                     uchar material_mask_bits,
                                     uchar intersection_mask,
                                     short thickness,
                                     float opacity,
                                     uchar shaodow_selection,
                                     const char *source_vgname,
                                     const char *vgname,
                                     int modifier_flags)
{
  if (cache == NULL) {
    if (G.debug_value == 4000) {
      printf("NULL Lineart cache!\n");
    }
    return;
  }

  int stroke_count = 0;
  int color_idx = 0;

  Object *orig_ob = NULL;
  if (source_object) {
    orig_ob = source_object->id.orig_id ? (Object *)source_object->id.orig_id : source_object;
  }

  Collection *orig_col = NULL;
  if (source_collection) {
    orig_col = source_collection->id.orig_id ? (Collection *)source_collection->id.orig_id :
                                               source_collection;
  }

  /* (!orig_col && !orig_ob) means the whole scene is selected. */

  int enabled_types = cache->rb_edge_types;
  bool invert_input = modifier_flags & LRT_GPENCIL_INVERT_SOURCE_VGROUP;
  bool match_output = modifier_flags & LRT_GPENCIL_MATCH_OUTPUT_VGROUP;

  LISTBASE_FOREACH (LineartEdgeChain *, ec, &cache->chains) {

    if (ec->picked) {
      continue;
    }
    if (!(ec->type & (types & enabled_types))) {
      continue;
    }
    if (ec->level > level_end || ec->level < level_start) {
      continue;
    }
    if (orig_ob && orig_ob != ec->object_ref && ec->type != LRT_EDGE_FLAG_INTERSECTION) {
      continue;
    }
    if (orig_col && ec->object_ref) {
      if (BKE_collection_has_object_recursive_instanced(orig_col, (Object *)ec->object_ref)) {
        if (modifier_flags & LRT_GPENCIL_INVERT_COLLECTION) {
          continue;
        }
      }
      else {
        if (!(modifier_flags & LRT_GPENCIL_INVERT_COLLECTION)) {
          continue;
        }
      }
    }
    if (mask_switches & LRT_GPENCIL_MATERIAL_MASK_ENABLE) {
      if (mask_switches & LRT_GPENCIL_MATERIAL_MASK_MATCH) {
        if (ec->material_mask_bits != material_mask_bits) {
          continue;
        }
      }
      else {
        if (!(ec->material_mask_bits & material_mask_bits)) {
          continue;
        }
      }
    }
    if (ec->type == LRT_EDGE_FLAG_INTERSECTION &&
        (mask_switches & LRT_GPENCIL_INTERSECTION_FILTER)) {
      if (mask_switches & LRT_GPENCIL_INTERSECTION_MATCH) {
        if (ec->intersection_mask != intersection_mask) {
          continue;
        }
      }
      else {
        if (!(ec->intersection_mask & intersection_mask)) {
          continue;
        }
      }
    }
    if (shaodow_selection) {
      if (ec->shadow_mask_bits != LRT_SHADOW_MASK_UNDEFINED) {
        /* TODO(Yiming): Give a behaviour option for how to display undefined shadow info. */
        if ((shaodow_selection == LRT_SHADOW_FILTER_LIT &&
             ec->shadow_mask_bits != LRT_SHADOW_MASK_LIT) ||
            (shaodow_selection == LRT_SHADOW_FILTER_SHADED &&
             ec->shadow_mask_bits != LRT_SHADOW_MASK_SHADED)) {
          continue;
        }
      }
    }

    /* Preserved: If we ever do asynchronous generation, this picked flag should be set here. */
    // ec->picked = 1;

    const int count = MOD_lineart_chain_count(ec);
    if (count < 2) {
      continue;
    }

    bGPDstroke *gps = BKE_gpencil_stroke_add(gpf, color_idx, count, thickness, false);

    int i;
    LISTBASE_FOREACH_INDEX (LineartEdgeChainItem *, eci, &ec->chain, i) {
      bGPDspoint *point = &gps->points[i];
      mul_v3_m4v3(&point->x, gp_obmat_inverse, eci->gpos);
      point->pressure = 1.0f;
      point->strength = opacity;
    }

    BKE_gpencil_dvert_ensure(gps);
    gps->mat_nr = max_ii(material_nr, 0);

    if (source_vgname && vgname) {
      Object *eval_ob = DEG_get_evaluated_object(depsgraph, ec->object_ref);
      int gpdg = -1;
      if ((match_output || (gpdg = BKE_object_defgroup_name_index(gpencil_object, vgname)) >= 0)) {
        if (eval_ob && eval_ob->type == OB_MESH) {
          int dindex = 0;
          Mesh *me = BKE_object_get_evaluated_mesh(eval_ob);
          if (me->dvert) {
            LISTBASE_FOREACH (bDeformGroup *, db, &me->vertex_group_names) {
              if ((!source_vgname) || strstr(db->name, source_vgname) == db->name) {
                if (match_output) {
                  gpdg = BKE_object_defgroup_name_index(gpencil_object, db->name);
                  if (gpdg < 0) {
                    continue;
                  }
                }
                int sindex = 0, vindex;
                LISTBASE_FOREACH (LineartEdgeChainItem *, eci, &ec->chain) {
                  vindex = eci->index;
                  if (vindex >= me->totvert) {
                    break;
                  }
                  MDeformWeight *mdw = BKE_defvert_ensure_index(&me->dvert[vindex], dindex);
                  MDeformWeight *gdw = BKE_defvert_ensure_index(&gps->dvert[sindex], gpdg);

                  float use_weight = mdw->weight;
                  if (invert_input) {
                    use_weight = 1 - use_weight;
                  }
                  gdw->weight = MAX2(use_weight, gdw->weight);

                  sindex++;
                }
              }
              dindex++;
            }
          }
        }
      }
    }

    if (G.debug_value == 4000) {
      BKE_gpencil_stroke_set_random_color(gps);
    }
    BKE_gpencil_stroke_geometry_update(gpencil_object->data, gps);
    stroke_count++;
  }

  if (G.debug_value == 4000) {
    printf("LRT: Generated %d strokes.\n", stroke_count);
  }
}

void MOD_lineart_gpencil_generate(LineartCache *cache,
                                  Depsgraph *depsgraph,
                                  Object *ob,
                                  bGPDlayer *gpl,
                                  bGPDframe *gpf,
                                  char source_type,
                                  void *source_reference,
                                  int level_start,
                                  int level_end,
                                  int mat_nr,
                                  short edge_types,
                                  uchar mask_switches,
                                  uchar material_mask_bits,
                                  uchar intersection_mask,
                                  short thickness,
                                  float opacity,
                                  uchar shadow_selection,
                                  const char *source_vgname,
                                  const char *vgname,
                                  int modifier_flags)
{

  if (!gpl || !gpf || !ob) {
    return;
  }

  Object *source_object = NULL;
  Collection *source_collection = NULL;
  short use_types = edge_types;
  if (source_type == LRT_SOURCE_OBJECT) {
    if (!source_reference) {
      return;
    }
    source_object = (Object *)source_reference;
  }
  else if (source_type == LRT_SOURCE_COLLECTION) {
    if (!source_reference) {
      return;
    }
    source_collection = (Collection *)source_reference;
  }

  float gp_obmat_inverse[4][4];
  invert_m4_m4(gp_obmat_inverse, ob->obmat);
  lineart_gpencil_generate(cache,
                           depsgraph,
                           ob,
                           gp_obmat_inverse,
                           gpl,
                           gpf,
                           level_start,
                           level_end,
                           mat_nr,
                           source_object,
                           source_collection,
                           use_types,
                           mask_switches,
                           material_mask_bits,
                           intersection_mask,
                           thickness,
                           opacity,
                           shadow_selection,
                           source_vgname,
                           vgname,
                           modifier_flags);
}<|MERGE_RESOLUTION|>--- conflicted
+++ resolved
@@ -1492,7 +1492,6 @@
   v->index = i;
 }
 
-<<<<<<< HEAD
 static const int LRT_MESH_EDGE_TYPES[] = {
     LRT_EDGE_FLAG_EDGE_MARK,
     LRT_EDGE_FLAG_CONTOUR,
@@ -1502,22 +1501,14 @@
     LRT_EDGE_FLAG_CONTOUR_SECONDARY,
 };
 
+#define LRT_MESH_EDGE_TYPES_COUNT 6
+
 static int lineart_edge_type_duplication_count(int eflag)
 {
   int count = 0;
   /* See eLineartEdgeFlag for details. */
-  for (int i = 0; i < 6; i++) {
+  for (int i = 0; i < LRT_MESH_EDGE_TYPES_COUNT; i++) {
     if (eflag & LRT_MESH_EDGE_TYPES[i]) {
-=======
-#define LRT_EDGE_FLAG_TYPE_MAX_BITS 6
-
-static int lineart_edge_type_duplication_count(char eflag)
-{
-  int count = 0;
-  /* See eLineartEdgeFlag for details. */
-  for (int i = 0; i < LRT_EDGE_FLAG_TYPE_MAX_BITS; i++) {
-    if (eflag & (1 << i)) {
->>>>>>> f9a92a0e
       count++;
     }
   }
@@ -1791,198 +1782,12 @@
                                          const int i,
                                          const TaskParallelTLS *__restrict UNUSED(tls))
 {
-<<<<<<< HEAD
-  BMLoop *ll, *lr = NULL;
-
-  ll = e->l;
-  if (ll) {
-    lr = e->l->radial_next;
-  }
-
-  if (!ll && !lr) {
-    if (!rb->use_loose) {
-      return 0;
-    }
-    if (!rb->use_loose_as_contour) {
-      if (use_freestyle_face && rb->filter_face_mark) {
-        if (rb->filter_face_mark_invert) {
-          return LRT_EDGE_FLAG_LOOSE;
-        }
-        return 0;
-      }
-      return LRT_EDGE_FLAG_LOOSE;
-    }
-  }
-
-  FreestyleEdge *fel, *fer;
-  bool face_mark_filtered = false;
-  bool only_contour = false;
-
-  if (use_freestyle_face && rb->filter_face_mark) {
-    fel = CustomData_bmesh_get(&bm_if_freestyle->pdata, ll->f->head.data, CD_FREESTYLE_FACE);
-    if (ll != lr && lr) {
-      fer = CustomData_bmesh_get(&bm_if_freestyle->pdata, lr->f->head.data, CD_FREESTYLE_FACE);
-    }
-    else {
-      /* Handles mesh boundary case */
-      fer = fel;
-    }
-    if (rb->filter_face_mark_boundaries ^ rb->filter_face_mark_invert) {
-      if ((fel->flag & FREESTYLE_FACE_MARK) || (fer->flag & FREESTYLE_FACE_MARK)) {
-        face_mark_filtered = true;
-      }
-    }
-    else {
-      if ((fel->flag & FREESTYLE_FACE_MARK) && (fer->flag & FREESTYLE_FACE_MARK) && (fer != fel)) {
-        face_mark_filtered = true;
-      }
-    }
-    if (rb->filter_face_mark_invert) {
-      face_mark_filtered = !face_mark_filtered;
-    }
-    if (!face_mark_filtered) {
-      if (rb->filter_face_mark_keep_contour) {
-        only_contour = true;
-      }
-      else {
-        return 0;
-      }
-    }
-  }
-
-  uint16_t edge_flag_result = 0;
-
-  if ((!only_contour) && use_freestyle_edge && rb->use_edge_marks) {
-    FreestyleEdge *fe;
-    fe = CustomData_bmesh_get(&bm_if_freestyle->edata, e->head.data, CD_FREESTYLE_EDGE);
-    if (fe->flag & FREESTYLE_EDGE_MARK) {
-      edge_flag_result |= LRT_EDGE_FLAG_EDGE_MARK;
-    }
-  }
-
-  /* Mesh boundary */
-  if (!lr || ll == lr) {
-    return (edge_flag_result | (rb->use_contour ? LRT_EDGE_FLAG_CONTOUR : 0));
-  }
-
-  LineartTriangle *tri1, *tri2;
-  LineartVert *l;
-
-  /* The mesh should already be triangulated now, so we can assume each face is a triangle. */
-  tri1 = lineart_triangle_from_index(rb, rt_array, BM_elem_index_get(ll->f));
-  tri2 = lineart_triangle_from_index(rb, rt_array, BM_elem_index_get(lr->f));
-
-  l = &rv_array[BM_elem_index_get(e->v1)];
-
-  double vv[3];
-  double *view_vector = vv;
-  double dot_1 = 0, dot_2 = 0;
-  double result;
-  bool material_back_face = ((tri1->flags | tri2->flags) & LRT_TRIANGLE_MAT_BACK_FACE_CULLING);
-
-  if (rb->use_contour || rb->use_back_face_culling || material_back_face) {
-
-    if (rb->cam_is_persp) {
-      sub_v3_v3v3_db(view_vector, rb->camera_pos, l->gloc);
-    }
-    else {
-      view_vector = rb->view_vector;
-    }
-
-    dot_1 = dot_v3v3_db(view_vector, tri1->gn);
-    dot_2 = dot_v3v3_db(view_vector, tri2->gn);
-
-    if (rb->use_contour && (result = dot_1 * dot_2) <= 0 && (fabs(dot_1) + fabs(dot_2))) {
-      edge_flag_result |= LRT_EDGE_FLAG_CONTOUR;
-    }
-
-    /* Because the ray points towards the camera, so backface is when dot value being negative.*/
-    if (rb->use_back_face_culling) {
-      if (dot_1 < 0) {
-        tri1->flags |= LRT_CULL_DISCARD;
-      }
-      if (dot_2 < 0) {
-        tri2->flags |= LRT_CULL_DISCARD;
-      }
-    }
-    if (material_back_face) {
-      if (tri1->flags & LRT_TRIANGLE_MAT_BACK_FACE_CULLING && dot_1 < 0) {
-        tri1->flags |= LRT_CULL_DISCARD;
-      }
-      if (tri2->flags & LRT_TRIANGLE_MAT_BACK_FACE_CULLING && dot_2 < 0) {
-        tri2->flags |= LRT_CULL_DISCARD;
-      }
-    }
-  }
-
-  /* For when face mark filtering decided that we discard the face but keep_contour option is on.
-   * so we still have correct full contour around the object. */
-  if (only_contour) {
-    return edge_flag_result;
-  }
-
-  if (rb->use_light_contour) {
-    if (rb->light_is_sun) {
-      view_vector = rb->light_vector;
-    }
-    else {
-      view_vector = vv;
-      sub_v3_v3v3_db(view_vector, l->gloc, rb->light_vector);
-    }
-
-    dot_1 = dot_v3v3_db(view_vector, tri1->gn);
-    dot_2 = dot_v3v3_db(view_vector, tri2->gn);
-
-    if ((result = dot_1 * dot_2) <= 0 && (dot_1 + dot_2)) {
-      // edge_flag_result |= LRT_EDGE_FLAG_LIGHT_CONTOUR;
-    }
-  }
-
-  /* For when face mark filtering decided that we discard the face but keep_contour option is on.
-   * so we still have correct full contour around the object. */
-  if (only_contour) {
-    return edge_flag_result;
-  }
-
-  /* Do not show lines other than contour on back face (because contour has one adjacent face that
-   * isn't a back face).
-   * TODO(Yiming): Do we need separate option for this? */
-  if (rb->use_back_face_culling ||
-      ((tri1->flags & tri2->flags) & LRT_TRIANGLE_MAT_BACK_FACE_CULLING)) {
-    if (dot_1 < 0 && dot_2 < 0) {
-      return edge_flag_result;
-    }
-  }
-
-  if (rb->use_crease) {
-    if (rb->sharp_as_crease && !BM_elem_flag_test(e, BM_ELEM_SMOOTH)) {
-      edge_flag_result |= LRT_EDGE_FLAG_CREASE;
-    }
-    else {
-      bool do_crease = true;
-      if (!rb->force_crease && !use_auto_smooth &&
-          (BM_elem_flag_test(ll->f, BM_ELEM_SMOOTH) && BM_elem_flag_test(lr->f, BM_ELEM_SMOOTH))) {
-        do_crease = false;
-      }
-      if (do_crease && (dot_v3v3_db(tri1->gn, tri2->gn) < crease_threshold)) {
-        edge_flag_result |= LRT_EDGE_FLAG_CREASE;
-      }
-    }
-  }
-
-  if (rb->use_material && (ll->f->mat_nr != lr->f->mat_nr)) {
-    edge_flag_result |= LRT_EDGE_FLAG_MATERIAL;
-  }
-
-  return edge_flag_result;
-=======
   LooseEdgeData *loose_data = (LooseEdgeData *)userdata;
   Mesh *me = loose_data->me;
 
   if (me->medge[i].flag & ME_LOOSEEDGE) {
     lineart_add_loose_edge(loose_data, &me->medge[i]);
   }
->>>>>>> f9a92a0e
 }
 
 static void lineart_add_edge_to_list(LineartPendingEdges *pe, LineartEdge *e)
@@ -2422,15 +2227,9 @@
     bool edge_added = false;
 
     /* See eLineartEdgeFlag for details. */
-<<<<<<< HEAD
-    for (int flag_bit = 0; flag_bit < 6; flag_bit++) {
+    for (int flag_bit = 0; flag_bit < LRT_MESH_EDGE_TYPES_COUNT; flag_bit++) {
       int use_type = LRT_MESH_EDGE_TYPES[flag_bit];
-      if (!(use_type & e_f_pair->eflag)) {
-=======
-    for (int flag_bit = 0; flag_bit < LRT_EDGE_FLAG_TYPE_MAX_BITS; flag_bit++) {
-      char use_type = 1 << flag_bit;
       if (!(use_type & en->flags)) {
->>>>>>> f9a92a0e
         continue;
       }
 
@@ -2480,219 +2279,6 @@
     }
   }
 
-<<<<<<< HEAD
-  MEM_freeN(edge_pair_arr);
-
-  if (ob_info->free_use_mesh) {
-    BKE_id_free(NULL, me);
-  }
-}
-
-static void lineart_geometry_object_load(LineartObjectInfo *obi, LineartRenderBuffer *rb)
-{
-  BMesh *bm;
-  BMVert *v;
-  BMFace *f;
-  BMEdge *e;
-  BMLoop *loop;
-  LineartEdge *la_e;
-  LineartEdgeSegment *la_s;
-  LineartTriangle *tri;
-  LineartTriangleAdjacent *orta;
-  double(*model_view_proj)[4] = obi->model_view_proj, (*model_view)[4] = obi->model_view,
-  (*normal)[4] = obi->normal;
-  LineartElementLinkNode *eln;
-  LineartVert *orv;
-  LineartEdge *o_la_e;
-  LineartEdgeSegment *o_la_s;
-  LineartTriangle *ort;
-  Object *orig_ob;
-  bool can_find_freestyle_edge = false;
-  bool can_find_freestyle_face = false;
-  int i;
-  float use_crease = 0;
-
-  int usage = obi->usage;
-
-  if (obi->original_me->edit_mesh) {
-    /* Do not use edit_mesh directly because we will modify it, so create a copy. */
-    bm = BM_mesh_copy(obi->original_me->edit_mesh->bm);
-  }
-  else {
-    const BMAllocTemplate allocsize = BMALLOC_TEMPLATE_FROM_ME(((Mesh *)(obi->original_me)));
-    bm = BM_mesh_create(&allocsize,
-                        &((struct BMeshCreateParams){
-                            .use_toolflags = true,
-                        }));
-    BM_mesh_bm_from_me(bm,
-                       obi->original_me,
-                       &((struct BMeshFromMeshParams){
-                           .calc_face_normal = true,
-                           .calc_vert_normal = true,
-                       }));
-  }
-
-  if (obi->free_use_mesh) {
-    BKE_id_free(NULL, obi->original_me);
-  }
-
-  if (rb->remove_doubles) {
-    BMEditMesh *em = BKE_editmesh_create(bm);
-    BMOperator findop, weldop;
-
-    /* See bmesh_opdefines.c and bmesh_operators.c for op names and argument formatting. */
-    BMO_op_initf(bm, &findop, BMO_FLAG_DEFAULTS, "find_doubles verts=%av dist=%f", 0.0001);
-
-    BMO_op_exec(bm, &findop);
-
-    /* Weld the vertices. */
-    BMO_op_init(bm, &weldop, BMO_FLAG_DEFAULTS, "weld_verts");
-    BMO_slot_copy(&findop, slots_out, "targetmap.out", &weldop, slots_in, "targetmap");
-    BMO_op_exec(bm, &weldop);
-
-    BMO_op_finish(bm, &findop);
-    BMO_op_finish(bm, &weldop);
-
-    MEM_freeN(em);
-  }
-
-  BM_mesh_elem_hflag_disable_all(bm, BM_FACE | BM_EDGE, BM_ELEM_TAG, false);
-  BM_mesh_triangulate(
-      bm, MOD_TRIANGULATE_QUAD_BEAUTY, MOD_TRIANGULATE_NGON_BEAUTY, 4, false, NULL, NULL, NULL);
-  BM_mesh_normals_update(bm);
-  BM_mesh_elem_table_ensure(bm, BM_VERT | BM_EDGE | BM_FACE);
-  BM_mesh_elem_index_ensure(bm, BM_VERT | BM_EDGE | BM_FACE);
-
-  if (CustomData_has_layer(&bm->edata, CD_FREESTYLE_EDGE)) {
-    can_find_freestyle_edge = true;
-  }
-  if (CustomData_has_layer(&bm->pdata, CD_FREESTYLE_FACE)) {
-    can_find_freestyle_face = true;
-  }
-
-  /* If we allow duplicated edges, one edge should get added multiple times if is has been
-   * classified as more than one edge type. This is so we can create multiple different line type
-   * chains containing the same edge. */
-  orv = lineart_mem_acquire_thread(&rb->render_data_pool, sizeof(LineartVert) * bm->totvert);
-  ort = lineart_mem_acquire_thread(&rb->render_data_pool, bm->totface * rb->triangle_size);
-
-  orig_ob = obi->original_ob;
-
-  BLI_spin_lock(&rb->lock_task);
-  eln = lineart_list_append_pointer_pool_sized_thread(
-      &rb->vertex_buffer_pointers, &rb->render_data_pool, orv, sizeof(LineartElementLinkNode));
-  BLI_spin_unlock(&rb->lock_task);
-
-  eln->element_count = bm->totvert;
-  eln->object_ref = orig_ob;
-  obi->eln = eln;
-
-  bool use_auto_smooth = false;
-  if (orig_ob->lineart.flags & OBJECT_LRT_OWN_CREASE) {
-    use_crease = cosf(M_PI - orig_ob->lineart.crease_threshold);
-  }
-  else if (obi->original_me->flag & ME_AUTOSMOOTH) {
-    use_crease = cosf(obi->original_me->smoothresh);
-    use_auto_smooth = true;
-  }
-  else {
-    use_crease = rb->crease_threshold;
-  }
-
-  /* FIXME(Yiming): Hack for getting clean 3D text, the seam that extruded text object creates
-   * erroneous detection on creases. Future configuration should allow options. */
-  if (orig_ob->type == OB_FONT) {
-    eln->flags |= LRT_ELEMENT_BORDER_ONLY;
-  }
-
-  BLI_spin_lock(&rb->lock_task);
-  eln = lineart_list_append_pointer_pool_sized_thread(
-      &rb->triangle_buffer_pointers, &rb->render_data_pool, ort, sizeof(LineartElementLinkNode));
-  BLI_spin_unlock(&rb->lock_task);
-
-  eln->element_count = bm->totface;
-  eln->object_ref = orig_ob;
-  eln->flags |= (usage == OBJECT_LRT_NO_INTERSECTION ? LRT_ELEMENT_NO_INTERSECTION : 0);
-
-  /* Note this memory is not from pool, will be deleted after culling. */
-  orta = MEM_callocN(sizeof(LineartTriangleAdjacent) * bm->totface, "LineartTriangleAdjacent");
-  /* Link is minimal so we use pool anyway. */
-  BLI_spin_lock(&rb->lock_task);
-  lineart_list_append_pointer_pool_thread(
-      &rb->triangle_adjacent_pointers, &rb->render_data_pool, orta);
-  BLI_spin_unlock(&rb->lock_task);
-
-  for (i = 0; i < bm->totvert; i++) {
-    v = BM_vert_at_index(bm, i);
-    lineart_vert_transform(v, i, orv, model_view, model_view_proj);
-    orv[i].index = i;
-  }
-
-  tri = ort;
-  for (i = 0; i < bm->totface; i++) {
-    f = BM_face_at_index(bm, i);
-
-    loop = f->l_first;
-    tri->v[0] = &orv[BM_elem_index_get(loop->v)];
-    loop = loop->next;
-    tri->v[1] = &orv[BM_elem_index_get(loop->v)];
-    loop = loop->next;
-    tri->v[2] = &orv[BM_elem_index_get(loop->v)];
-
-    /* Material mask bits and occlusion effectiveness assignment. */
-    Material *mat = BKE_object_material_get(orig_ob, f->mat_nr + 1);
-    tri->material_mask_bits |= ((mat && (mat->lineart.flags & LRT_MATERIAL_MASK_ENABLED)) ?
-                                    mat->lineart.material_mask_bits :
-                                    0);
-    tri->mat_occlusion |= (mat ? mat->lineart.mat_occlusion : 1);
-    tri->flags |= (mat && (mat->blend_flag & MA_BL_CULL_BACKFACE)) ?
-                      LRT_TRIANGLE_MAT_BACK_FACE_CULLING :
-                      0;
-
-    tri->intersection_mask = obi->override_intersection_mask;
-
-    tri->target_reference = (obi->obindex | (i & LRT_OBINDEX_LOWER));
-
-    double gn[3];
-    copy_v3db_v3fl(gn, f->no);
-    mul_v3_mat3_m4v3_db(tri->gn, normal, gn);
-    normalize_v3_db(tri->gn);
-
-    if (usage == OBJECT_LRT_INTERSECTION_ONLY) {
-      tri->flags |= LRT_TRIANGLE_INTERSECTION_ONLY;
-    }
-    else if (ELEM(usage, OBJECT_LRT_NO_INTERSECTION, OBJECT_LRT_OCCLUSION_ONLY)) {
-      tri->flags |= LRT_TRIANGLE_NO_INTERSECTION;
-    }
-
-    /* Re-use this field to refer to adjacent info, will be cleared after culling stage. */
-    tri->intersecting_verts = (void *)&orta[i];
-
-    tri = (LineartTriangle *)(((uchar *)tri) + rb->triangle_size);
-  }
-
-  /* Use BM_ELEM_TAG in f->head.hflag to store needed faces in the first iteration. */
-
-  int allocate_la_e = 0;
-  for (i = 0; i < bm->totedge; i++) {
-    e = BM_edge_at_index(bm, i);
-
-    /* Because e->head.hflag is char, so line type flags should not exceed positive 7 bits. */
-    uint16_t eflag = lineart_identify_feature_line(rb,
-                                                   e,
-                                                   ort,
-                                                   orv,
-                                                   use_crease,
-                                                   use_auto_smooth,
-                                                   can_find_freestyle_edge,
-                                                   can_find_freestyle_face,
-                                                   bm);
-    if (eflag) {
-      /* Only allocate for feature lines (instead of all lines) to save memory.
-       * If allow duplicated edges, one edge gets added multiple times if it has multiple types.
-       */
-      allocate_la_e += rb->allow_duplicated_types ? lineart_edge_type_duplication_count(eflag) : 1;
-=======
   if (loose_data.loose_array) {
     for (int i = 0; i < loose_data.loose_count; i++) {
       la_edge->v1 = &la_v_arr[loose_data.loose_array[i]->v1];
@@ -2706,71 +2292,11 @@
       }
       la_edge++;
       la_seg++;
->>>>>>> f9a92a0e
     }
     MEM_freeN(loose_data.loose_array);
   }
 
-<<<<<<< HEAD
-  o_la_e = lineart_mem_acquire_thread(rb->edge_data_pool, sizeof(LineartEdge) * allocate_la_e);
-  o_la_s = lineart_mem_acquire_thread(rb->edge_data_pool,
-                                      sizeof(LineartEdgeSegment) * allocate_la_e);
-  BLI_spin_lock(&rb->lock_task);
-  eln = lineart_list_append_pointer_pool_sized_thread(
-      &rb->line_buffer_pointers, rb->edge_data_pool, o_la_e, sizeof(LineartElementLinkNode));
-  BLI_spin_unlock(&rb->lock_task);
-  eln->element_count = allocate_la_e;
-  eln->object_ref = orig_ob;
-
-  la_e = o_la_e;
-  la_s = o_la_s;
-  for (i = 0; i < bm->totedge; i++) {
-    e = BM_edge_at_index(bm, i);
-
-    /* Not a feature line, so we skip. */
-    if (!e->head.hflag) {
-      continue;
-    }
-
-    bool edge_added = false;
-
-    /* See eLineartEdgeFlag for details. */
-    for (int flag_bit = 0; flag_bit < 6; flag_bit++) {
-      int use_type = LRT_MESH_EDGE_TYPES[flag_bit];
-      if (!(use_type & e->head.hflag)) {
-        continue;
-      }
-
-      la_e->v1 = &orv[BM_elem_index_get(e->v1)];
-      la_e->v2 = &orv[BM_elem_index_get(e->v2)];
-      if (e->l) {
-        int findex = BM_elem_index_get(e->l->f);
-        la_e->t1 = lineart_triangle_from_index(rb, ort, findex);
-        if (!edge_added) {
-          lineart_triangle_adjacent_assign(la_e->t1, &orta[findex], la_e);
-        }
-        if (e->l->radial_next && e->l->radial_next != e->l) {
-          findex = BM_elem_index_get(e->l->radial_next->f);
-          la_e->t2 = lineart_triangle_from_index(rb, ort, findex);
-          if (!edge_added) {
-            lineart_triangle_adjacent_assign(la_e->t2, &orta[findex], la_e);
-          }
-        }
-      }
-      la_e->flags = use_type;
-      la_e->object_ref = orig_ob;
-      BLI_addtail(&la_e->segments, la_s);
-      if (ELEM(usage, OBJECT_LRT_INHERIT, OBJECT_LRT_INCLUDE, OBJECT_LRT_NO_INTERSECTION)) {
-        lineart_add_edge_to_list_thread(obi, la_e);
-      }
-
-      edge_added = true;
-
-      la_e++;
-      la_s++;
-=======
   MEM_freeN(edge_feat_data.en);
->>>>>>> f9a92a0e
 
   if (ob_info->free_use_mesh) {
     BKE_id_free(NULL, me);
@@ -2784,20 +2310,12 @@
   //- Print size of pending objects.
   //- Try to feed this with an array instead of via the pool instead of a custom list
   //- Assign the number of objects instead of number of threads
-  printf("thread start: %d\n", olti->thread_id);
   for (LineartObjectInfo *obi = olti->pending; obi; obi = obi->next) {
-<<<<<<< HEAD
     lineart_geometry_object_load_no_bmesh(obi, olti->rb, olti->shadow_elns);
-    // lineart_geometry_object_load(obi, olti->rb);
-    printf("thread id: %d processed: %d\n", olti->thread_id, obi->original_me->totpoly);
-=======
-    lineart_geometry_object_load_no_bmesh(obi, olti->rb);
     if (G.debug_value == 4000) {
       printf("thread id: %d processed: %d\n", olti->thread_id, obi->original_me->totpoly);
     }
->>>>>>> f9a92a0e
-  }
-  printf("thread end: %d\n", olti->thread_id);
+  }
 }
 
 static uchar lineart_intersection_mask_check(Collection *c, Object *ob)
@@ -2996,9 +2514,10 @@
   bool is_render = DEG_get_mode(depsgraph) == DAG_EVAL_RENDER;
 
   DEG_OBJECT_ITER_BEGIN (depsgraph, ob, flags) {
-    /* Do the increment even for discarded objects, so that in different culling conditions we can
-     * get the same reference to the same object. Also because we increse this count before
-     * assigning, it ensures we can use 0x0 as a invalid value for identifying special cases. */
+    /* Do the increment even for discarded objects, so that in different culling conditions we
+     * can get the same reference to the same object. Also because we increse this count before
+     * assigning, it ensures we can use 0x0 as a invalid value for identifying special cases.
+     */
     obindex++;
 
     LineartObjectInfo *obi = lineart_mem_acquire(&rb->render_data_pool, sizeof(LineartObjectInfo));
@@ -3034,9 +2553,9 @@
       use_mesh = BKE_object_get_evaluated_mesh(use_ob);
     }
     else {
-      /* If DEG_ITER_OBJECT_FLAG_DUPLI is set, some curve objects may also have an evaluated mesh
-       * object in the list. To avoid adding duplicate geometry, ignore evaluated curve objects
-       * in those cases. */
+      /* If DEG_ITER_OBJECT_FLAG_DUPLI is set, some curve objects may also have an evaluated
+       * mesh object in the list. To avoid adding duplicate geometry, ignore evaluated curve
+       * objects in those cases. */
       if (allow_duplicates && BKE_object_get_evaluated_mesh(ob) != NULL) {
         continue;
       }
@@ -3079,7 +2598,8 @@
   BLI_task_pool_free(tp);
 
   /* The step below is to serialize vertex index in the whole scene, so
-   * lineart_triangle_share_edge() can work properly from the lack of triangle adjacent info. */
+   * lineart_triangle_share_edge() can work properly from the lack of triangle adjacent info.
+   */
   int global_i = 0;
 
   int edge_count = 0;
@@ -3105,8 +2625,8 @@
       }
       /* Register a global index increment. See #lineart_triangle_share_edge() and
        * #lineart_main_load_geometries() for detailed. It's okay that global_vindex might
-       * eventually overflow, in such large scene it's virtually impossible for two vertex of the
-       * same numeric index to come close together. */
+       * eventually overflow, in such large scene it's virtually impossible for two vertex of
+       * the same numeric index to come close together. */
       obi->global_i_offset = global_i;
       global_i += v_count;
 
@@ -3122,8 +2642,8 @@
 }
 
 /**
- * Returns the two other verts of the triangle given a vertex. Returns false if the given vertex
- * doesn't belong to this triangle.
+ * Returns the two other verts of the triangle given a vertex. Returns false if the given
+ * vertex doesn't belong to this triangle.
  */
 static bool lineart_triangle_get_other_verts(const LineartTriangle *tri,
                                              const LineartVert *vt,
@@ -3157,8 +2677,9 @@
       (e->t2 && e->t2->target_reference == tri->target_reference)) {
     return true;
   }
-  /* If allows overlapping, then we compare the vertex coordinates one by one to determine if one
-   * edge is from specific triangle. This is slower but can handle edge split cases very well. */
+  /* If allows overlapping, then we compare the vertex coordinates one by one to determine if
+   * one edge is from specific triangle. This is slower but can handle edge split cases very
+   * well. */
   if (allow_overlapping_edges) {
 #define LRT_TRI_SAME_POINT(tri, i, pt) \
   ((LRT_DOUBLE_CLOSE_ENOUGH(tri->v[i]->gloc[0], pt->gloc[0]) && \
@@ -3213,10 +2734,10 @@
  *
  * TODO(@Yiming): This function uses a convoluted method that needs to be redesigned.
  *
- * 1) The #lineart_intersect_seg_seg() and #lineart_point_triangle_relation() are separate calls,
- * which would potentially return results that doesn't agree, especially when it's an edge
- * extruding from one of the triangle's point. To get the information using one math process can
- * solve this problem.
+ * 1) The #lineart_intersect_seg_seg() and #lineart_point_triangle_relation() are separate
+ * calls, which would potentially return results that doesn't agree, especially when it's an
+ * edge extruding from one of the triangle's point. To get the information using one math
+ * process can solve this problem.
  *
  * 2) Currently using discrete a/b/c/pa/pb/pc/is[3] values for storing
  * intersection/edge_aligned/intersection_order info, which isn't optimal, needs a better
@@ -3623,7 +3144,8 @@
 
   interp_v3_v3v3_db(gloc, l->gloc, r->gloc, dot_l / (dot_l + dot_r));
 
-  /* Due to precision issue, we might end up with the same point as the one we already detected.
+  /* Due to precision issue, we might end up with the same point as the one we already
+   * detected.
    */
   if (last && LRT_DOUBLE_CLOSE_ENOUGH(last[0], gloc[0]) &&
       LRT_DOUBLE_CLOSE_ENOUGH(last[1], gloc[1]) && LRT_DOUBLE_CLOSE_ENOUGH(last[2], gloc[2])) {
@@ -4542,16 +4064,16 @@
   }
 
   /* Lock is spatial, pre-assigned during initial bounding area creation. We lock the entire
-   * bounding area r/w access for now, so whether we split or do anything inside the bounding area,
-   * it's not relevant to other threads. */
+   * bounding area r/w access for now, so whether we split or do anything inside the bounding
+   * area, it's not relevant to other threads. */
   if (do_lock) {
     BLI_spin_lock(&root_ba->lock);
   }
 
   if (root_ba->child == NULL) {
     lineart_bounding_area_triangle_add(rb, root_ba, tri);
-    /* If splitting doesn't improve triangle separation, then shouldn't allow splitting anymore.
-     * Here we use recursive limit. This is especially useful in orthographic render,
+    /* If splitting doesn't improve triangle separation, then shouldn't allow splitting
+     * anymore. Here we use recursive limit. This is especially useful in orthographic render,
      * where a lot of faces could easily line up perfectly in image space,
      * which can not be separated by simply slicing the image tile. */
     if (root_ba->triangle_count >= LRT_TILE_SPLITTING_TRIANGLE_LIMIT && recursive &&
@@ -4746,7 +4268,8 @@
   (*rowend) = rb->tile_count_y - (int)((b[2] + 1.0) / sp_h) - 1;
   (*rowbegin) = rb->tile_count_y - (int)((b[3] + 1.0) / sp_h) - 1;
 
-  /* It's possible that the line stretches too much out to the side, resulting negative value. */
+  /* It's possible that the line stretches too much out to the side, resulting negative value.
+   */
   if ((*rowend) < (*rowbegin)) {
     (*rowend) = rb->tile_count_y - 1;
   }
@@ -4892,8 +4415,8 @@
     if (!th->current) {
       continue;
     }
-    /* We don't care about removing duplicated vert in this method, chaning can handle that, and it
-     * saves us from using locks and look up tables. */
+    /* We don't care about removing duplicated vert in this method, chaning can handle that,
+     * and it saves us from using locks and look up tables. */
     LineartVert *v = lineart_mem_acquire(&rb->render_data_pool,
                                          sizeof(LineartVert) * th->current * 2);
     LineartEdge *e = lineart_mem_acquire(&rb->render_data_pool, sizeof(LineartEdge) * th->current);
@@ -4905,8 +4428,8 @@
       LineartIsecSingle *is = &th->array[j];
       copy_v3db_v3fl(v1->gloc, is->v1);
       copy_v3db_v3fl(v2->gloc, is->v2);
-      /* The intersection line has been generated only in geometry space, so we need to transform
-       * them as well. */
+      /* The intersection line has been generated only in geometry space, so we need to
+       * transform them as well. */
       mul_v4_m4v3_db(v1->fbcoord, rb->view_projection, v1->gloc);
       mul_v4_m4v3_db(v2->fbcoord, rb->view_projection, v2->gloc);
 
@@ -4920,10 +4443,10 @@
       v2->fbcoord[0] -= rb->shift_x * 2;
       v2->fbcoord[1] -= rb->shift_y * 2;
 
-      /* This z transformation is not the same as the rest of the part, because the data don't go
-       * through normal perspective division calls in the pipeline, but this way the 3D result and
-       * occlusion on the generated line is correct, and we don't really use 2D for viewport stroke
-       * generation anyway. */
+      /* This z transformation is not the same as the rest of the part, because the data don't
+       * go through normal perspective division calls in the pipeline, but this way the 3D
+       * result and occlusion on the generated line is correct, and we don't really use 2D for
+       * viewport stroke generation anyway. */
       v1->fbcoord[2] = ZMin * ZMax / (ZMax - fabs(v1->fbcoord[2]) * (ZMax - ZMin));
       v2->fbcoord[2] = ZMin * ZMax / (ZMax - fabs(v2->fbcoord[2]) * (ZMax - ZMin));
       e->v1 = v1;
@@ -4981,8 +4504,8 @@
 }
 
 /**
- * This function gets the tile for the point `e->v1`, and later use #lineart_bounding_area_next()
- * to get next along the way.
+ * This function gets the tile for the point `e->v1`, and later use
+ * #lineart_bounding_area_next() to get next along the way.
  */
 static LineartBoundingArea *lineart_edge_first_bounding_area(LineartRenderBuffer *rb,
                                                              double *fbcoord1,
@@ -5273,7 +4796,8 @@
   interp_v3_v3v3_db(r_g, gl, gr, ga);
 }
 
-/* Returns true when a new cut is needed in the middle, otherwise `*r_new_xxx` are not touched. */
+/* Returns true when a new cut is needed in the middle, otherwise `*r_new_xxx` are not touched.
+ */
 static bool lineart_do_closest_segment(bool is_persp,
                                        double *s1fbl,
                                        double *s1fbr,
@@ -5497,8 +5021,8 @@
   LineartShadowSegment *ns = NULL, *ns2 = NULL, *sl = NULL, *sr = NULL;
   int untouched = 0;
 
-  /* If for some reason the occlusion function may give a result that has zero length, or reversed
-   * in direction, or NAN, we take care of them here. */
+  /* If for some reason the occlusion function may give a result that has zero length, or
+   * reversed in direction, or NAN, we take care of them here. */
   if (LRT_DOUBLE_CLOSE_ENOUGH(start, end)) {
     return;
   }
@@ -5548,8 +5072,8 @@
       ns2 = cut_end_before;
       break;
     }
-    /* This check is to prevent `es->at == 1.0` (where we don't need to cut because we are at the
-     * end point). */
+    /* This check is to prevent `es->at == 1.0` (where we don't need to cut because we are at
+     * the end point). */
     if (!es->next && LRT_DOUBLE_CLOSE_ENOUGH(1, end)) {
       cut_end_before = es;
       ns2 = cut_end_before;
@@ -5683,8 +5207,10 @@
   }
 }
 
-/* Because we have already done occlusion in the shadow camera, so any visual intersection found
- * here must mean that the triangle is behind the given line so it will always project a shadow. */
+/* Because we have already done occlusion in the shadow camera, so any visual intersection
+ * found
+ * here must mean that the triangle is behind the given line so it will always project a
+ * shadow. */
 static bool lineart_shadow_cast_onto_triangle(LineartRenderBuffer *rb,
                                               LineartTriangle *tri,
                                               LineartShadowSegmentContainer *ssc,
@@ -5717,8 +5243,9 @@
     pi++;
   }
   if (lineart_line_isec_2d_ignore_line2pos(FBC1, FBC2, LFBC, RFBC, &ratio[pi])) {
-    /* ratio[0] == 1 && ratio[1] == 0 means we found a intersection at the same point of the edge
-     * (FBC1), ignore this one and try get the intersection point from the other side of the edge
+    /* ratio[0] == 1 && ratio[1] == 0 means we found a intersection at the same point of the
+     * edge (FBC1), ignore this one and try get the intersection point from the other side of
+     * the edge
      */
     if (!(pi && LRT_DOUBLE_CLOSE_ENOUGH(ratio[0], 1.0f) &&
           LRT_DOUBLE_CLOSE_ENOUGH(ratio[1], 0.0f))) {
@@ -6099,9 +5626,9 @@
   }
   rb->tile_recursive_level = is_persp ? LRT_TILE_RECURSIVE_PERSPECTIVE : LRT_TILE_RECURSIVE_ORTHO;
 
-  /* Contour and loose edge from light viewing direction will be casted as shadow, so only force
-   * them on. If we need lit/shaded information for other line types, they are then enabled as-is
-   * so that cutting positions can also be calculated through shadow projection.
+  /* Contour and loose edge from light viewing direction will be casted as shadow, so only
+   * force them on. If we need lit/shaded information for other line types, they are then
+   * enabled as-is so that cutting positions can also be calculated through shadow projection.
    */
   if (!rb->shadow_selection) {
     rb->use_crease = rb->use_material = rb->use_edge_marks = rb->use_intersections =
@@ -6330,8 +5857,8 @@
   /* Initialize the bounding box acceleration structure, it's a lot like BVH in 3D. */
   lineart_main_bounding_area_make_initial(rb);
 
-  /* We need to get cut into triangles that are crossing near/far plans, only this way can we get
-   * correct coordinates of those clipped lines. Done in two steps,
+  /* We need to get cut into triangles that are crossing near/far plans, only this way can we
+   * get correct coordinates of those clipped lines. Done in two steps,
    * setting clip_far==false for near plane. */
   lineart_main_cull_triangles(rb, false);
   /* `clip_far == true` for far plane. */
@@ -6379,12 +5906,13 @@
      * spit, where the splitting point could be any cut in e->segments. */
     MOD_lineart_chain_split_for_fixed_occlusion(rb);
 
-    /* Then we connect chains based on the _proximity_ of their end points in image space, here's
-     * the place threshold value gets involved. */
+    /* Then we connect chains based on the _proximity_ of their end points in image space,
+     * here's the place threshold value gets involved. */
     MOD_lineart_chain_connect(rb);
 
     float *t_image = &lmd->chaining_image_threshold;
-    /* This configuration ensures there won't be accidental lost of short unchained segments. */
+    /* This configuration ensures there won't be accidental lost of short unchained segments.
+     */
     MOD_lineart_chain_discard_short(rb, MIN2(*t_image, 0.001f) - FLT_EPSILON);
 
     if (rb->chain_smooth_tolerance > FLT_EPSILON) {
@@ -6556,7 +6084,8 @@
       }
     }
 
-    /* Preserved: If we ever do asynchronous generation, this picked flag should be set here. */
+    /* Preserved: If we ever do asynchronous generation, this picked flag should be set here.
+     */
     // ec->picked = 1;
 
     const int count = MOD_lineart_chain_count(ec);
