--- conflicted
+++ resolved
@@ -85,11 +85,7 @@
   ((b1)[0] < (b2)[1] && (b1)[1] > (b2)[0] && (b1)[3] < (b2)[2] && (b1)[2] > (b2)[3])
 
 /* Initial bounding area row/column count, setting 10 is tested to be realitvely optimal for the
-<<<<<<< HEAD
- * performance under current CAS algorithm. */
-=======
  * performance under current algorithm. */
->>>>>>> 432c4c74
 #define LRT_BA_ROWS 10
 
 #ifdef __cplusplus
