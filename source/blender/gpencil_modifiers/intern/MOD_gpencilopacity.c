--- conflicted
+++ resolved
@@ -45,11 +45,8 @@
 #include "BKE_lib_query.h"
 #include "BKE_main.h"
 #include "BKE_material.h"
-<<<<<<< HEAD
+#include "BKE_modifier.h"
 #include "BKE_screen.h"
-=======
-#include "BKE_modifier.h"
->>>>>>> 686eaad8
 
 #include "DEG_depsgraph.h"
 
@@ -194,6 +191,7 @@
     }
   }
 }
+
 static void freeData(GpencilModifierData *md)
 {
   OpacityGpencilModifierData *gpmd = (OpacityGpencilModifierData *)md;
@@ -203,7 +201,13 @@
   }
 }
 
-<<<<<<< HEAD
+static void foreachIDLink(GpencilModifierData *md, Object *ob, IDWalkFunc walk, void *userData)
+{
+  OpacityGpencilModifierData *mmd = (OpacityGpencilModifierData *)md;
+
+  walk(userData, ob, (ID **)&mmd->material, IDWALK_CB_USER);
+}
+
 static void panel_draw(const bContext *C, Panel *panel)
 {
   uiLayout *layout = panel->layout;
@@ -276,13 +280,6 @@
       region_type, "mask", "Influence", NULL, mask_panel_draw, panel_type);
   gpencil_modifier_subpanel_register(
       region_type, "curve", "", curve_header_draw, curve_panel_draw, mask_panel_type);
-=======
-static void foreachIDLink(GpencilModifierData *md, Object *ob, IDWalkFunc walk, void *userData)
-{
-  OpacityGpencilModifierData *mmd = (OpacityGpencilModifierData *)md;
-
-  walk(userData, ob, (ID **)&mmd->material, IDWALK_CB_USER);
->>>>>>> 686eaad8
 }
 
 GpencilModifierTypeInfo modifierType_Gpencil_Opacity = {
