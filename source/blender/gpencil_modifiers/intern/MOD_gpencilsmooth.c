--- conflicted
+++ resolved
@@ -39,12 +39,9 @@
 #include "BKE_deform.h"
 #include "BKE_gpencil_geom.h"
 #include "BKE_gpencil_modifier.h"
-<<<<<<< HEAD
-#include "BKE_screen.h"
-=======
 #include "BKE_lib_query.h"
 #include "BKE_modifier.h"
->>>>>>> 686eaad8
+#include "BKE_screen.h"
 
 #include "DEG_depsgraph.h"
 
@@ -181,7 +178,13 @@
   }
 }
 
-<<<<<<< HEAD
+static void foreachIDLink(GpencilModifierData *md, Object *ob, IDWalkFunc walk, void *userData)
+{
+  SmoothGpencilModifierData *mmd = (SmoothGpencilModifierData *)md;
+
+  walk(userData, ob, (ID **)&mmd->material, IDWALK_CB_USER);
+}
+
 static void panel_draw(const bContext *C, Panel *panel)
 {
   uiLayout *row;
@@ -222,13 +225,6 @@
                                      gpencil_modifier_curve_header_draw,
                                      gpencil_modifier_curve_panel_draw,
                                      mask_panel_type);
-=======
-static void foreachIDLink(GpencilModifierData *md, Object *ob, IDWalkFunc walk, void *userData)
-{
-  SmoothGpencilModifierData *mmd = (SmoothGpencilModifierData *)md;
-
-  walk(userData, ob, (ID **)&mmd->material, IDWALK_CB_USER);
->>>>>>> 686eaad8
 }
 
 GpencilModifierTypeInfo modifierType_Gpencil_Smooth = {
