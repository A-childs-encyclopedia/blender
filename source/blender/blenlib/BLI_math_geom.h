--- conflicted
+++ resolved
@@ -310,17 +310,10 @@
         float r_p1[3], float r_p2[3]);
 
 /****************************** Interpolation ********************************/
-<<<<<<< HEAD
-
-/* tri or quad, d can be NULL */
-void interp_weights_face_v3(float w[4],
-                            const float a[3], const float b[3], const float c[3], const float d[3], const float p[3]);
-/* also returns three indices of the triangle actually used */
-void interp_weights_face_v3_index(int tri[3], float w[4], const float v1[3], const float v2[3], const float v3[3], const float v4[3], const float co[3]);
-=======
 void interp_weights_tri_v3(float w[3], const float a[3], const float b[3], const float c[3], const float p[3]);
 void interp_weights_quad_v3(float w[4], const float a[3], const float b[3], const float c[3], const float d[3], const float p[3]);
->>>>>>> a3d9ef2e
+/* also returns three indices of the triangle actually used */
+void interp_weights_quad_v3_index(int tri[3], float w[4], const float v1[3], const float v2[3], const float v3[3], const float v4[3], const float co[3]);
 void interp_weights_poly_v3(float w[], float v[][3], const int n, const float co[3]);
 void interp_weights_poly_v2(float w[], float v[][2], const int n, const float co[2]);
 
