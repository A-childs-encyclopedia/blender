/* SPDX-License-Identifier: GPL-2.0-or-later
 * Copyright 2022 Blender Foundation. */

#pragma once

/** \file
 * \ingroup bli
 */

#include <array>
#include <cmath>
#include <iostream>
#include <type_traits>

#include "BLI_utildefines.h"

#ifdef WITH_GMP
#  include "BLI_math_mpq.hh"
#endif

namespace blender {

/* clang-format off */
template<typename T>
using as_uint_type = std::conditional_t<sizeof(T) == sizeof(uint8_t), uint8_t,
                     std::conditional_t<sizeof(T) == sizeof(uint16_t), uint16_t,
                     std::conditional_t<sizeof(T) == sizeof(uint32_t), uint32_t,
                     std::conditional_t<sizeof(T) == sizeof(uint64_t), uint64_t, void>>>>;
/* clang-format on */

template<typename T, int Size> struct vec_struct_base {
  std::array<T, Size> values;
};

template<typename T> struct vec_struct_base<T, 2> {
  T x, y;
};

template<typename T> struct vec_struct_base<T, 3> {
  T x, y, z;
};

template<typename T> struct vec_struct_base<T, 4> {
  T x, y, z, w;
};

namespace math {

template<typename T> uint64_t vector_hash(const T &vec)
{
  BLI_STATIC_ASSERT(T::type_length <= 4, "Longer types need to implement vector_hash themself.");
  const typename T::uint_type &uvec = *reinterpret_cast<const typename T::uint_type *>(&vec);
  uint64_t result;
  result = uvec[0] * uint64_t(435109);
  if constexpr (T::type_length > 1) {
    result ^= uvec[1] * uint64_t(380867);
  }
  if constexpr (T::type_length > 2) {
    result ^= uvec[2] * uint64_t(1059217);
  }
  if constexpr (T::type_length > 3) {
    result ^= uvec[3] * uint64_t(2002613);
  }
  return result;
}

template<typename T, int Size> inline bool is_any_zero(const vec_struct_base<T, Size> &a)
{
<<<<<<< HEAD
  for (int i = 0; i < Size; i++) {
    if (a[i] == T(0)) {
=======
  for (int i = 0; i < T::type_length; i++) {
    if (a[i] == typename T::base_type(0)) {
>>>>>>> 5b3a415a
      return true;
    }
  }
  return false;
}

}  // namespace math

template<typename T, int Size> struct vec_base : public vec_struct_base<T, Size> {

  static constexpr int type_length = Size;

  using base_type = T;
  using uint_type = vec_base<as_uint_type<T>, Size>;

  vec_base() = default;

  explicit vec_base(uint value)
  {
    for (int i = 0; i < Size; i++) {
      (*this)[i] = static_cast<T>(value);
    }
  }

  explicit vec_base(int value)
  {
    for (int i = 0; i < Size; i++) {
      (*this)[i] = static_cast<T>(value);
    }
  }

  explicit vec_base(float value)
  {
    for (int i = 0; i < Size; i++) {
      (*this)[i] = static_cast<T>(value);
    }
  }

  explicit vec_base(double value)
  {
    for (int i = 0; i < Size; i++) {
      (*this)[i] = static_cast<T>(value);
    }
  }

/* Workaround issue with template BLI_ENABLE_IF((Size == 2)) not working. */
#define BLI_ENABLE_IF_VEC(_size, _test) int S = _size, BLI_ENABLE_IF((S _test))

  template<BLI_ENABLE_IF_VEC(Size, == 2)> vec_base(T _x, T _y)
  {
    (*this)[0] = _x;
    (*this)[1] = _y;
  }

  template<BLI_ENABLE_IF_VEC(Size, == 3)> vec_base(T _x, T _y, T _z)
  {
    (*this)[0] = _x;
    (*this)[1] = _y;
    (*this)[2] = _z;
  }

  template<BLI_ENABLE_IF_VEC(Size, == 4)> vec_base(T _x, T _y, T _z, T _w)
  {
    (*this)[0] = _x;
    (*this)[1] = _y;
    (*this)[2] = _z;
    (*this)[3] = _w;
  }

  /** Mixed scalar-vector constructors. */

  template<typename U, BLI_ENABLE_IF_VEC(Size, == 3)>
  constexpr vec_base(const vec_base<U, 2> &xy, T z)
      : vec_base(static_cast<T>(xy.x), static_cast<T>(xy.y), z)
  {
  }

  template<typename U, BLI_ENABLE_IF_VEC(Size, == 3)>
  constexpr vec_base(T x, const vec_base<U, 2> &yz)
      : vec_base(x, static_cast<T>(yz.x), static_cast<T>(yz.y))
  {
  }

  template<typename U, BLI_ENABLE_IF_VEC(Size, == 4)>
  vec_base(vec_base<U, 3> xyz, T w)
      : vec_base(
            static_cast<T>(xyz.x), static_cast<T>(xyz.y), static_cast<T>(xyz.z), static_cast<T>(w))
  {
  }

  template<typename U, BLI_ENABLE_IF_VEC(Size, == 4)>
  vec_base(T x, vec_base<U, 3> yzw)
      : vec_base(
            static_cast<T>(x), static_cast<T>(yzw.x), static_cast<T>(yzw.y), static_cast<T>(yzw.z))
  {
  }

  template<typename U, typename V, BLI_ENABLE_IF_VEC(Size, == 4)>
  vec_base(vec_base<U, 2> xy, vec_base<V, 2> zw)
      : vec_base(
            static_cast<T>(xy.x), static_cast<T>(xy.y), static_cast<T>(zw.x), static_cast<T>(zw.y))
  {
  }

  template<typename U, BLI_ENABLE_IF_VEC(Size, == 4)>
  vec_base(vec_base<U, 2> xy, T z, T w)
      : vec_base(static_cast<T>(xy.x), static_cast<T>(xy.y), static_cast<T>(z), static_cast<T>(w))
  {
  }

  template<typename U, BLI_ENABLE_IF_VEC(Size, == 4)>
  vec_base(T x, vec_base<U, 2> yz, T w)
      : vec_base(static_cast<T>(x), static_cast<T>(yz.x), static_cast<T>(yz.y), static_cast<T>(w))
  {
  }

  template<typename U, BLI_ENABLE_IF_VEC(Size, == 4)>
  vec_base(T x, T y, vec_base<U, 2> zw)
      : vec_base(static_cast<T>(x), static_cast<T>(y), static_cast<T>(zw.x), static_cast<T>(zw.y))
  {
  }

  /** Masking. */

  template<typename U, int OtherSize, BLI_ENABLE_IF(OtherSize > Size)>
  explicit vec_base(const vec_base<U, OtherSize> &other)
  {
    for (int i = 0; i < Size; i++) {
      (*this)[i] = static_cast<T>(other[i]);
    }
  }

#undef BLI_ENABLE_IF_VEC

  /** Conversion from pointers (from C-style vectors). */

  vec_base(const T *ptr)
  {
    for (int i = 0; i < Size; i++) {
      (*this)[i] = ptr[i];
    }
  }

  vec_base(const T (*ptr)[Size]) : vec_base(static_cast<const T *>(ptr[0]))
  {
  }

  /** Conversion from other vector types. */

  template<typename U> explicit vec_base(const vec_base<U, Size> &vec)
  {
    for (int i = 0; i < Size; i++) {
      (*this)[i] = static_cast<T>(vec[i]);
    }
  }

  /** C-style pointer dereference. */

  operator const T *() const
  {
    return reinterpret_cast<const T *>(this);
  }

  operator T *()
  {
    return reinterpret_cast<T *>(this);
  }

  /** Array access. */

  const T &operator[](int index) const
  {
    BLI_assert(index >= 0);
    BLI_assert(index < Size);
    return reinterpret_cast<const T *>(this)[index];
  }

  T &operator[](int index)
  {
    BLI_assert(index >= 0);
    BLI_assert(index < Size);
    return reinterpret_cast<T *>(this)[index];
  }

  /** Internal Operators Macro. */

#define BLI_INT_OP(_T) template<typename U = _T, BLI_ENABLE_IF((std::is_integral_v<U>))>

#define BLI_VEC_OP_IMPL(_result, _i, _op) \
  vec_base _result; \
  for (int _i = 0; _i < Size; _i++) { \
    _op; \
  } \
  return _result;

#define BLI_VEC_OP_IMPL_SELF(_i, _op) \
  for (int _i = 0; _i < Size; _i++) { \
    _op; \
  } \
  return *this;

  /** Arithmetic operators. */

  friend vec_base operator+(const vec_base &a, const vec_base &b)
  {
    BLI_VEC_OP_IMPL(ret, i, ret[i] = a[i] + b[i]);
  }

  friend vec_base operator+(const vec_base &a, const T &b)
  {
    BLI_VEC_OP_IMPL(ret, i, ret[i] = a[i] + b);
  }

  friend vec_base operator+(const T &a, const vec_base &b)
  {
    return b + a;
  }

  vec_base &operator+=(const vec_base &b)
  {
    BLI_VEC_OP_IMPL_SELF(i, (*this)[i] += b[i]);
  }

  vec_base &operator+=(const T &b)
  {
    BLI_VEC_OP_IMPL_SELF(i, (*this)[i] += b);
  }

  friend vec_base operator-(const vec_base &a)
  {
    BLI_VEC_OP_IMPL(ret, i, ret[i] = -a[i]);
  }

  friend vec_base operator-(const vec_base &a, const vec_base &b)
  {
    BLI_VEC_OP_IMPL(ret, i, ret[i] = a[i] - b[i]);
  }

  friend vec_base operator-(const vec_base &a, const T &b)
  {
    BLI_VEC_OP_IMPL(ret, i, ret[i] = a[i] - b);
  }

  friend vec_base operator-(const T &a, const vec_base &b)
  {
    BLI_VEC_OP_IMPL(ret, i, ret[i] = a - b[i]);
  }

  vec_base &operator-=(const vec_base &b)
  {
    BLI_VEC_OP_IMPL_SELF(i, (*this)[i] -= b[i]);
  }

  vec_base &operator-=(const T &b)
  {
    BLI_VEC_OP_IMPL_SELF(i, (*this)[i] -= b);
  }

  friend vec_base operator*(const vec_base &a, const vec_base &b)
  {
    BLI_VEC_OP_IMPL(ret, i, ret[i] = a[i] * b[i]);
  }

  friend vec_base operator*(const vec_base &a, T b)
  {
    BLI_VEC_OP_IMPL(ret, i, ret[i] = a[i] * b);
  }

  friend vec_base operator*(T a, const vec_base &b)
  {
    return b * a;
  }

  vec_base &operator*=(T b)
  {
    BLI_VEC_OP_IMPL_SELF(i, (*this)[i] *= b);
  }

  vec_base &operator*=(const vec_base &b)
  {
    BLI_VEC_OP_IMPL_SELF(i, (*this)[i] *= b[i]);
  }

  friend vec_base operator/(const vec_base &a, const vec_base &b)
  {
    BLI_assert(!math::is_any_zero(b));
    BLI_VEC_OP_IMPL(ret, i, ret[i] = a[i] / b[i]);
  }

  friend vec_base operator/(const vec_base &a, T b)
  {
    BLI_assert(b != T(0));
    BLI_VEC_OP_IMPL(ret, i, ret[i] = a[i] / b);
  }

  friend vec_base operator/(T a, const vec_base &b)
  {
    BLI_assert(!math::is_any_zero(b));
    BLI_VEC_OP_IMPL(ret, i, ret[i] = a / b[i]);
  }

  vec_base &operator/=(T b)
  {
    BLI_assert(b != T(0));
    BLI_VEC_OP_IMPL_SELF(i, (*this)[i] /= b);
  }

  vec_base &operator/=(const vec_base &b)
  {
    BLI_assert(b != T(0));
    BLI_VEC_OP_IMPL_SELF(i, (*this)[i] /= b[i]);
  }

  /** Binary operators. */

  BLI_INT_OP(T) friend vec_base operator&(const vec_base &a, const vec_base &b)
  {
    BLI_VEC_OP_IMPL(ret, i, ret[i] = a[i] & b[i]);
  }

  BLI_INT_OP(T) friend vec_base operator&(const vec_base &a, T b)
  {
    BLI_VEC_OP_IMPL(ret, i, ret[i] = a[i] & b);
  }

  BLI_INT_OP(T) friend vec_base operator&(T a, const vec_base &b)
  {
    return b & a;
  }

  BLI_INT_OP(T) vec_base &operator&=(T b)
  {
    BLI_VEC_OP_IMPL_SELF(i, (*this)[i] &= b);
  }

  BLI_INT_OP(T) vec_base &operator&=(const vec_base &b)
  {
    BLI_VEC_OP_IMPL_SELF(i, (*this)[i] &= b[i]);
  }

  BLI_INT_OP(T) friend vec_base operator|(const vec_base &a, const vec_base &b)
  {
    BLI_VEC_OP_IMPL(ret, i, ret[i] = a[i] | b[i]);
  }

  BLI_INT_OP(T) friend vec_base operator|(const vec_base &a, T b)
  {
    BLI_VEC_OP_IMPL(ret, i, ret[i] = a[i] | b);
  }

  BLI_INT_OP(T) friend vec_base operator|(T a, const vec_base &b)
  {
    return b | a;
  }

  BLI_INT_OP(T) vec_base &operator|=(T b)
  {
    BLI_VEC_OP_IMPL_SELF(i, (*this)[i] |= b);
  }

  BLI_INT_OP(T) vec_base &operator|=(const vec_base &b)
  {
    BLI_VEC_OP_IMPL_SELF(i, (*this)[i] |= b[i]);
  }

  BLI_INT_OP(T) friend vec_base operator^(const vec_base &a, const vec_base &b)
  {
    BLI_VEC_OP_IMPL(ret, i, ret[i] = a[i] ^ b[i]);
  }

  BLI_INT_OP(T) friend vec_base operator^(const vec_base &a, T b)
  {
    BLI_VEC_OP_IMPL(ret, i, ret[i] = a[i] ^ b);
  }

  BLI_INT_OP(T) friend vec_base operator^(T a, const vec_base &b)
  {
    return b ^ a;
  }

  BLI_INT_OP(T) vec_base &operator^=(T b)
  {
    BLI_VEC_OP_IMPL_SELF(i, (*this)[i] ^= b);
  }

  BLI_INT_OP(T) vec_base &operator^=(const vec_base &b)
  {
    BLI_VEC_OP_IMPL_SELF(i, (*this)[i] ^= b[i]);
  }

  BLI_INT_OP(T) friend vec_base operator~(const vec_base &a)
  {
    BLI_VEC_OP_IMPL(ret, i, ret[i] = ~a[i]);
  }

  /** Bit-shift operators. */

  BLI_INT_OP(T) friend vec_base operator<<(const vec_base &a, const vec_base &b)
  {
    BLI_VEC_OP_IMPL(ret, i, ret[i] = a[i] << b[i]);
  }

  BLI_INT_OP(T) friend vec_base operator<<(const vec_base &a, T b)
  {
    BLI_VEC_OP_IMPL(ret, i, ret[i] = a[i] << b);
  }

  BLI_INT_OP(T) vec_base &operator<<=(T b)
  {
    BLI_VEC_OP_IMPL_SELF(i, (*this)[i] <<= b);
  }

  BLI_INT_OP(T) vec_base &operator<<=(const vec_base &b)
  {
    BLI_VEC_OP_IMPL_SELF(i, (*this)[i] <<= b[i]);
  }

  BLI_INT_OP(T) friend vec_base operator>>(const vec_base &a, const vec_base &b)
  {
    BLI_VEC_OP_IMPL(ret, i, ret[i] = a[i] >> b[i]);
  }

  BLI_INT_OP(T) friend vec_base operator>>(const vec_base &a, T b)
  {
    BLI_VEC_OP_IMPL(ret, i, ret[i] = a[i] >> b);
  }

  BLI_INT_OP(T) vec_base &operator>>=(T b)
  {
    BLI_VEC_OP_IMPL_SELF(i, (*this)[i] >>= b);
  }

  BLI_INT_OP(T) vec_base &operator>>=(const vec_base &b)
  {
    BLI_VEC_OP_IMPL_SELF(i, (*this)[i] >>= b[i]);
  }

  /** Modulo operators. */

  BLI_INT_OP(T) friend vec_base operator%(const vec_base &a, const vec_base &b)
  {
    BLI_assert(!math::is_any_zero(b));
    BLI_VEC_OP_IMPL(ret, i, ret[i] = a[i] % b[i]);
  }

  BLI_INT_OP(T) friend vec_base operator%(const vec_base &a, T b)
  {
    BLI_assert(b != 0);
    BLI_VEC_OP_IMPL(ret, i, ret[i] = a[i] % b);
  }

  BLI_INT_OP(T) friend vec_base operator%(T a, const vec_base &b)
  {
    BLI_assert(b != T(0));
    BLI_VEC_OP_IMPL(ret, i, ret[i] = a % b[i]);
  }

#undef BLI_INT_OP
#undef BLI_VEC_OP_IMPL
#undef BLI_VEC_OP_IMPL_SELF

  /** Compare. */

  friend bool operator==(const vec_base &a, const vec_base &b)
  {
    for (int i = 0; i < Size; i++) {
      if (a[i] != b[i]) {
        return false;
      }
    }
    return true;
  }

  friend bool operator!=(const vec_base &a, const vec_base &b)
  {
    return !(a == b);
  }

  /** Misc. */

  uint64_t hash() const
  {
    return math::vector_hash(*this);
  }

  friend std::ostream &operator<<(std::ostream &stream, const vec_base &v)
  {
    stream << "(";
    for (int i = 0; i < Size; i++) {
      stream << v[i];
      if (i != Size - 1) {
        stream << ", ";
      }
    }
    stream << ")";
    return stream;
  }
};

using int2 = vec_base<int32_t, 2>;
using int3 = vec_base<int32_t, 3>;
using int4 = vec_base<int32_t, 4>;

using uint2 = vec_base<uint32_t, 2>;
using uint3 = vec_base<uint32_t, 3>;
using uint4 = vec_base<uint32_t, 4>;

using float2 = vec_base<float, 2>;
using float3 = vec_base<float, 3>;
using float4 = vec_base<float, 4>;

using double2 = vec_base<double, 2>;
using double3 = vec_base<double, 3>;
using double4 = vec_base<double, 4>;

template<typename T>
inline constexpr bool is_math_float_type = (std::is_floating_point_v<T>
#ifdef WITH_GMP
                                            || std::is_same_v<T, mpq_class>
#endif
);

template<typename T> inline constexpr bool is_math_integral_type = std::is_integral_v<T>;

}  // namespace blender<|MERGE_RESOLUTION|>--- conflicted
+++ resolved
@@ -66,13 +66,8 @@
 
 template<typename T, int Size> inline bool is_any_zero(const vec_struct_base<T, Size> &a)
 {
-<<<<<<< HEAD
   for (int i = 0; i < Size; i++) {
     if (a[i] == T(0)) {
-=======
-  for (int i = 0; i < T::type_length; i++) {
-    if (a[i] == typename T::base_type(0)) {
->>>>>>> 5b3a415a
       return true;
     }
   }
