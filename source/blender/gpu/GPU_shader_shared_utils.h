--- conflicted
+++ resolved
@@ -67,13 +67,7 @@
 #  include "BLI_assert.h"
 
 #  ifdef __cplusplus
-<<<<<<< HEAD
-#    ifndef __BLI_MATH_MATRIX_TYPES_HH__
-#      include "BLI_math_matrix_types.hh"
-#    endif
-=======
 #    include "BLI_math_matrix_types.hh"
->>>>>>> 52de84b0
 #    include "BLI_math_vector_types.hh"
 using blender::float2;
 using blender::float3;
