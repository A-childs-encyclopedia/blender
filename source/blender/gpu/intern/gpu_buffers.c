/* SPDX-License-Identifier: GPL-2.0-or-later
 * Copyright 2005 Blender Foundation. All rights reserved. */

/** \file
 * \ingroup gpu
 *
 * Mesh drawing using OpenGL VBO (Vertex Buffer Objects)
 */

#include <limits.h>
#include <stddef.h>
#include <stdlib.h>
#include <string.h>

#include "MEM_guardedalloc.h"

#include "BLI_bitmap.h"
#include "BLI_ghash.h"
#include "BLI_math_color.h"
#include "BLI_utildefines.h"

#include "DNA_mesh_types.h"
#include "DNA_meshdata_types.h"

#include "BKE_DerivedMesh.h"
#include "BKE_attribute.h"
#include "BKE_ccg.h"
#include "BKE_customdata.h"
#include "BKE_global.h"
#include "BKE_mesh.h"
#include "BKE_paint.h"
#include "BKE_pbvh.h"
#include "BKE_subdiv_ccg.h"

#include "GPU_batch.h"
#include "GPU_buffers.h"

#include "DRW_engine.h"

#include "gpu_private.h"

#include "bmesh.h"

//#define GPU_PERF_TEST  // will disable vcol, uvs, mask, fset colors, etc

/* XXX: the rest of the code in this file is used for optimized PBVH
 * drawing and doesn't interact at all with the buffer code above */

/*
this tests a low-data draw mode.  faceset and mask overlays must be disabled,
meshes cannot have uv layers, and DynTopo must be on, along with "draw smooth."

Normalizes coordinates to 16 bit integers, normals to 8-bit bytes, and skips
all other attributes.

To test, enable #if 0 branch in sculpt_draw_cb in draw_manager_data.c
*/

struct GPU_PBVH_Buffers {
  GPUIndexBuf *index_buf, *index_buf_fast;
  GPUIndexBuf *index_lines_buf, *index_lines_buf_fast;
  GPUVertBuf *vert_buf;

  GPUBatch *lines;
  GPUBatch *lines_fast;
  GPUBatch *triangles;
  GPUBatch *triangles_fast;

  /* mesh pointers in case buffer allocation fails */
  const MPoly *mpoly;
  const MLoop *mloop;
  const MLoopTri *looptri;
  const MVert *mvert;

  const int *face_indices;
  int face_indices_len;

  /* grid pointers */
  CCGKey gridkey;
  CCGElem **grids;
  const DMFlagMat *grid_flag_mats;
  BLI_bitmap *const *grid_hidden;
  const int *grid_indices;
  int totgrid;

  bool use_bmesh;
  bool clear_bmesh_on_flush;

  uint tot_tri, tot_quad;

  short material_index;

  /* The PBVH ensures that either all faces in the node are
   * smooth-shaded or all faces are flat-shaded */
  bool smooth;

  void *last_tribuf_tris;  // used to detect if we can reuse index buffers

  bool show_overlay;
};

typedef struct GPUAttrRef {
  uchar domain, type;
  ushort cd_offset;
  int layer_idx;
} GPUAttrRef;

#define MAX_GPU_ATTR 256

typedef struct PBVHGPUFormat {
  GPUVertFormat format;
  uint pos, nor, msk, fset;
  uint col[MAX_GPU_ATTR];
  uint uv[MAX_GPU_ATTR];
  int totcol, totuv;

  bool need_full_render;
  bool fast_mode;

  /* Upload only the active color and UV attributes,
   * used for workbench mode. */
  bool active_attrs_only;
} PBVHGPUFormat;

bool pbvh_show_orig_co = false;

PBVHGPUFormat *GPU_pbvh_make_format(void)
{
  PBVHGPUFormat *vbo_id = MEM_callocN(sizeof(PBVHGPUFormat), "PBVHGPUFormat");

  GPU_pbvh_attribute_names_update(PBVH_FACES, vbo_id, NULL, NULL, false);

  return vbo_id;
}

void GPU_pbvh_free_format(PBVHGPUFormat *vbo_id)
{
  MEM_SAFE_FREE(vbo_id);
}

static int gpu_pbvh_make_attr_offs(eAttrDomainMask domain_mask,
                                   eCustomDataMask type_mask,
                                   const CustomData *vdata,
                                   const CustomData *edata,
                                   const CustomData *ldata,
                                   const CustomData *pdata,
                                   GPUAttrRef r_cd_attrs[MAX_GPU_ATTR],
                                   bool active_only,
                                   int active_type,
                                   int active_domain,
                                   const CustomDataLayer *active_layer,
                                   const CustomDataLayer *render_layer);

/** \} */

/* -------------------------------------------------------------------- */
/** \name PBVH Utils
 * \{ */

void gpu_pbvh_init()
{
}

void gpu_pbvh_exit()
{
  /* Nothing to do. */
}

static CustomDataLayer *get_active_layer(const CustomData *cdata, int type)
{
  int idx = CustomData_get_active_layer_index(cdata, type);
  return idx != -1 ? cdata->layers + idx : NULL;
}

static CustomDataLayer *get_render_layer(const CustomData *cdata, int type)
{
  int idx = CustomData_get_render_layer_index(cdata, type);
  return idx != -1 ? cdata->layers + idx : NULL;
}

/**
 * Builds a list of attributes from a set of domains and a set of
 * customdata types.
 *
 * \param active_only Returns only one item, a GPUAttrRef to active_layer
 * \param active_layer CustomDataLayer to use for the active layer
 * \param active_layer CustomDataLayer to use for the render layer
 */
static int gpu_pbvh_make_attr_offs(eAttrDomainMask domain_mask,
                                   eCustomDataMask type_mask,
                                   const CustomData *vdata,
                                   const CustomData *edata,
                                   const CustomData *ldata,
                                   const CustomData *pdata,
                                   GPUAttrRef r_cd_attrs[MAX_GPU_ATTR],
                                   bool active_only,
                                   int active_type,
                                   int active_domain,
                                   const CustomDataLayer *active_layer,
                                   const CustomDataLayer *render_layer)
{
  const CustomData *cdata_active = active_domain == ATTR_DOMAIN_POINT ? vdata : ldata;

  if (!cdata_active) {
    return 0;
  }

  if (active_only) {
    int idx = active_layer ? active_layer - cdata_active->layers : -1;

    if (idx >= 0 && idx < cdata_active->totlayer) {
      r_cd_attrs[0].cd_offset = cdata_active->layers[idx].offset;
      r_cd_attrs[0].domain = active_domain;
      r_cd_attrs[0].type = active_type;
      r_cd_attrs[0].layer_idx = idx;

      return 1;
    }

    return 0;
  }

  const CustomData *datas[4] = {vdata, edata, pdata, ldata};

  int count = 0;
  for (eAttrDomain domain = 0; domain < 4; domain++) {
    const CustomData *cdata = datas[domain];

    if (!cdata || !((1 << domain) & domain_mask)) {
      continue;
    }

    CustomDataLayer *cl = cdata->layers;

    for (int i = 0; count < MAX_GPU_ATTR && i < cdata->totlayer; i++, cl++) {
      if ((CD_TYPE_AS_MASK(cl->type) & type_mask) && !(cl->flag & CD_FLAG_TEMPORARY)) {
        GPUAttrRef *ref = r_cd_attrs + count;

        ref->cd_offset = cl->offset;
        ref->type = cl->type;
        ref->layer_idx = i;
        ref->domain = domain;

        count++;
      }
    }
  }

  /* ensure render layer is last
    draw cache code seems to need this
   */

  for (int i = 0; i < count; i++) {
    GPUAttrRef *ref = r_cd_attrs + i;
    const CustomData *cdata = datas[ref->domain];

    if (cdata->layers + ref->layer_idx == render_layer) {
      SWAP(GPUAttrRef, r_cd_attrs[i], r_cd_attrs[count - 1]);
      break;
    }
  }

  return count;
}

/* Allocates a non-initialized buffer to be sent to GPU.
 * Return is false it indicates that the memory map failed. */
static bool gpu_pbvh_vert_buf_data_set(PBVHGPUFormat *vbo_id,
                                       GPU_PBVH_Buffers *buffers,
                                       uint vert_len)
{
  /* Keep so we can test #GPU_USAGE_DYNAMIC buffer use.
   * Not that format initialization match in both blocks.
   * Do this to keep braces balanced - otherwise indentation breaks. */

  if (buffers->vert_buf == NULL) {
    /* Initialize vertex buffer (match 'VertexBufferFormat'). */
    buffers->vert_buf = GPU_vertbuf_create_with_format_ex(&vbo_id->format, GPU_USAGE_STATIC);
  }
  if (GPU_vertbuf_get_data(buffers->vert_buf) == NULL ||
      GPU_vertbuf_get_vertex_len(buffers->vert_buf) != vert_len) {
    /* Allocate buffer if not allocated yet or size changed. */
    GPU_vertbuf_data_alloc(buffers->vert_buf, vert_len);
  }

  return GPU_vertbuf_get_data(buffers->vert_buf) != NULL;
}

/* was used by QUANTIZED_PERF_TEST, now unused */
float *GPU_pbvh_get_extra_matrix(GPU_PBVH_Buffers *buffers)
{
  return NULL;
}

static void gpu_pbvh_batch_init(GPU_PBVH_Buffers *buffers, GPUPrimType prim)
{
  if (buffers->triangles == NULL) {
    buffers->triangles = GPU_batch_create(prim,
                                          buffers->vert_buf,
                                          /* can be NULL if buffer is empty */
                                          buffers->index_buf);
  }

  if ((buffers->triangles_fast == NULL) && buffers->index_buf_fast) {
    buffers->triangles_fast = GPU_batch_create(prim, buffers->vert_buf, buffers->index_buf_fast);
  }

  if (buffers->lines == NULL) {
    buffers->lines = GPU_batch_create(GPU_PRIM_LINES,
                                      buffers->vert_buf,
                                      /* can be NULL if buffer is empty */
                                      buffers->index_lines_buf);
  }

  if ((buffers->lines_fast == NULL) && buffers->index_lines_buf_fast) {
    buffers->lines_fast = GPU_batch_create(
        GPU_PRIM_LINES, buffers->vert_buf, buffers->index_lines_buf_fast);
  }
}

/** \} */

/* -------------------------------------------------------------------- */
/** \name Mesh PBVH
 * \{ */

static bool gpu_pbvh_is_looptri_visible(const MLoopTri *lt, const bool *hide_poly)
{
  return !paint_is_face_hidden(lt, hide_poly);
}

void GPU_pbvh_mesh_buffers_update(PBVHGPUFormat *vbo_id,
                                  GPU_PBVH_Buffers *buffers,
                                  const Mesh *mesh,
                                  const MVert *mvert,
                                  const float *vmask,
                                  const int *sculpt_face_sets,
                                  int face_sets_color_seed,
                                  int face_sets_color_default,
                                  int update_flags,
                                  const float (*vert_normals)[3])
{
  GPUAttrRef vcol_refs[MAX_GPU_ATTR];
  GPUAttrRef cd_uvs[MAX_GPU_ATTR];

  const bool *hide_poly = (const bool *)CustomData_get_layer_named(
      &mesh->pdata, CD_PROP_BOOL, ".hide_poly");
  const int *material_indices = (const int *)CustomData_get_layer_named(
      &mesh->pdata, CD_PROP_INT32, "material_index");

  const CustomDataLayer *actcol = BKE_id_attributes_active_color_get(&mesh->id);
  eAttrDomain actcol_domain = actcol ? BKE_id_attribute_domain(&mesh->id, actcol) :
                                       ATTR_DOMAIN_AUTO;

  const CustomDataLayer *rendercol = BKE_id_attributes_render_color_get(&mesh->id);

  int totcol;

  if (update_flags & GPU_PBVH_BUFFERS_SHOW_VCOL) {
    totcol = gpu_pbvh_make_attr_offs(ATTR_DOMAIN_MASK_COLOR,
                                     CD_MASK_COLOR_ALL,
                                     &mesh->vdata,
                                     NULL,
                                     &mesh->ldata,
                                     NULL,
                                     vcol_refs,
                                     vbo_id->active_attrs_only,
                                     actcol ? actcol->type : 0,
                                     actcol_domain,
                                     actcol,
                                     rendercol);
  }
  else {
    totcol = 0;
  }

  int totuv = gpu_pbvh_make_attr_offs(ATTR_DOMAIN_MASK_CORNER,
                                      CD_MASK_MLOOPUV,
                                      NULL,
                                      NULL,
                                      &mesh->ldata,
                                      NULL,
                                      cd_uvs,
                                      vbo_id->active_attrs_only,
                                      CD_MLOOPUV,
                                      ATTR_DOMAIN_CORNER,
                                      get_active_layer(&mesh->ldata, CD_MLOOPUV),
                                      get_render_layer(&mesh->ldata, CD_MLOOPUV));

  const bool show_mask = vmask && (update_flags & GPU_PBVH_BUFFERS_SHOW_MASK) != 0;
  const bool show_face_sets = sculpt_face_sets &&
                              (update_flags & GPU_PBVH_BUFFERS_SHOW_SCULPT_FACE_SETS) != 0;
  bool empty_mask = true;
  bool default_face_set = true;

  {
    const int totelem = buffers->tot_tri * 3;

    /* Build VBO */
    if (gpu_pbvh_vert_buf_data_set(vbo_id, buffers, totelem)) {
      GPUVertBufRaw pos_step = {0};
      GPUVertBufRaw nor_step = {0};
      GPUVertBufRaw msk_step = {0};
      GPUVertBufRaw fset_step = {0};
      GPUVertBufRaw col_step = {0};
      GPUVertBufRaw uv_step = {0};

      GPU_vertbuf_attr_get_raw_data(buffers->vert_buf, vbo_id->pos, &pos_step);
      GPU_vertbuf_attr_get_raw_data(buffers->vert_buf, vbo_id->nor, &nor_step);
      GPU_vertbuf_attr_get_raw_data(buffers->vert_buf, vbo_id->msk, &msk_step);
      GPU_vertbuf_attr_get_raw_data(buffers->vert_buf, vbo_id->fset, &fset_step);

      /* calculate normal for each polygon only once */
      uint mpoly_prev = UINT_MAX;
      short no[3] = {0, 0, 0};

      if (totuv > 0) {
        for (int uv_i = 0; uv_i < totuv; uv_i++) {
          GPU_vertbuf_attr_get_raw_data(buffers->vert_buf, vbo_id->uv[uv_i], &uv_step);

          GPUAttrRef *ref = cd_uvs + uv_i;
          CustomDataLayer *layer = mesh->ldata.layers + ref->layer_idx;
          MLoopUV *muv = layer->data;

          for (uint i = 0; i < buffers->face_indices_len; i++) {
            const MLoopTri *lt = &buffers->looptri[buffers->face_indices[i]];

            if (!gpu_pbvh_is_looptri_visible(lt, hide_poly)) {
              continue;
            }

            for (uint j = 0; j < 3; j++) {
              MLoopUV *muv2 = muv + lt->tri[j];

              memcpy(GPU_vertbuf_raw_step(&uv_step), muv2->uv, sizeof(muv2->uv));
            }
          }
        }
      }

      for (int col_i = 0; col_i < totcol; col_i++) {
        GPU_vertbuf_attr_get_raw_data(buffers->vert_buf, vbo_id->col[col_i], &col_step);

        const MPropCol *pcol = NULL;
        const MLoopCol *mcol = NULL;

        GPUAttrRef *ref = vcol_refs + col_i;
        const CustomData *cdata = ref->domain == ATTR_DOMAIN_POINT ? &mesh->vdata : &mesh->ldata;
        const CustomDataLayer *layer = cdata->layers + ref->layer_idx;

        bool color_loops = ref->domain == ATTR_DOMAIN_CORNER;

        if (layer->type == CD_PROP_COLOR) {
          pcol = (const MPropCol *)layer->data;
        }
        else {
          mcol = (const MLoopCol *)layer->data;
        }

        for (uint i = 0; i < buffers->face_indices_len; i++) {
          const MLoopTri *lt = &buffers->looptri[buffers->face_indices[i]];
          const uint vtri[3] = {
              buffers->mloop[lt->tri[0]].v,
              buffers->mloop[lt->tri[1]].v,
              buffers->mloop[lt->tri[2]].v,
          };

          if (!gpu_pbvh_is_looptri_visible(lt, hide_poly)) {
            continue;
          }

          for (uint j = 0; j < 3; j++) {
            /* Vertex Colors. */
            const uint loop_index = lt->tri[j];

            ushort scol[4] = {USHRT_MAX, USHRT_MAX, USHRT_MAX, USHRT_MAX};

            if (pcol) {
              const MPropCol *pcol2 = pcol + (color_loops ? loop_index : vtri[j]);

              scol[0] = unit_float_to_ushort_clamp(pcol2->color[0]);
              scol[1] = unit_float_to_ushort_clamp(pcol2->color[1]);
              scol[2] = unit_float_to_ushort_clamp(pcol2->color[2]);
              scol[3] = unit_float_to_ushort_clamp(pcol2->color[3]);
            }
            else {
              const MLoopCol *mcol2 = mcol + (color_loops ? loop_index : vtri[j]);

              scol[0] = unit_float_to_ushort_clamp(BLI_color_from_srgb_table[mcol2->r]);
              scol[1] = unit_float_to_ushort_clamp(BLI_color_from_srgb_table[mcol2->g]);
              scol[2] = unit_float_to_ushort_clamp(BLI_color_from_srgb_table[mcol2->b]);
              scol[3] = unit_float_to_ushort_clamp(mcol2->a * (1.0f / 255.0f));
            }

            memcpy(GPU_vertbuf_raw_step(&col_step), scol, sizeof(scol));
          }
        }
      }

      for (uint i = 0; i < buffers->face_indices_len; i++) {
        const MLoopTri *lt = &buffers->looptri[buffers->face_indices[i]];
        const uint vtri[3] = {
            buffers->mloop[lt->tri[0]].v,
            buffers->mloop[lt->tri[1]].v,
            buffers->mloop[lt->tri[2]].v,
        };

        if (!gpu_pbvh_is_looptri_visible(lt, hide_poly)) {
          continue;
        }

        /* Face normal and mask */
        if (lt->poly != mpoly_prev && !buffers->smooth) {
          const MPoly *mp = &buffers->mpoly[lt->poly];
          float fno[3];
          BKE_mesh_calc_poly_normal(mp, &buffers->mloop[mp->loopstart], mvert, fno);
          normal_float_to_short_v3(no, fno);
          mpoly_prev = lt->poly;
        }

        uchar face_set_color[4] = {UCHAR_MAX, UCHAR_MAX, UCHAR_MAX, UCHAR_MAX};
        if (show_face_sets) {
          const int fset = sculpt_face_sets[lt->poly];
          /* Skip for the default color Face Set to render it white. */
          if (fset != face_sets_color_default) {
            BKE_paint_face_set_overlay_color_get(fset, face_sets_color_seed, face_set_color);
            default_face_set = false;
          }
        }

        float fmask = 0.0f;
        uchar cmask = 0;
        if (show_mask && !buffers->smooth) {
          fmask = (vmask[vtri[0]] + vmask[vtri[1]] + vmask[vtri[2]]) / 3.0f;
          cmask = (uchar)(fmask * 255);
        }

        for (uint j = 0; j < 3; j++) {
          const MVert *v = &mvert[vtri[j]];
          copy_v3_v3(GPU_vertbuf_raw_step(&pos_step), v->co);

          if (buffers->smooth) {
            normal_float_to_short_v3(no, vert_normals[vtri[j]]);
          }
          copy_v3_v3_short(GPU_vertbuf_raw_step(&nor_step), no);

          if (show_mask && buffers->smooth) {
            cmask = (uchar)(vmask[vtri[j]] * 255);
          }

          *(uchar *)GPU_vertbuf_raw_step(&msk_step) = cmask;
          empty_mask = empty_mask && (cmask == 0);
          /* Face Sets. */
          memcpy(GPU_vertbuf_raw_step(&fset_step), face_set_color, sizeof(uchar[3]));
        }
      }
    }

    gpu_pbvh_batch_init(buffers, GPU_PRIM_TRIS);
  }

  /* Get material index from the first face of this buffer. */
  const MLoopTri *lt = &buffers->looptri[buffers->face_indices[0]];
  buffers->material_index = material_indices ? material_indices[lt->poly] : 0;

  buffers->show_overlay = (!empty_mask || !default_face_set) && !vbo_id->fast_mode;
  buffers->mvert = mvert;
}

<<<<<<< HEAD
GPU_PBVH_Buffers *GPU_pbvh_mesh_buffers_build(PBVHGPUFormat *vbo_id,
                                              const MPoly *mpoly,
                                              const MLoop *mloop,
=======
GPU_PBVH_Buffers *GPU_pbvh_mesh_buffers_build(const Mesh *mesh,
>>>>>>> b37954d0
                                              const MLoopTri *looptri,
                                              const int *face_indices,
                                              const int face_indices_len)
{
  GPU_PBVH_Buffers *buffers;
  int i, tottri;
  int tot_real_edges = 0;

  const MPoly *polys = BKE_mesh_polys(mesh);
  const MLoop *loops = BKE_mesh_loops(mesh);

  buffers = MEM_callocN(sizeof(GPU_PBVH_Buffers), "GPU_Buffers");

  const bool *hide_poly = (bool *)CustomData_get_layer_named(
      &mesh->pdata, CD_PROP_BOOL, ".hide_poly");

  /* smooth or flat for all */
<<<<<<< HEAD
  buffers->smooth = (mpoly[looptri[face_indices[0]].poly].flag & ME_SMOOTH) || vbo_id->fast_mode;
=======
  buffers->smooth = polys[looptri[face_indices[0]].poly].flag & ME_SMOOTH;
>>>>>>> b37954d0

  buffers->show_overlay = false;

  /* Count the number of visible triangles */
  for (i = 0, tottri = 0; i < face_indices_len; i++) {
    const MLoopTri *lt = &looptri[face_indices[i]];
    if (gpu_pbvh_is_looptri_visible(lt, hide_poly)) {
      int r_edges[3];
      BKE_mesh_looptri_get_real_edges(mesh, lt, r_edges);
      for (int j = 0; j < 3; j++) {
        if (r_edges[j] != -1) {
          tot_real_edges++;
        }
      }
      tottri++;
    }
  }

  if (tottri == 0) {
    buffers->tot_tri = 0;

    buffers->mpoly = polys;
    buffers->mloop = loops;
    buffers->looptri = looptri;
    buffers->face_indices = face_indices;
    buffers->face_indices_len = 0;

    return buffers;
  }

  /* Fill the only the line buffer. */
  GPUIndexBufBuilder elb_lines;
  GPU_indexbuf_init(&elb_lines, GPU_PRIM_LINES, tot_real_edges, INT_MAX);
  int vert_idx = 0;

  for (i = 0; i < face_indices_len; i++) {
    const MLoopTri *lt = &looptri[face_indices[i]];

    /* Skip hidden faces */
    if (!gpu_pbvh_is_looptri_visible(lt, hide_poly)) {
      continue;
    }

    int r_edges[3];
    BKE_mesh_looptri_get_real_edges(mesh, lt, r_edges);
    if (r_edges[0] != -1) {
      GPU_indexbuf_add_line_verts(&elb_lines, vert_idx * 3 + 0, vert_idx * 3 + 1);
    }
    if (r_edges[1] != -1) {
      GPU_indexbuf_add_line_verts(&elb_lines, vert_idx * 3 + 1, vert_idx * 3 + 2);
    }
    if (r_edges[2] != -1) {
      GPU_indexbuf_add_line_verts(&elb_lines, vert_idx * 3 + 2, vert_idx * 3 + 0);
    }

    vert_idx++;
  }
  buffers->index_lines_buf = GPU_indexbuf_build(&elb_lines);

  buffers->tot_tri = tottri;

  buffers->mpoly = polys;
  buffers->mloop = loops;
  buffers->looptri = looptri;

  buffers->face_indices = face_indices;
  buffers->face_indices_len = face_indices_len;

  return buffers;
}

/** \} */

/* -------------------------------------------------------------------- */
/** \name Grid PBVH
 * \{ */

static void gpu_pbvh_grid_fill_index_buffers(PBVHGPUFormat *vbo_id,
                                             GPU_PBVH_Buffers *buffers,
                                             SubdivCCG *UNUSED(subdiv_ccg),
                                             const int *UNUSED(face_sets),
                                             const int *grid_indices,
                                             uint visible_quad_len,
                                             int totgrid,
                                             int gridsize)
{
  GPUIndexBufBuilder elb, elb_lines;
  GPUIndexBufBuilder elb_fast, elb_lines_fast;

  GPU_indexbuf_init(&elb, GPU_PRIM_TRIS, 2 * visible_quad_len, INT_MAX);
  GPU_indexbuf_init(&elb_fast, GPU_PRIM_TRIS, 2 * totgrid, INT_MAX);
  GPU_indexbuf_init(&elb_lines, GPU_PRIM_LINES, 2 * totgrid * gridsize * (gridsize - 1), INT_MAX);
  GPU_indexbuf_init(&elb_lines_fast, GPU_PRIM_LINES, 4 * totgrid, INT_MAX);

  if (buffers->smooth || vbo_id->fast_mode) {
    uint offset = 0;
    const uint grid_vert_len = gridsize * gridsize;
    for (int i = 0; i < totgrid; i++, offset += grid_vert_len) {
      uint v0, v1, v2, v3;
      bool grid_visible = false;

      BLI_bitmap *gh = buffers->grid_hidden[grid_indices[i]];

      for (int j = 0; j < gridsize - 1; j++) {
        for (int k = 0; k < gridsize - 1; k++) {
          /* Skip hidden grid face */
          if (gh && paint_is_grid_face_hidden(gh, gridsize, k, j)) {
            continue;
          }
          /* Indices in a Clockwise QUAD disposition. */
          v0 = offset + j * gridsize + k;
          v1 = v0 + 1;
          v2 = v1 + gridsize;
          v3 = v2 - 1;

          GPU_indexbuf_add_tri_verts(&elb, v0, v2, v1);
          GPU_indexbuf_add_tri_verts(&elb, v0, v3, v2);

          GPU_indexbuf_add_line_verts(&elb_lines, v0, v1);
          GPU_indexbuf_add_line_verts(&elb_lines, v0, v3);

          if (j + 2 == gridsize) {
            GPU_indexbuf_add_line_verts(&elb_lines, v2, v3);
          }
          grid_visible = true;
        }

        if (grid_visible) {
          GPU_indexbuf_add_line_verts(&elb_lines, v1, v2);
        }
      }

      if (grid_visible) {
        /* Grid corners */
        v0 = offset;
        v1 = offset + gridsize - 1;
        v2 = offset + grid_vert_len - 1;
        v3 = offset + grid_vert_len - gridsize;

        GPU_indexbuf_add_tri_verts(&elb_fast, v0, v2, v1);
        GPU_indexbuf_add_tri_verts(&elb_fast, v0, v3, v2);

        GPU_indexbuf_add_line_verts(&elb_lines_fast, v0, v1);
        GPU_indexbuf_add_line_verts(&elb_lines_fast, v1, v2);
        GPU_indexbuf_add_line_verts(&elb_lines_fast, v2, v3);
        GPU_indexbuf_add_line_verts(&elb_lines_fast, v3, v0);
      }
    }
  }
  else {
    uint offset = 0;
    const uint grid_vert_len = square_uint(gridsize - 1) * 4;
    for (int i = 0; i < totgrid; i++, offset += grid_vert_len) {
      bool grid_visible = false;
      BLI_bitmap *gh = buffers->grid_hidden[grid_indices[i]];

      uint v0, v1, v2, v3;
      for (int j = 0; j < gridsize - 1; j++) {
        for (int k = 0; k < gridsize - 1; k++) {
          /* Skip hidden grid face */
          if (gh && paint_is_grid_face_hidden(gh, gridsize, k, j)) {
            continue;
          }
          /* VBO data are in a Clockwise QUAD disposition. */
          v0 = offset + (j * (gridsize - 1) + k) * 4;
          v1 = v0 + 1;
          v2 = v0 + 2;
          v3 = v0 + 3;

          GPU_indexbuf_add_tri_verts(&elb, v0, v2, v1);
          GPU_indexbuf_add_tri_verts(&elb, v0, v3, v2);

          GPU_indexbuf_add_line_verts(&elb_lines, v0, v1);
          GPU_indexbuf_add_line_verts(&elb_lines, v0, v3);

          if (j + 2 == gridsize) {
            GPU_indexbuf_add_line_verts(&elb_lines, v2, v3);
          }
          grid_visible = true;
        }

        if (grid_visible) {
          GPU_indexbuf_add_line_verts(&elb_lines, v1, v2);
        }
      }

      if (grid_visible) {
        /* Grid corners */
        v0 = offset;
        v1 = offset + (gridsize - 1) * 4 - 3;
        v2 = offset + grid_vert_len - 2;
        v3 = offset + grid_vert_len - (gridsize - 1) * 4 + 3;

        GPU_indexbuf_add_tri_verts(&elb_fast, v0, v2, v1);
        GPU_indexbuf_add_tri_verts(&elb_fast, v0, v3, v2);

        GPU_indexbuf_add_line_verts(&elb_lines_fast, v0, v1);
        GPU_indexbuf_add_line_verts(&elb_lines_fast, v1, v2);
        GPU_indexbuf_add_line_verts(&elb_lines_fast, v2, v3);
        GPU_indexbuf_add_line_verts(&elb_lines_fast, v3, v0);
      }
    }
  }

  buffers->index_buf = GPU_indexbuf_build(&elb);
  buffers->index_buf_fast = GPU_indexbuf_build(&elb_fast);
  buffers->index_lines_buf = GPU_indexbuf_build(&elb_lines);
  buffers->index_lines_buf_fast = GPU_indexbuf_build(&elb_lines_fast);
}

void GPU_pbvh_grid_buffers_update_free(PBVHGPUFormat *vbo_id,
                                       GPU_PBVH_Buffers *buffers,
                                       const struct DMFlagMat *grid_flag_mats,
                                       const int *grid_indices)
{
  const bool smooth = (grid_flag_mats[grid_indices[0]].flag & ME_SMOOTH) || vbo_id->fast_mode;

  if (buffers->smooth != smooth) {
    buffers->smooth = smooth;
    GPU_BATCH_DISCARD_SAFE(buffers->triangles);
    GPU_BATCH_DISCARD_SAFE(buffers->triangles_fast);
    GPU_BATCH_DISCARD_SAFE(buffers->lines);
    GPU_BATCH_DISCARD_SAFE(buffers->lines_fast);

    GPU_INDEXBUF_DISCARD_SAFE(buffers->index_buf);
    GPU_INDEXBUF_DISCARD_SAFE(buffers->index_buf_fast);
    GPU_INDEXBUF_DISCARD_SAFE(buffers->index_lines_buf);
    GPU_INDEXBUF_DISCARD_SAFE(buffers->index_lines_buf_fast);
  }
}

void GPU_pbvh_grid_buffers_update(PBVHGPUFormat *vbo_id,
                                  GPU_PBVH_Buffers *buffers,
                                  SubdivCCG *subdiv_ccg,
                                  CCGElem **grids,
                                  const struct DMFlagMat *grid_flag_mats,
                                  int *grid_indices,
                                  int totgrid,
                                  const int *sculpt_face_sets,
                                  const int face_sets_color_seed,
                                  const int face_sets_color_default,
                                  const struct CCGKey *key,
                                  const int update_flags)
{
  const bool show_mask = (update_flags & GPU_PBVH_BUFFERS_SHOW_MASK) != 0 && !vbo_id->fast_mode;
  const bool show_vcol = (update_flags & GPU_PBVH_BUFFERS_SHOW_VCOL) != 0;
  const bool show_face_sets = sculpt_face_sets &&
                              (update_flags & GPU_PBVH_BUFFERS_SHOW_SCULPT_FACE_SETS) != 0 &&
                              !vbo_id->fast_mode;
  bool empty_mask = true;
  bool default_face_set = true;

  int i, j, k, x, y;

  /* Build VBO */
  const int has_mask = key->has_mask;

  uint vert_per_grid = (buffers->smooth) ? key->grid_area : (square_i(key->grid_size - 1) * 4);
  uint vert_count = totgrid * vert_per_grid;

  if (buffers->index_buf == NULL) {
    uint visible_quad_len = BKE_pbvh_count_grid_quads(
        (BLI_bitmap **)buffers->grid_hidden, grid_indices, totgrid, key->grid_size);

    /* totally hidden node, return here to avoid BufferData with zero below. */
    if (visible_quad_len == 0) {
      return;
    }

    gpu_pbvh_grid_fill_index_buffers(vbo_id,
                                     buffers,
                                     subdiv_ccg,
                                     sculpt_face_sets,
                                     grid_indices,
                                     visible_quad_len,
                                     totgrid,
                                     key->grid_size);
  }

  uint vbo_index_offset = 0;
  /* Build VBO */
  if (gpu_pbvh_vert_buf_data_set(vbo_id, buffers, vert_count)) {
    GPUIndexBufBuilder elb_lines;

    if (buffers->index_lines_buf == NULL) {
      GPU_indexbuf_init(&elb_lines, GPU_PRIM_LINES, totgrid * key->grid_area * 2, vert_count);
    }

    for (i = 0; i < totgrid; i++) {
      const int grid_index = grid_indices[i];
      CCGElem *grid = grids[grid_index];
      int vbo_index = vbo_index_offset;

      uchar face_set_color[4] = {UCHAR_MAX, UCHAR_MAX, UCHAR_MAX, UCHAR_MAX};

      if (show_face_sets && subdiv_ccg && sculpt_face_sets) {
        const int face_index = BKE_subdiv_ccg_grid_to_face_index(subdiv_ccg, grid_index);

        const int fset = sculpt_face_sets[face_index];
        /* Skip for the default color Face Set to render it white. */
        if (fset != face_sets_color_default) {
          BKE_paint_face_set_overlay_color_get(fset, face_sets_color_seed, face_set_color);
          default_face_set = false;
        }
      }

      if (buffers->smooth || vbo_id->fast_mode) {
        for (y = 0; y < key->grid_size; y++) {
          for (x = 0; x < key->grid_size; x++) {
            CCGElem *elem = CCG_grid_elem(key, grid, x, y);
            GPU_vertbuf_attr_set(
                buffers->vert_buf, vbo_id->pos, vbo_index, CCG_elem_co(key, elem));

            short no_short[3];
            normal_float_to_short_v3(no_short, CCG_elem_no(key, elem));
            GPU_vertbuf_attr_set(buffers->vert_buf, vbo_id->nor, vbo_index, no_short);

            if (has_mask && show_mask) {
              float fmask = *CCG_elem_mask(key, elem);
              uchar cmask = (uchar)(fmask * 255);
              GPU_vertbuf_attr_set(buffers->vert_buf, vbo_id->msk, vbo_index, &cmask);
              empty_mask = empty_mask && (cmask == 0);
            }

            if (show_vcol) {
              const ushort vcol[4] = {USHRT_MAX, USHRT_MAX, USHRT_MAX, USHRT_MAX};
              GPU_vertbuf_attr_set(buffers->vert_buf, vbo_id->col[0], vbo_index, &vcol);
            }

            GPU_vertbuf_attr_set(buffers->vert_buf, vbo_id->fset, vbo_index, &face_set_color);

            vbo_index += 1;
          }
        }
        vbo_index_offset += key->grid_area;
      }
      else {
        for (j = 0; j < key->grid_size - 1; j++) {
          for (k = 0; k < key->grid_size - 1; k++) {
            CCGElem *elems[4] = {
                CCG_grid_elem(key, grid, k, j),
                CCG_grid_elem(key, grid, k + 1, j),
                CCG_grid_elem(key, grid, k + 1, j + 1),
                CCG_grid_elem(key, grid, k, j + 1),
            };
            float *co[4] = {
                CCG_elem_co(key, elems[0]),
                CCG_elem_co(key, elems[1]),
                CCG_elem_co(key, elems[2]),
                CCG_elem_co(key, elems[3]),
            };

            float fno[3];
            short no_short[3];
            /* NOTE: Clockwise indices ordering, that's why we invert order here. */
            normal_quad_v3(fno, co[3], co[2], co[1], co[0]);
            normal_float_to_short_v3(no_short, fno);

            GPU_vertbuf_attr_set(buffers->vert_buf, vbo_id->pos, vbo_index + 0, co[0]);
            GPU_vertbuf_attr_set(buffers->vert_buf, vbo_id->nor, vbo_index + 0, no_short);
            GPU_vertbuf_attr_set(buffers->vert_buf, vbo_id->pos, vbo_index + 1, co[1]);
            GPU_vertbuf_attr_set(buffers->vert_buf, vbo_id->nor, vbo_index + 1, no_short);
            GPU_vertbuf_attr_set(buffers->vert_buf, vbo_id->pos, vbo_index + 2, co[2]);
            GPU_vertbuf_attr_set(buffers->vert_buf, vbo_id->nor, vbo_index + 2, no_short);
            GPU_vertbuf_attr_set(buffers->vert_buf, vbo_id->pos, vbo_index + 3, co[3]);
            GPU_vertbuf_attr_set(buffers->vert_buf, vbo_id->nor, vbo_index + 3, no_short);

            if (has_mask && show_mask) {
              float fmask = (*CCG_elem_mask(key, elems[0]) + *CCG_elem_mask(key, elems[1]) +
                             *CCG_elem_mask(key, elems[2]) + *CCG_elem_mask(key, elems[3])) *
                            0.25f;
              uchar cmask = (uchar)(fmask * 255);
              GPU_vertbuf_attr_set(buffers->vert_buf, vbo_id->msk, vbo_index + 0, &cmask);
              GPU_vertbuf_attr_set(buffers->vert_buf, vbo_id->msk, vbo_index + 1, &cmask);
              GPU_vertbuf_attr_set(buffers->vert_buf, vbo_id->msk, vbo_index + 2, &cmask);
              GPU_vertbuf_attr_set(buffers->vert_buf, vbo_id->msk, vbo_index + 3, &cmask);
              empty_mask = empty_mask && (cmask == 0);
            }

            const ushort vcol[4] = {USHRT_MAX, USHRT_MAX, USHRT_MAX, USHRT_MAX};

            if (!vbo_id->fast_mode) {
              GPU_vertbuf_attr_set(buffers->vert_buf, vbo_id->col[0], vbo_index + 0, &vcol);
              GPU_vertbuf_attr_set(buffers->vert_buf, vbo_id->col[0], vbo_index + 1, &vcol);
              GPU_vertbuf_attr_set(buffers->vert_buf, vbo_id->col[0], vbo_index + 2, &vcol);
              GPU_vertbuf_attr_set(buffers->vert_buf, vbo_id->col[0], vbo_index + 3, &vcol);

              GPU_vertbuf_attr_set(
                  buffers->vert_buf, vbo_id->fset, vbo_index + 0, &face_set_color);
              GPU_vertbuf_attr_set(
                  buffers->vert_buf, vbo_id->fset, vbo_index + 1, &face_set_color);
              GPU_vertbuf_attr_set(
                  buffers->vert_buf, vbo_id->fset, vbo_index + 2, &face_set_color);
              GPU_vertbuf_attr_set(
                  buffers->vert_buf, vbo_id->fset, vbo_index + 3, &face_set_color);
            }

            vbo_index += 4;
          }
        }
        vbo_index_offset += square_i(key->grid_size - 1) * 4;
      }
    }

    gpu_pbvh_batch_init(buffers, GPU_PRIM_TRIS);
  }

  /* Get material index from the first face of this buffer. */
  buffers->material_index = grid_flag_mats[grid_indices[0]].mat_nr;

  buffers->grids = grids;
  buffers->grid_indices = grid_indices;
  buffers->totgrid = totgrid;
  buffers->grid_flag_mats = grid_flag_mats;
  buffers->gridkey = *key;
  buffers->show_overlay = (!empty_mask || !default_face_set) && !vbo_id->fast_mode;
}

GPU_PBVH_Buffers *GPU_pbvh_grid_buffers_build(int totgrid, BLI_bitmap **grid_hidden, bool smooth)
{
  GPU_PBVH_Buffers *buffers;

  buffers = MEM_callocN(sizeof(GPU_PBVH_Buffers), "GPU_Buffers");
  buffers->grid_hidden = grid_hidden;
  buffers->totgrid = totgrid;
  buffers->smooth = smooth;

  buffers->show_overlay = false;

  return buffers;
}

#undef FILL_QUAD_BUFFER

/** \} */

/* -------------------------------------------------------------------- */
/** \name BMesh PBVH
 * \{ */

static int debug_pass = 0;

static void gpu_bmesh_get_vcol(BMVert *v, BMLoop *l, const GPUAttrRef *ref, float color[4])
{
  if (ref->domain == ATTR_DOMAIN_POINT) {
    switch (ref->type) {
      case CD_PROP_COLOR:
        copy_v4_v4(color, (float *)BM_ELEM_CD_GET_VOID_P(v, ref->cd_offset));
        break;
      case CD_PROP_BYTE_COLOR: {
        MLoopCol *mp = (MLoopCol *)BM_ELEM_CD_GET_VOID_P(v, ref->cd_offset);

        rgba_uchar_to_float(color, (const uchar *)mp);
        srgb_to_linearrgb_v3_v3(color, color);

        break;
      }
    }
  }
  else if (l) {
    switch (ref->type) {
      case CD_PROP_COLOR:
        copy_v4_v4(color, (float *)BM_ELEM_CD_GET_VOID_P(l, ref->cd_offset));
        break;
      case CD_PROP_BYTE_COLOR: {
        MLoopCol *mp = (MLoopCol *)BM_ELEM_CD_GET_VOID_P(l, ref->cd_offset);

        rgba_uchar_to_float(color, (const uchar *)mp);
        srgb_to_linearrgb_v3_v3(color, color);

        break;
      }
    }
  }
  else { /*average all loop colors*/
    BMEdge *e = v->e;

    zero_v4(color);

    if (!e) {
      return;
    }

    int tot = 0;

    do {
      BMLoop *l = e->l;

      if (!l) {
        continue;
      }

      do {
        switch (ref->type) {
          case CD_PROP_COLOR:
            add_v4_v4(color, (float *)BM_ELEM_CD_GET_VOID_P(l, ref->cd_offset));
            tot++;

            break;
          case CD_PROP_BYTE_COLOR: {
            MLoopCol *mp = (MLoopCol *)BM_ELEM_CD_GET_VOID_P(l, ref->cd_offset);

            float temp[4];

            rgba_uchar_to_float(temp, (const uchar *)mp);
            srgb_to_linearrgb_v3_v3(temp, temp);

            add_v4_v4(color, temp);
            tot++;
            break;
          }
        }
      } while ((l = l->radial_next) != e->l);
    } while ((e = BM_DISK_EDGE_NEXT(e, v)) != v->e);

    if (tot > 0) {
      mul_v4_fl(color, 1.0f / (float)tot);
    }
  }
}

/* Output a BMVert into a VertexBufferFormat array at v_index. */
static void gpu_bmesh_vert_to_buffer_copy(PBVHGPUFormat *vbo_id,
                                          BMesh *bm,
                                          BMVert *v,
                                          BMLoop *l,
                                          GPUVertBuf *vert_buf,
                                          int v_index,
                                          const float fno[3],
                                          const float *fmask,
                                          const int cd_vert_mask_offset,
                                          const int cd_vert_node_offset,
                                          const bool show_mask,
                                          const bool show_vcol,
                                          bool *empty_mask,
                                          const GPUAttrRef *vcol_layers,
                                          const int totvcol)
{
  /* Vertex should always be visible if it's used by a visible face. */
  BLI_assert(!BM_elem_flag_test(v, BM_ELEM_HIDDEN));

  short no_short[3];

  /* Set coord, normal, and mask */
  if (G.debug_value == 890 || pbvh_show_orig_co) {
    const int cd_sculpt_vert = bm->vdata.layers[bm->vdata.typemap[CD_DYNTOPO_VERT]].offset;
    MSculptVert *mv = BM_ELEM_CD_GET_VOID_P(v, cd_sculpt_vert);

    GPU_vertbuf_attr_set(vert_buf, vbo_id->pos, v_index, mv->origco);
    normal_float_to_short_v3(no_short, mv->origno);
  }
  else {
    GPU_vertbuf_attr_set(vert_buf, vbo_id->pos, v_index, v->co);
    normal_float_to_short_v3(no_short, fno ? fno : v->no);
  }

  GPU_vertbuf_attr_set(vert_buf, vbo_id->nor, v_index, no_short);

  if (show_mask) {
    float effective_mask = fmask ? *fmask : BM_ELEM_CD_GET_FLOAT(v, cd_vert_mask_offset);

    if (G.debug_value == 889) {
      int ni = BM_ELEM_CD_GET_INT(v, cd_vert_node_offset);

      effective_mask = ni == -1 ? 0.0f : (float)(((ni + debug_pass) * 511) % 64) / 64;
    }

    uchar cmask = (uchar)(effective_mask * 255);
    GPU_vertbuf_attr_set(vert_buf, vbo_id->msk, v_index, &cmask);
    *empty_mask = *empty_mask && (cmask == 0);
  }

  if (show_vcol && totvcol > 0) {
    for (int i = 0; i < totvcol; i++) {
      float color[4];
      gpu_bmesh_get_vcol(v, l, vcol_layers + i, color);

      ushort vcol[4];

      vcol[0] = unit_float_to_ushort_clamp(color[0]);
      vcol[1] = unit_float_to_ushort_clamp(color[1]);
      vcol[2] = unit_float_to_ushort_clamp(color[2]);
      vcol[3] = unit_float_to_ushort_clamp(color[3]);

      // const ushort vcol[4] = {USHRT_MAX, USHRT_MAX, USHRT_MAX, USHRT_MAX};
      GPU_vertbuf_attr_set(vert_buf, vbo_id->col[i], v_index, vcol);
    }
  }
  else if (show_vcol && !vbo_id->fast_mode) {  // ensure first vcol attribute is not zero
    const ushort vcol[4] = {USHRT_MAX, USHRT_MAX, USHRT_MAX, USHRT_MAX};
    GPU_vertbuf_attr_set(vert_buf, vbo_id->col[0], v_index, vcol);
  }

  if (!vbo_id->fast_mode) {
    /* Add default face sets color to avoid artifacts. */
    const uchar face_set[3] = {UCHAR_MAX, UCHAR_MAX, UCHAR_MAX};
    GPU_vertbuf_attr_set(vert_buf, vbo_id->fset, v_index, &face_set);
  }
}

/* Return the total number of vertices that don't have BM_ELEM_HIDDEN set */
static int gpu_bmesh_vert_visible_count(TableGSet *bm_unique_verts, TableGSet *bm_other_verts)
{
  int totvert = 0;
  BMVert *v;

  TGSET_ITER (v, bm_unique_verts) {
    if (!BM_elem_flag_test(v, BM_ELEM_HIDDEN)) {
      totvert++;
    }
  }
  TGSET_ITER_END

  TGSET_ITER (v, bm_other_verts) {
    if (!BM_elem_flag_test(v, BM_ELEM_HIDDEN)) {
      totvert++;
    }
  }
  TGSET_ITER_END

  return totvert;
}

/* Return the total number of visible faces */
static int gpu_bmesh_face_visible_count(PBVHTriBuf *tribuf, int mat_nr)
{
  int totface = 0;

  for (int i = 0; i < tribuf->tottri; i++) {
    PBVHTri *tri = tribuf->tris + i;

    BMFace *f = (BMFace *)tri->f.i;
    if (f->mat_nr != mat_nr || BM_elem_flag_test(f, BM_ELEM_HIDDEN)) {
      continue;
    }

    totface++;
  }

  return totface;
}

void GPU_pbvh_bmesh_buffers_update_free(PBVHGPUFormat *vbo_id, GPU_PBVH_Buffers *buffers)
{
  if (buffers->last_tribuf_tris) {
    // bmesh indexed drawing frees buffers by itself
    return;
  }

  GPU_BATCH_DISCARD_SAFE(buffers->lines);
  GPU_INDEXBUF_DISCARD_SAFE(buffers->index_lines_buf);
}

void GPU_pbvh_need_full_render_set(PBVHGPUFormat *vbo_id, bool state)
{
  vbo_id->need_full_render = state;
  vbo_id->active_attrs_only = !state;
}

bool GPU_pbvh_need_full_render_get(PBVHGPUFormat *vbo_id)
{
  return vbo_id->need_full_render;
}

static bool gpu_pbvh_format_equals(PBVHGPUFormat *a, PBVHGPUFormat *b)
{
  bool bad = false;

  bad |= a->active_attrs_only != b->active_attrs_only;
  bad |= a->fast_mode != b->fast_mode;
  bad |= a->need_full_render != b->need_full_render;

  bad |= a->pos != b->pos;
  bad |= a->fset != b->fset;
  bad |= a->msk != b->msk;
  bad |= a->nor != b->nor;

  for (int i = 0; i < MIN2(a->totuv, b->totuv); i++) {
    bad |= a->uv[i] != b->uv[i];
  }

  for (int i = 0; i < MIN2(a->totcol, b->totcol); i++) {
    bad |= a->col[i] != b->col[i];
  }

  bad |= a->totuv != b->totuv;
  bad |= a->totcol != b->totcol;

  return !bad;
}

static void gpu_flat_vcol_make_vert(PBVHGPUFormat *vbo_id,
                                    float co[3],
                                    BMVert *v,
                                    BMLoop *l,
                                    GPUVertBuf *vert_buf,
                                    int v_index,
                                    GPUAttrRef vcol_refs[MAX_GPU_ATTR],
                                    int totoffsets,
                                    const float fno[3])
{
  for (int i = 0; i < totoffsets; i++) {
    float color[4];

    gpu_bmesh_get_vcol(v, l, vcol_refs + i, color);

    ushort vcol[4];

    // printf(
    //    "%.2f %.2f %.2f %.2f\n", mp->color[0], mp->color[1], mp->color[2], mp->color[3]);
    vcol[0] = unit_float_to_ushort_clamp(color[0]);
    vcol[1] = unit_float_to_ushort_clamp(color[1]);
    vcol[2] = unit_float_to_ushort_clamp(color[2]);
    vcol[3] = unit_float_to_ushort_clamp(color[3]);

    GPU_vertbuf_attr_set(vert_buf, vbo_id->col[i], v_index, vcol);
  }

  /* Set coord, normal, and mask */
  GPU_vertbuf_attr_set(vert_buf, vbo_id->pos, v_index, co);

  short no_short[3];

  normal_float_to_short_v3(no_short, fno ? fno : v->no);
  GPU_vertbuf_attr_set(vert_buf, vbo_id->nor, v_index, no_short);
}

/* Creates a vertex buffer (coordinate, normal, color) and, if smooth
 * shading, an element index buffer.
 * Threaded - do not call any functions that use OpenGL calls! */
static void GPU_pbvh_bmesh_buffers_update_flat_vcol(PBVHGPUFormat *vbo_id,
                                                    GPU_PBVH_Buffers *buffers,
                                                    BMesh *bm,
                                                    TableGSet *bm_faces,
                                                    TableGSet *bm_unique_verts,
                                                    TableGSet *bm_other_verts,
                                                    PBVHTriBuf *tribuf,
                                                    const int update_flags,
                                                    const int cd_vert_node_offset,
                                                    int face_sets_color_seed,
                                                    int face_sets_color_default,
                                                    short mat_nr,
                                                    int active_vcol_type,
                                                    int active_vcol_domain,
                                                    CustomDataLayer *active_vcol_layer,
                                                    CustomDataLayer *render_vcol_layer)
{
  bool active_attrs_only = vbo_id->active_attrs_only;

  const bool show_face_sets = CustomData_has_layer(&bm->pdata, CD_SCULPT_FACE_SETS) &&
                              (update_flags & GPU_PBVH_BUFFERS_SHOW_SCULPT_FACE_SETS) != 0;

  int tottri, totvert;
  bool empty_mask = true;
  int cd_fset_offset = CustomData_get_offset(&bm->pdata, CD_SCULPT_FACE_SETS);

  GPUAttrRef cd_vcols[MAX_GPU_ATTR];
  GPUAttrRef cd_uvs[MAX_GPU_ATTR];

  const int cd_vcol_count = gpu_pbvh_make_attr_offs(ATTR_DOMAIN_MASK_POINT |
                                                        ATTR_DOMAIN_MASK_CORNER,
                                                    CD_MASK_PROP_COLOR | CD_MASK_PROP_BYTE_COLOR,
                                                    &bm->vdata,
                                                    NULL,
                                                    &bm->ldata,
                                                    NULL,
                                                    cd_vcols,
                                                    active_attrs_only,
                                                    active_vcol_type,
                                                    active_vcol_domain,
                                                    active_vcol_layer,
                                                    render_vcol_layer);

  int cd_uv_count = gpu_pbvh_make_attr_offs(ATTR_DOMAIN_MASK_CORNER,
                                            CD_MASK_MLOOPUV,
                                            NULL,
                                            NULL,
                                            &bm->ldata,
                                            NULL,
                                            cd_uvs,
                                            active_attrs_only,
                                            CD_MLOOPUV,
                                            ATTR_DOMAIN_CORNER,
                                            get_active_layer(&bm->ldata, CD_MLOOPUV),
                                            get_render_layer(&bm->ldata, CD_MLOOPUV));
  /* Count visible triangles */
  tottri = gpu_bmesh_face_visible_count(tribuf, mat_nr) * 6;
  totvert = tottri * 3;

  if (!tottri) {
    if (BLI_table_gset_len(bm_faces) != 0) {
      /* Node is just hidden. */
    }
    else {
      buffers->clear_bmesh_on_flush = true;
    }
    buffers->tot_tri = 0;
    return;
  }

  /* TODO: make mask layer optional for bmesh buffer. */
  const int cd_vert_mask_offset = CustomData_get_offset(&bm->vdata, CD_PAINT_MASK);

  bool default_face_set = true;

  /* Fill vertex buffer */
  if (!gpu_pbvh_vert_buf_data_set(vbo_id, buffers, totvert)) {
    /* Memory map failed */
    return;
  }

  int v_index = 0;

  GPUIndexBufBuilder elb_lines;
  GPU_indexbuf_init(&elb_lines, GPU_PRIM_LINES, tottri * 3, tottri * 3);

  for (int i = 0; i < tribuf->tottri; i++) {
    PBVHTri *tri = tribuf->tris + i;
    BMFace *f = (BMFace *)tri->f.i;

    if (f->mat_nr != mat_nr) {
      continue;
    }

    if (!BM_elem_flag_test(f, BM_ELEM_HIDDEN)) {
      BMVert *v[3];
      BMLoop *l[3];

      float fmask = 0.0f;

      v[0] = (BMVert *)tribuf->verts[tri->v[0]].i;
      v[1] = (BMVert *)tribuf->verts[tri->v[1]].i;
      v[2] = (BMVert *)tribuf->verts[tri->v[2]].i;

      if (tribuf->loops) {
        l[0] = (BMLoop *)tribuf->loops[tri->v[0]];
        l[1] = (BMLoop *)tribuf->loops[tri->v[1]];
        l[2] = (BMLoop *)tribuf->loops[tri->v[2]];
      }
      else {
        l[0] = l[1] = l[2] = NULL;
      }

      /* Average mask value */
      for (int j = 0; j < 3; j++) {
        fmask += BM_ELEM_CD_GET_FLOAT(v[j], cd_vert_mask_offset);
      }
      fmask /= 3.0f;

      uchar face_set_color[4] = {UCHAR_MAX, UCHAR_MAX, UCHAR_MAX, UCHAR_MAX};

      if (show_face_sets && cd_fset_offset >= 0) {
        const int fset = BM_ELEM_CD_GET_INT(f, cd_fset_offset);

        /* Skip for the default color Face Set to render it white. */
        if (fset != face_sets_color_default) {
          BKE_paint_face_set_overlay_color_get(fset, face_sets_color_seed, face_set_color);
          default_face_set = false;
        }
      }

      float cent[3] = {0.0f, 0.0f, 0.0f};
      add_v3_v3(cent, v[0]->co);
      add_v3_v3(cent, v[1]->co);
      add_v3_v3(cent, v[2]->co);
      mul_v3_fl(cent, 1.0 / 3.0);

      float cos[7][3];

      copy_v3_v3(cos[0], v[0]->co);
      copy_v3_v3(cos[1], v[1]->co);
      copy_v3_v3(cos[2], v[2]->co);

      copy_v3_v3(cos[6], cent);

      interp_v3_v3v3(cos[3], v[0]->co, v[1]->co, 0.5f);
      interp_v3_v3v3(cos[4], v[1]->co, v[2]->co, 0.5f);
      interp_v3_v3v3(cos[5], v[2]->co, v[0]->co, 0.5f);

      for (int k = 0; k < cd_uv_count; k++) {
        MLoopUV *uvs[3] = {
            BM_ELEM_CD_GET_VOID_P(l[0], cd_uvs[k].cd_offset),
            BM_ELEM_CD_GET_VOID_P(l[1], cd_uvs[k].cd_offset),
            BM_ELEM_CD_GET_VOID_P(l[2], cd_uvs[k].cd_offset),
        };

        float uvcent[2] = {0.0f, 0.0f};
        add_v2_v2(uvcent, uvs[0]->uv);
        add_v2_v2(uvcent, uvs[1]->uv);
        add_v2_v2(uvcent, uvs[2]->uv);
        mul_v2_fl(uvcent, 1.0 / 3.0);

        float uvcos[7][2];

        copy_v2_v2(uvcos[0], uvs[0]->uv);
        copy_v2_v2(uvcos[1], uvs[1]->uv);
        copy_v2_v2(uvcos[2], uvs[2]->uv);

        copy_v2_v2(uvcos[6], cent);

        interp_v2_v2v2(uvcos[3], uvs[0]->uv, uvs[1]->uv, 0.5f);
        interp_v2_v2v2(uvcos[4], uvs[1]->uv, uvs[2]->uv, 0.5f);
        interp_v2_v2v2(uvcos[5], uvs[2]->uv, uvs[0]->uv, 0.5f);

        for (int j = 0; j < 3; j++) {
          int next = 3 + ((j) % 3);
          int prev = 3 + ((j + 3 - 1) % 3);

          GPU_vertbuf_attr_set(buffers->vert_buf, vbo_id->uv[k], v_index, uvs[j]);
          GPU_vertbuf_attr_set(buffers->vert_buf, vbo_id->uv[k], v_index + 1, uvcos[next]);
          GPU_vertbuf_attr_set(buffers->vert_buf, vbo_id->uv[k], v_index + 2, uvcos[6]);

          GPU_vertbuf_attr_set(buffers->vert_buf, vbo_id->uv[k], v_index + 3, uvs[j]);
          GPU_vertbuf_attr_set(buffers->vert_buf, vbo_id->uv[k], v_index + 4, uvcos[6]);
          GPU_vertbuf_attr_set(buffers->vert_buf, vbo_id->uv[k], v_index + 5, uvcos[prev]);
        }
      }

      const int v_start = v_index;

      for (int j = 0; j < 3; j++) {
        int next = 3 + ((j) % 3);
        int prev = 3 + ((j + 3 - 1) % 3);

        gpu_flat_vcol_make_vert(vbo_id,
                                v[j]->co,
                                v[j],
                                l[j],
                                buffers->vert_buf,
                                v_index,
                                cd_vcols,
                                cd_vcol_count,
                                f->no);
        gpu_flat_vcol_make_vert(vbo_id,
                                cos[next],
                                v[j],
                                l[j],
                                buffers->vert_buf,
                                v_index + 1,
                                cd_vcols,
                                cd_vcol_count,
                                f->no);
        gpu_flat_vcol_make_vert(vbo_id,
                                cos[6],
                                v[j],
                                l[j],
                                buffers->vert_buf,
                                v_index + 2,
                                cd_vcols,
                                cd_vcol_count,
                                f->no);

        gpu_flat_vcol_make_vert(vbo_id,
                                v[j]->co,
                                v[j],
                                l[j],
                                buffers->vert_buf,
                                v_index + 3,
                                cd_vcols,
                                cd_vcol_count,
                                f->no);
        gpu_flat_vcol_make_vert(vbo_id,
                                cos[6],
                                v[j],
                                l[j],
                                buffers->vert_buf,
                                v_index + 4,
                                cd_vcols,
                                cd_vcol_count,
                                f->no);
        gpu_flat_vcol_make_vert(vbo_id,
                                cos[prev],
                                v[j],
                                l[j],
                                buffers->vert_buf,
                                v_index + 5,
                                cd_vcols,
                                cd_vcol_count,
                                f->no);

        /*
          v1
          |\
          |   \
          v3    v4
          |  v6   \
          |         \
          v0---v5---v2
          */

        next = j == 2 ? v_start : v_index + 6;

        if (tri->eflag & 1) {
          GPU_indexbuf_add_line_verts(&elb_lines, v_index, next);
          // GPU_indexbuf_add_line_verts(&elb_lines, v_index + 1, v_index + 2);
          // GPU_indexbuf_add_line_verts(&elb_lines, v_index + 2, v_index + 0);
        }

        if (tri->eflag & 2) {
          // GPU_indexbuf_add_line_verts(&elb_lines, v_index + 1, v_index + 2);
        }

        if (tri->eflag & 4) {
          // GPU_indexbuf_add_line_verts(&elb_lines, v_index + 2, v_index + 0);
        }

        v_index += 6;
      }
    }
  }

  buffers->index_lines_buf = GPU_indexbuf_build(&elb_lines);
  buffers->tot_tri = tottri;

  /* Get material index from the last face we iterated on. */
  buffers->material_index = mat_nr;

  buffers->show_overlay = (!empty_mask || !default_face_set) && !vbo_id->fast_mode;

  gpu_pbvh_batch_init(buffers, GPU_PRIM_TRIS);
}

static void GPU_pbvh_bmesh_buffers_update_indexed(PBVHGPUFormat *vbo_id,
                                                  GPU_PBVH_Buffers *buffers,
                                                  BMesh *bm,
                                                  TableGSet *bm_faces,
                                                  TableGSet *bm_unique_verts,
                                                  TableGSet *bm_other_verts,
                                                  PBVHTriBuf *tribuf,
                                                  const int update_flags,
                                                  const int cd_vert_node_offset,
                                                  int face_sets_color_seed,
                                                  int face_sets_color_default,
                                                  bool flat_vcol,
                                                  short mat_nr,
                                                  int active_vcol_type,
                                                  int active_vcol_domain,
                                                  CustomDataLayer *active_vcol_layer,
                                                  CustomDataLayer *render_vcol_layer)
{

  bool active_attrs_only = vbo_id->active_attrs_only;

  const bool show_mask = (update_flags & GPU_PBVH_BUFFERS_SHOW_MASK) != 0 && !vbo_id->fast_mode;
  bool show_vcol = (update_flags & GPU_PBVH_BUFFERS_SHOW_VCOL) != 0 && active_vcol_type != -1;

  if (vbo_id->totcol == 0 && vbo_id->fast_mode) {
    show_vcol = false;
  }

  bool need_indexed = buffers->last_tribuf_tris != tribuf->tris;

  buffers->last_tribuf_tris = tribuf->tris;

  int tottri, totvert;
  bool empty_mask = true;

  GPUAttrRef cd_vcols[MAX_GPU_ATTR];
  GPUAttrRef cd_uvs[MAX_GPU_ATTR];

  int cd_vcol_count = gpu_pbvh_make_attr_offs(ATTR_DOMAIN_MASK_POINT | ATTR_DOMAIN_MASK_CORNER,
                                              CD_MASK_PROP_COLOR | CD_MASK_PROP_BYTE_COLOR,
                                              &bm->vdata,
                                              NULL,
                                              &bm->ldata,
                                              NULL,
                                              cd_vcols,
                                              active_attrs_only,
                                              active_vcol_type,
                                              active_vcol_domain,
                                              active_vcol_layer,
                                              render_vcol_layer);

  int cd_uv_count = gpu_pbvh_make_attr_offs(ATTR_DOMAIN_MASK_CORNER,
                                            CD_MASK_MLOOPUV,
                                            NULL,
                                            NULL,
                                            &bm->ldata,
                                            NULL,
                                            cd_uvs,
                                            active_attrs_only,
                                            CD_MLOOPUV,
                                            ATTR_DOMAIN_CORNER,
                                            get_active_layer(&bm->ldata, CD_MLOOPUV),
                                            get_render_layer(&bm->ldata, CD_MLOOPUV));

  /* Count visible triangles */
  tottri = gpu_bmesh_face_visible_count(tribuf, mat_nr);

  /* Count visible vertices */
  totvert = tribuf->totvert;

  if (!tottri) {
    if (BLI_table_gset_len(bm_faces) != 0) {
      /* Node is just hidden. */
    }
    else {
      buffers->clear_bmesh_on_flush = true;
    }
    buffers->tot_tri = 0;
    return;
  }

  /* TODO, make mask layer optional for bmesh buffer */
  const int cd_vert_mask_offset = CustomData_get_offset(&bm->vdata, CD_PAINT_MASK);
  int cd_fset_offset = CustomData_get_offset(&bm->pdata, CD_SCULPT_FACE_SETS);

  // int totuv = CustomData_get_offset(&bm->ldata, CD_MLOOPUV);
  // int *cd_uvs = BLI_array_alloca(cd_uvs, totuv);
  const bool have_uv = cd_uv_count > 0;

  bool default_face_set = true;

  /* Fill vertex buffer */
  if (!gpu_pbvh_vert_buf_data_set(vbo_id, buffers, totvert)) {
    /* Memory map failed */
    return;
  }

  for (int i = 0; i < tribuf->totvert; i++) {
    BMVert *v = (BMVert *)tribuf->verts[i].i;
    BMLoop *l = (BMLoop *)tribuf->loops[i];

    gpu_bmesh_vert_to_buffer_copy(vbo_id,
                                  bm,
                                  v,
                                  l,
                                  buffers->vert_buf,
                                  i,
                                  NULL,
                                  NULL,
                                  cd_vert_mask_offset,
                                  cd_vert_node_offset,
                                  show_mask,
                                  show_vcol,
                                  &empty_mask,
                                  cd_vcols,
                                  cd_vcol_count);

    if (!vbo_id->fast_mode) {
      uchar face_set_color[3] = {UCHAR_MAX, UCHAR_MAX, UCHAR_MAX};

      /* Add default face sets color to avoid artifacts. */
      int fset = BM_ELEM_CD_GET_INT(l->f, cd_fset_offset);

      if (fset != face_sets_color_default) {
        default_face_set = false;
        BKE_paint_face_set_overlay_color_get(fset, face_sets_color_seed, face_set_color);
      }

      GPU_vertbuf_attr_set(buffers->vert_buf, vbo_id->fset, i, &face_set_color);
    }

    if (have_uv) {
      for (int j = 0; j < vbo_id->totuv; j++) {
        MLoopUV *mu = BM_ELEM_CD_GET_VOID_P(l, cd_uvs[j].cd_offset);
        GPU_vertbuf_attr_set(buffers->vert_buf, vbo_id->uv[j], i, mu->uv);
      }
    }
  }

  if (!need_indexed) {
    buffers->material_index = mat_nr;
    buffers->show_overlay = (!empty_mask || !default_face_set) && !vbo_id->fast_mode;

    gpu_pbvh_batch_init(buffers, GPU_PRIM_TRIS);
    return;
  }

  GPU_BATCH_DISCARD_SAFE(buffers->triangles);
  GPU_BATCH_DISCARD_SAFE(buffers->lines);
  GPU_INDEXBUF_DISCARD_SAFE(buffers->index_lines_buf);
  GPU_INDEXBUF_DISCARD_SAFE(buffers->index_buf);

  /* Fill the vertex and triangle buffer in one pass over faces. */
  GPUIndexBufBuilder elb, elb_lines;
  GPU_indexbuf_init(&elb, GPU_PRIM_TRIS, tottri, totvert);
  GPU_indexbuf_init(&elb_lines, GPU_PRIM_LINES, tottri * 3, totvert);

  for (int i = 0; i < tribuf->tottri; i++) {
    PBVHTri *tri = tribuf->tris + i;

    BMFace *f = (BMFace *)tri->f.i;
    if (f->mat_nr != mat_nr || BM_elem_flag_test(f, BM_ELEM_HIDDEN)) {
      continue;
    }

    GPU_indexbuf_add_tri_verts(&elb, tri->v[0], tri->v[1], tri->v[2]);

    GPU_indexbuf_add_line_verts(&elb_lines, tri->v[0], tri->v[1]);
    GPU_indexbuf_add_line_verts(&elb_lines, tri->v[1], tri->v[2]);
    GPU_indexbuf_add_line_verts(&elb_lines, tri->v[2], tri->v[0]);
  }

  buffers->tot_tri = tottri;

  if (buffers->index_buf == NULL) {
    buffers->index_buf = GPU_indexbuf_build(&elb);
  }
  else {
    GPU_indexbuf_build_in_place(&elb, buffers->index_buf);
  }
  buffers->index_lines_buf = GPU_indexbuf_build(&elb_lines);

  buffers->material_index = mat_nr;
  buffers->show_overlay = (!empty_mask || !default_face_set) && !vbo_id->fast_mode;

  gpu_pbvh_batch_init(buffers, GPU_PRIM_TRIS);
}

/* Creates a vertex buffer (coordinate, normal, color) and, if smooth
 * shading, an element index buffer.
 * Threaded - do not call any functions that use OpenGL calls! */
void GPU_pbvh_bmesh_buffers_update(PBVHGPUFormat *vbo_id, PBVHGPUBuildArgs *args)
{
  BMesh *bm = args->bm;
  GPU_PBVH_Buffers *buffers = args->buffers;
  PBVHTriBuf *tribuf = args->tribuf;
  const int update_flags = args->update_flags;
  const int mat_nr = args->mat_nr;

  bool active_attrs_only = vbo_id->active_attrs_only;

  if (args->flat_vcol && args->active_vcol_type != -1) {
    GPU_pbvh_bmesh_buffers_update_flat_vcol(vbo_id,
                                            buffers,
                                            bm,
                                            args->bm_faces,
                                            args->bm_unique_verts,
                                            args->bm_other_verts,
                                            tribuf,
                                            update_flags,
                                            args->cd_vert_node_offset,
                                            args->face_sets_color_seed,
                                            args->face_sets_color_default,
                                            mat_nr,
                                            args->active_vcol_type,
                                            args->active_vcol_domain,
                                            args->active_vcol_layer,
                                            args->render_vcol_layer);
    return;
  }

  const bool have_uv = CustomData_has_layer(&bm->ldata, CD_MLOOPUV);
  const bool show_vcol = (update_flags & GPU_PBVH_BUFFERS_SHOW_VCOL) != 0 &&
                         args->active_vcol_type != -1;
  const bool show_mask = (update_flags & GPU_PBVH_BUFFERS_SHOW_MASK) != 0 && !vbo_id->fast_mode;
  const bool show_face_sets = CustomData_has_layer(&bm->pdata, CD_SCULPT_FACE_SETS) &&
                              (update_flags & GPU_PBVH_BUFFERS_SHOW_SCULPT_FACE_SETS) != 0 &&
                              !vbo_id->fast_mode;

  int tottri, totvert;
  bool empty_mask = true;
  int cd_fset_offset = CustomData_get_offset(&bm->pdata, CD_SCULPT_FACE_SETS);

  GPUAttrRef cd_vcols[MAX_GPU_ATTR];
  GPUAttrRef cd_uvs[MAX_GPU_ATTR];

  int cd_vcol_count = gpu_pbvh_make_attr_offs(ATTR_DOMAIN_MASK_POINT | ATTR_DOMAIN_MASK_CORNER,
                                              CD_MASK_PROP_COLOR | CD_MASK_PROP_BYTE_COLOR,
                                              &bm->vdata,
                                              NULL,
                                              &bm->ldata,
                                              NULL,
                                              cd_vcols,
                                              active_attrs_only,
                                              args->active_vcol_type,
                                              args->active_vcol_domain,
                                              args->active_vcol_layer,
                                              args->render_vcol_layer);

  int cd_uv_count = gpu_pbvh_make_attr_offs(ATTR_DOMAIN_MASK_CORNER,
                                            CD_MASK_MLOOPUV,
                                            NULL,
                                            NULL,
                                            &bm->ldata,
                                            NULL,
                                            cd_uvs,
                                            active_attrs_only,
                                            CD_MLOOPUV,
                                            ATTR_DOMAIN_CORNER,
                                            get_active_layer(&bm->ldata, CD_MLOOPUV),
                                            get_render_layer(&bm->ldata, CD_MLOOPUV));
  /* Count visible triangles */
  if (buffers->smooth) {
    GPU_pbvh_bmesh_buffers_update_indexed(vbo_id,
                                          buffers,
                                          bm,
                                          args->bm_faces,
                                          args->bm_unique_verts,
                                          args->bm_other_verts,
                                          tribuf,
                                          update_flags,
                                          args->cd_vert_node_offset,
                                          args->face_sets_color_seed,
                                          args->face_sets_color_default,
                                          args->flat_vcol,
                                          mat_nr,
                                          args->active_vcol_type,
                                          args->active_vcol_domain,
                                          args->active_vcol_layer,
                                          args->render_vcol_layer);
    return;
  }

  buffers->last_tribuf_tris = NULL;

  /* TODO, make mask layer optional for bmesh buffer */
  const int cd_vert_mask_offset = CustomData_get_offset(&bm->vdata, CD_PAINT_MASK);
  int face_sets_color_default = args->face_sets_color_default;
  int face_sets_color_seed = args->face_sets_color_seed;
  int cd_vert_node_offset = args->cd_vert_node_offset;

  bool default_face_set = true;

  tottri = gpu_bmesh_face_visible_count(tribuf, mat_nr);
  totvert = tottri * 3;

  if (!tottri) {
    /* empty node (i.e. not just hidden)? */
    if (BLI_table_gset_len(args->bm_faces) == 0) {
      buffers->clear_bmesh_on_flush = true;
    }

    buffers->tot_tri = 0;
    return;
  }
  /* Fill vertex buffer */
  if (!gpu_pbvh_vert_buf_data_set(vbo_id, buffers, totvert)) {
    /* Memory map failed */
    return;
  }

  int v_index = 0;

  GPUIndexBufBuilder elb_lines;
  GPU_indexbuf_init(&elb_lines, GPU_PRIM_LINES, tottri * 3, tottri * 3);

  for (int i = 0; i < tribuf->tottri; i++) {
    PBVHTri *tri = tribuf->tris + i;
    BMFace *f = (BMFace *)tri->f.i;
    BMLoop **l = (BMLoop **)tri->l;
    BMVert *v[3];

    if (f->mat_nr != mat_nr || BM_elem_flag_test(f, BM_ELEM_HIDDEN)) {
      continue;
    }

<<<<<<< HEAD
    v[0] = l[0]->v;
    v[1] = l[1]->v;
    v[2] = l[2]->v;
=======
    const CustomDataLayer *cl = cdata->layers;
>>>>>>> b37954d0

    float fmask = 0.0f;
    int i;

    /* Average mask value */
    for (i = 0; i < 3; i++) {
      fmask += BM_ELEM_CD_GET_FLOAT(v[i], cd_vert_mask_offset);
    }
    fmask /= 3.0f;

<<<<<<< HEAD
    if (tri->eflag & 1) {
      GPU_indexbuf_add_line_verts(&elb_lines, v_index + 0, v_index + 1);
    }
=======
  /* Ensure render layer is last, draw cache code seems to need this. */
>>>>>>> b37954d0

    if (tri->eflag & 2) {
      GPU_indexbuf_add_line_verts(&elb_lines, v_index + 1, v_index + 2);
    }

    if (tri->eflag & 4) {
      GPU_indexbuf_add_line_verts(&elb_lines, v_index + 2, v_index + 0);
    }

    uchar face_set_color[4] = {UCHAR_MAX, UCHAR_MAX, UCHAR_MAX, UCHAR_MAX};

    if (show_face_sets && cd_fset_offset >= 0) {
      const int fset = BM_ELEM_CD_GET_INT(f, cd_fset_offset);

      /* Skip for the default color Face Set to render it white. */
      if (fset != face_sets_color_default) {
        BKE_paint_face_set_overlay_color_get(fset, face_sets_color_seed, face_set_color);
        default_face_set = false;
      }
    }

    for (int j = 0; j < 3; j++) {
      float *no = buffers->smooth ? v[j]->no : f->no;

      gpu_bmesh_vert_to_buffer_copy(vbo_id,
                                    bm,
                                    v[j],
                                    l[j],
                                    buffers->vert_buf,
                                    v_index,
                                    no,
                                    &fmask,
                                    cd_vert_mask_offset,
                                    cd_vert_node_offset,
                                    show_mask,
                                    show_vcol,
                                    &empty_mask,
                                    cd_vcols,
                                    cd_vcol_count);

      if (have_uv) {
        for (int k = 0; k < vbo_id->totuv; k++) {
          MLoopUV *mu = BM_ELEM_CD_GET_VOID_P(l[j], cd_uvs[k].cd_offset);
          GPU_vertbuf_attr_set(buffers->vert_buf, vbo_id->uv[k], v_index, mu->uv);
        }
      }

      if (show_face_sets) {
        GPU_vertbuf_attr_set(buffers->vert_buf, vbo_id->fset, v_index, face_set_color);
      }
      v_index++;
    }
  }

  buffers->index_lines_buf = GPU_indexbuf_build(&elb_lines);
  buffers->tot_tri = tottri;

  /* Get material index from the last face we iterated on. */
  buffers->material_index = mat_nr;
  buffers->show_overlay = (!empty_mask || !default_face_set) && !vbo_id->fast_mode;

  gpu_pbvh_batch_init(buffers, GPU_PRIM_TRIS);
}

/* -------------------------------------------------------------------- */
/** \name Generic
 * \{ */

GPU_PBVH_Buffers *GPU_pbvh_bmesh_buffers_build(PBVHGPUFormat *vbo_id, bool smooth_shading)
{
  GPU_PBVH_Buffers *buffers;

  buffers = MEM_callocN(sizeof(GPU_PBVH_Buffers), "GPU_Buffers");
  buffers->use_bmesh = true;
  buffers->smooth = smooth_shading || vbo_id->fast_mode;
  buffers->show_overlay = !vbo_id->fast_mode;

  return buffers;
}

bool GPU_pbvh_attribute_names_update(PBVHType pbvh_type,
                                     PBVHGPUFormat *vbo_id,
                                     const CustomData *vdata,
                                     const CustomData *ldata,
                                     bool active_attrs_only)
{
  const bool active_only = active_attrs_only;
  PBVHGPUFormat old_format = *vbo_id;

  GPU_vertformat_clear(&vbo_id->format);

  vbo_id->active_attrs_only = active_attrs_only;

  if (vbo_id->format.attr_len == 0) {
    vbo_id->pos = GPU_vertformat_attr_add(
        &vbo_id->format, "pos", GPU_COMP_F32, 3, GPU_FETCH_FLOAT);
    vbo_id->nor = GPU_vertformat_attr_add(
        &vbo_id->format, "nor", GPU_COMP_I16, 3, GPU_FETCH_INT_TO_FLOAT_UNIT);

    /* TODO: Do not allocate these `.msk` and `.col` when they are not used. */
    vbo_id->msk = GPU_vertformat_attr_add(
        &vbo_id->format, "msk", GPU_COMP_U8, 1, GPU_FETCH_INT_TO_FLOAT_UNIT);

    vbo_id->totcol = 0;
    if (ELEM(pbvh_type, PBVH_FACES, PBVH_BMESH)) {
      int ci = 0;

      Mesh me_query;

      BKE_id_attribute_copy_domains_temp(ID_ME, vdata, NULL, ldata, NULL, NULL, &me_query.id);

      const CustomDataLayer *active_color_layer = BKE_id_attributes_active_color_get(&me_query.id);
      const CustomDataLayer *render_color_layer = BKE_id_attributes_render_color_get(&me_query.id);
      eAttrDomain active_color_domain = active_color_layer ?
                                            BKE_id_attribute_domain(&me_query.id,
                                                                    active_color_layer) :
                                            ATTR_DOMAIN_POINT;

      GPUAttrRef vcol_layers[MAX_GPU_ATTR];
      int totlayer = gpu_pbvh_make_attr_offs(ATTR_DOMAIN_MASK_COLOR,
                                             CD_MASK_COLOR_ALL,
                                             vdata,
                                             NULL,
                                             ldata,
                                             NULL,
                                             vcol_layers,
                                             active_only,
                                             active_color_layer ? active_color_layer->type : -1,
                                             active_color_domain,
                                             active_color_layer,
                                             render_color_layer);

      for (int i = 0; i < totlayer; i++) {
        GPUAttrRef *ref = vcol_layers + i;
        const CustomData *cdata = ref->domain == ATTR_DOMAIN_POINT ? vdata : ldata;

        const CustomDataLayer *layer = cdata->layers + ref->layer_idx;

        if (vbo_id->totcol < MAX_GPU_ATTR) {
          vbo_id->col[ci++] = GPU_vertformat_attr_add(
              &vbo_id->format, "c", GPU_COMP_U16, 4, GPU_FETCH_INT_TO_FLOAT_UNIT);
          vbo_id->totcol++;

          bool is_render = render_color_layer == layer;
          bool is_active = active_color_layer == layer;

          DRW_cdlayer_attr_aliases_add(&vbo_id->format, "c", cdata, layer, is_render, is_active);
        }
      }
    }

    /* ensure at least one vertex color layer */
    if (vbo_id->totcol == 0) {
      vbo_id->col[0] = GPU_vertformat_attr_add(
          &vbo_id->format, "c", GPU_COMP_U16, 4, GPU_FETCH_INT_TO_FLOAT_UNIT);
      vbo_id->totcol = 1;

      GPU_vertformat_alias_add(&vbo_id->format, "ac");
    }

    vbo_id->fset = GPU_vertformat_attr_add(
        &vbo_id->format, "fset", GPU_COMP_U8, 3, GPU_FETCH_INT_TO_FLOAT_UNIT);

    vbo_id->totuv = 0;
    if (ELEM(pbvh_type, PBVH_FACES, PBVH_BMESH) && ldata &&
        CustomData_has_layer(ldata, CD_MLOOPUV)) {
      GPUAttrRef uv_layers[MAX_GPU_ATTR];
      const CustomDataLayer *active = NULL, *render = NULL;

      active = get_active_layer(ldata, CD_MLOOPUV);
      render = get_render_layer(ldata, CD_MLOOPUV);

      int totlayer = gpu_pbvh_make_attr_offs(ATTR_DOMAIN_MASK_CORNER,
                                             CD_MASK_MLOOPUV,
                                             NULL,
                                             NULL,
                                             ldata,
                                             NULL,
                                             uv_layers,
                                             active_only,
                                             CD_MLOOPUV,
                                             ATTR_DOMAIN_CORNER,
                                             active,
                                             render);

      vbo_id->totuv = totlayer;

      for (int i = 0; i < totlayer; i++) {
        GPUAttrRef *ref = uv_layers + i;

        vbo_id->uv[i] = GPU_vertformat_attr_add(
            &vbo_id->format, "uvs", GPU_COMP_F32, 2, GPU_FETCH_FLOAT);

        const CustomDataLayer *cl = ldata->layers + ref->layer_idx;
        bool is_active = ref->layer_idx == CustomData_get_active_layer_index(ldata, CD_MLOOPUV);

        DRW_cdlayer_attr_aliases_add(&vbo_id->format, "u", ldata, cl, cl == render, is_active);

        /* Apparently the render attribute is 'a' while active is 'au',
         * at least going by the draw cache extractor code.
         */
        if (cl == render) {
          GPU_vertformat_alias_add(&vbo_id->format, "a");
        }
      }
    }
  }

  if (!gpu_pbvh_format_equals(&old_format, vbo_id)) {
    return true;
  }

  return false;
}

GPUBatch *GPU_pbvh_buffers_batch_get(GPU_PBVH_Buffers *buffers, bool fast, bool wires)
{
  if (wires) {
    return (fast && buffers->lines_fast) ? buffers->lines_fast : buffers->lines;
  }

  return (fast && buffers->triangles_fast) ? buffers->triangles_fast : buffers->triangles;
}

bool GPU_pbvh_buffers_has_overlays(GPU_PBVH_Buffers *buffers)
{
  return buffers->show_overlay;
}

short GPU_pbvh_buffers_material_index_get(GPU_PBVH_Buffers *buffers)
{
  return buffers->material_index;
}

static void gpu_pbvh_buffers_clear(GPU_PBVH_Buffers *buffers)
{
  GPU_BATCH_DISCARD_SAFE(buffers->lines);
  GPU_BATCH_DISCARD_SAFE(buffers->lines_fast);
  GPU_BATCH_DISCARD_SAFE(buffers->triangles);
  GPU_BATCH_DISCARD_SAFE(buffers->triangles_fast);
  GPU_INDEXBUF_DISCARD_SAFE(buffers->index_lines_buf_fast);
  GPU_INDEXBUF_DISCARD_SAFE(buffers->index_lines_buf);
  GPU_INDEXBUF_DISCARD_SAFE(buffers->index_buf_fast);
  GPU_INDEXBUF_DISCARD_SAFE(buffers->index_buf);
  GPU_VERTBUF_DISCARD_SAFE(buffers->vert_buf);
}

void GPU_pbvh_buffers_update_flush(GPU_PBVH_Buffers *buffers)
{
  /* Free empty bmesh node buffers. */
  if (buffers->clear_bmesh_on_flush) {
    gpu_pbvh_buffers_clear(buffers);
    buffers->clear_bmesh_on_flush = false;
  }

  /* Force flushing to the GPU. */
  if (buffers->vert_buf && GPU_vertbuf_get_data(buffers->vert_buf)) {
    GPU_vertbuf_use(buffers->vert_buf);
  }
}

void GPU_pbvh_buffers_free(GPU_PBVH_Buffers *buffers)
{
  if (buffers) {
    gpu_pbvh_buffers_clear(buffers);
    MEM_freeN(buffers);
  }
}

/** \} */<|MERGE_RESOLUTION|>--- conflicted
+++ resolved
@@ -567,16 +567,13 @@
   buffers->mvert = mvert;
 }
 
-<<<<<<< HEAD
 GPU_PBVH_Buffers *GPU_pbvh_mesh_buffers_build(PBVHGPUFormat *vbo_id,
-                                              const MPoly *mpoly,
-                                              const MLoop *mloop,
-=======
-GPU_PBVH_Buffers *GPU_pbvh_mesh_buffers_build(const Mesh *mesh,
->>>>>>> b37954d0
-                                              const MLoopTri *looptri,
+                                              const struct Mesh *mesh,
+                                              const struct MPoly *mpoly,
+                                              const struct MLoop *mloop,
+                                              const struct MLoopTri *looptri,
                                               const int *face_indices,
-                                              const int face_indices_len)
+                                              int face_indices_len)
 {
   GPU_PBVH_Buffers *buffers;
   int i, tottri;
@@ -591,11 +588,7 @@
       &mesh->pdata, CD_PROP_BOOL, ".hide_poly");
 
   /* smooth or flat for all */
-<<<<<<< HEAD
-  buffers->smooth = (mpoly[looptri[face_indices[0]].poly].flag & ME_SMOOTH) || vbo_id->fast_mode;
-=======
-  buffers->smooth = polys[looptri[face_indices[0]].poly].flag & ME_SMOOTH;
->>>>>>> b37954d0
+  buffers->smooth = vbo_id->fast_mode || polys[looptri[face_indices[0]].poly].flag & ME_SMOOTH;
 
   buffers->show_overlay = false;
 
@@ -1944,13 +1937,9 @@
       continue;
     }
 
-<<<<<<< HEAD
     v[0] = l[0]->v;
     v[1] = l[1]->v;
     v[2] = l[2]->v;
-=======
-    const CustomDataLayer *cl = cdata->layers;
->>>>>>> b37954d0
 
     float fmask = 0.0f;
     int i;
@@ -1961,13 +1950,9 @@
     }
     fmask /= 3.0f;
 
-<<<<<<< HEAD
     if (tri->eflag & 1) {
       GPU_indexbuf_add_line_verts(&elb_lines, v_index + 0, v_index + 1);
     }
-=======
-  /* Ensure render layer is last, draw cache code seems to need this. */
->>>>>>> b37954d0
 
     if (tri->eflag & 2) {
       GPU_indexbuf_add_line_verts(&elb_lines, v_index + 1, v_index + 2);
