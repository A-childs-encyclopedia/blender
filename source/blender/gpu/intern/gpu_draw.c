--- conflicted
+++ resolved
@@ -686,14 +686,9 @@
 	GTS.texpaint = !mipmap;
 
 	if (mipmap) {
-<<<<<<< HEAD
-		for (Image *ima = G.main->image.first; ima; ima = ima->id.next) {
+		for (Image *ima = bmain->image.first; ima; ima = ima->id.next) {
 			bool has_gputexture = false;
 			LISTBASE_FOREACH(ImageTile *, tile, &ima->tiles) {
-=======
-		for (Image *ima = bmain->image.first; ima; ima = ima->id.next) {
-			if (BKE_image_has_opengl_texture(ima)) {
->>>>>>> 31137f77
 				if (ima->tpageflag & IMA_MIPMAP_COMPLETE) {
 					GPUTexture *tex = tile->gputexture[TEXTARGET_TEXTURE_2D];
 					if (tex) {
@@ -708,18 +703,11 @@
 		}
 	}
 	else {
-<<<<<<< HEAD
-		for (Image *ima = G.main->image.first; ima; ima = ima->id.next) {
+		for (Image *ima = bmain->image.first; ima; ima = ima->id.next) {
 			LISTBASE_FOREACH(ImageTile *, tile, &ima->tiles) {
 				GPUTexture *tex = tile->gputexture[TEXTARGET_TEXTURE_2D];
 				if (tex) {
 					GPU_texture_bind(tex, 0);
-=======
-		for (Image *ima = bmain->image.first; ima; ima = ima->id.next) {
-			if (BKE_image_has_opengl_texture(ima)) {
-				if (ima->gputexture[TEXTARGET_TEXTURE_2D]) {
-					GPU_texture_bind(ima->gputexture[TEXTARGET_TEXTURE_2D], 0);
->>>>>>> 31137f77
 					glTexParameteri(GL_TEXTURE_2D, GL_TEXTURE_MIN_FILTER, GL_LINEAR);
 					glTexParameteri(GL_TEXTURE_2D, GL_TEXTURE_MAG_FILTER, gpu_get_mipmap_filter(1));
 					GPU_texture_unbind(tex);
