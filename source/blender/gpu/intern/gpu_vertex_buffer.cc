--- conflicted
+++ resolved
@@ -283,17 +283,10 @@
 
 /* -------- Getters -------- */
 
-<<<<<<< HEAD
-/* NOTE: Be careful when using this. The data needs to match the expected format. */
-void *GPU_vertbuf_get_data(GPUVertBuf *verts_)
-=======
 void *GPU_vertbuf_get_data(const GPUVertBuf *verts)
->>>>>>> af87b6d8
 {
   /* TODO: Assert that the format has no padding. */
-  VertBuf *verts = unwrap(verts_);
-  verts->flag |= GPU_VERTBUF_DATA_DIRTY;
-  return verts->data;
+  return unwrap(verts)->data;
 }
 
 void *GPU_vertbuf_steal_data(GPUVertBuf *verts_)
