/* SPDX-License-Identifier: GPL-2.0-or-later
 * Copyright 2021 Blender Foundation. All rights reserved. */

/** \file
 * \ingroup gpu
 *
 * Descriptor type used to define shader structure, resources and interfaces.
 *
 * Some rule of thumb:
 * - Do not include anything else than this file in each info file.
 */

#pragma once

#include "BLI_string_ref.hh"
#include "BLI_vector.hh"
#include "GPU_material.h"
#include "GPU_texture.h"

#include <iostream>

namespace blender::gpu::shader {

#ifndef GPU_SHADER_CREATE_INFO
/* Helps intellisense / auto-completion. */
#  define GPU_SHADER_INTERFACE_INFO(_interface, _inst_name) \
    StageInterfaceInfo _interface(#_interface, _inst_name); \
    _interface
#  define GPU_SHADER_CREATE_INFO(_info) \
    ShaderCreateInfo _info(#_info); \
    _info
#endif

enum class Type {
  /* Types supported natively across all GPU back-ends. */
  FLOAT = 0,
  VEC2,
  VEC3,
  VEC4,
  MAT3,
  MAT4,
  UINT,
  UVEC2,
  UVEC3,
  UVEC4,
  INT,
  IVEC2,
  IVEC3,
  IVEC4,
  BOOL,
  /* Additionally supported types to enable data optimization and native
   * support in some GPU back-ends.
   * NOTE: These types must be representable in all APIs. E.g. `VEC3_101010I2` is aliased as vec3
   * in the GL back-end, as implicit type conversions from packed normal attribute data to vec3 is
   * supported. UCHAR/CHAR types are natively supported in Metal and can be used to avoid
   * additional data conversions for `GPU_COMP_U8` vertex attributes. */
  VEC3_101010I2,
  UCHAR,
  UCHAR2,
  UCHAR3,
  UCHAR4,
  CHAR,
  CHAR2,
  CHAR3,
  CHAR4
};

/* All of these functions is a bit out of place */
static inline Type to_type(const eGPUType type)
{
  switch (type) {
    case GPU_FLOAT:
      return Type::FLOAT;
    case GPU_VEC2:
      return Type::VEC2;
    case GPU_VEC3:
      return Type::VEC3;
    case GPU_VEC4:
      return Type::VEC4;
    case GPU_MAT3:
      return Type::MAT3;
    case GPU_MAT4:
      return Type::MAT4;
    default:
      BLI_assert_msg(0, "Error: Cannot convert eGPUType to shader::Type.");
      return Type::FLOAT;
  }
}

static inline std::ostream &operator<<(std::ostream &stream, const Type type)
{
  switch (type) {
    case Type::FLOAT:
      return stream << "float";
    case Type::VEC2:
      return stream << "vec2";
    case Type::VEC3:
      return stream << "vec3";
    case Type::VEC4:
      return stream << "vec4";
    case Type::MAT3:
      return stream << "mat3";
    case Type::MAT4:
      return stream << "mat4";
    case Type::VEC3_101010I2:
      return stream << "vec3_1010102_Inorm";
    case Type::UCHAR:
      return stream << "uchar";
    case Type::UCHAR2:
      return stream << "uchar2";
    case Type::UCHAR3:
      return stream << "uchar3";
    case Type::UCHAR4:
      return stream << "uchar4";
    case Type::CHAR:
      return stream << "char";
    case Type::CHAR2:
      return stream << "char2";
    case Type::CHAR3:
      return stream << "char3";
    case Type::CHAR4:
      return stream << "char4";
    case Type::INT:
      return stream << "int";
    case Type::IVEC2:
      return stream << "ivec2";
    case Type::IVEC3:
      return stream << "ivec3";
    case Type::IVEC4:
      return stream << "ivec4";
    case Type::UINT:
      return stream << "uint";
    case Type::UVEC2:
      return stream << "uvec2";
    case Type::UVEC3:
      return stream << "uvec3";
    case Type::UVEC4:
      return stream << "uvec4";
    default:
      BLI_assert(0);
      return stream;
  }
}

static inline std::ostream &operator<<(std::ostream &stream, const eGPUType type)
{
  switch (type) {
    case GPU_CLOSURE:
      return stream << "Closure";
    default:
      return stream << to_type(type);
  }
}

enum class BuiltinBits {
  NONE = 0,
  /**
   * Allow getting barycentric coordinates inside the fragment shader.
   * \note Emulated on OpenGL.
   */
  BARYCENTRIC_COORD = (1 << 0),
  FRAG_COORD = (1 << 2),
  FRONT_FACING = (1 << 4),
  GLOBAL_INVOCATION_ID = (1 << 5),
  INSTANCE_ID = (1 << 6),
  /**
   * Allow setting the target layer when the output is a layered frame-buffer.
   * \note Emulated through geometry shader on older hardware.
   */
  LAYER = (1 << 7),
  LOCAL_INVOCATION_ID = (1 << 8),
  LOCAL_INVOCATION_INDEX = (1 << 9),
  NUM_WORK_GROUP = (1 << 10),
  POINT_COORD = (1 << 11),
  POINT_SIZE = (1 << 12),
  PRIMITIVE_ID = (1 << 13),
  VERTEX_ID = (1 << 14),
  WORK_GROUP_ID = (1 << 15),
  WORK_GROUP_SIZE = (1 << 16),

  /* Not a builtin but a flag we use to tag shaders that use the debug features. */
  USE_DEBUG_DRAW = (1 << 29),
  USE_DEBUG_PRINT = (1 << 30),
};
ENUM_OPERATORS(BuiltinBits, BuiltinBits::USE_DEBUG_PRINT);

/**
 * Follow convention described in:
 * https://www.khronos.org/registry/OpenGL/extensions/ARB/ARB_conservative_depth.txt
 */
enum class DepthWrite {
<<<<<<< HEAD
  UNCHANGED = 0,
=======
  /* NONE specified as default to indicate gl_FragDepth is not used. */
  NONE = 0,
>>>>>>> a83f2834
  ANY,
  GREATER,
  LESS,
};

/* Samplers & images. */
enum class ImageType {
  /** Color samplers/image. */
  FLOAT_BUFFER = 0,
  FLOAT_1D,
  FLOAT_1D_ARRAY,
  FLOAT_2D,
  FLOAT_2D_ARRAY,
  FLOAT_3D,
  FLOAT_CUBE,
  FLOAT_CUBE_ARRAY,
  INT_BUFFER,
  INT_1D,
  INT_1D_ARRAY,
  INT_2D,
  INT_2D_ARRAY,
  INT_3D,
  INT_CUBE,
  INT_CUBE_ARRAY,
  UINT_BUFFER,
  UINT_1D,
  UINT_1D_ARRAY,
  UINT_2D,
  UINT_2D_ARRAY,
  UINT_3D,
  UINT_CUBE,
  UINT_CUBE_ARRAY,
  /** Depth samplers (not supported as image). */
  SHADOW_2D,
  SHADOW_2D_ARRAY,
  SHADOW_CUBE,
  SHADOW_CUBE_ARRAY,
  DEPTH_2D,
  DEPTH_2D_ARRAY,
  DEPTH_CUBE,
  DEPTH_CUBE_ARRAY,
};

/* Storage qualifiers. */
enum class Qualifier {
  /** Restrict flag is set by default. Unless specified otherwise. */
  NO_RESTRICT = (1 << 0),
  READ = (1 << 1),
  WRITE = (1 << 2),
  /** Shorthand version of combined flags. */
  READ_WRITE = READ | WRITE,
  QUALIFIER_MAX = (WRITE << 1) - 1,
};
ENUM_OPERATORS(Qualifier, Qualifier::QUALIFIER_MAX);

enum class Frequency {
  BATCH = 0,
  PASS,
};

/* Dual Source Blending Index. */
enum class DualBlend {
  NONE = 0,
  SRC_0,
  SRC_1,
};

/* Interpolation qualifiers. */
enum class Interpolation {
  SMOOTH = 0,
  FLAT,
  NO_PERSPECTIVE,
};

/** Input layout for geometry shader. */
enum class PrimitiveIn {
  POINTS = 0,
  LINES,
  LINES_ADJACENCY,
  TRIANGLES,
  TRIANGLES_ADJACENCY,
};

/** Output layout for geometry shader. */
enum class PrimitiveOut {
  POINTS = 0,
  LINE_STRIP,
  TRIANGLE_STRIP,
  LINES,
  TRIANGLES,
};

struct StageInterfaceInfo {
  struct InOut {
    Interpolation interp;
    Type type;
    StringRefNull name;
  };

  StringRefNull name;
  /** Name of the instance of the block (used to access).
   *  Can be empty string (i.e: "") only if not using geometry shader. */
  StringRefNull instance_name;
  /** List of all members of the interface. */
  Vector<InOut> inouts;

  StageInterfaceInfo(const char *name_, const char *instance_name_)
      : name(name_), instance_name(instance_name_){};
  ~StageInterfaceInfo(){};

  using Self = StageInterfaceInfo;

  Self &smooth(Type type, StringRefNull _name)
  {
    inouts.append({Interpolation::SMOOTH, type, _name});
    return *(Self *)this;
  }

  Self &flat(Type type, StringRefNull _name)
  {
    inouts.append({Interpolation::FLAT, type, _name});
    return *(Self *)this;
  }

  Self &no_perspective(Type type, StringRefNull _name)
  {
    inouts.append({Interpolation::NO_PERSPECTIVE, type, _name});
    return *(Self *)this;
  }
};

/**
 * \brief Describe inputs & outputs, stage interfaces, resources and sources of a shader.
 *        If all data is correctly provided, this is all that is needed to create and compile
 *        a #GPUShader.
 *
 * IMPORTANT: All strings are references only. Make sure all the strings used by a
 *            #ShaderCreateInfo are not freed until it is consumed or deleted.
 */
struct ShaderCreateInfo {
  /** Shader name for debugging. */
  StringRefNull name_;
  /** True if the shader is static and can be pre-compiled at compile time. */
  bool do_static_compilation_ = false;
  /** If true, all additionally linked create info will be merged into this one. */
  bool finalized_ = false;
  /** If true, all resources will have an automatic location assigned. */
  bool auto_resource_location_ = false;
  /** If true, force depth and stencil tests to always happen before fragment shader invocation. */
  bool early_fragment_test_ = false;
  /** If true, force the use of the GL shader introspection for resource location. */
  bool legacy_resource_location_ = false;
  /** Allow optimization when fragment shader writes to `gl_FragDepth`. */
<<<<<<< HEAD
  DepthWrite depth_write_ = DepthWrite::UNCHANGED;
=======
  DepthWrite depth_write_ = DepthWrite::NONE;
  /** GPU Backend compatibility flag. Temporary requirement until Metal enablement is fully
   * complete. */
  bool metal_backend_only_ = false;
>>>>>>> a83f2834
  /**
   * Maximum length of all the resource names including each null terminator.
   * Only for names used by #gpu::ShaderInterface.
   */
  size_t interface_names_size_ = 0;
  /** Manually set builtins. */
  BuiltinBits builtins_ = BuiltinBits::NONE;
  /** Manually set generated code. */
  std::string vertex_source_generated = "";
  std::string fragment_source_generated = "";
  std::string compute_source_generated = "";
  std::string geometry_source_generated = "";
  std::string typedef_source_generated = "";
  /** Manually set generated dependencies. */
  Vector<const char *, 0> dependencies_generated;

#define TEST_EQUAL(a, b, _member) \
  if (!((a)._member == (b)._member)) { \
    return false; \
  }

#define TEST_VECTOR_EQUAL(a, b, _vector) \
  TEST_EQUAL(a, b, _vector.size()); \
  for (auto i : _vector.index_range()) { \
    TEST_EQUAL(a, b, _vector[i]); \
  }

  struct VertIn {
    int index;
    Type type;
    StringRefNull name;

    bool operator==(const VertIn &b) const
    {
      TEST_EQUAL(*this, b, index);
      TEST_EQUAL(*this, b, type);
      TEST_EQUAL(*this, b, name);
      return true;
    }
  };
  Vector<VertIn> vertex_inputs_;

  struct GeometryStageLayout {
    PrimitiveIn primitive_in;
    int invocations;
    PrimitiveOut primitive_out;
    /** Set to -1 by default to check if used. */
    int max_vertices = -1;

    bool operator==(const GeometryStageLayout &b)
    {
      TEST_EQUAL(*this, b, primitive_in);
      TEST_EQUAL(*this, b, invocations);
      TEST_EQUAL(*this, b, primitive_out);
      TEST_EQUAL(*this, b, max_vertices);
      return true;
    }
  };
  GeometryStageLayout geometry_layout_;

  struct ComputeStageLayout {
    int local_size_x = -1;
    int local_size_y = -1;
    int local_size_z = -1;

    bool operator==(const ComputeStageLayout &b)
    {
      TEST_EQUAL(*this, b, local_size_x);
      TEST_EQUAL(*this, b, local_size_y);
      TEST_EQUAL(*this, b, local_size_z);
      return true;
    }
  };
  ComputeStageLayout compute_layout_;

  struct FragOut {
    int index;
    Type type;
    DualBlend blend;
    StringRefNull name;

    bool operator==(const FragOut &b) const
    {
      TEST_EQUAL(*this, b, index);
      TEST_EQUAL(*this, b, type);
      TEST_EQUAL(*this, b, blend);
      TEST_EQUAL(*this, b, name);
      return true;
    }
  };
  Vector<FragOut> fragment_outputs_;

  struct Sampler {
    ImageType type;
    eGPUSamplerState sampler;
    StringRefNull name;
  };

  struct Image {
    eGPUTextureFormat format;
    ImageType type;
    Qualifier qualifiers;
    StringRefNull name;
  };

  struct UniformBuf {
    StringRefNull type_name;
    StringRefNull name;
  };

  struct StorageBuf {
    Qualifier qualifiers;
    StringRefNull type_name;
    StringRefNull name;
  };

  struct Resource {
    enum BindType {
      UNIFORM_BUFFER = 0,
      STORAGE_BUFFER,
      SAMPLER,
      IMAGE,
    };

    BindType bind_type;
    int slot;
    union {
      Sampler sampler;
      Image image;
      UniformBuf uniformbuf;
      StorageBuf storagebuf;
    };

    Resource(BindType type, int _slot) : bind_type(type), slot(_slot){};

    bool operator==(const Resource &b) const
    {
      TEST_EQUAL(*this, b, bind_type);
      TEST_EQUAL(*this, b, slot);
      switch (bind_type) {
        case UNIFORM_BUFFER:
          TEST_EQUAL(*this, b, uniformbuf.type_name);
          TEST_EQUAL(*this, b, uniformbuf.name);
          break;
        case STORAGE_BUFFER:
          TEST_EQUAL(*this, b, storagebuf.qualifiers);
          TEST_EQUAL(*this, b, storagebuf.type_name);
          TEST_EQUAL(*this, b, storagebuf.name);
          break;
        case SAMPLER:
          TEST_EQUAL(*this, b, sampler.type);
          TEST_EQUAL(*this, b, sampler.sampler);
          TEST_EQUAL(*this, b, sampler.name);
          break;
        case IMAGE:
          TEST_EQUAL(*this, b, image.format);
          TEST_EQUAL(*this, b, image.type);
          TEST_EQUAL(*this, b, image.qualifiers);
          TEST_EQUAL(*this, b, image.name);
          break;
      }
      return true;
    }
  };
  /**
   * Resources are grouped by frequency of change.
   * Pass resources are meant to be valid for the whole pass.
   * Batch resources can be changed in a more granular manner (per object/material).
   * Mis-usage will only produce suboptimal performance.
   */
  Vector<Resource> pass_resources_, batch_resources_;

  Vector<StageInterfaceInfo *> vertex_out_interfaces_;
  Vector<StageInterfaceInfo *> geometry_out_interfaces_;

  struct PushConst {
    Type type;
    StringRefNull name;
    int array_size;

    bool operator==(const PushConst &b) const
    {
      TEST_EQUAL(*this, b, type);
      TEST_EQUAL(*this, b, name);
      TEST_EQUAL(*this, b, array_size);
      return true;
    }
  };

  Vector<PushConst> push_constants_;

  /* Sources for resources type definitions. */
  Vector<StringRefNull> typedef_sources_;

  StringRefNull vertex_source_, geometry_source_, fragment_source_, compute_source_;

  Vector<std::array<StringRefNull, 2>> defines_;
  /**
   * Name of other infos to recursively merge with this one.
   * No data slot must overlap otherwise we throw an error.
   */
  Vector<StringRefNull> additional_infos_;

  /* Transform feedback properties. */
  eGPUShaderTFBType tf_type_ = GPU_SHADER_TFB_NONE;
  Vector<const char *> tf_names_;

 public:
  ShaderCreateInfo(const char *name) : name_(name){};
  ~ShaderCreateInfo(){};

  using Self = ShaderCreateInfo;

  /* -------------------------------------------------------------------- */
  /** \name Shaders in/outs (fixed function pipeline config)
   * \{ */

  Self &vertex_in(int slot, Type type, StringRefNull name)
  {
    vertex_inputs_.append({slot, type, name});
    interface_names_size_ += name.size() + 1;
    return *(Self *)this;
  }

  Self &vertex_out(StageInterfaceInfo &interface)
  {
    vertex_out_interfaces_.append(&interface);
    return *(Self *)this;
  }

  /**
   * IMPORTANT: invocations count is only used if GL_ARB_gpu_shader5 is supported. On
   * implementations that do not supports it, the max_vertices will be multiplied by invocations.
   * Your shader needs to account for this fact. Use `#ifdef GPU_ARB_gpu_shader5` and make a code
   * path that does not rely on #gl_InvocationID.
   */
  Self &geometry_layout(PrimitiveIn prim_in,
                        PrimitiveOut prim_out,
                        int max_vertices,
                        int invocations = -1)
  {
    geometry_layout_.primitive_in = prim_in;
    geometry_layout_.primitive_out = prim_out;
    geometry_layout_.max_vertices = max_vertices;
    geometry_layout_.invocations = invocations;
    return *(Self *)this;
  }

  Self &local_group_size(int local_size_x = -1, int local_size_y = -1, int local_size_z = -1)
  {
    compute_layout_.local_size_x = local_size_x;
    compute_layout_.local_size_y = local_size_y;
    compute_layout_.local_size_z = local_size_z;
    return *(Self *)this;
  }

  /**
   * Force fragment tests before fragment shader invocation.
   * IMPORTANT: This is incompatible with using the gl_FragDepth output.
   */
  Self &early_fragment_test(bool enable)
  {
    early_fragment_test_ = enable;
    return *(Self *)this;
  }

  /**
   * Only needed if geometry shader is enabled.
   * IMPORTANT: Input and output instance name will have respectively "_in" and "_out" suffix
   * appended in the geometry shader IF AND ONLY IF the vertex_out interface instance name matches
   * the geometry_out interface instance name.
   */
  Self &geometry_out(StageInterfaceInfo &interface)
  {
    geometry_out_interfaces_.append(&interface);
    return *(Self *)this;
  }

  Self &fragment_out(int slot, Type type, StringRefNull name, DualBlend blend = DualBlend::NONE)
  {
    fragment_outputs_.append({slot, type, blend, name});
    return *(Self *)this;
  }

  /** \} */

  /* -------------------------------------------------------------------- */
  /** \name Resources bindings points
   * \{ */

  Self &uniform_buf(int slot,
                    StringRefNull type_name,
                    StringRefNull name,
                    Frequency freq = Frequency::PASS)
  {
    Resource res(Resource::BindType::UNIFORM_BUFFER, slot);
    res.uniformbuf.name = name;
    res.uniformbuf.type_name = type_name;
    ((freq == Frequency::PASS) ? pass_resources_ : batch_resources_).append(res);
    interface_names_size_ += name.size() + 1;
    return *(Self *)this;
  }

  Self &storage_buf(int slot,
                    Qualifier qualifiers,
                    StringRefNull type_name,
                    StringRefNull name,
                    Frequency freq = Frequency::PASS)
  {
    Resource res(Resource::BindType::STORAGE_BUFFER, slot);
    res.storagebuf.qualifiers = qualifiers;
    res.storagebuf.type_name = type_name;
    res.storagebuf.name = name;
    ((freq == Frequency::PASS) ? pass_resources_ : batch_resources_).append(res);
    interface_names_size_ += name.size() + 1;
    return *(Self *)this;
  }

  Self &image(int slot,
              eGPUTextureFormat format,
              Qualifier qualifiers,
              ImageType type,
              StringRefNull name,
              Frequency freq = Frequency::PASS)
  {
    Resource res(Resource::BindType::IMAGE, slot);
    res.image.format = format;
    res.image.qualifiers = qualifiers;
    res.image.type = type;
    res.image.name = name;
    ((freq == Frequency::PASS) ? pass_resources_ : batch_resources_).append(res);
    interface_names_size_ += name.size() + 1;
    return *(Self *)this;
  }

  Self &sampler(int slot,
                ImageType type,
                StringRefNull name,
                Frequency freq = Frequency::PASS,
                eGPUSamplerState sampler = (eGPUSamplerState)-1)
  {
    Resource res(Resource::BindType::SAMPLER, slot);
    res.sampler.type = type;
    res.sampler.name = name;
    /* Produces ASAN errors for the moment. */
    // res.sampler.sampler = sampler;
    UNUSED_VARS(sampler);
    ((freq == Frequency::PASS) ? pass_resources_ : batch_resources_).append(res);
    interface_names_size_ += name.size() + 1;
    return *(Self *)this;
  }

  /** \} */

  /* -------------------------------------------------------------------- */
  /** \name Shader Source
   * \{ */

  Self &vertex_source(StringRefNull filename)
  {
    vertex_source_ = filename;
    return *(Self *)this;
  }

  Self &geometry_source(StringRefNull filename)
  {
    geometry_source_ = filename;
    return *(Self *)this;
  }

  Self &fragment_source(StringRefNull filename)
  {
    fragment_source_ = filename;
    return *(Self *)this;
  }

  Self &compute_source(StringRefNull filename)
  {
    compute_source_ = filename;
    return *(Self *)this;
  }

  /** \} */

  /* -------------------------------------------------------------------- */
  /** \name Push constants
   *
   * Data managed by GPUShader. Can be set through uniform functions. Must be less than 128bytes.
   * \{ */

  Self &push_constant(Type type, StringRefNull name, int array_size = 0)
  {
    BLI_assert_msg(name.find("[") == -1,
                   "Array syntax is forbidden for push constants."
                   "Use the array_size parameter instead.");
    push_constants_.append({type, name, array_size});
    interface_names_size_ += name.size() + 1;
    return *(Self *)this;
  }

  /** \} */

  /* -------------------------------------------------------------------- */
  /** \name Defines
   * \{ */

  Self &define(StringRefNull name, StringRefNull value = "")
  {
    defines_.append({name, value});
    return *(Self *)this;
  }

  /** \} */

  /* -------------------------------------------------------------------- */
  /** \name Defines
   * \{ */

  Self &do_static_compilation(bool value)
  {
    do_static_compilation_ = value;
    return *(Self *)this;
  }

  Self &builtins(BuiltinBits builtin)
  {
    builtins_ |= builtin;
    return *(Self *)this;
  }

  /* Defines how the fragment shader will write to gl_FragDepth. */
  Self &depth_write(DepthWrite value)
  {
    depth_write_ = value;
    return *(Self *)this;
  }

  Self &auto_resource_location(bool value)
  {
    auto_resource_location_ = value;
    return *(Self *)this;
  }

  Self &legacy_resource_location(bool value)
  {
    legacy_resource_location_ = value;
    return *(Self *)this;
  }

  Self &metal_backend_only(bool flag)
  {
    metal_backend_only_ = flag;
    return *(Self *)this;
  }

  /** \} */

  /* -------------------------------------------------------------------- */
  /** \name Additional Create Info
   *
   * Used to share parts of the infos that are common to many shaders.
   * \{ */

  Self &additional_info(StringRefNull info_name)
  {
    additional_infos_.append(info_name);
    return *(Self *)this;
  }

  template<typename... Args> Self &additional_info(StringRefNull info_name, Args... args)
  {
    additional_info(info_name);
    additional_info(args...);
    return *(Self *)this;
  }

  /** \} */

  /* -------------------------------------------------------------------- */
  /** \name Typedef Sources
   *
   * Some resource declarations might need some special structure defined.
   * Adding a file using typedef_source will include it before the resource
   * and interface definitions.
   * \{ */

  Self &typedef_source(StringRefNull filename)
  {
    typedef_sources_.append(filename);
    return *(Self *)this;
  }

  /** \} */

  /* -------------------------------------------------------------------- */
  /** \name Transform feedback properties
   *
   * Transform feedback enablement and output binding assignmnt.
   * \{ */

  Self &transform_feedback_mode(eGPUShaderTFBType tf_mode)
  {
    BLI_assert(tf_mode != GPU_SHADER_TFB_NONE);
    tf_type_ = tf_mode;
    return *(Self *)this;
  }

  Self &transform_feedback_output_name(const char *name)
  {
    BLI_assert(tf_type_ != GPU_SHADER_TFB_NONE);
    tf_names_.append(name);
    return *(Self *)this;
  }
  /** \} */

  /* -------------------------------------------------------------------- */
  /** \name Recursive evaluation.
   *
   * Flatten all dependency so that this descriptor contains all the data from the additional
   * descriptors. This avoids tedious traversal in shader source creation.
   * \{ */

  /* WARNING: Recursive. */
  void finalize();

  std::string check_error() const;

  /** Error detection that some backend compilers do not complain about. */
  void validate_merge(const ShaderCreateInfo &other_info);
  void validate_vertex_attributes(const ShaderCreateInfo *other_info = nullptr);

  /** \} */

  /* -------------------------------------------------------------------- */
  /** \name Operators.
   *
   * \{ */

  /* Comparison operator for GPUPass cache. We only compare if it will create the same shader code.
   * So we do not compare name and some other internal stuff. */
  bool operator==(const ShaderCreateInfo &b)
  {
    TEST_EQUAL(*this, b, builtins_);
    TEST_EQUAL(*this, b, vertex_source_generated);
    TEST_EQUAL(*this, b, fragment_source_generated);
    TEST_EQUAL(*this, b, compute_source_generated);
    TEST_EQUAL(*this, b, typedef_source_generated);
    TEST_VECTOR_EQUAL(*this, b, vertex_inputs_);
    TEST_EQUAL(*this, b, geometry_layout_);
    TEST_EQUAL(*this, b, compute_layout_);
    TEST_VECTOR_EQUAL(*this, b, fragment_outputs_);
    TEST_VECTOR_EQUAL(*this, b, pass_resources_);
    TEST_VECTOR_EQUAL(*this, b, batch_resources_);
    TEST_VECTOR_EQUAL(*this, b, vertex_out_interfaces_);
    TEST_VECTOR_EQUAL(*this, b, geometry_out_interfaces_);
    TEST_VECTOR_EQUAL(*this, b, push_constants_);
    TEST_VECTOR_EQUAL(*this, b, typedef_sources_);
    TEST_EQUAL(*this, b, vertex_source_);
    TEST_EQUAL(*this, b, geometry_source_);
    TEST_EQUAL(*this, b, fragment_source_);
    TEST_EQUAL(*this, b, compute_source_);
    TEST_VECTOR_EQUAL(*this, b, additional_infos_);
    TEST_VECTOR_EQUAL(*this, b, defines_);
    return true;
  }

  /** Debug print */
  friend std::ostream &operator<<(std::ostream &stream, const ShaderCreateInfo &info)
  {
    /* TODO(@fclem): Complete print. */

    auto print_resource = [&](const Resource &res) {
      switch (res.bind_type) {
        case Resource::BindType::UNIFORM_BUFFER:
          stream << "UNIFORM_BUFFER(" << res.slot << ", " << res.uniformbuf.name << ")"
                 << std::endl;
          break;
        case Resource::BindType::STORAGE_BUFFER:
          stream << "STORAGE_BUFFER(" << res.slot << ", " << res.storagebuf.name << ")"
                 << std::endl;
          break;
        case Resource::BindType::SAMPLER:
          stream << "SAMPLER(" << res.slot << ", " << res.sampler.name << ")" << std::endl;
          break;
        case Resource::BindType::IMAGE:
          stream << "IMAGE(" << res.slot << ", " << res.image.name << ")" << std::endl;
          break;
      }
    };

    /* TODO(@fclem): Order the resources. */
    for (auto &res : info.batch_resources_) {
      print_resource(res);
    }
    for (auto &res : info.pass_resources_) {
      print_resource(res);
    }
    return stream;
  }

  bool has_resource_type(Resource::BindType bind_type) const
  {
    for (auto &res : batch_resources_) {
      if (res.bind_type == bind_type) {
        return true;
      }
    }
    for (auto &res : pass_resources_) {
      if (res.bind_type == bind_type) {
        return true;
      }
    }
    return false;
  }

  bool has_resource_image() const
  {
    return has_resource_type(Resource::BindType::IMAGE);
  }

  bool has_resource_storage() const
  {
    return has_resource_type(Resource::BindType::STORAGE_BUFFER);
  }

  /** \} */

#undef TEST_EQUAL
#undef TEST_VECTOR_EQUAL
};

}  // namespace blender::gpu::shader<|MERGE_RESOLUTION|>--- conflicted
+++ resolved
@@ -189,12 +189,8 @@
  * https://www.khronos.org/registry/OpenGL/extensions/ARB/ARB_conservative_depth.txt
  */
 enum class DepthWrite {
-<<<<<<< HEAD
+  /* UNCHANGED specified as default to indicate gl_FragDepth is not used. */
   UNCHANGED = 0,
-=======
-  /* NONE specified as default to indicate gl_FragDepth is not used. */
-  NONE = 0,
->>>>>>> a83f2834
   ANY,
   GREATER,
   LESS,
@@ -348,14 +344,10 @@
   /** If true, force the use of the GL shader introspection for resource location. */
   bool legacy_resource_location_ = false;
   /** Allow optimization when fragment shader writes to `gl_FragDepth`. */
-<<<<<<< HEAD
   DepthWrite depth_write_ = DepthWrite::UNCHANGED;
-=======
-  DepthWrite depth_write_ = DepthWrite::NONE;
   /** GPU Backend compatibility flag. Temporary requirement until Metal enablement is fully
    * complete. */
   bool metal_backend_only_ = false;
->>>>>>> a83f2834
   /**
    * Maximum length of all the resource names including each null terminator.
    * Only for names used by #gpu::ShaderInterface.
