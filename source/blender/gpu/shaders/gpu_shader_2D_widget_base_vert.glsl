--- conflicted
+++ resolved
@@ -61,13 +61,6 @@
   const vec2 ofs = vec2(0.5, -0.5);
   lineWidth = abs(rect.x - recti.x);
   vec2 emboss_ofs = vec2(0.0, -lineWidth);
-<<<<<<< HEAD
-  vec2 v_pos[4] = vec2[4](rect.xz + emboss_ofs + ofs.yy,
-                          rect.xw + ofs.yx,
-                          rect.yz + emboss_ofs + ofs.xy,
-                          rect.yw + ofs.xx);
-  vec2 pos = v_pos[gl_VertexIndex];
-=======
 
   vec2 pos;
   switch (gl_VertexID) {
@@ -89,7 +82,6 @@
       break;
     }
   }
->>>>>>> 0af28f00
 
   uvInterp = pos - rect.xz;
   outRectSize = rect.yw - rect.xz;
