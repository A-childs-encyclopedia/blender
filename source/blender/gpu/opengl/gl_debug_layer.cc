/*
 * This program is free software; you can redistribute it and/or
 * modify it under the terms of the GNU General Public License
 * as published by the Free Software Foundation; either version 2
 * of the License, or (at your option) any later version.
 *
 * This program is distributed in the hope that it will be useful,
 * but WITHOUT ANY WARRANTY; without even the implied warranty of
 * MERCHANTABILITY or FITNESS FOR A PARTICULAR PURPOSE.  See the
 * GNU General Public License for more details.
 *
 * You should have received a copy of the GNU General Public License
 * along with this program; if not, write to the Free Software Foundation,
 * Inc., 51 Franklin Street, Fifth Floor, Boston, MA 02110-1301, USA.
 *
 * The Original Code is Copyright (C) 2005 Blender Foundation.
 * All rights reserved.
 */

/** \file
 * \ingroup gpu
 *
 * Implement our own subset of KHR_debug extension.
 * We override the functions pointers by our own implementation that just checks glGetError.
 */

#include "BLI_utildefines.h"

#include "glew-mx.h"

#include "gl_debug.hh"

typedef void *GPUvoidptr;

#define GPUvoidptr_set void *ret =
#define GPUvoidptr_ret return ret

#define GLboolean_set GLboolean ret =
#define GLboolean_ret return ret

#define void_set
#define void_ret

#define DEBUG_FUNC_DECLARE(pfn, rtn_type, fn, ...) \
  static pfn real_##fn; \
  static rtn_type GLAPIENTRY debug_##fn(ARG_LIST(__VA_ARGS__)) \
  { \
    debug::check_gl_error("generated before " #fn); \
    rtn_type##_set real_##fn(ARG_LIST_CALL(__VA_ARGS__)); \
    debug::check_gl_error("" #fn); \
    rtn_type##_ret; \
  }

namespace blender::gpu::debug {

/* List of wrapped functions. We dont have to support all of them.
 * Some functions might be declared as `extern` in GLEW. We cannot override them in this case.
 * Keep the list in alphabetical order. */

/* Avoid very long declarations. */
/* clang-format off */
DEBUG_FUNC_DECLARE(PFNGLBEGINQUERYPROC, void, glBeginQuery, GLenum, target, GLuint, id);
DEBUG_FUNC_DECLARE(PFNGLBEGINTRANSFORMFEEDBACKPROC, void, glBeginTransformFeedback, GLenum, primitiveMode);
DEBUG_FUNC_DECLARE(PFNGLBINDBUFFERBASEPROC, void, glBindBufferBase, GLenum, target, GLuint, index, GLuint, buffer);
DEBUG_FUNC_DECLARE(PFNGLBINDBUFFERPROC, void, glBindBuffer, GLenum, target, GLuint, buffer);
DEBUG_FUNC_DECLARE(PFNGLBINDFRAMEBUFFERPROC, void, glBindFramebuffer, GLenum, target, GLuint, framebuffer);
DEBUG_FUNC_DECLARE(PFNGLBINDSAMPLERPROC, void, glBindSampler, GLuint, unit, GLuint, sampler);
DEBUG_FUNC_DECLARE(PFNGLBINDVERTEXARRAYPROC, void, glBindVertexArray, GLuint, array);
DEBUG_FUNC_DECLARE(PFNGLBLITFRAMEBUFFERPROC, void, glBlitFramebuffer, GLint, srcX0, GLint, srcY0, GLint, srcX1, GLint, srcY1, GLint, dstX0, GLint, dstY0, GLint, dstX1, GLint, dstY1, GLbitfield, mask, GLenum, filter);
DEBUG_FUNC_DECLARE(PFNGLBUFFERDATAPROC, void, glBufferData, GLenum, target, GLsizeiptr, size, const void *, data, GLenum, usage);
DEBUG_FUNC_DECLARE(PFNGLBUFFERSUBDATAPROC, void, glBufferSubData, GLenum, target, GLintptr, offset, GLsizeiptr, size, const void *, data);
DEBUG_FUNC_DECLARE(PFNGLDELETEBUFFERSPROC, void, glDeleteBuffers, GLsizei, n, const GLuint *, buffers);
DEBUG_FUNC_DECLARE(PFNGLDELETEFRAMEBUFFERSPROC, void, glDeleteFramebuffers, GLsizei, n, const GLuint*, framebuffers);
DEBUG_FUNC_DECLARE(PFNGLDELETEPROGRAMPROC, void, glDeleteProgram, GLuint, program);
DEBUG_FUNC_DECLARE(PFNGLDELETEQUERIESPROC, void, glDeleteQueries, GLsizei, n, const GLuint *, ids);
DEBUG_FUNC_DECLARE(PFNGLDELETESAMPLERSPROC, void, glDeleteSamplers, GLsizei, count, const GLuint *, samplers);
DEBUG_FUNC_DECLARE(PFNGLDELETESHADERPROC, void, glDeleteShader, GLuint, shader);
DEBUG_FUNC_DECLARE(PFNGLDELETEVERTEXARRAYSPROC, void, glDeleteVertexArrays, GLsizei, n, const GLuint *, arrays);
DEBUG_FUNC_DECLARE(PFNGLDRAWARRAYSINSTANCEDBASEINSTANCEPROC, void, glDrawArraysInstancedBaseInstance, GLenum, mode, GLint, first, GLsizei, count, GLsizei, primcount, GLuint, baseinstance);
DEBUG_FUNC_DECLARE(PFNGLDRAWARRAYSINSTANCEDPROC, void, glDrawArraysInstanced, GLenum, mode, GLint, first, GLsizei, count, GLsizei, primcount);
DEBUG_FUNC_DECLARE(PFNGLDRAWBUFFERSPROC, void, glDrawBuffers, GLsizei, n, const GLenum*, bufs);
DEBUG_FUNC_DECLARE(PFNGLDRAWELEMENTSINSTANCEDBASEVERTEXBASEINSTANCEPROC, void, glDrawElementsInstancedBaseVertexBaseInstance, GLenum, mode, GLsizei, count, GLenum, type, const void *, indices, GLsizei, primcount, GLint, basevertex, GLuint, baseinstance);
DEBUG_FUNC_DECLARE(PFNGLDRAWELEMENTSINSTANCEDBASEVERTEXPROC, void, glDrawElementsInstancedBaseVertex, GLenum, mode, GLsizei, count, GLenum, type, const void *, indices, GLsizei, instancecount, GLint, basevertex);
DEBUG_FUNC_DECLARE(PFNGLENDQUERYPROC, void, glEndQuery, GLenum, target);
DEBUG_FUNC_DECLARE(PFNGLENDTRANSFORMFEEDBACKPROC, void, glEndTransformFeedback, void);
DEBUG_FUNC_DECLARE(PFNGLFRAMEBUFFERTEXTURE2DPROC, void, glFramebufferTexture2D, GLenum, target, GLenum, attachment, GLenum, textarget, GLuint, texture, GLint, level);
DEBUG_FUNC_DECLARE(PFNGLFRAMEBUFFERTEXTURELAYERPROC, void, glFramebufferTextureLayer, GLenum, target, GLenum, attachment, GLuint, texture, GLint, level, GLint, layer);
DEBUG_FUNC_DECLARE(PFNGLFRAMEBUFFERTEXTUREPROC, void, glFramebufferTexture, GLenum, target, GLenum, attachment, GLuint, texture, GLint, level);
DEBUG_FUNC_DECLARE(PFNGLGENBUFFERSPROC, void, glGenBuffers, GLsizei, n, GLuint *, buffers);
DEBUG_FUNC_DECLARE(PFNGLGENERATEMIPMAPPROC, void, glGenerateMipmap, GLenum, target);
DEBUG_FUNC_DECLARE(PFNGLGENERATETEXTUREMIPMAPPROC, void, glGenerateTextureMipmap, GLuint, texture);
DEBUG_FUNC_DECLARE(PFNGLGENFRAMEBUFFERSPROC, void, glGenFramebuffers, GLsizei, n, GLuint *, framebuffers);
DEBUG_FUNC_DECLARE(PFNGLGENQUERIESPROC, void, glGenQueries, GLsizei, n, GLuint *, ids);
DEBUG_FUNC_DECLARE(PFNGLGENSAMPLERSPROC, void, glGenSamplers, GLsizei, n, GLuint *, samplers);
DEBUG_FUNC_DECLARE(PFNGLGENVERTEXARRAYSPROC, void, glGenVertexArrays, GLsizei, n, GLuint *, arrays);
DEBUG_FUNC_DECLARE(PFNGLLINKPROGRAMPROC, void, glLinkProgram, GLuint, program);
DEBUG_FUNC_DECLARE(PFNGLMAPBUFFERRANGEPROC, GPUvoidptr, glMapBufferRange, GLenum, target, GLintptr, offset, GLsizeiptr, length, GLbitfield, access);
DEBUG_FUNC_DECLARE(PFNGLTEXBUFFERPROC, void, glTexBuffer, GLenum, target, GLenum, internalFormat, GLuint, buffer);
DEBUG_FUNC_DECLARE(PFNGLTEXIMAGE3DPROC, void, glTexImage3D, GLenum, target, GLint, level, GLint, internalFormat, GLsizei, width, GLsizei, height, GLsizei, depth, GLint, border, GLenum, format, GLenum, type, const GLvoid *,pixels);
DEBUG_FUNC_DECLARE(PFNGLTEXSUBIMAGE3DPROC, void, glTexSubImage3D, GLenum, target, GLint, level, GLint, xoffset, GLint, yoffset, GLint, zoffset, GLsizei, width, GLsizei, height, GLsizei, depth, GLenum, format, GLenum, type, const GLvoid *, pixels);
DEBUG_FUNC_DECLARE(PFNGLTEXTUREBUFFERPROC, void, glTextureBuffer, GLuint, texture, GLenum, internalformat, GLuint, buffer);
DEBUG_FUNC_DECLARE(PFNGLUNMAPBUFFERPROC, GLboolean, glUnmapBuffer, GLenum, target);
DEBUG_FUNC_DECLARE(PFNGLUSEPROGRAMPROC, void, glUseProgram, GLuint, program);
/* clang-format on */

#undef DEBUG_FUNC_DECLARE

<<<<<<< HEAD
/* Init a fallback layer (to KHR_debug) that covers only some functions.
 * We override the functions pointers by our own implementation that just checks glGetError.
 * Some additional functions (not overridable) are covered inside the header using wrappers. */
=======
/**
 * Initialize a fallback layer (to KHR_debug) that covers only some functions.
 * We override the functions pointers by our own implementation that just checks #glGetError.
 * Some additional functions (not overridable) are covered inside the header using wrappers.
 */
>>>>>>> 29fb12da
void init_debug_layer()
{
#define DEBUG_WRAP(function) \
  do { \
    real_##function = ::function; \
    ::function = &debug_##function; \
  } while (0)

  DEBUG_WRAP(glBeginQuery);
  DEBUG_WRAP(glBeginTransformFeedback);
  DEBUG_WRAP(glBindBuffer);
  DEBUG_WRAP(glBindBufferBase);
  DEBUG_WRAP(glBindFramebuffer);
  DEBUG_WRAP(glBindSampler);
  DEBUG_WRAP(glBindVertexArray);
  DEBUG_WRAP(glBlitFramebuffer);
  DEBUG_WRAP(glBufferData);
  DEBUG_WRAP(glBufferSubData);
  DEBUG_WRAP(glDeleteBuffers);
  DEBUG_WRAP(glDeleteFramebuffers);
  DEBUG_WRAP(glDeleteProgram);
  DEBUG_WRAP(glDeleteQueries);
  DEBUG_WRAP(glDeleteSamplers);
  DEBUG_WRAP(glDeleteShader);
  DEBUG_WRAP(glDeleteVertexArrays);
  DEBUG_WRAP(glDrawArraysInstanced);
  DEBUG_WRAP(glDrawArraysInstancedBaseInstance);
  DEBUG_WRAP(glDrawBuffers);
  DEBUG_WRAP(glDrawElementsInstancedBaseVertex);
  DEBUG_WRAP(glDrawElementsInstancedBaseVertexBaseInstance);
  DEBUG_WRAP(glEndQuery);
  DEBUG_WRAP(glEndTransformFeedback);
  DEBUG_WRAP(glFramebufferTexture);
  DEBUG_WRAP(glFramebufferTexture2D);
  DEBUG_WRAP(glFramebufferTextureLayer);
  DEBUG_WRAP(glGenBuffers);
  DEBUG_WRAP(glGenerateMipmap);
  DEBUG_WRAP(glGenerateTextureMipmap);
  DEBUG_WRAP(glGenFramebuffers);
  DEBUG_WRAP(glGenQueries);
  DEBUG_WRAP(glGenSamplers);
  DEBUG_WRAP(glGenVertexArrays);
  DEBUG_WRAP(glLinkProgram);
  DEBUG_WRAP(glMapBufferRange);
  DEBUG_WRAP(glTexBuffer);
  DEBUG_WRAP(glTexImage3D);
  DEBUG_WRAP(glTexSubImage3D);
  DEBUG_WRAP(glTextureBuffer);
  DEBUG_WRAP(glUnmapBuffer);
  DEBUG_WRAP(glUseProgram);

#undef DEBUG_WRAP
}

}  // namespace blender::gpu::debug<|MERGE_RESOLUTION|>--- conflicted
+++ resolved
@@ -105,17 +105,11 @@
 
 #undef DEBUG_FUNC_DECLARE
 
-<<<<<<< HEAD
-/* Init a fallback layer (to KHR_debug) that covers only some functions.
- * We override the functions pointers by our own implementation that just checks glGetError.
- * Some additional functions (not overridable) are covered inside the header using wrappers. */
-=======
 /**
  * Initialize a fallback layer (to KHR_debug) that covers only some functions.
  * We override the functions pointers by our own implementation that just checks #glGetError.
  * Some additional functions (not overridable) are covered inside the header using wrappers.
  */
->>>>>>> 29fb12da
 void init_debug_layer()
 {
 #define DEBUG_WRAP(function) \
