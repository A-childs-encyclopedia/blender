--- conflicted
+++ resolved
@@ -2477,21 +2477,13 @@
 	int nr;
 
 	/* this is the basic trick to get the displayed float or char rect from render result */
-<<<<<<< HEAD
 	nr = 0;
 	for (rv = (RenderView *)re->result->views.first;rv;rv=rv->next, nr++) {
 		RE_SetActiveRenderView(re, rv->name);
 		RE_AcquireResultImage(re, &rres, nr);
-		BKE_stamp_buf(re->scene, RE_GetCamera(re), (unsigned char *)rv->rect32, rv->rectf, rres.rectx, rres.recty, 4);
+		BKE_image_stamp_buf(re->scene, RE_GetCamera(re), (unsigned char *)rv->rect32, rv->rectf, rres.rectx, rres.recty, 4);
 		RE_ReleaseResultImage(re);
 	}
-=======
-	RE_AcquireResultImage(re, &rres);
-	BKE_image_stamp_buf(
-	        re->scene, RE_GetCamera(re),
-	        (unsigned char *)rres.rect32, rres.rectf, rres.rectx, rres.recty, 4);
-	RE_ReleaseResultImage(re);
->>>>>>> d036ad55
 }
 
 int RE_seq_render_active(Scene *scene, RenderData *rd)
@@ -3004,14 +2996,9 @@
 			}
 			else {
 				char name[FILE_MAX];
-<<<<<<< HEAD
-				BKE_makepicstring(name, scene->r.pic, bmain->name, scene->r.cfra,
-				                  &scene->r.im_format, (scene->r.scemode & R_EXTENSION) != 0, false, NULL);
-=======
 				BKE_image_path_from_imformat(
 				        name, scene->r.pic, bmain->name, scene->r.cfra,
-				        &scene->r.im_format, (scene->r.scemode & R_EXTENSION) != 0, false);
->>>>>>> d036ad55
+				        &scene->r.im_format, (scene->r.scemode & R_EXTENSION) != 0, false, NULL);
 
 				/* reports only used for Movie */
 				do_write_image_or_movie(re, bmain, scene, NULL, 0, name);
@@ -3082,27 +3069,10 @@
 		for (view_id = 0, rv = (RenderView *) rr->views.first; rv; rv = rv->next, view_id++) {
 			BKE_scene_view_filepath_get(&scene->r, filepath, rv->name, name);
 
-<<<<<<< HEAD
 			if (rd->im_format.imtype == R_IMF_IMTYPE_MULTILAYER) {
 
 				RE_WriteRenderResult(reports, rr, name, &rd->im_format, false, rv->name);
 				printf("Saved: %s\n", name);
-=======
-		printf("Append frame %d", scene->r.cfra);
-	}
-	else {
-		if (name_override)
-			BLI_strncpy(name, name_override, sizeof(name));
-		else
-			BKE_image_path_from_imformat(
-			        name, scene->r.pic, bmain->name, scene->r.cfra,
-			        &scene->r.im_format, (scene->r.scemode & R_EXTENSION) != 0, true);
-		
-		if (re->r.im_format.imtype == R_IMF_IMTYPE_MULTILAYER) {
-			if (re->result) {
-				RE_WriteRenderResult(re->reports, re->result, name, scene->r.im_format.exr_codec);
-				printf("Saved: %s", name);
->>>>>>> d036ad55
 			}
 			else {
 				ImBuf *ibuf = render_result_rect_to_ibuf(rr, rd, view_id);
@@ -3131,7 +3101,7 @@
 
 					if (BLI_testextensie(name, ".exr"))
 						name[strlen(name) - 4] = 0;
-					BKE_add_image_extension(name, &imf);
+					BKE_image_path_ensure_ext_from_imformat(name, &imf);
 					ibuf->planes = 24;
 
 					IMB_colormanagement_imbuf_for_write(ibuf, true, false, &scene->view_settings,
@@ -3193,14 +3163,9 @@
 
 				if (BLI_testextensie(name, ".exr"))
 					name[strlen(name) - 4] = 0;
-<<<<<<< HEAD
-
-				BKE_add_image_extension(name, &imf);
+
+				BKE_image_path_ensure_ext_from_imformat(name, &imf);
 				ibuf_arr[2]->planes = 24;
-=======
-				BKE_image_path_ensure_ext_from_imformat(name, &imf);
-				ibuf->planes = 24;
->>>>>>> d036ad55
 
 				IMB_colormanagement_imbuf_for_write(ibuf_arr[2], true, false, &scene->view_settings,
 				                                    &scene->display_settings, &imf);
@@ -3328,8 +3293,9 @@
 		if (name_override)
 			BLI_strncpy(name, name_override, sizeof(name));
 		else
-			BKE_makepicstring(name, scene->r.pic, bmain->name, scene->r.cfra,
-			                  &scene->r.im_format, (scene->r.scemode & R_EXTENSION) != 0, true, NULL);
+			BKE_image_path_from_imformat(
+			        name, scene->r.pic, bmain->name, scene->r.cfra,
+			        &scene->r.im_format, (scene->r.scemode & R_EXTENSION) != 0, true, NULL);
 
 		/* write images as individual images or stereo */
 		ok = RE_WriteRenderViewsImage(re->reports, &rres, scene, camera, true, name);
@@ -3486,14 +3452,9 @@
 			/* Touch/NoOverwrite options are only valid for image's */
 			if (is_movie == false) {
 				if (scene->r.mode & (R_NO_OVERWRITE | R_TOUCH))
-<<<<<<< HEAD
-					BKE_makepicstring(name, scene->r.pic, bmain->name, scene->r.cfra,
-					                  &scene->r.im_format, (scene->r.scemode & R_EXTENSION) != 0, true, NULL);
-=======
 					BKE_image_path_from_imformat(
 					        name, scene->r.pic, bmain->name, scene->r.cfra,
-					        &scene->r.im_format, (scene->r.scemode & R_EXTENSION) != 0, true);
->>>>>>> d036ad55
+					        &scene->r.im_format, (scene->r.scemode & R_EXTENSION) != 0, true, NULL);
 
 				if (scene->r.mode & R_NO_OVERWRITE && BLI_exists(name)) {
 					printf("skipping existing frame \"%s\"\n", name);
