--- conflicted
+++ resolved
@@ -1365,11 +1365,7 @@
 	re->instancetable= newlist;
 }
 
-<<<<<<< HEAD
-int clip_render_object(float boundbox[][3], float bounds[4], float winmat[][4])
-=======
 int clip_render_object(float boundbox[2][3], float bounds[4], float winmat[4][4])
->>>>>>> 188718a3
 {
 	float mat[4][4], vec[4];
 	int a, fl, flag = -1;
