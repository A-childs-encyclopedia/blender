/**
 * $Id$
 *
 * ***** BEGIN GPL LICENSE BLOCK *****
 *
 * This program is free software; you can redistribute it and/or
 * modify it under the terms of the GNU General Public License
 * as published by the Free Software Foundation; either version 2
 * of the License, or (at your option) any later version. 
 *
 * This program is distributed in the hope that it will be useful,
 * but WITHOUT ANY WARRANTY; without even the implied warranty of
 * MERCHANTABILITY or FITNESS FOR A PARTICULAR PURPOSE.  See the
 * GNU General Public License for more details.
 *
 * You should have received a copy of the GNU General Public License
 * along with this program; if not, write to the Free Software Foundation,
 * Inc., 51 Franklin Street, Fifth Floor, Boston, MA 02110-1301, USA.
 *
 * The Original Code is Copyright (C) 2006 by Blender Foundation
 * All rights reserved.
 *
 * The Original Code is: all of this file.
 *
 * Contributor(s): none yet.
 *
 * ***** END GPL/BL DUAL LICENSE BLOCK *****
 */

#ifndef RE_SHADER_EXT_H
#define RE_SHADER_EXT_H

#include "RE_raytrace.h" /* For RE_RAYCOUNTER */
/* ~~~~~~~~~~~~~~~~~~~~~~~~~~~~~~~~~~~~~~~~~~~~~~~~~~~~~~~~~~ */
/* this include is for shading and texture exports            */
/* ~~~~~~~~~~~~~~~~~~~~~~~~~~~~~~~~~~~~~~~~~~~~~~~~~~~~~~~~~~ */

struct RenderPart;

/* localized texture result data */
/* note; tr tg tb ta has to remain in this order */
typedef struct TexResult {
	float tin, tr, tg, tb, ta;
	int talpha;
	float *nor;
} TexResult;

/* localized shade result data */
typedef struct ShadeResult 
{
	float combined[4];
	float col[4];
	float alpha, mist, z;
	float emit[3];
	float diff[3];		/* no ramps, shadow, etc */
	float spec[3];
	float shad[3];
	float ao[3];
	float env[3];
	float indirect[3];
	float refl[3];
	float refr[3];
	float nor[3];
	float winspeed[4];
	float rayhits[4];
	float uv[3];
	float indexob;

	/* not real passes */
	float sss[4];
	float onlyshadow[4];
} ShadeResult;

typedef struct ShadeInputUV {
	float dxuv[3], dyuv[3], uv[3];
	char *name;
} ShadeInputUV;

typedef struct ShadeInputCol {
	float col[3];
	char *name;
} ShadeInputCol;

typedef struct ShadeGeometry {
	float co[3];			/* location */
	float vn[3];			/* shading normal */
	float view[3];			/* view vector */
	float tang[3];			/* tangent */

	/* coordinates */
	float camera_co[3];
	float dxco[3], dyco[3]; /* derivatives of co */
	float scanco[3];		/* original scanline coordinate without jitter */
	int xs, ys;				/* pixel to be rendered */

	/* normals */
	float facenor[3];		/* copy of flat face normal */
	float vno[3];			/* normal before bump/normal mapping */

	short flippednor;		/* is facenor flipped? */
	short tangentvn;		/* is vn tangent? */

	float dxno[3], dyno[3];	/* derivatives of vn */

	/* stored copy of original face normal (facenor) 
	 * before flipping. Used in Front/back output on geometry node */
	float orignor[3];

	/* strand normal */
	float surfnor[3], surfdist;
	
	/* interpolation weights */
	float uvw[3], duvw_dx[3], duvw_dy[3];
	
	/* view derivatives */
	float dxview, dyview;

	/* derivatives enabled? */
	short osatex;
} ShadeGeometry;

typedef struct ShadeMaterial {
	struct Material *mat;

	/* copy from material, keep synced so we can do memcopy */
	/* current size: 21*sizeof(float) */
	float r, g, b;
	float specr, specg, specb;
	float mirr, mirg, mirb, pad;
	
	float amb, emit, ang, spectra, ray_mirror;
	float alpha, refl, spec, zoffs, add;
	float translucency;
	/* end direct copy from material */
	
	/* individual copies: */
	int har; /* hardness */

	float vcol[4];
	float refcol[4];

	int mode;						/* base material mode (OR-ed result of entire node tree) */

	struct Group *light_override;
	struct Material *mat_override;
} ShadeMaterial;

typedef struct ShadeTexco {
	/* texture coordinates */
	float lo[3], gl[3], ref[3], orn[3], winco[3], sticky[3];
	float displace[3];
	float strandco, nmaptang[3], stress, winspeed[4];
	float duplilo[3], dupliuv[3];

	ShadeInputUV uv[8];   /* 8 = MAX_MTFACE */
	ShadeInputCol col[8]; /* 8 = MAX_MCOL */
	int totuv, totcol, actuv, actcol;
	
	/* dx/dy OSA coordinates */
	float dxlo[3], dylo[3], dxgl[3], dygl[3];
	float dxref[3], dyref[3], dxorn[3], dyorn[3];
	float dxlv[3], dylv[3];
	float dxwin[3], dywin[3];
	float dxsticky[3], dysticky[3];
	float dxrefract[3], dyrefract[3];
	float dxstrand, dystrand;
<<<<<<< HEAD
} ShadeTexco;
=======
	
	/* AO is a pre-process now */
	float ao[3], indirect[3], env[3];
	
	int xs, ys;				/* pixel to be rendered */
	int mask;				/* subsample mask */
	float scanco[3];		/* original scanline coordinate without jitter */
	
	int samplenr;			/* sample counter, to detect if we should do shadow again */
	int depth;				/* 1 or larger on raytrace shading */
	int volume_depth;		/* number of intersections through volumes */
	
	/* for strand shading, normal at the surface */
	float surfnor[3], surfdist;
>>>>>>> 9acba540

typedef struct ShadePrimitive {
	struct VlakRen *vlr;
	struct StrandRen *strand;
	struct ObjectInstanceRen *obi;
	struct ObjectRen *obr;

	int facenr;

	struct VertRen *v1, *v2, *v3;	/* vertices can be in any order for quads... */
	short i1, i2, i3;				/* original vertex indices */

	float n1[3], n2[3], n3[3];		/* vertex normals, corrected */
} ShadePrimitive;

/* localized renderloop data */
typedef struct ShadeInput
{
	/* copy from face, also to extract tria from quad */
	/* XXX note it mirrors a struct above for quick copy */
	ShadeGeometry geometry;
	ShadeMaterial material;
	ShadeTexco texture;
	ShadePrimitive primitive;

	struct {
		/* AO is a pre-process now */
		float ao[3];
		float env[3];
		float indirect[3];
		
		int mask;				/* subsample mask */

		int samplenr;			/* sample counter, to detect if we should do shadow again */
		int depth;				/* 1 or larger on raytrace shading */
		int volume_depth;		/* number of intersections through volumes */
		int isindirect;			/* part of indirect lighting */

		unsigned int lay;
		int layflag, passflag, combinedflag;

		/* from initialize, part or renderlayer */
		short do_preview;		/* for nodes, in previewrender */
		short thread, sample;	/* sample: ShadeSample array index */
		short nodes;			/* indicate node shading, temp hack to prevent recursion */
		struct RenderPart *pa;
		
#ifdef RE_RAYCOUNTER
		RayCounter raycounter;
#endif
	} shading;
	
} ShadeInput;


/* node shaders... */
struct Tex;
struct MTex;
int	multitex_ext(struct Tex *tex, float *texvec, float *dxt, float *dyt, int osatex, struct TexResult *texres);
int multitex_nodes(struct Tex *tex, float *texvec, float *dxt, float *dyt, int osatex, struct TexResult *texres,
	short thread, short which_output, struct ShadeInput *shi, struct MTex *mtex);

/* shaded view and bake */
struct Render;
struct Image;
struct Object;

int RE_bake_shade_all_selected(struct Render *re, int type, struct Object *actob, short *do_update);
struct Image *RE_bake_shade_get_image(struct Render *re);

#endif /* RE_SHADER_EXT_H */
<|MERGE_RESOLUTION|>--- conflicted
+++ resolved
@@ -102,10 +102,6 @@
 
 	float dxno[3], dyno[3];	/* derivatives of vn */
 
-	/* stored copy of original face normal (facenor) 
-	 * before flipping. Used in Front/back output on geometry node */
-	float orignor[3];
-
 	/* strand normal */
 	float surfnor[3], surfdist;
 	
@@ -164,24 +160,7 @@
 	float dxsticky[3], dysticky[3];
 	float dxrefract[3], dyrefract[3];
 	float dxstrand, dystrand;
-<<<<<<< HEAD
 } ShadeTexco;
-=======
-	
-	/* AO is a pre-process now */
-	float ao[3], indirect[3], env[3];
-	
-	int xs, ys;				/* pixel to be rendered */
-	int mask;				/* subsample mask */
-	float scanco[3];		/* original scanline coordinate without jitter */
-	
-	int samplenr;			/* sample counter, to detect if we should do shadow again */
-	int depth;				/* 1 or larger on raytrace shading */
-	int volume_depth;		/* number of intersections through volumes */
-	
-	/* for strand shading, normal at the surface */
-	float surfnor[3], surfdist;
->>>>>>> 9acba540
 
 typedef struct ShadePrimitive {
 	struct VlakRen *vlr;
