--- conflicted
+++ resolved
@@ -318,21 +318,12 @@
 }
 
 static PyGetSetDef BPy_Interface1D_getseters[] = {
-<<<<<<< HEAD
-    {"name", (getter)Interface1D_name_get, (setter)nullptr, Interface1D_name_doc, nullptr},
-    {"id", (getter)Interface1D_id_get, (setter)nullptr, Interface1D_id_doc, nullptr},
-    {"nature", (getter)Interface1D_nature_get, (setter)nullptr, Interface1D_nature_doc, nullptr},
-    {"length_2d",
-     (getter)Interface1D_length_2d_get,
-     (setter)nullptr,
-=======
     {"name", (getter)Interface1D_name_get, (setter) nullptr, Interface1D_name_doc, nullptr},
     {"id", (getter)Interface1D_id_get, (setter) nullptr, Interface1D_id_doc, nullptr},
     {"nature", (getter)Interface1D_nature_get, (setter) nullptr, Interface1D_nature_doc, nullptr},
     {"length_2d",
      (getter)Interface1D_length_2d_get,
      (setter) nullptr,
->>>>>>> 29fb12da
      Interface1D_length_2d_doc,
      nullptr},
     {"time_stamp",
@@ -347,44 +338,6 @@
 
 PyTypeObject Interface1D_Type = {
     PyVarObject_HEAD_INIT(nullptr, 0) "Interface1D", /* tp_name */
-<<<<<<< HEAD
-    sizeof(BPy_Interface1D),                      /* tp_basicsize */
-    0,                                            /* tp_itemsize */
-    (destructor)Interface1D_dealloc,              /* tp_dealloc */
-    nullptr,                                            /* tp_print */
-    nullptr,                                            /* tp_getattr */
-    nullptr,                                            /* tp_setattr */
-    nullptr,                                            /* tp_reserved */
-    (reprfunc)Interface1D_repr,                   /* tp_repr */
-    nullptr,                                            /* tp_as_number */
-    nullptr,                                            /* tp_as_sequence */
-    nullptr,                                            /* tp_as_mapping */
-    nullptr,                                            /* tp_hash  */
-    nullptr,                                            /* tp_call */
-    nullptr,                                            /* tp_str */
-    nullptr,                                            /* tp_getattro */
-    nullptr,                                            /* tp_setattro */
-    nullptr,                                            /* tp_as_buffer */
-    Py_TPFLAGS_DEFAULT | Py_TPFLAGS_BASETYPE,     /* tp_flags */
-    Interface1D_doc,                              /* tp_doc */
-    nullptr,                                            /* tp_traverse */
-    nullptr,                                            /* tp_clear */
-    nullptr,                                            /* tp_richcompare */
-    0,                                            /* tp_weaklistoffset */
-    nullptr,                                            /* tp_iter */
-    nullptr,                                            /* tp_iternext */
-    BPy_Interface1D_methods,                      /* tp_methods */
-    nullptr,                                            /* tp_members */
-    BPy_Interface1D_getseters,                    /* tp_getset */
-    nullptr,                                            /* tp_base */
-    nullptr,                                            /* tp_dict */
-    nullptr,                                            /* tp_descr_get */
-    nullptr,                                            /* tp_descr_set */
-    0,                                            /* tp_dictoffset */
-    (initproc)Interface1D_init,                   /* tp_init */
-    nullptr,                                            /* tp_alloc */
-    PyType_GenericNew,                            /* tp_new */
-=======
     sizeof(BPy_Interface1D),                         /* tp_basicsize */
     0,                                               /* tp_itemsize */
     (destructor)Interface1D_dealloc,                 /* tp_dealloc */
@@ -425,7 +378,6 @@
     (initproc)Interface1D_init,               /* tp_init */
     nullptr,                                  /* tp_alloc */
     PyType_GenericNew,                        /* tp_new */
->>>>>>> 29fb12da
 };
 
 ///////////////////////////////////////////////////////////////////////////////////////////
