/*
 * This program is free software; you can redistribute it and/or
 * modify it under the terms of the GNU General Public License
 * as published by the Free Software Foundation; either version 2
 * of the License, or (at your option) any later version.
 *
 * This program is distributed in the hope that it will be useful,
 * but WITHOUT ANY WARRANTY; without even the implied warranty of
 * MERCHANTABILITY or FITNESS FOR A PARTICULAR PURPOSE.  See the
 * GNU General Public License for more details.
 *
 * You should have received a copy of the GNU General Public License
 * along with this program; if not, write to the Free Software Foundation,
 * Inc., 51 Franklin Street, Fifth Floor, Boston, MA 02110-1301, USA.
 */

/** \file
 * \ingroup freestyle
 */

#include "BPy_FrsCurve.h"

#include "../BPy_Convert.h"
#include "../BPy_Id.h"
#include "../Interface0D/BPy_CurvePoint.h"
#include "../Interface0D/BPy_SVertex.h"

#ifdef __cplusplus
extern "C" {
#endif

///////////////////////////////////////////////////////////////////////////////////////////

/*----------------------CurvePoint methods ----------------------------*/

PyDoc_STRVAR(FrsCurve_doc,
             "Class hierarchy: :class:`Interface1D` > :class:`Curve`\n"
             "\n"
             "Base class for curves made of CurvePoints.  :class:`SVertex` is the\n"
             "type of the initial curve vertices.  A :class:`Chain` is a\n"
             "specialization of a Curve.\n"
             "\n"
             ".. method:: __init__()\n"
             "            __init__(brother)\n"
             "            __init__(id)\n"
             "\n"
             "   Builds a :class:`FrsCurve` using a default constructor,\n"
             "   copy constructor or from an :class:`Id`.\n"
             "\n"
             "   :arg brother: A Curve object.\n"
             "   :type brother: :class:`Curve`\n"
             "   :arg id: An Id object.\n"
             "   :type id: :class:`Id`");

static int FrsCurve_init(BPy_FrsCurve *self, PyObject *args, PyObject *kwds)
{
  static const char *kwlist_1[] = {"brother", nullptr};
  static const char *kwlist_2[] = {"id", nullptr};
  PyObject *obj = nullptr;

  if (PyArg_ParseTupleAndKeywords(args, kwds, "|O!", (char **)kwlist_1, &FrsCurve_Type, &obj)) {
    if (!obj) {
      self->c = new Curve();
    }
    else {
      self->c = new Curve(*(((BPy_FrsCurve *)obj)->c));
    }
  }
  else if ((void)PyErr_Clear(),
           PyArg_ParseTupleAndKeywords(args, kwds, "O!", (char **)kwlist_2, &Id_Type, &obj)) {
    self->c = new Curve(*(((BPy_Id *)obj)->id));
  }
  else {
    PyErr_SetString(PyExc_TypeError, "invalid argument(s)");
    return -1;
  }
  self->py_if1D.if1D = self->c;
  self->py_if1D.borrowed = false;
  return 0;
}

PyDoc_STRVAR(FrsCurve_push_vertex_back_doc,
             ".. method:: push_vertex_back(vertex)\n"
             "\n"
             "   Adds a single vertex at the end of the Curve.\n"
             "\n"
             "   :arg vertex: A vertex object.\n"
             "   :type vertex: :class:`SVertex` or :class:`CurvePoint`");

static PyObject *FrsCurve_push_vertex_back(BPy_FrsCurve *self, PyObject *args, PyObject *kwds)
{
  static const char *kwlist[] = {"vertex", nullptr};
  PyObject *obj = nullptr;

  if (!PyArg_ParseTupleAndKeywords(args, kwds, "O", (char **)kwlist, &obj)) {
    return nullptr;
  }

  if (BPy_CurvePoint_Check(obj)) {
    self->c->push_vertex_back(((BPy_CurvePoint *)obj)->cp);
  }
  else if (BPy_SVertex_Check(obj)) {
    self->c->push_vertex_back(((BPy_SVertex *)obj)->sv);
  }
  else {
    PyErr_SetString(PyExc_TypeError, "invalid argument");
    return nullptr;
  }
  Py_RETURN_NONE;
}

PyDoc_STRVAR(FrsCurve_push_vertex_front_doc,
             ".. method:: push_vertex_front(vertex)\n"
             "\n"
             "   Adds a single vertex at the front of the Curve.\n"
             "\n"
             "   :arg vertex: A vertex object.\n"
             "   :type vertex: :class:`SVertex` or :class:`CurvePoint`");

static PyObject *FrsCurve_push_vertex_front(BPy_FrsCurve *self, PyObject *args, PyObject *kwds)
{
  static const char *kwlist[] = {"vertex", nullptr};
  PyObject *obj = nullptr;

  if (!PyArg_ParseTupleAndKeywords(args, kwds, "O", (char **)kwlist, &obj)) {
    return nullptr;
  }

  if (BPy_CurvePoint_Check(obj)) {
    self->c->push_vertex_front(((BPy_CurvePoint *)obj)->cp);
  }
  else if (BPy_SVertex_Check(obj)) {
    self->c->push_vertex_front(((BPy_SVertex *)obj)->sv);
  }
  else {
    PyErr_SetString(PyExc_TypeError, "invalid argument");
    return nullptr;
  }
  Py_RETURN_NONE;
}

static PyMethodDef BPy_FrsCurve_methods[] = {
    {"push_vertex_back",
     (PyCFunction)FrsCurve_push_vertex_back,
     METH_VARARGS | METH_KEYWORDS,
     FrsCurve_push_vertex_back_doc},
    {"push_vertex_front",
     (PyCFunction)FrsCurve_push_vertex_front,
     METH_VARARGS | METH_KEYWORDS,
     FrsCurve_push_vertex_front_doc},
    {nullptr, nullptr, 0, nullptr},
};

/*----------------------CurvePoint get/setters ----------------------------*/

PyDoc_STRVAR(FrsCurve_is_empty_doc,
             "True if the Curve doesn't have any Vertex yet.\n"
             "\n"
             ":type: bool");

static PyObject *FrsCurve_is_empty_get(BPy_FrsCurve *self, void *UNUSED(closure))
{
  return PyBool_from_bool(self->c->empty());
}

PyDoc_STRVAR(FrsCurve_segments_size_doc,
             "The number of segments in the polyline constituting the Curve.\n"
             "\n"
             ":type: int");

static PyObject *FrsCurve_segments_size_get(BPy_FrsCurve *self, void *UNUSED(closure))
{
  return PyLong_FromLong(self->c->nSegments());
}

static PyGetSetDef BPy_FrsCurve_getseters[] = {
<<<<<<< HEAD
    {"is_empty", (getter)FrsCurve_is_empty_get, (setter)nullptr, FrsCurve_is_empty_doc, nullptr},
    {"segments_size",
     (getter)FrsCurve_segments_size_get,
     (setter)nullptr,
=======
    {"is_empty", (getter)FrsCurve_is_empty_get, (setter) nullptr, FrsCurve_is_empty_doc, nullptr},
    {"segments_size",
     (getter)FrsCurve_segments_size_get,
     (setter) nullptr,
>>>>>>> 29fb12da
     FrsCurve_segments_size_doc,
     nullptr},
    {nullptr, nullptr, nullptr, nullptr, nullptr} /* Sentinel */
};

/*-----------------------BPy_FrsCurve type definition ------------------------------*/

PyTypeObject FrsCurve_Type = {
<<<<<<< HEAD
    PyVarObject_HEAD_INIT(nullptr, 0) "Curve",   /* tp_name */
    sizeof(BPy_FrsCurve),                     /* tp_basicsize */
    0,                                        /* tp_itemsize */
    nullptr,                                        /* tp_dealloc */
    nullptr,                                        /* tp_print */
    nullptr,                                        /* tp_getattr */
    nullptr,                                        /* tp_setattr */
    nullptr,                                        /* tp_reserved */
    nullptr,                                        /* tp_repr */
    nullptr,                                        /* tp_as_number */
    nullptr,                                        /* tp_as_sequence */
    nullptr,                                        /* tp_as_mapping */
    nullptr,                                        /* tp_hash  */
    nullptr,                                        /* tp_call */
    nullptr,                                        /* tp_str */
    nullptr,                                        /* tp_getattro */
    nullptr,                                        /* tp_setattro */
    nullptr,                                        /* tp_as_buffer */
    Py_TPFLAGS_DEFAULT | Py_TPFLAGS_BASETYPE, /* tp_flags */
    FrsCurve_doc,                             /* tp_doc */
    nullptr,                                        /* tp_traverse */
    nullptr,                                        /* tp_clear */
    nullptr,                                        /* tp_richcompare */
    0,                                        /* tp_weaklistoffset */
    nullptr,                                        /* tp_iter */
    nullptr,                                        /* tp_iternext */
    BPy_FrsCurve_methods,                     /* tp_methods */
    nullptr,                                        /* tp_members */
    BPy_FrsCurve_getseters,                   /* tp_getset */
    &Interface1D_Type,                        /* tp_base */
    nullptr,                                        /* tp_dict */
    nullptr,                                        /* tp_descr_get */
    nullptr,                                        /* tp_descr_set */
    0,                                        /* tp_dictoffset */
    (initproc)FrsCurve_init,                  /* tp_init */
    nullptr,                                        /* tp_alloc */
    nullptr,                                        /* tp_new */
=======
    PyVarObject_HEAD_INIT(nullptr, 0) "Curve", /* tp_name */
    sizeof(BPy_FrsCurve),                      /* tp_basicsize */
    0,                                         /* tp_itemsize */
    nullptr,                                   /* tp_dealloc */
#if PY_VERSION_HEX >= 0x03080000
    0, /* tp_vectorcall_offset */
#else
    nullptr, /* tp_print */
#endif
    nullptr,                                  /* tp_getattr */
    nullptr,                                  /* tp_setattr */
    nullptr,                                  /* tp_reserved */
    nullptr,                                  /* tp_repr */
    nullptr,                                  /* tp_as_number */
    nullptr,                                  /* tp_as_sequence */
    nullptr,                                  /* tp_as_mapping */
    nullptr,                                  /* tp_hash  */
    nullptr,                                  /* tp_call */
    nullptr,                                  /* tp_str */
    nullptr,                                  /* tp_getattro */
    nullptr,                                  /* tp_setattro */
    nullptr,                                  /* tp_as_buffer */
    Py_TPFLAGS_DEFAULT | Py_TPFLAGS_BASETYPE, /* tp_flags */
    FrsCurve_doc,                             /* tp_doc */
    nullptr,                                  /* tp_traverse */
    nullptr,                                  /* tp_clear */
    nullptr,                                  /* tp_richcompare */
    0,                                        /* tp_weaklistoffset */
    nullptr,                                  /* tp_iter */
    nullptr,                                  /* tp_iternext */
    BPy_FrsCurve_methods,                     /* tp_methods */
    nullptr,                                  /* tp_members */
    BPy_FrsCurve_getseters,                   /* tp_getset */
    &Interface1D_Type,                        /* tp_base */
    nullptr,                                  /* tp_dict */
    nullptr,                                  /* tp_descr_get */
    nullptr,                                  /* tp_descr_set */
    0,                                        /* tp_dictoffset */
    (initproc)FrsCurve_init,                  /* tp_init */
    nullptr,                                  /* tp_alloc */
    nullptr,                                  /* tp_new */
>>>>>>> 29fb12da
};

///////////////////////////////////////////////////////////////////////////////////////////

#ifdef __cplusplus
}
#endif<|MERGE_RESOLUTION|>--- conflicted
+++ resolved
@@ -174,17 +174,10 @@
 }
 
 static PyGetSetDef BPy_FrsCurve_getseters[] = {
-<<<<<<< HEAD
-    {"is_empty", (getter)FrsCurve_is_empty_get, (setter)nullptr, FrsCurve_is_empty_doc, nullptr},
-    {"segments_size",
-     (getter)FrsCurve_segments_size_get,
-     (setter)nullptr,
-=======
     {"is_empty", (getter)FrsCurve_is_empty_get, (setter) nullptr, FrsCurve_is_empty_doc, nullptr},
     {"segments_size",
      (getter)FrsCurve_segments_size_get,
      (setter) nullptr,
->>>>>>> 29fb12da
      FrsCurve_segments_size_doc,
      nullptr},
     {nullptr, nullptr, nullptr, nullptr, nullptr} /* Sentinel */
@@ -193,45 +186,6 @@
 /*-----------------------BPy_FrsCurve type definition ------------------------------*/
 
 PyTypeObject FrsCurve_Type = {
-<<<<<<< HEAD
-    PyVarObject_HEAD_INIT(nullptr, 0) "Curve",   /* tp_name */
-    sizeof(BPy_FrsCurve),                     /* tp_basicsize */
-    0,                                        /* tp_itemsize */
-    nullptr,                                        /* tp_dealloc */
-    nullptr,                                        /* tp_print */
-    nullptr,                                        /* tp_getattr */
-    nullptr,                                        /* tp_setattr */
-    nullptr,                                        /* tp_reserved */
-    nullptr,                                        /* tp_repr */
-    nullptr,                                        /* tp_as_number */
-    nullptr,                                        /* tp_as_sequence */
-    nullptr,                                        /* tp_as_mapping */
-    nullptr,                                        /* tp_hash  */
-    nullptr,                                        /* tp_call */
-    nullptr,                                        /* tp_str */
-    nullptr,                                        /* tp_getattro */
-    nullptr,                                        /* tp_setattro */
-    nullptr,                                        /* tp_as_buffer */
-    Py_TPFLAGS_DEFAULT | Py_TPFLAGS_BASETYPE, /* tp_flags */
-    FrsCurve_doc,                             /* tp_doc */
-    nullptr,                                        /* tp_traverse */
-    nullptr,                                        /* tp_clear */
-    nullptr,                                        /* tp_richcompare */
-    0,                                        /* tp_weaklistoffset */
-    nullptr,                                        /* tp_iter */
-    nullptr,                                        /* tp_iternext */
-    BPy_FrsCurve_methods,                     /* tp_methods */
-    nullptr,                                        /* tp_members */
-    BPy_FrsCurve_getseters,                   /* tp_getset */
-    &Interface1D_Type,                        /* tp_base */
-    nullptr,                                        /* tp_dict */
-    nullptr,                                        /* tp_descr_get */
-    nullptr,                                        /* tp_descr_set */
-    0,                                        /* tp_dictoffset */
-    (initproc)FrsCurve_init,                  /* tp_init */
-    nullptr,                                        /* tp_alloc */
-    nullptr,                                        /* tp_new */
-=======
     PyVarObject_HEAD_INIT(nullptr, 0) "Curve", /* tp_name */
     sizeof(BPy_FrsCurve),                      /* tp_basicsize */
     0,                                         /* tp_itemsize */
@@ -273,7 +227,6 @@
     (initproc)FrsCurve_init,                  /* tp_init */
     nullptr,                                  /* tp_alloc */
     nullptr,                                  /* tp_new */
->>>>>>> 29fb12da
 };
 
 ///////////////////////////////////////////////////////////////////////////////////////////
