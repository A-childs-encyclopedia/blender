/*
 * ***** BEGIN GPL LICENSE BLOCK *****
 *
 * This program is free software; you can redistribute it and/or
 * modify it under the terms of the GNU General Public License
 * as published by the Free Software Foundation; either version 2
 * of the License, or (at your option) any later version.
 *
 * This program is distributed in the hope that it will be useful,
 * but WITHOUT ANY WARRANTY; without even the implied warranty of
 * MERCHANTABILITY or FITNESS FOR A PARTICULAR PURPOSE.  See the
 * GNU General Public License for more details.
 *
 * You should have received a copy of the GNU General Public License
 * along with this program; if not, write to the Free Software Foundation,
 * Inc., 51 Franklin Street, Fifth Floor, Boston, MA 02110-1301, USA.
 *
 * Contributor(s): Chingiz Dyussenov, Arystanbek Dyussenov, Jan Diederich, Tod Liverseed.
 *
 * ***** END GPL LICENSE BLOCK *****
 */

/** \file blender/collada/SceneExporter.cpp
 *  \ingroup collada
 */

extern "C" {
	#include "BLI_utildefines.h"
	#include "BKE_collection.h"
	#include "BKE_object.h"
	#include "BLI_listbase.h"
}

#include "SceneExporter.h"
#include "collada_utils.h"

SceneExporter::SceneExporter(COLLADASW::StreamWriter *sw, ArmatureExporter *arm, const ExportSettings *export_settings)
	: COLLADASW::LibraryVisualScenes(sw), arm_exporter(arm), export_settings(export_settings)
{
}

void SceneExporter::exportScene(bContext *C, Depsgraph *depsgraph, Scene *sce)
{
	// <library_visual_scenes> <visual_scene>
	std::string id_naming = id_name(sce);
	openVisualScene(translate_id(id_naming), id_naming);
	exportHierarchy(C, depsgraph, sce);
	closeVisualScene();
	closeLibrary();
}

<<<<<<< HEAD
void SceneExporter::exportHierarchy(bContext *C, Depsgraph *depsgraph, Scene *sce)
{	
=======
void SceneExporter::exportHierarchy(bContext *C, Scene *sce)
{
>>>>>>> a25c11fd
	LinkNode *node;
	std::vector<Object *> base_objects;

	// Ensure all objects in the export_set are marked
	for (node = this->export_settings->export_set; node; node = node->next) {
		Object *ob = (Object *) node->link;
		ob->id.tag |= LIB_TAG_DOIT;
	}

	// Now find all exportable base ojects (highest in export hierarchy)
	for (node = this->export_settings->export_set; node; node = node->next) {
		Object *ob = (Object *) node->link;
		if (bc_is_base_node(this->export_settings->export_set, ob)) {
			switch (ob->type) {
				case OB_MESH:
				case OB_CAMERA:
				case OB_LAMP:
				case OB_EMPTY:
				case OB_ARMATURE:
					base_objects.push_back(ob);
					break;
			}
		}
	}

	// And now export the base objects:
	for (int index = 0; index < base_objects.size(); index++) {
		Object *ob = base_objects[index];
		if (bc_is_marked(ob)) {
			bc_remove_mark(ob);
			writeNodes(C, depsgraph, ob, sce);
		}
	}
}


void SceneExporter::writeNodes(bContext *C, Depsgraph *depsgraph, Object *ob, Scene *sce)
{
	// Add associated armature first if available
	bool armature_exported = false;
	Object *ob_arm = bc_get_assigned_armature(ob);
	if (ob_arm != NULL) {
		armature_exported = bc_is_in_Export_set(this->export_settings->export_set, ob_arm);
		if (armature_exported && bc_is_marked(ob_arm)) {
			bc_remove_mark(ob_arm);
			writeNodes(C, depsgraph, ob_arm, sce);
			armature_exported = true;
		}
	}

	COLLADASW::Node colladaNode(mSW);
	colladaNode.setNodeId(translate_id(id_name(ob)));
	colladaNode.setNodeName(translate_id(id_name(ob)));
	colladaNode.setType(COLLADASW::Node::NODE);

	colladaNode.start();

	std::list<Object *> child_objects;

	// list child objects
	LinkNode *node;
	for (node=this->export_settings->export_set; node; node=node->next) {
		// cob - child object
		Object *cob = (Object *)node->link;

		if (cob->parent == ob) {
			switch (cob->type) {
				case OB_MESH:
				case OB_CAMERA:
				case OB_LAMP:
				case OB_EMPTY:
				case OB_ARMATURE:
					if (bc_is_marked(cob))
						child_objects.push_back(cob);
					break;
			}
		}
	}

	if (ob->type == OB_MESH && armature_exported)
		// for skinned mesh we write obmat in <bind_shape_matrix>
		TransformWriter::add_node_transform_identity(colladaNode);
	else {
		TransformWriter::add_node_transform_ob(colladaNode, ob, this->export_settings->export_transformation_type);
	}

	// <instance_geometry>
	if (ob->type == OB_MESH) {
		bool instance_controller_created = false;
		if (armature_exported) {
			instance_controller_created = arm_exporter->add_instance_controller(ob);
		}
		if (!instance_controller_created) {
			COLLADASW::InstanceGeometry instGeom(mSW);
			instGeom.setUrl(COLLADASW::URI(COLLADABU::Utils::EMPTY_STRING, get_geometry_id(ob, this->export_settings->use_object_instantiation)));
			instGeom.setName(translate_id(id_name(ob)));
<<<<<<< HEAD
			InstanceWriter::add_material_bindings(instGeom.getBindMaterial(), ob, this->export_settings->active_uv_only);
=======
			InstanceWriter::add_material_bindings(instGeom.getBindMaterial(),
				    ob,
					this->export_settings->active_uv_only,
					this->export_settings->export_texture_type);
>>>>>>> a25c11fd

			instGeom.add();
		}
	}

	// <instance_controller>
	else if (ob->type == OB_ARMATURE) {
		arm_exporter->add_armature_bones(C, depsgraph, ob, sce, this, child_objects);
	}

	// <instance_camera>
	else if (ob->type == OB_CAMERA) {
		COLLADASW::InstanceCamera instCam(mSW, COLLADASW::URI(COLLADABU::Utils::EMPTY_STRING, get_camera_id(ob)));
		instCam.add();
	}

	// <instance_light>
	else if (ob->type == OB_LAMP) {
		COLLADASW::InstanceLight instLa(mSW, COLLADASW::URI(COLLADABU::Utils::EMPTY_STRING, get_light_id(ob)));
		instLa.add();
	}

	// empty object
	else if (ob->type == OB_EMPTY) { // TODO: handle groups (OB_DUPLICOLLECTION
		if ((ob->transflag & OB_DUPLICOLLECTION) == OB_DUPLICOLLECTION && ob->dup_group) {
			Collection *collection = ob->dup_group;
			/* printf("group detected '%s'\n", group->id.name + 2); */
			FOREACH_COLLECTION_OBJECT_RECURSIVE_BEGIN(collection, object)
			{
				printf("\t%s\n", object->id.name);
			}
			FOREACH_COLLECTION_OBJECT_RECURSIVE_END;
		}
	}

	if (ob->type == OB_ARMATURE) {
		colladaNode.end();
	}

	if (BLI_listbase_is_empty(&ob->constraints) == false) {
		bConstraint *con = (bConstraint *) ob->constraints.first;
		while (con) {
			std::string con_name(translate_id(con->name));
			std::string con_tag = con_name + "_constraint";
			printf("%s\n", con_name.c_str());
			printf("%s\n\n", con_tag.c_str());
			colladaNode.addExtraTechniqueChildParameter("blender",con_tag,"type",con->type);
			colladaNode.addExtraTechniqueChildParameter("blender",con_tag,"enforce",con->enforce);
			colladaNode.addExtraTechniqueChildParameter("blender",con_tag,"flag",con->flag);
			colladaNode.addExtraTechniqueChildParameter("blender",con_tag,"headtail",con->headtail);
			colladaNode.addExtraTechniqueChildParameter("blender",con_tag,"lin_error",con->lin_error);
			colladaNode.addExtraTechniqueChildParameter("blender",con_tag,"own_space",con->ownspace);
			colladaNode.addExtraTechniqueChildParameter("blender",con_tag,"rot_error",con->rot_error);
			colladaNode.addExtraTechniqueChildParameter("blender",con_tag,"tar_space",con->tarspace);
			colladaNode.addExtraTechniqueChildParameter("blender",con_tag,"lin_error",con->lin_error);

			//not ideal: add the target object name as another parameter.
			//No real mapping in the .dae
			//Need support for multiple target objects also.
			const bConstraintTypeInfo *cti = BKE_constraint_typeinfo_get(con);
			ListBase targets = {NULL, NULL};
			if (cti && cti->get_constraint_targets) {

				bConstraintTarget *ct;
				Object *obtar;

				cti->get_constraint_targets(con, &targets);

				for (ct = (bConstraintTarget *)targets.first; ct; ct = ct->next) {
					obtar = ct->tar;
					std::string tar_id((obtar) ? id_name(obtar) : "");
					colladaNode.addExtraTechniqueChildParameter("blender",con_tag,"target_id",tar_id);
				}

				if (cti->flush_constraint_targets)
					cti->flush_constraint_targets(con, &targets, 1);

			}

			con = con->next;
		}
	}

	for (std::list<Object *>::iterator i = child_objects.begin(); i != child_objects.end(); ++i) {
		if (bc_is_marked(*i)) {
			bc_remove_mark(*i);
			writeNodes(C, depsgraph, *i, sce);
		}
	}

	if (ob->type != OB_ARMATURE)
		colladaNode.end();
}
<|MERGE_RESOLUTION|>--- conflicted
+++ resolved
@@ -49,13 +49,8 @@
 	closeLibrary();
 }
 
-<<<<<<< HEAD
 void SceneExporter::exportHierarchy(bContext *C, Depsgraph *depsgraph, Scene *sce)
-{	
-=======
-void SceneExporter::exportHierarchy(bContext *C, Scene *sce)
-{
->>>>>>> a25c11fd
+{
 	LinkNode *node;
 	std::vector<Object *> base_objects;
 
@@ -152,14 +147,7 @@
 			COLLADASW::InstanceGeometry instGeom(mSW);
 			instGeom.setUrl(COLLADASW::URI(COLLADABU::Utils::EMPTY_STRING, get_geometry_id(ob, this->export_settings->use_object_instantiation)));
 			instGeom.setName(translate_id(id_name(ob)));
-<<<<<<< HEAD
 			InstanceWriter::add_material_bindings(instGeom.getBindMaterial(), ob, this->export_settings->active_uv_only);
-=======
-			InstanceWriter::add_material_bindings(instGeom.getBindMaterial(),
-				    ob,
-					this->export_settings->active_uv_only,
-					this->export_settings->export_texture_type);
->>>>>>> a25c11fd
 
 			instGeom.add();
 		}
