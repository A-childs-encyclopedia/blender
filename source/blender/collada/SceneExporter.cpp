/*
 * This program is free software; you can redistribute it and/or
 * modify it under the terms of the GNU General Public License
 * as published by the Free Software Foundation; either version 2
 * of the License, or (at your option) any later version.
 *
 * This program is distributed in the hope that it will be useful,
 * but WITHOUT ANY WARRANTY; without even the implied warranty of
 * MERCHANTABILITY or FITNESS FOR A PARTICULAR PURPOSE.  See the
 * GNU General Public License for more details.
 *
 * You should have received a copy of the GNU General Public License
 * along with this program; if not, write to the Free Software Foundation,
 * Inc., 51 Franklin Street, Fifth Floor, Boston, MA 02110-1301, USA.
 */

/** \file
 * \ingroup collada
 */

extern "C" {
#include "BLI_utildefines.h"
#include "BKE_collection.h"
#include "BKE_object.h"
#include "BLI_listbase.h"
#include "BKE_library.h"
}

#include "SceneExporter.h"
#include "collada_utils.h"
#include "BCSampleData.h"

void SceneExporter::exportScene()
{
  Scene *scene = blender_context.get_scene();

  /* <library_visual_scenes> <visual_scene> */
  std::string name = id_name(scene);
  openVisualScene(translate_id(name), encode_xml(name));
  exportHierarchy();
  closeVisualScene();
  closeLibrary();
}

void SceneExporter::exportHierarchy()
{
  LinkNode *node;
  ColladaBaseNodes base_objects;

<<<<<<< HEAD
  // Ensure all objects in the export_set are marked
  for (node = this->export_settings.get_export_set(); node; node = node->next) {
=======
  /* Ensure all objects in the export_set are marked */
  for (node = this->export_settings->export_set; node; node = node->next) {
>>>>>>> ffaf91b5
    Object *ob = (Object *)node->link;
    ob->id.tag |= LIB_TAG_DOIT;
  }

<<<<<<< HEAD
  // Now find all exportable base objects (highest in export hierarchy)
  for (node = this->export_settings.get_export_set(); node; node = node->next) {
=======
  /* Now find all exportable base objects (highest in export hierarchy) */
  for (node = this->export_settings->export_set; node; node = node->next) {
>>>>>>> ffaf91b5
    Object *ob = (Object *)node->link;
    if (this->export_settings.is_export_root(ob)) {
      switch (ob->type) {
        case OB_MESH:
        case OB_CAMERA:
        case OB_LAMP:
        case OB_EMPTY:
        case OB_GPENCIL:
        case OB_ARMATURE:
          base_objects.add(ob);
          break;
      }
    }
  }

  /* And now export the base objects: */
  for (int index = 0; index < base_objects.size(); index++) {
    Object *ob = base_objects.get(index);
    writeNode(ob);
    if (bc_is_marked(ob)) {
      bc_remove_mark(ob);
    }
  }
}

void SceneExporter::writeNodeList(std::vector<Object *> &child_objects, Object *parent)
{
  /* TODO: Handle the case where a parent is not exported
   * Actually i am not even sure if this can be done at all
   * in a good way.
   * I really prefer to enforce the export of hidden
   * elements in an object hierarchy. When the children of
   * the hidden elements are exported as well. */
  for (int i = 0; i < child_objects.size(); ++i) {
    Object *child = child_objects[i];
    writeNode(child);
    if (bc_is_marked(child)) {
      bc_remove_mark(child);
    }
  }
}

void SceneExporter::writeNode(Object *ob)
{
  ViewLayer *view_layer = blender_context.get_view_layer();

  std::vector<Object *> child_objects;
  bc_get_children(child_objects, ob, view_layer);
  bool can_export = bc_is_in_Export_set(this->export_settings.get_export_set(), ob, view_layer);

  /* Add associated armature first if available */
  bool armature_exported = false;
  Object *ob_arm = bc_get_assigned_armature(ob);

  if (ob_arm != NULL) {
    armature_exported = bc_is_in_Export_set(
        this->export_settings.get_export_set(), ob_arm, view_layer);
    if (armature_exported && bc_is_marked(ob_arm)) {
      writeNode(ob_arm);
      bc_remove_mark(ob_arm);
      armature_exported = true;
    }
  }

  if (can_export) {
    COLLADASW::Node colladaNode(mSW);
    colladaNode.setNodeId(translate_id(id_name(ob)));
    colladaNode.setNodeName(encode_xml(id_name(ob)));
    colladaNode.setType(COLLADASW::Node::NODE);

    colladaNode.start();
    if (ob->type == OB_MESH && armature_exported) {
      /* for skinned mesh we write obmat in <bind_shape_matrix> */
      TransformWriter::add_node_transform_identity(colladaNode);
    }
    else {
      TransformWriter::add_node_transform_ob(colladaNode, ob, this->export_settings);
    }

    /* <instance_geometry> */
    if (ob->type == OB_MESH) {
      bool instance_controller_created = false;
      if (armature_exported) {
        instance_controller_created = arm_exporter->add_instance_controller(ob);
      }
      if (!instance_controller_created) {
        COLLADASW::InstanceGeometry instGeom(mSW);
        instGeom.setUrl(COLLADASW::URI(
            COLLADABU::Utils::EMPTY_STRING,
            get_geometry_id(ob, this->export_settings.get_use_object_instantiation())));
        instGeom.setName(encode_xml(id_name(ob)));
        InstanceWriter::add_material_bindings(
            instGeom.getBindMaterial(), ob, this->export_settings.get_active_uv_only());
        instGeom.add();
      }
    }

    /* <instance_controller> */
    else if (ob->type == OB_ARMATURE) {
      arm_exporter->add_armature_bones(ob, view_layer, this, child_objects);
    }

    /* <instance_camera> */
    else if (ob->type == OB_CAMERA) {
      COLLADASW::InstanceCamera instCam(
          mSW, COLLADASW::URI(COLLADABU::Utils::EMPTY_STRING, get_camera_id(ob)));
      instCam.add();
    }

    /* <instance_light> */
    else if (ob->type == OB_LAMP) {
      COLLADASW::InstanceLight instLa(
          mSW, COLLADASW::URI(COLLADABU::Utils::EMPTY_STRING, get_light_id(ob)));
      instLa.add();
    }

    /* empty object */
    else if (ob->type == OB_EMPTY) { /* TODO: handle groups (OB_DUPLICOLLECTION */
      if ((ob->transflag & OB_DUPLICOLLECTION) == OB_DUPLICOLLECTION && ob->instance_collection) {
        Collection *collection = ob->instance_collection;
        /* printf("group detected '%s'\n", group->id.name + 2); */
        FOREACH_COLLECTION_OBJECT_RECURSIVE_BEGIN (collection, object) {
          printf("\t%s\n", object->id.name);
        }
        FOREACH_COLLECTION_OBJECT_RECURSIVE_END;
      }

      if (BLI_listbase_is_empty(&ob->constraints) == false) {
        bConstraint *con = (bConstraint *)ob->constraints.first;
        while (con) {
          std::string con_name(encode_xml(con->name));
          std::string con_tag = con_name + "_constraint";
          printf("%s\n", con_name.c_str());
          printf("%s\n\n", con_tag.c_str());
          colladaNode.addExtraTechniqueChildParameter("blender", con_tag, "type", con->type);
          colladaNode.addExtraTechniqueChildParameter("blender", con_tag, "enforce", con->enforce);
          colladaNode.addExtraTechniqueChildParameter("blender", con_tag, "flag", con->flag);
          colladaNode.addExtraTechniqueChildParameter(
              "blender", con_tag, "headtail", con->headtail);
          colladaNode.addExtraTechniqueChildParameter(
              "blender", con_tag, "lin_error", con->lin_error);
          colladaNode.addExtraTechniqueChildParameter(
              "blender", con_tag, "own_space", con->ownspace);
          colladaNode.addExtraTechniqueChildParameter(
              "blender", con_tag, "rot_error", con->rot_error);
          colladaNode.addExtraTechniqueChildParameter(
              "blender", con_tag, "tar_space", con->tarspace);
          colladaNode.addExtraTechniqueChildParameter(
              "blender", con_tag, "lin_error", con->lin_error);

          /* not ideal: add the target object name as another parameter.
           * No real mapping in the .dae
           * Need support for multiple target objects also. */
          const bConstraintTypeInfo *cti = BKE_constraint_typeinfo_get(con);
          ListBase targets = {NULL, NULL};
          if (cti && cti->get_constraint_targets) {

            bConstraintTarget *ct;
            Object *obtar;

            cti->get_constraint_targets(con, &targets);

            for (ct = (bConstraintTarget *)targets.first; ct; ct = ct->next) {
              obtar = ct->tar;
              std::string tar_id((obtar) ? id_name(obtar) : "");
              colladaNode.addExtraTechniqueChildParameter("blender", con_tag, "target_id", tar_id);
            }

            if (cti->flush_constraint_targets)
              cti->flush_constraint_targets(con, &targets, 1);
          }

          con = con->next;
        }
      }
    }
    bc_remove_mark(ob);
    writeNodeList(child_objects, ob);
    colladaNode.end();
  }
  else {
    writeNodeList(child_objects, ob);
  }
}<|MERGE_RESOLUTION|>--- conflicted
+++ resolved
@@ -47,24 +47,14 @@
   LinkNode *node;
   ColladaBaseNodes base_objects;
 
-<<<<<<< HEAD
-  // Ensure all objects in the export_set are marked
+  /* Ensure all objects in the export_set are marked */
   for (node = this->export_settings.get_export_set(); node; node = node->next) {
-=======
-  /* Ensure all objects in the export_set are marked */
-  for (node = this->export_settings->export_set; node; node = node->next) {
->>>>>>> ffaf91b5
     Object *ob = (Object *)node->link;
     ob->id.tag |= LIB_TAG_DOIT;
   }
 
-<<<<<<< HEAD
-  // Now find all exportable base objects (highest in export hierarchy)
+  /* Now find all exportable base objects (highest in export hierarchy) */
   for (node = this->export_settings.get_export_set(); node; node = node->next) {
-=======
-  /* Now find all exportable base objects (highest in export hierarchy) */
-  for (node = this->export_settings->export_set; node; node = node->next) {
->>>>>>> ffaf91b5
     Object *ob = (Object *)node->link;
     if (this->export_settings.is_export_root(ob)) {
       switch (ob->type) {
