--- conflicted
+++ resolved
@@ -207,19 +207,12 @@
 
 }
 
-<<<<<<< HEAD
-MeshImporter::MeshImporter(UnitConverter *unitconv, ArmatureImporter *arm, Scene *sce, ViewLayer *view_layer):
+MeshImporter::MeshImporter(UnitConverter *unitconv, ArmatureImporter *arm, Main *bmain, Scene *sce, ViewLayer *view_layer):
 	unitconverter(unitconv),
+	m_bmain(bmain),
 	scene(sce),
 	view_layer(view_layer),
 	armature_importer(arm) {
-=======
-MeshImporter::MeshImporter(UnitConverter *unitconv, ArmatureImporter *arm, Main *bmain, Scene *sce) :
-    unitconverter(unitconv),
-    m_bmain(bmain),
-    scene(sce),
-    armature_importer(arm) {
->>>>>>> fd190699
 }
 
 bool MeshImporter::set_poly_indices(MPoly *mpoly, MLoop *mloop, int loop_index, unsigned int *indices, int loop_count)
@@ -1098,11 +1091,7 @@
 	const char *name = (id.length()) ? id.c_str() : NULL;
 
 	// add object
-<<<<<<< HEAD
-	Object *ob = bc_add_object(scene, view_layer, OB_MESH, name);
-=======
-	Object *ob = bc_add_object(m_bmain, scene, OB_MESH, name);
->>>>>>> fd190699
+	Object *ob = bc_add_object(m_bmain, scene, view_layer, OB_MESH, name);
 	bc_set_mark(ob); // used later for material assignement optimization
 
 
