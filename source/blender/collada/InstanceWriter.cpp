--- conflicted
+++ resolved
@@ -32,9 +32,9 @@
 #include "COLLADASWInstanceMaterial.h"
 
 extern "C" {
-	#include "BKE_customdata.h"
-	#include "BKE_material.h"
-	#include "DNA_mesh_types.h"
+#include "BKE_customdata.h"
+#include "BKE_material.h"
+#include "DNA_mesh_types.h"
 }
 
 #include "InstanceWriter.h"
@@ -48,23 +48,9 @@
 			
 		COLLADASW::InstanceMaterialList& iml = bind_material.getInstanceMaterialList();
 
-<<<<<<< HEAD
 		if (ma) {
 			std::string matid(get_material_id(ma));
 			matid = translate_id(matid);
-=======
-	if (export_texture_type == BC_TEXTURE_TYPE_UV)
-	{
-		std::set<Image *> uv_images = bc_getUVImages(ob, all_uv_layers);
-		std::set<Image *>::iterator uv_images_iter;
-		for (uv_images_iter = uv_images.begin();
-		     uv_images_iter != uv_images.end();
-		     uv_images_iter++)
-		{
-			Image *ima = *uv_images_iter;
-			std::string matid(id_name(ima));
-			matid = get_material_id_from_id(matid);
->>>>>>> 95eb9f22
 			std::ostringstream ostr;
 			ostr << matid;
 			COLLADASW::InstanceMaterial im(ostr.str(), COLLADASW::URI(COLLADABU::Utils::EMPTY_STRING, matid));
