/*
 * ***** BEGIN GPL LICENSE BLOCK *****
 *
 * This program is free software; you can redistribute it and/or
 * modify it under the terms of the GNU General Public License
 * as published by the Free Software Foundation; either version 2
 * of the License, or (at your option) any later version.
 *
 * This program is distributed in the hope that it will be useful,
 * but WITHOUT ANY WARRANTY; without even the implied warranty of
 * MERCHANTABILITY or FITNESS FOR A PARTICULAR PURPOSE.  See the
 * GNU General Public License for more details.
 *
 * You should have received a copy of the GNU General Public License
 * along with this program; if not, write to the Free Software Foundation,
 * Inc., 51 Franklin Street, Fifth Floor, Boston, MA 02110-1301, USA.
 *
 * Contributor(s): Chingiz Dyussenov, Arystanbek Dyussenov, Nathan Letwory.
 *
 * ***** END GPL LICENSE BLOCK *****
 */

/** \file blender/collada/DocumentImporter.cpp
 *  \ingroup collada
 */

// TODO:
// * name imported objects
// * import object rotation as euler

#include <string>
#include <map>
#include <algorithm> // sort()

#include "COLLADAFWRoot.h"
#include "COLLADAFWStableHeaders.h"
#include "COLLADAFWColorOrTexture.h"
#include "COLLADAFWIndexList.h"
#include "COLLADAFWMeshPrimitiveWithFaceVertexCount.h"
#include "COLLADAFWPolygons.h"
#include "COLLADAFWSampler.h"
#include "COLLADAFWTypes.h"
#include "COLLADAFWVisualScene.h"
#include "COLLADAFWArrayPrimitiveType.h"
#include "COLLADAFWLibraryNodes.h"
#include "COLLADAFWCamera.h"
#include "COLLADAFWLight.h"

#include "COLLADASaxFWLLoader.h"
#include "COLLADASaxFWLIExtraDataCallbackHandler.h"

extern "C" {
#include "BLI_listbase.h"
#include "BLI_math.h"
#include "BLI_string.h"
#include "BLI_utildefines.h"
#include "BLI_fileops.h"

#include "BKE_camera.h"
#include "BKE_collection.h"
#include "BKE_main.h"
#include "BKE_layer.h"
#include "BKE_lamp.h"
#include "BKE_library.h"
#include "BKE_fcurve.h"
#include "BKE_scene.h"
#include "BKE_global.h"
#include "BKE_material.h"
#include "BKE_image.h"

#include "BLI_path_util.h"

#include "DNA_camera_types.h"
#include "DNA_lamp_types.h"

#include "RNA_access.h"

#include "MEM_guardedalloc.h"

#include "WM_api.h"
#include "WM_types.h"

}

#include "DEG_depsgraph.h"
#include "DEG_depsgraph_build.h"

#include "ExtraHandler.h"
#include "ErrorHandler.h"
#include "DocumentImporter.h"
#include "TransformReader.h"

#include "collada_internal.h"
#include "collada_utils.h"


/*
 * COLLADA Importer limitations:
 * - no multiple scene import, all objects are added to active scene
 */

// #define COLLADA_DEBUG
// creates empties for each imported bone on layer 2, for debugging
// #define ARMATURE_TEST

DocumentImporter::DocumentImporter(bContext *C, const ImportSettings *import_settings) :
	import_settings(import_settings),
	mImportStage(General),
	mContext(C),
<<<<<<< HEAD
	view_layer(CTX_data_view_layer(mContext)),
	armature_importer(&unit_converter, &mesh_importer, CTX_data_scene(C), view_layer, import_settings),
	mesh_importer(&unit_converter, &armature_importer, CTX_data_scene(C), view_layer),
=======
	armature_importer(&unit_converter, &mesh_importer, CTX_data_main(C), CTX_data_scene(C), import_settings),
	mesh_importer(&unit_converter, &armature_importer, CTX_data_main(C), CTX_data_scene(C)),
>>>>>>> fd190699
	anim_importer(&unit_converter, &armature_importer, CTX_data_scene(C))
{
}

DocumentImporter::~DocumentImporter()
{
	TagsMap::iterator etit;
	etit = uid_tags_map.begin();
	while (etit != uid_tags_map.end()) {
		delete etit->second;
		etit++;
	}
}

bool DocumentImporter::import()
{
	ErrorHandler errorHandler;
	COLLADASaxFWL::Loader loader(&errorHandler);
	COLLADAFW::Root root(&loader, this);
	ExtraHandler *ehandler = new ExtraHandler(this, &(this->anim_importer));

	loader.registerExtraDataCallbackHandler(ehandler);

	// deselect all to select new objects
	BKE_view_layer_base_deselect_all(view_layer);

	std::string mFilename = std::string(this->import_settings->filepath);
	const std::string encodedFilename = bc_url_encode(mFilename);
	if (!root.loadDocument(encodedFilename)) {
		fprintf(stderr, "COLLADAFW::Root::loadDocument() returned false on 1st pass\n");
		delete ehandler;
		return false;
	}

	if (errorHandler.hasError()) {
		delete ehandler;
		return false;
	}

	/** TODO set up scene graph and such here */

	mImportStage = Controller;

	COLLADASaxFWL::Loader loader2;
	COLLADAFW::Root root2(&loader2, this);

	if (!root2.loadDocument(encodedFilename)) {
		fprintf(stderr, "COLLADAFW::Root::loadDocument() returned false on 2nd pass\n");
		delete ehandler;
		return false;
	}

	delete ehandler;

	return true;
}

void DocumentImporter::cancel(const COLLADAFW::String& errorMessage)
{
	// TODO: if possible show error info
	//
	// Should we get rid of invisible Meshes that were created so far
	// or maybe create objects at coordinate space origin?
	//
	// The latter sounds better.
}

void DocumentImporter::start()
{
}

void DocumentImporter::finish()
{
	if (mImportStage != General)
		return;

	Main *bmain = CTX_data_main(mContext);
	// TODO: create a new scene except the selected <visual_scene> - use current blender scene for it
	Scene *sce = CTX_data_scene(mContext);
	unit_converter.calculate_scale(*sce);

	std::vector<Object *> *objects_to_scale = new std::vector<Object *>();

	/** TODO Break up and put into 2-pass parsing of DAE */
	std::vector<const COLLADAFW::VisualScene *>::iterator sit;
	for (sit = vscenes.begin(); sit != vscenes.end(); sit++) {
		PointerRNA sceneptr, unit_settings;
		PropertyRNA *system, *scale;

		// for scene unit settings: system, scale_length

		RNA_id_pointer_create(&sce->id, &sceneptr);
		unit_settings = RNA_pointer_get(&sceneptr, "unit_settings");
		system = RNA_struct_find_property(&unit_settings, "system");
		scale = RNA_struct_find_property(&unit_settings, "scale_length");

		if (this->import_settings->import_units) {

			switch (unit_converter.isMetricSystem()) {
				case UnitConverter::Metric:
					RNA_property_enum_set(&unit_settings, system, USER_UNIT_METRIC);
					break;
				case UnitConverter::Imperial:
					RNA_property_enum_set(&unit_settings, system, USER_UNIT_IMPERIAL);
					break;
				default:
					RNA_property_enum_set(&unit_settings, system, USER_UNIT_NONE);
					break;
			}
			float unit_factor = unit_converter.getLinearMeter();
			RNA_property_float_set(&unit_settings, scale, unit_factor);
			fprintf(stdout, "Collada: Adjusting Blender units to Importset units: %f.\n", unit_factor);

		}

		// Write nodes to scene
		const COLLADAFW::NodePointerArray& roots = (*sit)->getRootNodes();
		for (unsigned int i = 0; i < roots.getCount(); i++) {
			std::vector<Object *> *objects_done = write_node(roots[i], NULL, sce, NULL, false);
			objects_to_scale->insert(objects_to_scale->end(), objects_done->begin(), objects_done->end());
			delete objects_done;
		}

		// update scene
		DEG_relations_tag_update(bmain);
		WM_event_add_notifier(mContext, NC_OBJECT | ND_TRANSFORM, NULL);

	}


	mesh_importer.optimize_material_assignements();

	armature_importer.set_tags_map(this->uid_tags_map);
	armature_importer.make_armatures(mContext, *objects_to_scale);
	armature_importer.make_shape_keys(mContext);
	DEG_relations_tag_update(bmain);

#if 0
	armature_importer.fix_animation();
#endif

	for (std::vector<const COLLADAFW::VisualScene *>::iterator vsit = vscenes.begin(); vsit != vscenes.end(); vsit++) {
		const COLLADAFW::NodePointerArray& roots = (*vsit)->getRootNodes();

		for (unsigned int i = 0; i < roots.getCount(); i++) {
			translate_anim_recursive(roots[i], NULL, NULL);
		}
	}

	if (libnode_ob.size()) {

		fprintf(stderr, "got %d library nodes to free\n", (int)libnode_ob.size());
		// free all library_nodes
<<<<<<< HEAD
		std::vector<Object *>::iterator it;
		for (it = libnode_ob.begin(); it != libnode_ob.end(); it++) {
			Object *ob = *it;
			BKE_scene_collections_object_remove(G.main, sce, ob, true);
=======
		std::vector<Object *>::iterator lit;
		for (lit = libnode_ob.begin(); lit != libnode_ob.end(); lit++) {
			Object *ob = *lit;

			Base *base = BKE_scene_base_find(sce, ob);
			if (base) {
				BLI_remlink(&sce->base, base);
				BKE_libblock_free_us(bmain, base->object);
				if (sce->basact == base)
					sce->basact = NULL;
				MEM_freeN(base);
			}
>>>>>>> fd190699
		}
		libnode_ob.clear();

		DEG_relations_tag_update(bmain);
	}

	bc_match_scale(objects_to_scale, unit_converter, !this->import_settings->import_units);

	delete objects_to_scale;
}


void DocumentImporter::translate_anim_recursive(COLLADAFW::Node *node, COLLADAFW::Node *par = NULL, Object *parob = NULL)
{
	Main *bmain = CTX_data_main(mContext);
	// The split in #29246, rootmap must point at actual root when
	// calculating bones in apply_curves_as_matrix. - actual root is the root node.
	// This has to do with inverse bind poses being world space
	// (the sources for skinned bones' restposes) and the way
	// non-skinning nodes have their "restpose" recursively calculated.
	// XXX TODO: design issue, how to support unrelated joints taking
	// part in skinning.
	if (par) { // && par->getType() == COLLADAFW::Node::JOINT) {
		// par is root if there's no corresp. key in root_map
		if (root_map.find(par->getUniqueId()) == root_map.end())
			root_map[node->getUniqueId()] = node;
		else
			root_map[node->getUniqueId()] = root_map[par->getUniqueId()];
	}

#if 0
	COLLADAFW::Transformation::TransformationType types[] = {
		COLLADAFW::Transformation::ROTATE,
		COLLADAFW::Transformation::SCALE,
		COLLADAFW::Transformation::TRANSLATE,
		COLLADAFW::Transformation::MATRIX
	};

	Object *ob;
#endif
	unsigned int i;

	if (node->getType() == COLLADAFW::Node::JOINT && par == NULL) {
		// For Skeletons without root node we have to simulate the
		// root node here and recursively enter the same function
		// XXX: maybe this can be made more elegant.
		translate_anim_recursive(node, node, parob);
	}
	else {
		anim_importer.translate_Animations(bmain, node, root_map, object_map, FW_object_map, uid_material_map);
		COLLADAFW::NodePointerArray &children = node->getChildNodes();
		for (i = 0; i < children.getCount(); i++) {
			translate_anim_recursive(children[i], node, NULL);
		}
	}
}

/**
 * If the imported file was made with Blender, return the Blender version used,
 * otherwise return an empty std::string
 */
std::string DocumentImporter::get_import_version(const COLLADAFW::FileInfo *asset)
{
	const char AUTORING_TOOL[] = "authoring_tool";
	const std::string BLENDER("Blender ");
	const COLLADAFW::FileInfo::ValuePairPointerArray &valuePairs = asset->getValuePairArray();
	for ( size_t i = 0, count = valuePairs.getCount(); i < count; ++i)
	{
		const COLLADAFW::FileInfo::ValuePair* valuePair = valuePairs[i];
		const COLLADAFW::String& key = valuePair->first;
		const COLLADAFW::String& value = valuePair->second;
		if ( key == AUTORING_TOOL )
		{
			if (value.compare(0, BLENDER.length(), BLENDER) == 0)
			{
				// Was made with Blender, now get version string
				std::string v            = value.substr(BLENDER.length());
				std::string::size_type n = v.find(" ");
				if (n > 0) {
					return v.substr(0,n);
				}
			}
		}
	}
	return "";
}

/** When this method is called, the writer must write the global document asset.
 * \return The writer should return true, if writing succeeded, false otherwise.*/
bool DocumentImporter::writeGlobalAsset(const COLLADAFW::FileInfo *asset)
{
	unit_converter.read_asset(asset);
	import_from_version = get_import_version(asset);
	anim_importer.set_import_from_version(import_from_version);
	return true;
}

/** When this method is called, the writer must write the scene.
 * \return The writer should return true, if writing succeeded, false otherwise.*/
bool DocumentImporter::writeScene(const COLLADAFW::Scene *scene)
{
	// XXX could store the scene id, but do nothing for now
	return true;
}
Object *DocumentImporter::create_camera_object(COLLADAFW::InstanceCamera *camera, Scene *sce)
{
	const COLLADAFW::UniqueId& cam_uid = camera->getInstanciatedObjectId();
	if (uid_camera_map.find(cam_uid) == uid_camera_map.end()) {
		// fprintf(stderr, "Couldn't find camera by UID.\n");
		return NULL;
	}

<<<<<<< HEAD
	Object *ob = bc_add_object(sce, view_layer, OB_CAMERA, NULL);
=======
	Main *bmain = CTX_data_main(mContext);
	Object *ob = bc_add_object(bmain, sce, OB_CAMERA, NULL);
>>>>>>> fd190699
	Camera *cam = uid_camera_map[cam_uid];
	Camera *old_cam = (Camera *)ob->data;
	ob->data = cam;
	BKE_libblock_free_us(bmain, old_cam);
	return ob;
}

Object *DocumentImporter::create_lamp_object(COLLADAFW::InstanceLight *lamp, Scene *sce)
{
	const COLLADAFW::UniqueId& lamp_uid = lamp->getInstanciatedObjectId();
	if (uid_lamp_map.find(lamp_uid) == uid_lamp_map.end()) {
		fprintf(stderr, "Couldn't find lamp by UID.\n");
		return NULL;
	}

<<<<<<< HEAD
	Object *ob = bc_add_object(sce, view_layer, OB_LAMP, NULL);
=======
	Main *bmain = CTX_data_main(mContext);
	Object *ob = bc_add_object(bmain, sce, OB_LAMP, NULL);
>>>>>>> fd190699
	Lamp *la = uid_lamp_map[lamp_uid];
	Lamp *old_lamp = (Lamp *)ob->data;
	ob->data = la;
	BKE_libblock_free_us(bmain, old_lamp);
	return ob;
}

Object *DocumentImporter::create_instance_node(Object *source_ob, COLLADAFW::Node *source_node, COLLADAFW::Node *instance_node, Scene *sce, bool is_library_node)
{
	fprintf(stderr, "create <instance_node> under node id=%s from node id=%s\n", instance_node ? instance_node->getOriginalId().c_str() : NULL, source_node ? source_node->getOriginalId().c_str() : NULL);

<<<<<<< HEAD
	Object *obn = BKE_object_copy(G.main, source_ob);
	DEG_id_tag_update(&obn->id, OB_RECALC_OB | OB_RECALC_DATA | OB_RECALC_TIME);
	BKE_collection_object_add_from(G.main, sce, source_ob, obn);
=======
	Main *bmain = CTX_data_main(mContext);
	Object *obn = BKE_object_copy(bmain, source_ob);
	DAG_id_tag_update(&obn->id, OB_RECALC_OB | OB_RECALC_DATA | OB_RECALC_TIME);
	BKE_scene_base_add(sce, obn);
>>>>>>> fd190699

	if (instance_node) {
		anim_importer.read_node_transform(instance_node, obn);
		// if we also have a source_node (always ;), take its
		// transformation matrix and apply it to the newly instantiated
		// object to account for node hierarchy transforms in
		// .dae
		if (source_node) {
			COLLADABU::Math::Matrix4 mat4 = source_node->getTransformationMatrix();
			COLLADABU::Math::Matrix4 bmat4 = mat4.transpose(); // transpose to get blender row-major order
			float mat[4][4];
			for (int i = 0; i < 4; i++) {
				for (int j = 0; j < 4; j++) {
					mat[i][j] = bmat4[i][j];
				}
			}
			// calc new matrix and apply
			mul_m4_m4m4(obn->obmat, obn->obmat, mat);
			BKE_object_apply_mat4(obn, obn->obmat, 0, 0);
		}
	}
	else {
		anim_importer.read_node_transform(source_node, obn);
	}

	/*DAG_relations_tag_update(CTX_data_main(mContext));*/

	COLLADAFW::NodePointerArray &children = source_node->getChildNodes();
	if (children.getCount()) {
		for (unsigned int i = 0; i < children.getCount(); i++) {
			COLLADAFW::Node *child_node = children[i];
			const COLLADAFW::UniqueId& child_id = child_node->getUniqueId();
			if (object_map.find(child_id) == object_map.end())
				continue;
			COLLADAFW::InstanceNodePointerArray &inodes = child_node->getInstanceNodes();
			Object *new_child = NULL;
			if (inodes.getCount()) { // \todo loop through instance nodes
				const COLLADAFW::UniqueId& id = inodes[0]->getInstanciatedObjectId();
				fprintf(stderr, "Doing %d child nodes\n", (int)node_map.count(id));
				new_child = create_instance_node(object_map.find(id)->second, node_map[id], child_node, sce, is_library_node);
			}
			else {
				new_child = create_instance_node(object_map.find(child_id)->second, child_node, NULL, sce, is_library_node);
			}
			bc_set_parent(new_child, obn, mContext, true);

			if (is_library_node)
				libnode_ob.push_back(new_child);
		}
	}

	return obn;
}

// to create constraints off node <extra> tags. Assumes only constraint data in
// current <extra> with blender profile.
void DocumentImporter::create_constraints(ExtraTags *et, Object *ob)
{
	if (et && et->isProfile("blender")) {
		std::string name;
		short type = 0;
		et->setData("type", &type);
		BKE_constraint_add_for_object(ob, "Test_con", type);

	}
}

void DocumentImporter::report_unknown_reference(const COLLADAFW::Node &node, const std::string object_type)
{
	std::string id = node.getOriginalId();
	std::string name = node.getName();
	fprintf(stderr,
		"error: node id=\"%s\", name=\"%s\" refers to an undefined %s.\n",
		id.c_str(),
		name.c_str(),
		object_type.c_str());
}

std::vector<Object *> *DocumentImporter::write_node(COLLADAFW::Node *node, COLLADAFW::Node *parent_node, Scene *sce, Object *par, bool is_library_node)
{
	Main *bmain = CTX_data_main(mContext);
	Object *ob = NULL;
	bool is_joint = node->getType() == COLLADAFW::Node::JOINT;
	bool read_transform = true;
	std::string id   = node->getOriginalId();
	std::string name = node->getName();

	// if node has child nodes write them
	COLLADAFW::NodePointerArray &child_nodes = node->getChildNodes();

	std::vector<Object *> *objects_done = new std::vector<Object *>();
	std::vector<Object *> *root_objects = new std::vector<Object *>();

	fprintf(stderr,
	        "Writing node id='%s', name='%s'\n",
	        id.c_str(),
	        name.c_str());

	if (is_joint) {
		if (parent_node == NULL && !is_library_node) {
			// A Joint on root level is a skeleton without root node.
			// Here we add the armature "on the fly":
<<<<<<< HEAD
			par = bc_add_object(sce, view_layer, OB_ARMATURE, std::string("Armature").c_str());
=======
			par = bc_add_object(bmain, sce, OB_ARMATURE, std::string("Armature").c_str());
>>>>>>> fd190699
			objects_done->push_back(par);
			root_objects->push_back(par);
			object_map.insert(std::pair<COLLADAFW::UniqueId, Object *>(node->getUniqueId(), par));
			node_map[node->getUniqueId()] = node;
		}
		if (parent_node == NULL || parent_node->getType() != COLLADAFW::Node::JOINT) {
			armature_importer.add_root_joint(node, par);
		}

		if (parent_node == NULL) {
			// for skeletons without root node all has been done above.
			// Skeletons with root node are handled further down.
			goto finally;
		}
	}
	else {
		COLLADAFW::InstanceGeometryPointerArray &geom = node->getInstanceGeometries();
		COLLADAFW::InstanceCameraPointerArray &camera = node->getInstanceCameras();
		COLLADAFW::InstanceLightPointerArray &lamp = node->getInstanceLights();
		COLLADAFW::InstanceControllerPointerArray &controller = node->getInstanceControllers();
		COLLADAFW::InstanceNodePointerArray &inst_node = node->getInstanceNodes();
		size_t geom_done = 0;
		size_t camera_done = 0;
		size_t lamp_done = 0;
		size_t controller_done = 0;
		size_t inst_done = 0;

		// XXX linking object with the first <instance_geometry>, though a node may have more of them...
		// maybe join multiple <instance_...> meshes into 1, and link object with it? not sure...
		// <instance_geometry>
		while (geom_done < geom.getCount()) {
			ob = mesh_importer.create_mesh_object(node, geom[geom_done], false, uid_material_map);
			if (ob == NULL) {
				report_unknown_reference(*node, "instance_mesh");
			}
			else {
				objects_done->push_back(ob);
				if (parent_node == NULL) {
					root_objects->push_back(ob);
				}
			}
			++geom_done;
		}
		while (camera_done < camera.getCount()) {
			ob = create_camera_object(camera[camera_done], sce);
			if (ob == NULL) {
				report_unknown_reference(*node, "instance_camera");
			}
			else {
				objects_done->push_back(ob);
				if (parent_node == NULL) {
					root_objects->push_back(ob);
				}
			}
			++camera_done;
		}
		while (lamp_done < lamp.getCount()) {
			ob = create_lamp_object(lamp[lamp_done], sce);
			if (ob == NULL) {
				report_unknown_reference(*node, "instance_lamp");
			}
			else {
				objects_done->push_back(ob);
				if (parent_node == NULL) {
					root_objects->push_back(ob);
				}
			}
			++lamp_done;
		}
		while (controller_done < controller.getCount()) {
			COLLADAFW::InstanceGeometry *geometry = (COLLADAFW::InstanceGeometry *)controller[controller_done];
			ob = mesh_importer.create_mesh_object(node, geometry, true, uid_material_map);
			if (ob == NULL) {
				report_unknown_reference(*node, "instance_controller");
			}
			else {
				objects_done->push_back(ob);
				if (parent_node == NULL) {
					root_objects->push_back(ob);
				}
			}
			++controller_done;
		}
		// XXX instance_node is not supported yet
		while (inst_done < inst_node.getCount()) {
			const COLLADAFW::UniqueId& node_id = inst_node[inst_done]->getInstanciatedObjectId();
			if (object_map.find(node_id) == object_map.end()) {
				fprintf(stderr, "Cannot find object for node referenced by <instance_node name=\"%s\">.\n", inst_node[inst_done]->getName().c_str());
				ob = NULL;
			}
			else {
				std::pair<std::multimap<COLLADAFW::UniqueId, Object *>::iterator, std::multimap<COLLADAFW::UniqueId, Object *>::iterator> pair_iter = object_map.equal_range(node_id);
				for (std::multimap<COLLADAFW::UniqueId, Object *>::iterator it2 = pair_iter.first; it2 != pair_iter.second; it2++) {
					Object *source_ob = (Object *)it2->second;
					COLLADAFW::Node *source_node = node_map[node_id];
					ob = create_instance_node(source_ob, source_node, node, sce, is_library_node);
					objects_done->push_back(ob);
					if (parent_node == NULL) {
						root_objects->push_back(ob);
					}
				}
			}
			++inst_done;

			read_transform = false;
		}

		// if node is empty - create empty object
		// XXX empty node may not mean it is empty object, not sure about this
		if ( (geom_done + camera_done + lamp_done + controller_done + inst_done) < 1) {
			//Check if Object is armature, by checking if immediate child is a JOINT node.
			if (is_armature(node)) {
<<<<<<< HEAD
				ob = bc_add_object(sce, view_layer, OB_ARMATURE, name.c_str());
			}
			else {
				ob = bc_add_object(sce, view_layer, OB_EMPTY, NULL);
=======
				ob = bc_add_object(bmain, sce, OB_ARMATURE, name.c_str());
			}
			else {
				ob = bc_add_object(bmain, sce, OB_EMPTY, NULL);
>>>>>>> fd190699
			}
			objects_done->push_back(ob);
			if (parent_node == NULL) {
				root_objects->push_back(ob);
			}
		}

		// XXX: if there're multiple instances, only one is stored

		if (!ob) {
			goto finally;
		}

		for (std::vector<Object *>::iterator it = objects_done->begin(); it != objects_done->end(); ++it) {
			ob = *it;
			std::string nodename = node->getName().size() ? node->getName() : node->getOriginalId();
			BKE_libblock_rename(bmain, &ob->id, (char *)nodename.c_str());
			object_map.insert(std::pair<COLLADAFW::UniqueId, Object *>(node->getUniqueId(), ob));
			node_map[node->getUniqueId()] = node;

			if (is_library_node)
				libnode_ob.push_back(ob);
		}


		//create_constraints(et,ob);

	}

	for (std::vector<Object *>::iterator it = objects_done->begin(); it != objects_done->end(); ++it) {
		ob = *it;

		if (read_transform)
			anim_importer.read_node_transform(node, ob);  // overwrites location set earlier

		if (!is_joint) {
			if (par && ob) {
				ob->parent = par;
				ob->partype = PAROBJECT;
				ob->parsubstr[0] = 0;

				//bc_set_parent(ob, par, mContext, false);
			}
		}
	}

	if (objects_done->size() > 0) {
		ob = *objects_done->begin();
	}
	else {
		ob = NULL;
	}

	for (unsigned int i = 0; i < child_nodes.getCount(); i++) {
		std::vector<Object *> *child_objects;
		child_objects = write_node(child_nodes[i], node, sce, ob, is_library_node);
		delete child_objects;
	}


finally:
	delete objects_done;

	return root_objects;
}

/** When this method is called, the writer must write the entire visual scene.
 *  Return The writer should return true, if writing succeeded, false otherwise. */
bool DocumentImporter::writeVisualScene(const COLLADAFW::VisualScene *visualScene)
{
	if (mImportStage != General)
		return true;

	// this method called on post process after writeGeometry, writeMaterial, etc.

	// for each <node> in <visual_scene>:
	// create an Object
	// if Mesh (previously created in writeGeometry) to which <node> corresponds exists, link Object with that mesh

	// update: since we cannot link a Mesh with Object in
	// writeGeometry because <geometry> does not reference <node>,
	// we link Objects with Meshes here

	vscenes.push_back(visualScene);

	return true;
}

/** When this method is called, the writer must handle all nodes contained in the
 * library nodes.
 * \return The writer should return true, if writing succeeded, false otherwise.*/
bool DocumentImporter::writeLibraryNodes(const COLLADAFW::LibraryNodes *libraryNodes)
{
	if (mImportStage != General)
		return true;

	Scene *sce = CTX_data_scene(mContext);

	const COLLADAFW::NodePointerArray& nodes = libraryNodes->getNodes();

	for (unsigned int i = 0; i < nodes.getCount(); i++) {
		std::vector<Object *> *child_objects;
		child_objects = write_node(nodes[i], NULL, sce, NULL, true);
		delete child_objects;
	}

	return true;
}

/** When this method is called, the writer must write the geometry.
 * \return The writer should return true, if writing succeeded, false otherwise.*/
bool DocumentImporter::writeGeometry(const COLLADAFW::Geometry *geom)
{
	if (mImportStage != General)
		return true;

	return mesh_importer.write_geometry(geom);
}

/** When this method is called, the writer must write the material.
 * \return The writer should return true, if writing succeeded, false otherwise.*/
bool DocumentImporter::writeMaterial(const COLLADAFW::Material *cmat)
{
	if (mImportStage != General)
		return true;

	Main *bmain = CTX_data_main(mContext);
	const std::string& str_mat_id = cmat->getName().size() ? cmat->getName() : cmat->getOriginalId();
	Material *ma = BKE_material_add(bmain, (char *)str_mat_id.c_str());

	this->uid_effect_map[cmat->getInstantiatedEffect()] = ma;
	this->uid_material_map[cmat->getUniqueId()] = ma;

	return true;
}

<<<<<<< HEAD
=======
// create mtex, create texture, set texture image
MTex *DocumentImporter::create_texture(COLLADAFW::EffectCommon *ef, COLLADAFW::Texture &ctex, Material *ma,
                                       int i, TexIndexTextureArrayMap &texindex_texarray_map)
{
	COLLADAFW::SamplerPointerArray& samp_array = ef->getSamplerPointerArray();
	COLLADAFW::Sampler *sampler = samp_array[ctex.getSamplerId()];

	const COLLADAFW::UniqueId& ima_uid = sampler->getSourceImage();

	if (uid_image_map.find(ima_uid) == uid_image_map.end()) {
		fprintf(stderr, "Couldn't find an image by UID.\n");
		return NULL;
	}

	Main *bmain = CTX_data_main(mContext);
	ma->mtex[i] = BKE_texture_mtex_add();
	ma->mtex[i]->texco = TEXCO_UV;
	ma->mtex[i]->tex = BKE_texture_add(bmain, "Texture");
	ma->mtex[i]->tex->type = TEX_IMAGE;
	ma->mtex[i]->tex->ima = uid_image_map[ima_uid];

	texindex_texarray_map[ctex.getTextureMapId()].push_back(ma->mtex[i]);

	return ma->mtex[i];
}

>>>>>>> fd190699
void DocumentImporter::write_profile_COMMON(COLLADAFW::EffectCommon *ef, Material *ma)
{
	COLLADAFW::EffectCommon::ShaderType shader = ef->getShaderType();

	// TODO: add back texture and extended material parameter support

	// blinn
	if (shader == COLLADAFW::EffectCommon::SHADER_BLINN) {
#if 0
		ma->spec_shader = MA_SPEC_BLINN;
		ma->spec = ef->getShininess().getFloatValue();
#endif
	}
	// phong
	else if (shader == COLLADAFW::EffectCommon::SHADER_PHONG) {
#if 0
		ma->spec_shader = MA_SPEC_PHONG;
		ma->har = ef->getShininess().getFloatValue();
#endif
	}
	// lambert
	else if (shader == COLLADAFW::EffectCommon::SHADER_LAMBERT) {
#if 0
		ma->diff_shader = MA_DIFF_LAMBERT;
#endif
	}
	// default - lambert
	else {
#if 0
		ma->diff_shader = MA_DIFF_LAMBERT;
		fprintf(stderr, "Current shader type is not supported, default to lambert.\n");
#endif
	}
	// reflectivity
	ma->metallic = ef->getReflectivity().getFloatValue();
	// index of refraction
#if 0
	ma->ang = ef->getIndexOfRefraction().getFloatValue();
#endif

	COLLADAFW::Color col;

	// DIFFUSE
	// color
	if (ef->getDiffuse().isColor()) {
		col = ef->getDiffuse().getColor();
		ma->r = col.getRed();
		ma->g = col.getGreen();
		ma->b = col.getBlue();
	}
	// texture
	else if (ef->getDiffuse().isTexture()) {
#if 0
		COLLADAFW::Texture ctex = ef->getDiffuse().getTexture();
#endif
	}
	// AMBIENT
	// color
	if (ef->getAmbient().isColor()) {
#if 0
		col = ef->getAmbient().getColor();
#endif
	}
	// texture
	else if (ef->getAmbient().isTexture()) {
#if 0
		COLLADAFW::Texture ctex = ef->getAmbient().getTexture();
#endif
	}
	// SPECULAR
	// color
	if (ef->getSpecular().isColor()) {
		col = ef->getSpecular().getColor();
		ma->specr = col.getRed();
		ma->specg = col.getGreen();
		ma->specb = col.getBlue();
	}
	// texture
	else if (ef->getSpecular().isTexture()) {
#if 0
		COLLADAFW::Texture ctex = ef->getSpecular().getTexture();
#endif
	}
	// REFLECTIVE
	// color
	if (ef->getReflective().isColor()) {
#if 0
		col = ef->getReflective().getColor();
#endif
	}
	// texture
	else if (ef->getReflective().isTexture()) {
#if 0
		COLLADAFW::Texture ctex = ef->getReflective().getTexture();
#endif
	}

	// EMISSION
	// color
	if (ef->getEmission().isColor()) {
		// XXX there is no emission color in blender
		// but I am not sure
	}
	// texture
	else if (ef->getEmission().isTexture()) {
#if 0
		COLLADAFW::Texture ctex = ef->getEmission().getTexture();
#endif
	}

	// TRANSPARENT
	// color
	if (ef->getOpacity().isColor()) {
#if 0
		col = ef->getTransparent().getColor();
		float alpha = ef->getTransparency().getFloatValue();
		if (col.isValid()) {
			alpha *= col.getAlpha(); // Assuming A_ONE opaque mode
		}
		if (col.isValid() || alpha < 1.0) {
			...
		}
#endif
	}
	// texture
	else if (ef->getOpacity().isTexture()) {
#if 0
		COLLADAFW::Texture ctex = ef->getOpacity().getTexture();
#endif
	}
}

/** When this method is called, the writer must write the effect.
 * \return The writer should return true, if writing succeeded, false otherwise.*/

bool DocumentImporter::writeEffect(const COLLADAFW::Effect *effect)
{
	if (mImportStage != General)
		return true;

	const COLLADAFW::UniqueId& uid = effect->getUniqueId();

	if (uid_effect_map.find(uid) == uid_effect_map.end()) {
		fprintf(stderr, "Couldn't find a material by UID.\n");
		return true;
	}

	Material *ma = uid_effect_map[uid];
	std::map<COLLADAFW::UniqueId, Material *>::iterator iter;
	for (iter = uid_material_map.begin(); iter != uid_material_map.end(); iter++) {
		if (iter->second == ma) {
			this->FW_object_map[iter->first] = effect;
			break;
		}
	}
	COLLADAFW::CommonEffectPointerArray common_efs = effect->getCommonEffects();
	if (common_efs.getCount() < 1) {
		fprintf(stderr, "Couldn't find <profile_COMMON>.\n");
		return true;
	}
	// XXX TODO: Take all <profile_common>s
	// Currently only first <profile_common> is supported
	COLLADAFW::EffectCommon *ef = common_efs[0];
	write_profile_COMMON(ef, ma);
	this->FW_object_map[effect->getUniqueId()] = effect;

	return true;
}


/** When this method is called, the writer must write the camera.
 * \return The writer should return true, if writing succeeded, false otherwise.*/
bool DocumentImporter::writeCamera(const COLLADAFW::Camera *camera)
{
	if (mImportStage != General)
		return true;

	Main *bmain = CTX_data_main(mContext);
	Camera *cam = NULL;
	std::string cam_id, cam_name;

	ExtraTags *et=getExtraTags(camera->getUniqueId());
	cam_id = camera->getOriginalId();
	cam_name = camera->getName();
	if (cam_name.size()) cam = (Camera *)BKE_camera_add(bmain, (char *)cam_name.c_str());
	else cam = (Camera *)BKE_camera_add(bmain, (char *)cam_id.c_str());

	if (!cam) {
		fprintf(stderr, "Cannot create camera.\n");
		return true;
	}

	if (et && et->isProfile("blender")) {
		et->setData("shiftx",&(cam->shiftx));
		et->setData("shifty",&(cam->shifty));
		et->setData("YF_dofdist",&(cam->YF_dofdist));
	}
	cam->clipsta = camera->getNearClippingPlane().getValue();
	cam->clipend = camera->getFarClippingPlane().getValue();

	COLLADAFW::Camera::CameraType type = camera->getCameraType();
	switch (type) {
		case COLLADAFW::Camera::ORTHOGRAPHIC:
		{
			cam->type = CAM_ORTHO;
		}
		break;
		case COLLADAFW::Camera::PERSPECTIVE:
		{
			cam->type = CAM_PERSP;
		}
		break;
		case COLLADAFW::Camera::UNDEFINED_CAMERATYPE:
		{
			fprintf(stderr, "Current camera type is not supported.\n");
			cam->type = CAM_PERSP;
		}
		break;
	}

	switch (camera->getDescriptionType()) {
		case COLLADAFW::Camera::ASPECTRATIO_AND_Y:
		{
			switch (cam->type) {
				case CAM_ORTHO:
				{
					double ymag = 2 * camera->getYMag().getValue();
					double aspect = camera->getAspectRatio().getValue();
					double xmag = aspect * ymag;
					cam->ortho_scale = (float)xmag;
				}
				break;
				case CAM_PERSP:
				default:
				{
					double yfov = camera->getYFov().getValue();
					double aspect = camera->getAspectRatio().getValue();

					// NOTE: Needs more testing (As we curretnly have no official test data for this)

					double xfov = 2.0f * atanf(aspect * tanf(DEG2RADF(yfov) * 0.5f));
					cam->lens = fov_to_focallength(xfov, cam->sensor_x);
				}
				break;
			}
		}
		break;
		/* XXX correct way to do following four is probably to get also render
		 * size and determine proper settings from that somehow */
		case COLLADAFW::Camera::ASPECTRATIO_AND_X:
		case COLLADAFW::Camera::SINGLE_X:
		case COLLADAFW::Camera::X_AND_Y:
		{
			switch (cam->type) {
				case CAM_ORTHO:
					cam->ortho_scale = (float)camera->getXMag().getValue() * 2;
					break;
				case CAM_PERSP:
				default:
				{
					double x = camera->getXFov().getValue();
					// x is in degrees, cam->lens is in millimiters
					cam->lens = fov_to_focallength(DEG2RADF(x), cam->sensor_x);
				}
				break;
			}
		}
		break;
		case COLLADAFW::Camera::SINGLE_Y:
		{
			switch (cam->type) {
				case CAM_ORTHO:
					cam->ortho_scale = (float)camera->getYMag().getValue();
					break;
				case CAM_PERSP:
				default:
				{
					double yfov = camera->getYFov().getValue();
					// yfov is in degrees, cam->lens is in millimiters
					cam->lens = fov_to_focallength(DEG2RADF(yfov), cam->sensor_x);
				}
				break;
			}
		}
		break;
		case COLLADAFW::Camera::UNDEFINED:
			// read nothing, use blender defaults.
			break;
	}

	this->uid_camera_map[camera->getUniqueId()] = cam;
	this->FW_object_map[camera->getUniqueId()] = camera;
	// XXX import camera options
	return true;
}

/** When this method is called, the writer must write the image.
 * \return The writer should return true, if writing succeeded, false otherwise.*/
bool DocumentImporter::writeImage(const COLLADAFW::Image *image)
{
	if (mImportStage != General)
		return true;

	const std::string& imagepath = image->getImageURI().toNativePath();

	char dir[FILE_MAX];
	char absolute_path[FILE_MAX];
	const char *workpath;

	BLI_split_dir_part(this->import_settings->filepath, dir, sizeof(dir));
	BLI_join_dirfile(absolute_path, sizeof(absolute_path), dir, imagepath.c_str());
	if (BLI_exists(absolute_path)) {
		workpath = absolute_path;
	}
	else {
		// Maybe imagepath was already absolute ?
		if (!BLI_exists(imagepath.c_str())) {
			fprintf(stderr, "Image not found: %s.\n", imagepath.c_str() );
			return true;
		}
		workpath = imagepath.c_str();
	}

	Image *ima = BKE_image_load_exists(CTX_data_main(mContext), workpath);
	if (!ima) {
		fprintf(stderr, "Cannot create image: %s\n", workpath);
		return true;
	}
	this->uid_image_map[image->getUniqueId()] = ima;

	return true;
}

/** When this method is called, the writer must write the light.
 * \return The writer should return true, if writing succeeded, false otherwise.*/
bool DocumentImporter::writeLight(const COLLADAFW::Light *light)
{
	if (mImportStage != General)
		return true;

	Main *bmain = CTX_data_main(mContext);
	Lamp *lamp = NULL;
	std::string la_id, la_name;

	ExtraTags *et = getExtraTags(light->getUniqueId());
	/*TagsMap::iterator etit;
	ExtraTags *et = 0;
	etit = uid_tags_map.find(light->getUniqueId().toAscii());
	if (etit != uid_tags_map.end())
		et = etit->second;*/

	la_id = light->getOriginalId();
	la_name = light->getName();
	if (la_name.size()) lamp = (Lamp *)BKE_lamp_add(bmain, (char *)la_name.c_str());
	else lamp = (Lamp *)BKE_lamp_add(bmain, (char *)la_id.c_str());

	if (!lamp) {
		fprintf(stderr, "Cannot create lamp.\n");
		return true;
	}

	// if we find an ExtraTags for this, use that instead.
	if (et && et->isProfile("blender")) {
		et->setData("type", &(lamp->type));
		et->setData("flag", &(lamp->flag));
		et->setData("mode", &(lamp->mode));
		et->setData("gamma", &(lamp->k));
		et->setData("red", &(lamp->r));
		et->setData("green", &(lamp->g));
		et->setData("blue", &(lamp->b));
		et->setData("shadow_r", &(lamp->shdwr));
		et->setData("shadow_g", &(lamp->shdwg));
		et->setData("shadow_b", &(lamp->shdwb));
		et->setData("energy", &(lamp->energy));
		et->setData("dist", &(lamp->dist));
		et->setData("spotsize", &(lamp->spotsize));
		lamp->spotsize = DEG2RADF(lamp->spotsize);
		et->setData("spotblend", &(lamp->spotblend));
		et->setData("att1", &(lamp->att1));
		et->setData("att2", &(lamp->att2));
		et->setData("falloff_type", &(lamp->falloff_type));
		et->setData("clipsta", &(lamp->clipsta));
		et->setData("clipend", &(lamp->clipend));
		et->setData("bias", &(lamp->bias));
		et->setData("soft", &(lamp->soft));
		et->setData("bufsize", &(lamp->bufsize));
		et->setData("buffers", &(lamp->buffers));
		et->setData("area_shape", &(lamp->area_shape));
		et->setData("area_size", &(lamp->area_size));
		et->setData("area_sizey", &(lamp->area_sizey));
		et->setData("area_sizez", &(lamp->area_sizez));
	}
	else {
		float constatt = light->getConstantAttenuation().getValue();
		float linatt = light->getLinearAttenuation().getValue();
		float quadatt = light->getQuadraticAttenuation().getValue();
		float d = 25.0f;
		float att1 = 0.0f;
		float att2 = 0.0f;
		float e = 1.0f;

		if (light->getColor().isValid()) {
			COLLADAFW::Color col = light->getColor();
			lamp->r = col.getRed();
			lamp->g = col.getGreen();
			lamp->b = col.getBlue();
		}

		if (IS_EQ(linatt, 0.0f) && quadatt > 0.0f) {
			att2 = quadatt;
			d = sqrt(1.0f / quadatt);
		}
		// linear light
		else if (IS_EQ(quadatt, 0.0f) && linatt > 0.0f) {
			att1 = linatt;
			d = (1.0f / linatt);
		}
		else if (IS_EQ(constatt, 1.0f)) {
			att1 = 1.0f;
		}
		else {
			// assuming point light (const att = 1.0);
			att1 = 1.0f;
		}

		d *= (1.0f / unit_converter.getLinearMeter());

		lamp->energy = e;
		lamp->dist = d;

		COLLADAFW::Light::LightType type = light->getLightType();
		switch (type) {
			case COLLADAFW::Light::AMBIENT_LIGHT:
			{
				lamp->type = LA_HEMI;
			}
			break;
			case COLLADAFW::Light::SPOT_LIGHT:
			{
				lamp->type = LA_SPOT;
				lamp->att1 = att1;
				lamp->att2 = att2;
				if (IS_EQ(att1, 0.0f) && att2 > 0)
					lamp->falloff_type = LA_FALLOFF_INVSQUARE;
				if (IS_EQ(att2, 0.0f) && att1 > 0)
					lamp->falloff_type = LA_FALLOFF_INVLINEAR;
				lamp->spotsize = DEG2RADF(light->getFallOffAngle().getValue());
				lamp->spotblend = light->getFallOffExponent().getValue();
			}
			break;
			case COLLADAFW::Light::DIRECTIONAL_LIGHT:
			{
				/* our sun is very strong, so pick a smaller energy level */
				lamp->type = LA_SUN;
			}
			break;
			case COLLADAFW::Light::POINT_LIGHT:
			{
				lamp->type = LA_LOCAL;
				lamp->att1 = att1;
				lamp->att2 = att2;
				if (IS_EQ(att1, 0.0f) && att2 > 0)
					lamp->falloff_type = LA_FALLOFF_INVSQUARE;
				if (IS_EQ(att2, 0.0f) && att1 > 0)
					lamp->falloff_type = LA_FALLOFF_INVLINEAR;
			}
			break;
			case COLLADAFW::Light::UNDEFINED:
			{
				fprintf(stderr, "Current lamp type is not supported.\n");
				lamp->type = LA_LOCAL;
			}
			break;
		}
	}

	this->uid_lamp_map[light->getUniqueId()] = lamp;
	this->FW_object_map[light->getUniqueId()] = light;
	return true;
}

// this function is called only for animations that pass COLLADAFW::validate
bool DocumentImporter::writeAnimation(const COLLADAFW::Animation *anim)
{
	if (mImportStage != General)
		return true;

	// return true;
	return anim_importer.write_animation(anim);
}

// called on post-process stage after writeVisualScenes
bool DocumentImporter::writeAnimationList(const COLLADAFW::AnimationList *animationList)
{
	if (mImportStage != General)
		return true;

	// return true;
	return anim_importer.write_animation_list(animationList);
}

/** When this method is called, the writer must write the skin controller data.
 * \return The writer should return true, if writing succeeded, false otherwise.*/
bool DocumentImporter::writeSkinControllerData(const COLLADAFW::SkinControllerData *skin)
{
	return armature_importer.write_skin_controller_data(skin);
}

// this is called on postprocess, before writeVisualScenes
bool DocumentImporter::writeController(const COLLADAFW::Controller *controller)
{
	if (mImportStage != General)
		return true;

	return armature_importer.write_controller(controller);
}

bool DocumentImporter::writeFormulas(const COLLADAFW::Formulas *formulas)
{
	return true;
}

bool DocumentImporter::writeKinematicsScene(const COLLADAFW::KinematicsScene *kinematicsScene)
{
	return true;
}

ExtraTags *DocumentImporter::getExtraTags(const COLLADAFW::UniqueId &uid)
{
	if (uid_tags_map.find(uid.toAscii()) == uid_tags_map.end()) {
		return NULL;
	}
	return uid_tags_map[uid.toAscii()];
}

bool DocumentImporter::addExtraTags(const COLLADAFW::UniqueId &uid, ExtraTags *extra_tags)
{
	uid_tags_map[uid.toAscii()] = extra_tags;
	return true;
}

bool DocumentImporter::is_armature(COLLADAFW::Node *node)
{
	COLLADAFW::NodePointerArray &child_nodes = node->getChildNodes();
	for (unsigned int i = 0; i < child_nodes.getCount(); i++) {
		if (child_nodes[i]->getType() == COLLADAFW::Node::JOINT) {
			return true;
		}
		else {
			continue;
		}
	}

	//no child is JOINT
	return false;
}<|MERGE_RESOLUTION|>--- conflicted
+++ resolved
@@ -107,14 +107,9 @@
 	import_settings(import_settings),
 	mImportStage(General),
 	mContext(C),
-<<<<<<< HEAD
 	view_layer(CTX_data_view_layer(mContext)),
-	armature_importer(&unit_converter, &mesh_importer, CTX_data_scene(C), view_layer, import_settings),
-	mesh_importer(&unit_converter, &armature_importer, CTX_data_scene(C), view_layer),
-=======
-	armature_importer(&unit_converter, &mesh_importer, CTX_data_main(C), CTX_data_scene(C), import_settings),
-	mesh_importer(&unit_converter, &armature_importer, CTX_data_main(C), CTX_data_scene(C)),
->>>>>>> fd190699
+	armature_importer(&unit_converter, &mesh_importer, CTX_data_main(C), CTX_data_scene(C), view_layer, import_settings),
+	mesh_importer(&unit_converter, &armature_importer, CTX_data_main(C), CTX_data_scene(C), view_layer),
 	anim_importer(&unit_converter, &armature_importer, CTX_data_scene(C))
 {
 }
@@ -268,25 +263,10 @@
 
 		fprintf(stderr, "got %d library nodes to free\n", (int)libnode_ob.size());
 		// free all library_nodes
-<<<<<<< HEAD
 		std::vector<Object *>::iterator it;
 		for (it = libnode_ob.begin(); it != libnode_ob.end(); it++) {
 			Object *ob = *it;
-			BKE_scene_collections_object_remove(G.main, sce, ob, true);
-=======
-		std::vector<Object *>::iterator lit;
-		for (lit = libnode_ob.begin(); lit != libnode_ob.end(); lit++) {
-			Object *ob = *lit;
-
-			Base *base = BKE_scene_base_find(sce, ob);
-			if (base) {
-				BLI_remlink(&sce->base, base);
-				BKE_libblock_free_us(bmain, base->object);
-				if (sce->basact == base)
-					sce->basact = NULL;
-				MEM_freeN(base);
-			}
->>>>>>> fd190699
+			BKE_scene_collections_object_remove(bmain, sce, ob, true);
 		}
 		libnode_ob.clear();
 
@@ -399,12 +379,8 @@
 		return NULL;
 	}
 
-<<<<<<< HEAD
-	Object *ob = bc_add_object(sce, view_layer, OB_CAMERA, NULL);
-=======
 	Main *bmain = CTX_data_main(mContext);
-	Object *ob = bc_add_object(bmain, sce, OB_CAMERA, NULL);
->>>>>>> fd190699
+	Object *ob = bc_add_object(bmain, sce, view_layer, OB_CAMERA, NULL);
 	Camera *cam = uid_camera_map[cam_uid];
 	Camera *old_cam = (Camera *)ob->data;
 	ob->data = cam;
@@ -420,12 +396,8 @@
 		return NULL;
 	}
 
-<<<<<<< HEAD
-	Object *ob = bc_add_object(sce, view_layer, OB_LAMP, NULL);
-=======
 	Main *bmain = CTX_data_main(mContext);
-	Object *ob = bc_add_object(bmain, sce, OB_LAMP, NULL);
->>>>>>> fd190699
+	Object *ob = bc_add_object(bmain, sce, view_layer, OB_LAMP, NULL);
 	Lamp *la = uid_lamp_map[lamp_uid];
 	Lamp *old_lamp = (Lamp *)ob->data;
 	ob->data = la;
@@ -437,16 +409,10 @@
 {
 	fprintf(stderr, "create <instance_node> under node id=%s from node id=%s\n", instance_node ? instance_node->getOriginalId().c_str() : NULL, source_node ? source_node->getOriginalId().c_str() : NULL);
 
-<<<<<<< HEAD
-	Object *obn = BKE_object_copy(G.main, source_ob);
+	Main *bmain = CTX_data_main(mContext);
+	Object *obn = BKE_object_copy(bmain, source_ob);
 	DEG_id_tag_update(&obn->id, OB_RECALC_OB | OB_RECALC_DATA | OB_RECALC_TIME);
 	BKE_collection_object_add_from(G.main, sce, source_ob, obn);
-=======
-	Main *bmain = CTX_data_main(mContext);
-	Object *obn = BKE_object_copy(bmain, source_ob);
-	DAG_id_tag_update(&obn->id, OB_RECALC_OB | OB_RECALC_DATA | OB_RECALC_TIME);
-	BKE_scene_base_add(sce, obn);
->>>>>>> fd190699
 
 	if (instance_node) {
 		anim_importer.read_node_transform(instance_node, obn);
@@ -549,11 +515,7 @@
 		if (parent_node == NULL && !is_library_node) {
 			// A Joint on root level is a skeleton without root node.
 			// Here we add the armature "on the fly":
-<<<<<<< HEAD
-			par = bc_add_object(sce, view_layer, OB_ARMATURE, std::string("Armature").c_str());
-=======
-			par = bc_add_object(bmain, sce, OB_ARMATURE, std::string("Armature").c_str());
->>>>>>> fd190699
+			par = bc_add_object(bmain, sce, view_layer, OB_ARMATURE, std::string("Armature").c_str());
 			objects_done->push_back(par);
 			root_objects->push_back(par);
 			object_map.insert(std::pair<COLLADAFW::UniqueId, Object *>(node->getUniqueId(), par));
@@ -666,17 +628,10 @@
 		if ( (geom_done + camera_done + lamp_done + controller_done + inst_done) < 1) {
 			//Check if Object is armature, by checking if immediate child is a JOINT node.
 			if (is_armature(node)) {
-<<<<<<< HEAD
-				ob = bc_add_object(sce, view_layer, OB_ARMATURE, name.c_str());
+				ob = bc_add_object(bmain, sce, view_layer, OB_ARMATURE, name.c_str());
 			}
 			else {
-				ob = bc_add_object(sce, view_layer, OB_EMPTY, NULL);
-=======
-				ob = bc_add_object(bmain, sce, OB_ARMATURE, name.c_str());
-			}
-			else {
-				ob = bc_add_object(bmain, sce, OB_EMPTY, NULL);
->>>>>>> fd190699
+				ob = bc_add_object(bmain, sce, view_layer, OB_EMPTY, NULL);
 			}
 			objects_done->push_back(ob);
 			if (parent_node == NULL) {
@@ -813,35 +768,6 @@
 	return true;
 }
 
-<<<<<<< HEAD
-=======
-// create mtex, create texture, set texture image
-MTex *DocumentImporter::create_texture(COLLADAFW::EffectCommon *ef, COLLADAFW::Texture &ctex, Material *ma,
-                                       int i, TexIndexTextureArrayMap &texindex_texarray_map)
-{
-	COLLADAFW::SamplerPointerArray& samp_array = ef->getSamplerPointerArray();
-	COLLADAFW::Sampler *sampler = samp_array[ctex.getSamplerId()];
-
-	const COLLADAFW::UniqueId& ima_uid = sampler->getSourceImage();
-
-	if (uid_image_map.find(ima_uid) == uid_image_map.end()) {
-		fprintf(stderr, "Couldn't find an image by UID.\n");
-		return NULL;
-	}
-
-	Main *bmain = CTX_data_main(mContext);
-	ma->mtex[i] = BKE_texture_mtex_add();
-	ma->mtex[i]->texco = TEXCO_UV;
-	ma->mtex[i]->tex = BKE_texture_add(bmain, "Texture");
-	ma->mtex[i]->tex->type = TEX_IMAGE;
-	ma->mtex[i]->tex->ima = uid_image_map[ima_uid];
-
-	texindex_texarray_map[ctex.getTextureMapId()].push_back(ma->mtex[i]);
-
-	return ma->mtex[i];
-}
-
->>>>>>> fd190699
 void DocumentImporter::write_profile_COMMON(COLLADAFW::EffectCommon *ef, Material *ma)
 {
 	COLLADAFW::EffectCommon::ShaderType shader = ef->getShaderType();
