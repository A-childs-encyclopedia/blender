<<<<<<< HEAD
/**
 * $Id: SkinInfo.cpp 34787 2011-02-12 06:25:04Z campbellbarton $
=======
/*
 * $Id$
>>>>>>> 99ee18c6
 *
 * ***** BEGIN GPL LICENSE BLOCK *****
 *
 * This program is free software; you can redistribute it and/or
 * modify it under the terms of the GNU General Public License
 * as published by the Free Software Foundation; either version 2
 * of the License, or (at your option) any later version.
 *
 * This program is distributed in the hope that it will be useful,
 * but WITHOUT ANY WARRANTY; without even the implied warranty of
 * MERCHANTABILITY or FITNESS FOR A PARTICULAR PURPOSE.  See the
 * GNU General Public License for more details.
 *
 * You should have received a copy of the GNU General Public License
 * along with this program; if not, write to the Free Software Foundation,
 * Inc., 51 Franklin Street, Fifth Floor, Boston, MA 02110-1301, USA.
 *
 * Contributor(s): Chingiz Dyussenov, Arystanbek Dyussenov, Nathan Letwory.
 *
 * ***** END GPL LICENSE BLOCK *****
 */

/** \file blender/collada/SkinInfo.cpp
 *  \ingroup collada
 */


#include <algorithm>

#if !defined(WIN32) || defined(FREE_WINDOWS)
#include <stdint.h>
#endif

/* COLLADABU_ASSERT, may be able to remove later */
#include "COLLADABUPlatform.h"

#include "BKE_object.h"
#include "DNA_armature_types.h"
#include "DNA_modifier_types.h"
#include "ED_mesh.h"
#include "ED_object.h"
#include "BKE_action.h"
#include "BLI_listbase.h"
#include "BLI_math.h"

#include "SkinInfo.h"
#include "collada_utils.h"

// use this for retrieving bone names, since these must be unique
template<class T>
static const char *bc_get_joint_name(T *node)
{
	const std::string& id = node->getOriginalId();
	return id.size() ? id.c_str() : node->getName().c_str();
}

// This is used to store data passed in write_controller_data.
// Arrays from COLLADAFW::SkinControllerData lose ownership, so do this class members
// so that arrays don't get freed until we free them explicitly.
SkinInfo::SkinInfo() {}

SkinInfo::SkinInfo(const SkinInfo& skin) : weights(skin.weights),
								 joint_data(skin.joint_data),
								 unit_converter(skin.unit_converter),
								 ob_arm(skin.ob_arm),
								 controller_uid(skin.controller_uid),
								 parent(skin.parent)
{
	copy_m4_m4(bind_shape_matrix, (float (*)[4])skin.bind_shape_matrix);

	transfer_uint_array_data_const(skin.joints_per_vertex, joints_per_vertex);
	transfer_uint_array_data_const(skin.weight_indices, weight_indices);
	transfer_int_array_data_const(skin.joint_indices, joint_indices);
}

SkinInfo::SkinInfo(UnitConverter *conv) : unit_converter(conv), ob_arm(NULL), parent(NULL) {}

// nobody owns the data after this, so it should be freed manually with releaseMemory
template <class T>
void SkinInfo::transfer_array_data(T& src, T& dest)
{
	dest.setData(src.getData(), src.getCount());
	src.yieldOwnerShip();
	dest.yieldOwnerShip();
}

// when src is const we cannot src.yieldOwnerShip, this is used by copy constructor
void SkinInfo::transfer_int_array_data_const(const COLLADAFW::IntValuesArray& src, COLLADAFW::IntValuesArray& dest)
{
	dest.setData((int*)src.getData(), src.getCount());
	dest.yieldOwnerShip();
}

void SkinInfo::transfer_uint_array_data_const(const COLLADAFW::UIntValuesArray& src, COLLADAFW::UIntValuesArray& dest)
{
	dest.setData((unsigned int*)src.getData(), src.getCount());
	dest.yieldOwnerShip();
}

void SkinInfo::borrow_skin_controller_data(const COLLADAFW::SkinControllerData* skin)
{
	transfer_array_data((COLLADAFW::UIntValuesArray&)skin->getJointsPerVertex(), joints_per_vertex);
	transfer_array_data((COLLADAFW::UIntValuesArray&)skin->getWeightIndices(), weight_indices);
	transfer_array_data((COLLADAFW::IntValuesArray&)skin->getJointIndices(), joint_indices);
	// transfer_array_data(skin->getWeights(), weights);

	// cannot transfer data for FloatOrDoubleArray, copy values manually
	const COLLADAFW::FloatOrDoubleArray& weight = skin->getWeights();
	for (unsigned int i = 0; i < weight.getValuesCount(); i++)
		weights.push_back(bc_get_float_value(weight, i));

	unit_converter->dae_matrix_to_mat4_(bind_shape_matrix, skin->getBindShapeMatrix());
}
	
void SkinInfo::free()
{
	joints_per_vertex.releaseMemory();
	weight_indices.releaseMemory();
	joint_indices.releaseMemory();
	// weights.releaseMemory();
}

// using inverse bind matrices to construct armature
// it is safe to invert them to get the original matrices
// because if they are inverse matrices, they can be inverted
void SkinInfo::add_joint(const COLLADABU::Math::Matrix4& matrix)
{
	JointData jd;
	unit_converter->dae_matrix_to_mat4_(jd.inv_bind_mat, matrix);
	joint_data.push_back(jd);
}

void SkinInfo::set_controller(const COLLADAFW::SkinController* co)
{
	controller_uid = co->getUniqueId();

	// fill in joint UIDs
	const COLLADAFW::UniqueIdArray& joint_uids = co->getJoints();
	for (unsigned int i = 0; i < joint_uids.getCount(); i++) {
		joint_data[i].joint_uid = joint_uids[i];

		// // store armature pointer
		// JointData& jd = joint_index_to_joint_info_map[i];
		// jd.ob_arm = ob_arm;

		// now we'll be able to get inv bind matrix from joint id
		// joint_id_to_joint_index_map[joint_ids[i]] = i;
	}
}

// called from write_controller
Object *SkinInfo::create_armature(Scene *scene)
{
	ob_arm = add_object(scene, OB_ARMATURE);
	return ob_arm;
}

Object* SkinInfo::set_armature(Object *ob_arm)
{
	if (this->ob_arm)
		return this->ob_arm;

	this->ob_arm = ob_arm;
	return ob_arm;
}

bool SkinInfo::get_joint_inv_bind_matrix(float inv_bind_mat[][4], COLLADAFW::Node *node)
{
	const COLLADAFW::UniqueId& uid = node->getUniqueId();
	std::vector<JointData>::iterator it;
	for (it = joint_data.begin(); it != joint_data.end(); it++) {
		if ((*it).joint_uid == uid) {
			copy_m4_m4(inv_bind_mat, (*it).inv_bind_mat);
			return true;
		}
	}

	return false;
}

Object *SkinInfo::get_armature()
{
	return ob_arm;
}

const COLLADAFW::UniqueId& SkinInfo::get_controller_uid()
{
	return controller_uid;
}

// check if this skin controller references a joint or any descendant of it
// 
// some nodes may not be referenced by SkinController,
// in this case to determine if the node belongs to this armature,
// we need to search down the tree
bool SkinInfo::uses_joint_or_descendant(COLLADAFW::Node *node)
{
	const COLLADAFW::UniqueId& uid = node->getUniqueId();
	std::vector<JointData>::iterator it;
	for (it = joint_data.begin(); it != joint_data.end(); it++) {
		if ((*it).joint_uid == uid)
			return true;
	}

	COLLADAFW::NodePointerArray& children = node->getChildNodes();
	for (unsigned int i = 0; i < children.getCount(); i++) {
		if (uses_joint_or_descendant(children[i]))
			return true;
	}

	return false;
}

void SkinInfo::link_armature(bContext *C, Object *ob, std::map<COLLADAFW::UniqueId, COLLADAFW::Node*>& joint_by_uid,
				   TransformReader *tm)
{
	Main *bmain = CTX_data_main(C);
	Scene *scene = CTX_data_scene(C);

	ModifierData *md = ED_object_modifier_add(NULL, bmain, scene, ob, NULL, eModifierType_Armature);
	((ArmatureModifierData *)md)->object = ob_arm;

	copy_m4_m4(ob->obmat, bind_shape_matrix);
	object_apply_mat4(ob, ob->obmat, 0, 0);
#if 1
	bc_set_parent(ob, ob_arm, C);
#else
	Object workob;
	ob->parent = ob_arm;
	ob->partype = PAROBJECT;

	what_does_parent(scene, ob, &workob);
	invert_m4_m4(ob->parentinv, workob.obmat);

	ob->recalc |= OB_RECALC_OB|OB_RECALC_DATA;

	DAG_scene_sort(bmain, scene);
	DAG_ids_flush_update(bmain, 0);
	WM_event_add_notifier(C, NC_OBJECT|ND_TRANSFORM, NULL);
#endif

	((bArmature*)ob_arm->data)->deformflag = ARM_DEF_VGROUP;

	// create all vertex groups
	std::vector<JointData>::iterator it;
	int joint_index;
	for (it = joint_data.begin(), joint_index = 0; it != joint_data.end(); it++, joint_index++) {
		const char *name = "Group";

		// skip joints that have invalid UID
		if ((*it).joint_uid == COLLADAFW::UniqueId::INVALID) continue;
		
		// name group by joint node name
		
		if (joint_by_uid.find((*it).joint_uid) != joint_by_uid.end()) {
			name = bc_get_joint_name(joint_by_uid[(*it).joint_uid]);
		}

		ED_vgroup_add_name(ob, (char*)name);
	}

	// <vcount> - number of joints per vertex - joints_per_vertex
	// <v> - [[bone index, weight index] * joints per vertex] * vertices - weight indices
	// ^ bone index can be -1 meaning weight toward bind shape, how to express this in Blender?

	// for each vertex in weight indices
	//   for each bone index in vertex
	//     add vertex to group at group index
	//     treat group index -1 specially

	// get def group by index with BLI_findlink

	for (unsigned int vertex = 0, weight = 0; vertex < joints_per_vertex.getCount(); vertex++) {

		unsigned int limit = weight + joints_per_vertex[vertex];
		for ( ; weight < limit; weight++) {
			int joint = joint_indices[weight], joint_weight = weight_indices[weight];

			// -1 means "weight towards the bind shape", we just don't assign it to any group
			if (joint != -1) {
				bDeformGroup *def = (bDeformGroup*)BLI_findlink(&ob->defbase, joint);

				ED_vgroup_vert_add(ob, def, vertex, weights[joint_weight], WEIGHT_REPLACE);
			}
		}
	}
}

bPoseChannel *SkinInfo::get_pose_channel_from_node(COLLADAFW::Node *node)
{
	return get_pose_channel(ob_arm->pose, bc_get_joint_name(node));
}

void SkinInfo::set_parent(Object *_parent)
{
	parent = _parent;
}

Object* SkinInfo::get_parent()
{
	return parent;
}

void SkinInfo::find_root_joints(const std::vector<COLLADAFW::Node*> &root_joints,
					  std::map<COLLADAFW::UniqueId, COLLADAFW::Node*>& joint_by_uid,
					  std::vector<COLLADAFW::Node*>& result)
{
	std::vector<COLLADAFW::Node*>::const_iterator it;
	for (it = root_joints.begin(); it != root_joints.end(); it++) {
		COLLADAFW::Node *root = *it;
		std::vector<JointData>::iterator ji;
		for (ji = joint_data.begin(); ji != joint_data.end(); ji++) {
			COLLADAFW::Node *joint = joint_by_uid[(*ji).joint_uid];
			if (find_node_in_tree(joint, root)) {
				if (std::find(result.begin(), result.end(), root) == result.end())
					result.push_back(root);
			}
		}
	}
}

bool SkinInfo::find_node_in_tree(COLLADAFW::Node *node, COLLADAFW::Node *tree_root)
{
	if (node == tree_root)
		return true;

	COLLADAFW::NodePointerArray& children = tree_root->getChildNodes();
	for (unsigned int i = 0; i < children.getCount(); i++) {
		if (find_node_in_tree(node, children[i]))
			return true;
	}

	return false;
}<|MERGE_RESOLUTION|>--- conflicted
+++ resolved
@@ -1,10 +1,5 @@
-<<<<<<< HEAD
-/**
- * $Id: SkinInfo.cpp 34787 2011-02-12 06:25:04Z campbellbarton $
-=======
 /*
  * $Id$
->>>>>>> 99ee18c6
  *
  * ***** BEGIN GPL LICENSE BLOCK *****
  *
