--- conflicted
+++ resolved
@@ -94,25 +94,15 @@
 class SceneExporter: COLLADASW::LibraryVisualScenes, protected TransformWriter, protected InstanceWriter
 {
 public:
-<<<<<<< HEAD
-	SceneExporter(COLLADASW::StreamWriter *sw, ArmatureExporter *arm, const ExportSettings *export_settings);
+	SceneExporter(bContext *C, COLLADASW::StreamWriter *sw, ArmatureExporter *arm, const ExportSettings *export_settings);
 	void exportScene(bContext *C, Depsgraph *depsgraph, Scene *sce);
-
-private:
-	friend class ArmatureExporter;
-	void exportHierarchy(bContext *C, struct Depsgraph *depsgraph, Scene *sce);
-	void writeNodes(bContext *C, struct Depsgraph *depsgraph, Object *ob, Scene *sce);
-=======
-	SceneExporter(bContext *C, COLLADASW::StreamWriter *sw, ArmatureExporter *arm, const ExportSettings *export_settings);
-	void exportScene(Scene *sce);
 	bContext *mContext;
 
 private:
 	friend class ArmatureExporter;
-	void exportHierarchy(Scene *sce);
-	void writeNodeList(std::vector<Object *> &child_objects, Object *parent, Scene *sce);
-	void writeNodes(Object *ob, Scene *sce);
->>>>>>> 14bb6a96
+	void exportHierarchy(bContext *C, Depsgraph *depsgraph, Scene *sce);
+	void writeNodeList(bContext *C, Depsgraph *depsgraph, std::vector<Object *> &child_objects, Object *parent, Scene *sce);
+	void writeNodes(bContext *C, Depsgraph *depsgraph, Object *ob, Scene *sce);
 
 	ArmatureExporter *arm_exporter;
 	const ExportSettings *export_settings;
