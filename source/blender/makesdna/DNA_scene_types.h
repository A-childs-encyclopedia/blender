/* SPDX-License-Identifier: GPL-2.0-or-later
 * Copyright 2001-2002 NaN Holding BV. All rights reserved. */

/** \file
 * \ingroup DNA
 */

#pragma once

#include "DNA_defs.h"

/* XXX(@campbellbarton): temp feature. */
#define DURIAN_CAMERA_SWITCH

/**
 * Check for cyclic set-scene.
 * Libraries can cause this case which is normally prevented, see (T42009).
 */
#define USE_SETSCENE_CHECK

#include "DNA_ID.h"
#include "DNA_color_types.h"      /* color management */
#include "DNA_customdata_types.h" /* Scene's runtime custom-data masks. */
#include "DNA_layer_types.h"
#include "DNA_listBase.h"
#include "DNA_vec_types.h"
#include "DNA_view3d_types.h"

#ifdef __cplusplus
extern "C" {
#endif

struct AnimData;
struct Brush;
struct Collection;
struct ColorSpace;
struct CurveMapping;
struct CurveProfile;
struct CustomData_MeshMasks;
struct Editing;
struct Image;
struct MovieClip;
struct Object;
struct Scene;
struct SceneCollection;
struct World;
struct bGPdata;
struct bNodeTree;

/* ************************************************************* */
/* Scene Data */

/* ************************************************************* */
/* Output Format Data */

typedef struct AviCodecData {
  /** Save format. */
  void *lpFormat;
  /** Compressor options. */
  void *lpParms;
  /** Size of lpFormat buffer. */
  unsigned int cbFormat;
  /** Size of lpParms buffer. */
  unsigned int cbParms;

  /** Stream type, for consistency. */
  unsigned int fccType;
  /** Compressor. */
  unsigned int fccHandler;
  /** Keyframe rate. */
  unsigned int dwKeyFrameEvery;
  /** Compress quality 0-10,000. */
  unsigned int dwQuality;
  /** Bytes per second. */
  unsigned int dwBytesPerSecond;
  /** Flags... see below. */
  unsigned int dwFlags;
  /** For non-video streams only. */
  unsigned int dwInterleaveEvery;
  char _pad[4];

  char avicodecname[128];
} AviCodecData;

typedef enum eFFMpegPreset {
  FFM_PRESET_NONE = 0,

#ifdef DNA_DEPRECATED_ALLOW
  /* Previously used by h.264 to control encoding speed vs. file size. */
  FFM_PRESET_ULTRAFAST = 1, /* DEPRECATED */
  FFM_PRESET_SUPERFAST = 2, /* DEPRECATED */
  FFM_PRESET_VERYFAST = 3,  /* DEPRECATED */
  FFM_PRESET_FASTER = 4,    /* DEPRECATED */
  FFM_PRESET_FAST = 5,      /* DEPRECATED */
  FFM_PRESET_MEDIUM = 6,    /* DEPRECATED */
  FFM_PRESET_SLOW = 7,      /* DEPRECATED */
  FFM_PRESET_SLOWER = 8,    /* DEPRECATED */
  FFM_PRESET_VERYSLOW = 9,  /* DEPRECATED */
#endif

  /* Used by WEBM/VP9 and h.264 to control encoding speed vs. file size.
   * WEBM/VP9 use these values directly, whereas h.264 map those to
   * respectively the MEDIUM, SLOWER, and SUPERFAST presets.
   */
  /** the default and recommended for most applications */
  FFM_PRESET_GOOD = 10,
  /** recommended if you have lots of time and want the best compression efficiency */
  FFM_PRESET_BEST = 11,
  /** recommended for live / fast encoding */
  FFM_PRESET_REALTIME = 12,
} eFFMpegPreset;

/* Mapping from easily-understandable descriptions to CRF values.
 * Assumes we output 8-bit video. Needs to be remapped if 10-bit
 * is output.
 * We use a slightly wider than "subjectively sane range" according
 * to https://trac.ffmpeg.org/wiki/Encode/H.264#a1.ChooseaCRFvalue
 */
typedef enum eFFMpegCrf {
  FFM_CRF_NONE = -1,
  FFM_CRF_LOSSLESS = 0,
  FFM_CRF_PERC_LOSSLESS = 17,
  FFM_CRF_HIGH = 20,
  FFM_CRF_MEDIUM = 23,
  FFM_CRF_LOW = 26,
  FFM_CRF_VERYLOW = 29,
  FFM_CRF_LOWEST = 32,
} eFFMpegCrf;

typedef enum eFFMpegAudioChannels {
  FFM_CHANNELS_MONO = 1,
  FFM_CHANNELS_STEREO = 2,
  FFM_CHANNELS_SURROUND4 = 4,
  FFM_CHANNELS_SURROUND51 = 6,
  FFM_CHANNELS_SURROUND71 = 8,
} eFFMpegAudioChannels;

typedef struct FFMpegCodecData {
  int type;
  int codec;
  int audio_codec;
  int video_bitrate;
  int audio_bitrate;
  int audio_mixrate;
  int audio_channels;
  float audio_volume;
  int gop_size;
  /** Only used if FFMPEG_USE_MAX_B_FRAMES flag is set. */
  int max_b_frames;
  int flags;
  int constant_rate_factor;
  /** See eFFMpegPreset. */
  int ffmpeg_preset;

  int rc_min_rate;
  int rc_max_rate;
  int rc_buffer_size;
  int mux_packet_size;
  int mux_rate;
  void *_pad1;
} FFMpegCodecData;

/* ************************************************************* */
/* Audio */

typedef struct AudioData {
  int mixrate; /* 2.5: now in FFMpegCodecData: audio_mixrate */
  float main;  /* 2.5: now in FFMpegCodecData: audio_volume */
  float speed_of_sound;
  float doppler_factor;
  int distance_model;
  short flag;
  char _pad[2];
  float volume;
  char _pad2[4];
} AudioData;

/* *************************************************************** */
/* Render Layers */

/** Render Layer. */
typedef struct SceneRenderLayer {
  struct SceneRenderLayer *next, *prev;

  /** MAX_NAME. */
  char name[64] DNA_DEPRECATED;

  /** Converted to ViewLayer setting. */
  struct Material *mat_override DNA_DEPRECATED;

  /** Converted to LayerCollection cycles camera visibility override. */
  unsigned int lay DNA_DEPRECATED;
  /** Converted to LayerCollection cycles holdout override. */
  unsigned int lay_zmask DNA_DEPRECATED;
  unsigned int lay_exclude DNA_DEPRECATED;
  /** Converted to ViewLayer layflag and flag. */
  int layflag DNA_DEPRECATED;

  /* pass_xor has to be after passflag */
  /** Pass_xor has to be after passflag. */
  int passflag DNA_DEPRECATED;
  /** Converted to ViewLayer passflag and flag. */
  int pass_xor DNA_DEPRECATED;

  /** Converted to ViewLayer setting. */
  int samples DNA_DEPRECATED;
  /** Converted to ViewLayer pass_alpha_threshold. */
  float pass_alpha_threshold DNA_DEPRECATED;

  /** Converted to ViewLayer id_properties. */
  IDProperty *prop DNA_DEPRECATED;

  /** Converted to ViewLayer freestyleConfig. */
  struct FreestyleConfig freestyleConfig DNA_DEPRECATED;
} SceneRenderLayer;

/** #SceneRenderLayer.layflag */
#define SCE_LAY_SOLID (1 << 0)
#define SCE_LAY_UNUSED_1 (1 << 1)
#define SCE_LAY_UNUSED_2 (1 << 2)
#define SCE_LAY_UNUSED_3 (1 << 3)
#define SCE_LAY_SKY (1 << 4)
#define SCE_LAY_STRAND (1 << 5)
#define SCE_LAY_FRS (1 << 6)
#define SCE_LAY_AO (1 << 7)
#define SCE_LAY_VOLUMES (1 << 8)
#define SCE_LAY_MOTION_BLUR (1 << 9)

/* Flags between (1 << 9) and (1 << 15) are set to 1 already, for future options. */
#define SCE_LAY_FLAG_DEFAULT ((1 << 15) - 1)

#define SCE_LAY_UNUSED_4 (1 << 15)
#define SCE_LAY_UNUSED_5 (1 << 16)
#define SCE_LAY_DISABLE (1 << 17)
#define SCE_LAY_UNUSED_6 (1 << 18)
#define SCE_LAY_UNUSED_7 (1 << 19)

/** #SceneRenderLayer.passflag */
typedef enum eScenePassType {
  SCE_PASS_COMBINED = (1 << 0),
  SCE_PASS_Z = (1 << 1),
  SCE_PASS_UNUSED_1 = (1 << 2), /* RGBA */
  SCE_PASS_UNUSED_2 = (1 << 3), /* DIFFUSE */
  SCE_PASS_UNUSED_3 = (1 << 4), /* SPEC */
  SCE_PASS_SHADOW = (1 << 5),
  SCE_PASS_AO = (1 << 6),
  SCE_PASS_POSITION = (1 << 7),
  SCE_PASS_NORMAL = (1 << 8),
  SCE_PASS_VECTOR = (1 << 9),
  SCE_PASS_UNUSED_5 = (1 << 10), /* REFRACT */
  SCE_PASS_INDEXOB = (1 << 11),
  SCE_PASS_UV = (1 << 12),
  SCE_PASS_UNUSED_6 = (1 << 13), /* INDIRECT */
  SCE_PASS_MIST = (1 << 14),
  SCE_PASS_UNUSED_7 = (1 << 15), /* RAYHITS */
  SCE_PASS_EMIT = (1 << 16),
  SCE_PASS_ENVIRONMENT = (1 << 17),
  SCE_PASS_INDEXMA = (1 << 18),
  SCE_PASS_DIFFUSE_DIRECT = (1 << 19),
  SCE_PASS_DIFFUSE_INDIRECT = (1 << 20),
  SCE_PASS_DIFFUSE_COLOR = (1 << 21),
  SCE_PASS_GLOSSY_DIRECT = (1 << 22),
  SCE_PASS_GLOSSY_INDIRECT = (1 << 23),
  SCE_PASS_GLOSSY_COLOR = (1 << 24),
  SCE_PASS_TRANSM_DIRECT = (1 << 25),
  SCE_PASS_TRANSM_INDIRECT = (1 << 26),
  SCE_PASS_TRANSM_COLOR = (1 << 27),
  SCE_PASS_SUBSURFACE_DIRECT = (1 << 28),
  SCE_PASS_SUBSURFACE_INDIRECT = (1 << 29),
  SCE_PASS_SUBSURFACE_COLOR = (1 << 30),
  SCE_PASS_ROUGHNESS = (1u << 31u),
} eScenePassType;

#define RE_PASSNAME_DEPRECATED "Deprecated"

#define RE_PASSNAME_COMBINED "Combined"
#define RE_PASSNAME_Z "Depth"
#define RE_PASSNAME_VECTOR "Vector"
#define RE_PASSNAME_POSITION "Position"
#define RE_PASSNAME_NORMAL "Normal"
#define RE_PASSNAME_UV "UV"
#define RE_PASSNAME_EMIT "Emit"
#define RE_PASSNAME_SHADOW "Shadow"

#define RE_PASSNAME_AO "AO"
#define RE_PASSNAME_ENVIRONMENT "Env"
#define RE_PASSNAME_INDEXOB "IndexOB"
#define RE_PASSNAME_INDEXMA "IndexMA"
#define RE_PASSNAME_MIST "Mist"

#define RE_PASSNAME_DIFFUSE_DIRECT "DiffDir"
#define RE_PASSNAME_DIFFUSE_INDIRECT "DiffInd"
#define RE_PASSNAME_DIFFUSE_COLOR "DiffCol"
#define RE_PASSNAME_GLOSSY_DIRECT "GlossDir"
#define RE_PASSNAME_GLOSSY_INDIRECT "GlossInd"
#define RE_PASSNAME_GLOSSY_COLOR "GlossCol"
#define RE_PASSNAME_TRANSM_DIRECT "TransDir"
#define RE_PASSNAME_TRANSM_INDIRECT "TransInd"
#define RE_PASSNAME_TRANSM_COLOR "TransCol"

#define RE_PASSNAME_SUBSURFACE_DIRECT "SubsurfaceDir"
#define RE_PASSNAME_SUBSURFACE_INDIRECT "SubsurfaceInd"
#define RE_PASSNAME_SUBSURFACE_COLOR "SubsurfaceCol"

#define RE_PASSNAME_FREESTYLE "Freestyle"
#define RE_PASSNAME_BLOOM "BloomCol"
#define RE_PASSNAME_VOLUME_LIGHT "VolumeDir"

#define RE_PASSNAME_CRYPTOMATTE_OBJECT "CryptoObject"
#define RE_PASSNAME_CRYPTOMATTE_ASSET "CryptoAsset"
#define RE_PASSNAME_CRYPTOMATTE_MATERIAL "CryptoMaterial"

/** View - MultiView. */
typedef struct SceneRenderView {
  struct SceneRenderView *next, *prev;

  /** MAX_NAME. */
  char name[64];
  /** MAX_NAME. */
  char suffix[64];

  int viewflag;
  char _pad2[4];

} SceneRenderView;

/** #SceneRenderView.viewflag */
#define SCE_VIEW_DISABLE (1 << 0)

/** #RenderData.views_format */
enum {
  SCE_VIEWS_FORMAT_STEREO_3D = 0,
  SCE_VIEWS_FORMAT_MULTIVIEW = 1,
};

/** #ImageFormatData.views_format (also used for #Sequence.views_format) */
enum {
  R_IMF_VIEWS_INDIVIDUAL = 0,
  R_IMF_VIEWS_STEREO_3D = 1,
  R_IMF_VIEWS_MULTIVIEW = 2,
};

typedef struct Stereo3dFormat {
  short flag;
  /** Encoding mode. */
  char display_mode;
  /** Anaglyph scheme for the user display. */
  char anaglyph_type;
  /** Interlace type for the user display. */
  char interlace_type;
  char _pad[3];
} Stereo3dFormat;

/** #Stereo3dFormat.display_mode */
typedef enum eStereoDisplayMode {
  S3D_DISPLAY_ANAGLYPH = 0,
  S3D_DISPLAY_INTERLACE = 1,
  S3D_DISPLAY_PAGEFLIP = 2,
  S3D_DISPLAY_SIDEBYSIDE = 3,
  S3D_DISPLAY_TOPBOTTOM = 4,
} eStereoDisplayMode;

/** #Stereo3dFormat.flag */
typedef enum eStereo3dFlag {
  S3D_INTERLACE_SWAP = (1 << 0),
  S3D_SIDEBYSIDE_CROSSEYED = (1 << 1),
  S3D_SQUEEZED_FRAME = (1 << 2),
} eStereo3dFlag;

/** #Stereo3dFormat.anaglyph_type */
typedef enum eStereo3dAnaglyphType {
  S3D_ANAGLYPH_REDCYAN = 0,
  S3D_ANAGLYPH_GREENMAGENTA = 1,
  S3D_ANAGLYPH_YELLOWBLUE = 2,
} eStereo3dAnaglyphType;

/** #Stereo3dFormat.interlace_type */
typedef enum eStereo3dInterlaceType {
  S3D_INTERLACE_ROW = 0,
  S3D_INTERLACE_COLUMN = 1,
  S3D_INTERLACE_CHECKERBOARD = 2,
} eStereo3dInterlaceType;

/* *************************************************************** */

/* Generic image format settings,
 * this is used for NodeImageFile and IMAGE_OT_save_as operator too.
 *
 * NOTE: its a bit strange that even though this is an image format struct
 * the imtype can still be used to select video formats.
 * RNA ensures these enum's are only selectable for render output.
 */
typedef struct ImageFormatData {
  /**
   * R_IMF_IMTYPE_PNG, R_...
   * \note Video types should only ever be set from this structure when used from #RenderData.
   */
  char imtype;
  /**
   * bits per channel, R_IMF_CHAN_DEPTH_8 -> 32,
   * not a flag, only set 1 at a time. */
  char depth;

  /** R_IMF_PLANES_BW, R_IMF_PLANES_RGB, R_IMF_PLANES_RGBA. */
  char planes;
  /** Generic options for all image types, alpha Z-buffer. */
  char flag;

  /** (0 - 100), eg: JPEG quality. */
  char quality;
  /** (0 - 100), eg: PNG compression. */
  char compress;

  /* --- format specific --- */

  /* OpenEXR */
  char exr_codec;

  /* Cineon */
  char cineon_flag;
  short cineon_white, cineon_black;
  float cineon_gamma;

  /* Jpeg2000 */
  char jp2_flag;
  char jp2_codec;

  /* TIFF */
  char tiff_codec;

  char _pad[4];

  /* Multiview */
  char views_format;
  Stereo3dFormat stereo3d_format;

  /* color management */
  char color_management;
  char _pad1[7];
  ColorManagedViewSettings view_settings;
  ColorManagedDisplaySettings display_settings;
  ColorManagedColorspaceSettings linear_colorspace_settings;
} ImageFormatData;

/** #ImageFormatData.imtype */
#define R_IMF_IMTYPE_TARGA 0
#define R_IMF_IMTYPE_IRIS 1
/* #define R_HAMX                    2 */ /* DEPRECATED */
/* #define R_FTYPE                   3 */ /* DEPRECATED */
#define R_IMF_IMTYPE_JPEG90 4
/* #define R_MOVIE                   5 */ /* DEPRECATED */
#define R_IMF_IMTYPE_IRIZ 7
#define R_IMF_IMTYPE_RAWTGA 14
#define R_IMF_IMTYPE_AVIRAW 15
#define R_IMF_IMTYPE_AVIJPEG 16
#define R_IMF_IMTYPE_PNG 17
/* #define R_IMF_IMTYPE_AVICODEC    18 */ /* DEPRECATED */
/* #define R_IMF_IMTYPE_QUICKTIME   19 */ /* DEPRECATED */
#define R_IMF_IMTYPE_BMP 20
#define R_IMF_IMTYPE_RADHDR 21
#define R_IMF_IMTYPE_TIFF 22
#define R_IMF_IMTYPE_OPENEXR 23
#define R_IMF_IMTYPE_FFMPEG 24
/* #define R_IMF_IMTYPE_FRAMESERVER    25 */ /* DEPRECATED */
#define R_IMF_IMTYPE_CINEON 26
#define R_IMF_IMTYPE_DPX 27
#define R_IMF_IMTYPE_MULTILAYER 28
#define R_IMF_IMTYPE_DDS 29
#define R_IMF_IMTYPE_JP2 30
#define R_IMF_IMTYPE_H264 31
#define R_IMF_IMTYPE_XVID 32
#define R_IMF_IMTYPE_THEORA 33
#define R_IMF_IMTYPE_PSD 34
#define R_IMF_IMTYPE_WEBP 35

#define R_IMF_IMTYPE_INVALID 255

/** #ImageFormatData.flag */
#define R_IMF_FLAG_ZBUF (1 << 0)
#define R_IMF_FLAG_PREVIEW_JPG (1 << 1)

/* Return values from #BKE_imtype_valid_depths, note this is depths per channel. */
/** #ImageFormatData.depth */
typedef enum eImageFormatDepth {
  /* 1bits  (unused) */
  R_IMF_CHAN_DEPTH_1 = (1 << 0),
  /* 8bits  (default) */
  R_IMF_CHAN_DEPTH_8 = (1 << 1),
  /* 10bits (uncommon, Cineon/DPX support) */
  R_IMF_CHAN_DEPTH_10 = (1 << 2),
  /* 12bits (uncommon, jp2/DPX support) */
  R_IMF_CHAN_DEPTH_12 = (1 << 3),
  /* 16bits (tiff, half float exr) */
  R_IMF_CHAN_DEPTH_16 = (1 << 4),
  /* 24bits (unused) */
  R_IMF_CHAN_DEPTH_24 = (1 << 5),
  /* 32bits (full float exr) */
  R_IMF_CHAN_DEPTH_32 = (1 << 6),
} eImageFormatDepth;

/** #ImageFormatData.planes */
#define R_IMF_PLANES_RGB 24
#define R_IMF_PLANES_RGBA 32
#define R_IMF_PLANES_BW 8

/** #ImageFormatData.exr_codec */
#define R_IMF_EXR_CODEC_NONE 0
#define R_IMF_EXR_CODEC_PXR24 1
#define R_IMF_EXR_CODEC_ZIP 2
#define R_IMF_EXR_CODEC_PIZ 3
#define R_IMF_EXR_CODEC_RLE 4
#define R_IMF_EXR_CODEC_ZIPS 5
#define R_IMF_EXR_CODEC_B44 6
#define R_IMF_EXR_CODEC_B44A 7
#define R_IMF_EXR_CODEC_DWAA 8
#define R_IMF_EXR_CODEC_DWAB 9
#define R_IMF_EXR_CODEC_MAX 10

/** #ImageFormatData.jp2_flag */
#define R_IMF_JP2_FLAG_YCC (1 << 0) /* when disabled use RGB */ /* was R_JPEG2K_YCC */
#define R_IMF_JP2_FLAG_CINE_PRESET (1 << 1)                     /* was R_JPEG2K_CINE_PRESET */
#define R_IMF_JP2_FLAG_CINE_48 (1 << 2)                         /* was R_JPEG2K_CINE_48FPS */

/** #ImageFormatData.jp2_codec */
#define R_IMF_JP2_CODEC_JP2 0
#define R_IMF_JP2_CODEC_J2K 1

/** #ImageFormatData.cineon_flag */
#define R_IMF_CINEON_FLAG_LOG (1 << 0) /* was R_CINEON_LOG */

/** #ImageFormatData.tiff_codec */
enum {
  R_IMF_TIFF_CODEC_DEFLATE = 0,
  R_IMF_TIFF_CODEC_LZW = 1,
  R_IMF_TIFF_CODEC_PACKBITS = 2,
  R_IMF_TIFF_CODEC_NONE = 3,
};

/** #ImageFormatData.color_management */
#define R_IMF_COLOR_MANAGEMENT_FOLLOW_SCENE 0
#define R_IMF_COLOR_MANAGEMENT_OVERRIDE 1

typedef struct BakeData {
  struct ImageFormatData im_format;

  /** FILE_MAX. */
  char filepath[1024];

  short width, height;
  short margin, flag;

  float cage_extrusion;
  float max_ray_distance;
  int pass_filter;

  char normal_swizzle[3];
  char normal_space;

  char target;
  char save_mode;
  char margin_type;
  char _pad[5];

  struct Object *cage_object;
} BakeData;

/** #BakeData.margin_type (char) */
typedef enum eBakeMarginType {
  R_BAKE_ADJACENT_FACES = 0,
  R_BAKE_EXTEND = 1,
} eBakeMarginType;

/** #BakeData.normal_swizzle (char) */
typedef enum eBakeNormalSwizzle {
  R_BAKE_POSX = 0,
  R_BAKE_POSY = 1,
  R_BAKE_POSZ = 2,
  R_BAKE_NEGX = 3,
  R_BAKE_NEGY = 4,
  R_BAKE_NEGZ = 5,
} eBakeNormalSwizzle;

/** #BakeData.target (char) */
typedef enum eBakeTarget {
  R_BAKE_TARGET_IMAGE_TEXTURES = 0,
  R_BAKE_TARGET_VERTEX_COLORS = 1,
} eBakeTarget;

/** #BakeData.save_mode (char) */
typedef enum eBakeSaveMode {
  R_BAKE_SAVE_INTERNAL = 0,
  R_BAKE_SAVE_EXTERNAL = 1,
} eBakeSaveMode;

/** #BakeData.pass_filter */
typedef enum eBakePassFilter {
  R_BAKE_PASS_FILTER_NONE = 0,
  R_BAKE_PASS_FILTER_UNUSED = (1 << 0),
  R_BAKE_PASS_FILTER_EMIT = (1 << 1),
  R_BAKE_PASS_FILTER_DIFFUSE = (1 << 2),
  R_BAKE_PASS_FILTER_GLOSSY = (1 << 3),
  R_BAKE_PASS_FILTER_TRANSM = (1 << 4),
  R_BAKE_PASS_FILTER_SUBSURFACE = (1 << 5),
  R_BAKE_PASS_FILTER_DIRECT = (1 << 6),
  R_BAKE_PASS_FILTER_INDIRECT = (1 << 7),
  R_BAKE_PASS_FILTER_COLOR = (1 << 8),
} eBakePassFilter;

#define R_BAKE_PASS_FILTER_ALL (~0)

/* *************************************************************** */
/* Render Data */

typedef struct RenderData {
  struct ImageFormatData im_format;

  struct AviCodecData *avicodecdata;
  struct FFMpegCodecData ffcodecdata;

  /** Frames as in 'images'. */
  int cfra, sfra, efra;
  /** Subframe offset from cfra, in 0.0-1.0. */
  float subframe;
  /** Start+end frames of preview range. */
  int psfra, pefra;

  int images, framapto;
  short flag, threads;

  float framelen, blurfac;

  /** Frames to jump during render/playback. */
  int frame_step;

  /** Standalone player stereo settings */ /* XXX deprecated since .2.5 */
  short stereomode DNA_DEPRECATED;

  /** For the dimensions presets menu. */
  short dimensionspreset;

  /** Size in %. */
  short size;

  char _pad6[2];

  /* from buttons: */
  /**
   * The desired number of pixels in the x direction
   */
  int xsch;
  /**
   * The desired number of pixels in the y direction
   */
  int ysch;

  /**
   * render tile dimensions
   */
  int tilex DNA_DEPRECATED;
  int tiley DNA_DEPRECATED;

  short planes DNA_DEPRECATED;
  short imtype DNA_DEPRECATED;
  short subimtype DNA_DEPRECATED;
  short quality DNA_DEPRECATED;

  char use_lock_interface;
  char _pad7[3];

  /**
   * Flags for render settings. Use bit-masking to access the settings.
   */
  int scemode;

  /**
   * Flags for render settings. Use bit-masking to access the settings.
   */
  int mode;

  short frs_sec;

  /**
   * What to do with the sky/background.
   * Picks sky/premul blending for the background.
   */
  char alphamode;

  char _pad0[1];

  /** Render border to render sub-resions. */
  rctf border;

  /* information on different layers to be rendered */
  /** Converted to Scene->view_layers. */
  ListBase layers DNA_DEPRECATED;
  /** Converted to Scene->active_layer. */
  short actlay DNA_DEPRECATED;
  char _pad1[2];

  /**
   * Adjustment factors for the aspect ratio in the x direction, was a short in 2.45
   */
  float xasp, yasp;

  float frs_sec_base;

  /**
   * Value used to define filter size for all filter options.
   */
  float gauss;

  /* color management settings - color profiles, gamma correction, etc */
  int color_mgt_flag;

  /* Dither noise intensity */
  float dither_intensity;

  /* Bake Render options */
  short bake_mode, bake_flag;
  short bake_margin, bake_samples;
  short bake_margin_type;
  char _pad9[6];
  float bake_biasdist, bake_user_scale;

  /* path to render output */
  /** 1024 = FILE_MAX. */
  /* NOTE: Excluded from `BKE_bpath_foreach_path_` / `scene_foreach_path` code. */
  char pic[1024];

  /* stamps flags. */
  int stamp;
  /** Select one of blenders bitmap fonts. */
  short stamp_font_id;
  char _pad3[2];

  /* stamp info user data. */
  char stamp_udata[768];

  /* foreground/background color. */
  float fg_stamp[4];
  float bg_stamp[4];

  /* sequencer options */
  char seq_prev_type;
  /** UNUSED. */
  char seq_rend_type;
  /** Flag use for sequence render/draw. */
  char seq_flag;
  char _pad5[3];

  /* render simplify */
  short simplify_subsurf;
  short simplify_subsurf_render;
  short simplify_gpencil;
  float simplify_particles;
  float simplify_particles_render;
  float simplify_volumes;

  /* Freestyle line thickness options */
  int line_thickness_mode;
  /** In pixels. */
  float unit_line_thickness;

  /* render engine */
  char engine[32];
  char _pad2[2];

  /* Performance Options */
  short perf_flag;

  /* Cycles baking */
  struct BakeData bake;

  int _pad8;
  short preview_pixel_size;

  short _pad4;

  /* MultiView */
  /** SceneRenderView. */
  ListBase views;
  short actview;
  short views_format;

  /* Hair Display */
  short hair_type, hair_subdiv;

  /* Motion blur shutter */
  struct CurveMapping mblur_shutter_curve;
} RenderData;

/** #RenderData.quality_flag */
typedef enum eQualityOption {
  SCE_PERF_HQ_NORMALS = (1 << 0),
} eQualityOption;

/** #RenderData.hair_type */
typedef enum eHairType {
  SCE_HAIR_SHAPE_STRAND = 0,
  SCE_HAIR_SHAPE_STRIP = 1,
} eHairType;

/* *************************************************************** */
/* Render Conversion/Simplification Settings */

/** Control render convert and shading engine. */
typedef struct RenderProfile {
  struct RenderProfile *next, *prev;
  char name[32];

  short particle_perc;
  short subsurf_max;
  short shadbufsample_max;
  char _pad1[2];

  float ao_error;
  char _pad2[4];

} RenderProfile;

/* UV Paint */
/** #ToolSettings.uv_sculpt_settings */
#define UV_SCULPT_LOCK_BORDERS 1
#define UV_SCULPT_ALL_ISLANDS 2

/** #ToolSettings.uv_relax_method */
#define UV_SCULPT_TOOL_RELAX_LAPLACIAN 1
#define UV_SCULPT_TOOL_RELAX_HC 2
#define UV_SCULPT_TOOL_RELAX_COTAN 3

/* Stereo Flags */
#define STEREO_RIGHT_NAME "right"
#define STEREO_LEFT_NAME "left"
#define STEREO_RIGHT_SUFFIX "_R"
#define STEREO_LEFT_SUFFIX "_L"

/** #View3D.stereo3d_camera / #View3D.multiview_eye / #ImageUser.multiview_eye */
typedef enum eStereoViews {
  STEREO_LEFT_ID = 0,
  STEREO_RIGHT_ID = 1,
  STEREO_3D_ID = 2,
  STEREO_MONO_ID = 3,
} eStereoViews;

/* *************************************************************** */
/* Markers */

typedef struct TimeMarker {
  struct TimeMarker *next, *prev;
  int frame;
  char name[64];
  unsigned int flag;
  struct Object *camera;
  struct IDProperty *prop;
} TimeMarker;

/* *************************************************************** */
/* Paint Mode/Tool Data */

#define PAINT_MAX_INPUT_SAMPLES 64

typedef struct Paint_Runtime {
  /* Avoid having to compare with scene pointer everywhere. */
  unsigned int tool_offset;
  unsigned short ob_mode;
  char _pad[2];
} Paint_Runtime;

/** We might want to store other things here. */
typedef struct PaintToolSlot {
  struct Brush *brush;
} PaintToolSlot;

/** Paint Tool Base. */
typedef struct Paint {
  struct Brush *brush;

  /* Each tool has its own active brush,
   * The currently active tool is defined by the current 'brush'. */
  struct PaintToolSlot *tool_slots;
  int tool_slots_len;
  char _pad1[4];

  struct Palette *palette;
  /** Cavity curve. */
  struct CurveMapping *cavity_curve;

  /* WM Paint cursor */
  void *paint_cursor;
  unsigned char paint_cursor_col[4];

  /* enum ePaintFlags */
  int flags;

  /* Paint stroke can use up to PAINT_MAX_INPUT_SAMPLES inputs to
   * smooth the stroke */
  int num_input_samples;

  /* flags used for symmetry */
  int symmetry_flags;

  float tile_offset[3];
  char _pad2[4];

  struct Paint_Runtime runtime;
} Paint;

/* ------------------------------------------- */
/* Image Paint */

/** Texture/Image Editor. */
typedef struct ImagePaintSettings {
  Paint paint;

  short flag, missing_data;

  /* for projection painting only */
  short seam_bleed, normal_angle;
  /** Capture size for re-projection. */
  short screen_grab_size[2];

  /** Mode used for texture painting. */
  int mode;

  /** Workaround until we support true layer masks. */
  struct Image *stencil;
  /** Clone layer for image mode for projective texture painting. */
  struct Image *clone;
  /** Canvas when the explicit system is used for painting. */
  struct Image *canvas;
  float stencil_col[3];
  /** Dither amount used when painting on byte images. */
  float dither;
  /** Display texture interpolation method. */
  int interp;
  char _pad[4];
} ImagePaintSettings;

/* ------------------------------------------- */
/* Paint mode settings */

typedef struct PaintModeSettings {
  /** Source to select canvas from to paint on (ePaintCanvasSource) */
  char canvas_source;
  char _pad[7];

  /** Selected image when canvas_source=PAINT_CANVAS_SOURCE_IMAGE. */
  Image *canvas_image;
  ImageUser image_user;

} PaintModeSettings;

/* ------------------------------------------- */
/* Particle Edit */

/** Settings for a Particle Editing Brush. */
typedef struct ParticleBrushData {
  /** Common setting. */
  short size;
  /** For specific brushes only. */
  short step, invert, count;
  int flag;
  float strength;
} ParticleBrushData;

/** Particle Edit Mode Settings. */
typedef struct ParticleEditSettings {
  short flag;
  short totrekey;
  short totaddkey;
  short brushtype;

  ParticleBrushData brush[7];
  /** Runtime. */
  void *paintcursor;

  float emitterdist;
  char _pad0[4];

  int selectmode;
  int edittype;

  int draw_step, fade_frames;

  struct Scene *scene;
  struct Object *object;
  struct Object *shape_object;
} ParticleEditSettings;

/* ------------------------------------------- */
/* Sculpt */

/** Sculpt. */
typedef struct Sculpt {
  Paint paint;

  /* For rotating around a pivot point */
  // float pivot[3]; XXX not used?
  int flags;

  /* Transform tool. */
  int transform_mode;

  int automasking_flags;

  /* Control tablet input */
  // char tablet_size, tablet_strength; XXX not used?
  int radial_symm[3];

  /* Maximum edge length for dynamic topology sculpting (in pixels) */
  float detail_size;

  /* Direction used for SCULPT_OT_symmetrize operator */
  int symmetrize_direction;

  /* gravity factor for sculpting */
  float gravity_factor;

  /* scale for constant detail size */
  /** Constant detail resolution (Blender unit / constant_detail). */
  float constant_detail;
  float detail_percent;

  int automasking_cavity_blur_steps;
  float automasking_cavity_factor;
  char _pad[4];

<<<<<<< HEAD
  float automasking_start_normal_limit, automasking_start_normal_falloff;
  float automasking_view_normal_limit, automasking_view_normal_falloff;

=======
  struct CurveMapping *automasking_cavity_curve;
  struct CurveMapping *automasking_cavity_curve_op; /* For use by operators */
>>>>>>> c087d09c
  struct Object *gravity_object;
} Sculpt;

typedef struct CurvesSculpt {
  Paint paint;
} CurvesSculpt;

typedef struct UvSculpt {
  Paint paint;
} UvSculpt;

/** Grease pencil drawing brushes. */
typedef struct GpPaint {
  Paint paint;
  int flag;
  /* Mode of paint (Materials or Vertex Color). */
  int mode;
} GpPaint;

/** #GpPaint.flag */
enum {
  GPPAINT_FLAG_USE_MATERIAL = 0,
  GPPAINT_FLAG_USE_VERTEXCOLOR = 1,
};

/** Grease pencil vertex paint. */
typedef struct GpVertexPaint {
  Paint paint;
  int flag;
  char _pad[4];
} GpVertexPaint;

/** Grease pencil sculpt paint. */
typedef struct GpSculptPaint {
  Paint paint;
  int flag;
  char _pad[4];
} GpSculptPaint;

/** Grease pencil weight paint. */
typedef struct GpWeightPaint {
  Paint paint;
  int flag;
  char _pad[4];
} GpWeightPaint;

/* ------------------------------------------- */
/* Vertex Paint */

/** Vertex Paint. */
typedef struct VPaint {
  Paint paint;
  char flag;
  char _pad[3];
  /** For mirrored painting. */
  int radial_symm[3];
} VPaint;

/** #VPaint.flag */
enum {
  /* weight paint only */
  VP_FLAG_VGROUP_RESTRICT = (1 << 7),
};

/* ------------------------------------------- */
/* GPencil Stroke Sculpting */

/** #GP_Sculpt_Settings.lock_axis */
typedef enum eGP_Lockaxis_Types {
  GP_LOCKAXIS_VIEW = 0,
  GP_LOCKAXIS_X = 1,
  GP_LOCKAXIS_Y = 2,
  GP_LOCKAXIS_Z = 3,
  GP_LOCKAXIS_CURSOR = 4,
} eGP_Lockaxis_Types;

/** Settings for a GPencil Speed Guide. */
typedef struct GP_Sculpt_Guide {
  char use_guide;
  char use_snapping;
  char reference_point;
  char type;
  char _pad2[4];
  float angle;
  float angle_snap;
  float spacing;
  float location[3];
  struct Object *reference_object;
} GP_Sculpt_Guide;

/** GPencil Stroke Sculpting Settings. */
typedef struct GP_Sculpt_Settings {
  /** Runtime. */
  void *paintcursor;
  /** #eGP_Sculpt_SettingsFlag. */
  int flag;
  /** #eGP_Lockaxis_Types lock drawing to one axis. */
  int lock_axis;
  /** Threshold for intersections */
  float isect_threshold;
  char _pad[4];
  /** Multi-frame edit falloff effect by frame. */
  struct CurveMapping *cur_falloff;
  /** Curve used for primitive tools. */
  struct CurveMapping *cur_primitive;
  /** Guides used for paint tools */
  struct GP_Sculpt_Guide guide;
} GP_Sculpt_Settings;

/** #GP_Sculpt_Settings.flag */
typedef enum eGP_Sculpt_SettingsFlag {
  /** Enable falloff for multi-frame editing. */
  GP_SCULPT_SETT_FLAG_FRAME_FALLOFF = (1 << 0),
  /** Apply primitive curve. */
  GP_SCULPT_SETT_FLAG_PRIMITIVE_CURVE = (1 << 1),
  /** Scale thickness. */
  GP_SCULPT_SETT_FLAG_SCALE_THICKNESS = (1 << 3),
} eGP_Sculpt_SettingsFlag;

/** #GP_Sculpt_Settings.gpencil_selectmode_sculpt */
typedef enum eGP_Sculpt_SelectMaskFlag {
  /** Only affect selected points. */
  GP_SCULPT_MASK_SELECTMODE_POINT = (1 << 0),
  /** Only affect selected strokes. */
  GP_SCULPT_MASK_SELECTMODE_STROKE = (1 << 1),
  /** only affect selected segments. */
  GP_SCULPT_MASK_SELECTMODE_SEGMENT = (1 << 2),
} eGP_Sculpt_SelectMaskFlag;

/** #GP_Sculpt_Settings.gpencil_selectmode_vertex */
typedef enum eGP_vertex_SelectMaskFlag {
  /** Only affect selected points. */
  GP_VERTEX_MASK_SELECTMODE_POINT = (1 << 0),
  /** Only affect selected strokes. */
  GP_VERTEX_MASK_SELECTMODE_STROKE = (1 << 1),
  /** Only affect selected segments. */
  GP_VERTEX_MASK_SELECTMODE_SEGMENT = (1 << 2),
} eGP_Vertex_SelectMaskFlag;

/** Settings for GP Interpolation Operators. */
typedef struct GP_Interpolate_Settings {
  /** Custom interpolation curve (for use with GP_IPO_CURVEMAP). */
  struct CurveMapping *custom_ipo;
} GP_Interpolate_Settings;

/** #GP_Interpolate_Settings.flag */
typedef enum eGP_Interpolate_SettingsFlag {
  /* apply interpolation to all layers */
  GP_TOOLFLAG_INTERPOLATE_ALL_LAYERS = (1 << 0),
  /* apply interpolation to only selected */
  GP_TOOLFLAG_INTERPOLATE_ONLY_SELECTED = (1 << 1),
} eGP_Interpolate_SettingsFlag;

/** #GP_Interpolate_Settings.type */
typedef enum eGP_Interpolate_Type {
  /* Traditional Linear Interpolation */
  GP_IPO_LINEAR = 0,

  /* CurveMap Defined Interpolation */
  GP_IPO_CURVEMAP = 1,

  /* Easing Equations */
  GP_IPO_BACK = 3,
  GP_IPO_BOUNCE = 4,
  GP_IPO_CIRC = 5,
  GP_IPO_CUBIC = 6,
  GP_IPO_ELASTIC = 7,
  GP_IPO_EXPO = 8,
  GP_IPO_QUAD = 9,
  GP_IPO_QUART = 10,
  GP_IPO_QUINT = 11,
  GP_IPO_SINE = 12,
} eGP_Interpolate_Type;

/* *************************************************************** */
/* Unified Paint Settings
 */

/* These settings can override the equivalent fields in the active
 * Brush for any paint mode; the flag field controls whether these
 * values are used */
typedef struct UnifiedPaintSettings {
  /* unified radius of brush in pixels */
  int size;

  /* unified radius of brush in Blender units */
  float unprojected_radius;

  /* unified strength of brush */
  float alpha;

  /* unified brush weight, [0, 1] */
  float weight;

  /* unified brush color */
  float rgb[3];
  /* unified brush secondary color */
  float secondary_rgb[3];

  /* user preferences for sculpt and paint */
  int flag;

  /* rake rotation */

  /* record movement of mouse so that rake can start at an intuitive angle */
  float last_rake[2];
  float last_rake_angle;

  int last_stroke_valid;
  float average_stroke_accum[3];
  int average_stroke_counter;

  float brush_rotation;
  float brush_rotation_sec;

  /*******************************************************************************
   * all data below are used to communicate with cursor drawing and tex sampling *
   *******************************************************************************/
  int anchored_size;

  /**
   * Normalization factor due to accumulated value of curve along spacing.
   * Calculated when brush spacing changes to dampen strength of stroke
   * if space attenuation is used.
   */
  float overlap_factor;
  char draw_inverted;
  /* check is there an ongoing stroke right now */
  char stroke_active;

  char draw_anchored;
  char do_linear_conversion;

  /* store last location of stroke or whether the mesh was hit.
   * Valid only while stroke is active */
  float last_location[3];
  int last_hit;

  float anchored_initial_mouse[2];

  /* radius of brush, premultiplied with pressure.
   * In case of anchored brushes contains the anchored radius */
  float pixel_radius;
  float initial_pixel_radius;
  float start_pixel_radius;

  /* drawing pressure */
  float size_pressure_value;

  /* position of mouse, used to sample the texture */
  float tex_mouse[2];

  /* position of mouse, used to sample the mask texture */
  float mask_tex_mouse[2];

  /* ColorSpace cache to avoid locking up during sampling */
  struct ColorSpace *colorspace;
} UnifiedPaintSettings;

/** #UnifiedPaintSettings.flag */
typedef enum {
  UNIFIED_PAINT_SIZE = (1 << 0),
  UNIFIED_PAINT_ALPHA = (1 << 1),
  UNIFIED_PAINT_WEIGHT = (1 << 5),
  UNIFIED_PAINT_COLOR = (1 << 6),

  /* only used if unified size is enabled, mirrors the brush flag BRUSH_LOCK_SIZE */
  UNIFIED_PAINT_BRUSH_LOCK_SIZE = (1 << 2),
  UNIFIED_PAINT_FLAG_UNUSED_0 = (1 << 3),

  UNIFIED_PAINT_FLAG_UNUSED_1 = (1 << 4),
} eUnifiedPaintSettingsFlags;

typedef struct CurvePaintSettings {
  char curve_type;
  char flag;
  char depth_mode;
  char surface_plane;
  char fit_method;
  char _pad;
  short error_threshold;
  float radius_min, radius_max;
  float radius_taper_start, radius_taper_end;
  float surface_offset;
  float corner_angle;
} CurvePaintSettings;

/** #CurvePaintSettings.flag */
enum {
  CURVE_PAINT_FLAG_CORNERS_DETECT = (1 << 0),
  CURVE_PAINT_FLAG_PRESSURE_RADIUS = (1 << 1),
  CURVE_PAINT_FLAG_DEPTH_STROKE_ENDPOINTS = (1 << 2),
  CURVE_PAINT_FLAG_DEPTH_STROKE_OFFSET_ABS = (1 << 3),
};

/** #CurvePaintSettings.fit_method */
enum {
  CURVE_PAINT_FIT_METHOD_REFIT = 0,
  CURVE_PAINT_FIT_METHOD_SPLIT = 1,
};

/** #CurvePaintSettings.depth_mode */
enum {
  CURVE_PAINT_PROJECT_CURSOR = 0,
  CURVE_PAINT_PROJECT_SURFACE = 1,
};

/** #CurvePaintSettings.surface_plane */
enum {
  CURVE_PAINT_SURFACE_PLANE_NORMAL_VIEW = 0,
  CURVE_PAINT_SURFACE_PLANE_NORMAL_SURFACE = 1,
  CURVE_PAINT_SURFACE_PLANE_VIEW = 2,
};

/* *************************************************************** */
/* Stats */

/** Stats for Meshes. */
typedef struct MeshStatVis {
  char type;
  char _pad1[2];

  /* overhang */
  char overhang_axis;
  float overhang_min, overhang_max;

  /* thickness */
  float thickness_min, thickness_max;
  char thickness_samples;
  char _pad2[3];

  /* distort */
  float distort_min, distort_max;

  /* sharp */
  float sharp_min, sharp_max;
} MeshStatVis;

typedef struct SequencerToolSettings {
  /* eSeqImageFitMethod */
  int fit_method;
  short snap_mode;
  short snap_flag;
  /* eSeqOverlapMode */
  int overlap_mode;
  /**
   * When there are many snap points,
   * 0-1 range corresponds to resolution from bound-box to all possible snap points.
   */
  int snap_distance;
  int pivot_point;
} SequencerToolSettings;

typedef enum eSeqOverlapMode {
  SEQ_OVERLAP_EXPAND,
  SEQ_OVERLAP_OVERWRITE,
  SEQ_OVERLAP_SHUFFLE,
} eSeqOverlapMode;

typedef enum eSeqImageFitMethod {
  SEQ_SCALE_TO_FIT,
  SEQ_SCALE_TO_FILL,
  SEQ_STRETCH_TO_FILL,
  SEQ_USE_ORIGINAL_SIZE,
} eSeqImageFitMethod;

/* *************************************************************** */
/* Tool Settings */

/** #CurvePaintSettings.surface_plane */
enum {
  AUTO_MERGE = 1 << 0,
  AUTO_MERGE_AND_SPLIT = 1 << 1,
};

typedef struct ToolSettings {
  /** Vertex paint. */
  VPaint *vpaint;
  /** Weight paint. */
  VPaint *wpaint;
  Sculpt *sculpt;
  /** Uv smooth. */
  UvSculpt *uvsculpt;
  /** Gpencil paint. */
  GpPaint *gp_paint;
  /** Gpencil vertex paint. */
  GpVertexPaint *gp_vertexpaint;
  /** Gpencil sculpt paint. */
  GpSculptPaint *gp_sculptpaint;
  /** Gpencil weight paint. */
  GpWeightPaint *gp_weightpaint;
  /** Curves sculpt. */
  CurvesSculpt *curves_sculpt;

  /* Vertex group weight - used only for editmode, not weight
   * paint */
  float vgroup_weight;

  /** Remove doubles limit. */
  float doublimit;
  char automerge;
  char object_flag;

  /* Selection Mode for Mesh */
  char selectmode;

  /* UV Calculation */
  char unwrapper;
  char uvcalc_flag;
  char uv_flag;
  char uv_selectmode;
  char uv_sticky;

  float uvcalc_margin;

  /* Auto-IK */
  /** Runtime only. */
  short autoik_chainlen;

  /* Grease Pencil */
  /** Flags/options for how the tool works. */
  char gpencil_flags;

  /** Stroke placement settings: 3D View. */
  char gpencil_v3d_align;
  /** General 2D Editor. */
  char gpencil_v2d_align;
  char _pad0[2];

  /* Annotations */
  /** Stroke placement settings - 3D View. */
  char annotate_v3d_align;

  /** Default stroke thickness for annotation strokes. */
  short annotate_thickness;
  /** Stroke selection mode for Edit. */
  char gpencil_selectmode_edit;
  /** Stroke selection mode for Sculpt. */
  char gpencil_selectmode_sculpt;

  /* Grease Pencil Sculpt */
  struct GP_Sculpt_Settings gp_sculpt;

  /* Grease Pencil Interpolation Tool(s) */
  struct GP_Interpolate_Settings gp_interpolate;

  /* Image Paint (8 bytes aligned please!) */
  struct ImagePaintSettings imapaint;

  /** Settings for paint mode. */
  struct PaintModeSettings paint_mode;

  /* Particle Editing */
  struct ParticleEditSettings particle;

  /* Transform Proportional Area of Effect */
  float proportional_size;

  /* Select Group Threshold */
  float select_thresh;

  /* Auto-Keying Mode */
  /** Defines in DNA_userdef_types.h. */
  short autokey_flag;
  char autokey_mode;
  /** Keyframe type (see DNA_curve_types.h). */
  char keyframe_type;

  /* Multires */
  char multires_subdiv_type;

  /* Edge tagging, store operator settings (no UI access). */
  char edge_mode;

  char edge_mode_live_unwrap;

  /* Transform */
  char transform_pivot_point;
  char transform_flag;
  /** Snap elements (per space-type), #eSnapMode. */
  char _pad1[1];
  short snap_mode;
  char snap_node_mode;
  char snap_uv_mode;
  /** Generic flags (per space-type), #eSnapFlag. */
  short snap_flag;
  short snap_flag_node;
  short snap_flag_seq;
  short snap_uv_flag;
  /** Default snap source, #eSnapSourceSelect. */
  /* TODO(@gfxcoder): Rename `snap_target` to `snap_source` to avoid previous ambiguity of
   * "target" (now, "source" is geometry to be moved and "target" is geometry to which moved
   * geometry is snapped). */
  char snap_target;
  /** Snap mask for transform modes, #eSnapTransformMode. */
  char snap_transform_mode_flag;
  /** Steps to break transformation into with face nearest snapping */
  short snap_face_nearest_steps;

  char proportional_edit, prop_mode;
  /** Proportional edit, object mode. */
  char proportional_objects;
  /** Proportional edit, mask editing. */
  char proportional_mask;
  /** Proportional edit, action editor. */
  char proportional_action;
  /** Proportional edit, graph editor. */
  char proportional_fcurve;
  /** Lock marker editing. */
  char lock_markers;

  /** Auto normalizing mode in wpaint. */
  char auto_normalize;
  /** Present weights as if all locked vertex groups were
   *  deleted, and the remaining deform groups normalized. */
  char wpaint_lock_relative;
  /** Paint multiple bones in wpaint. */
  char multipaint;
  char weightuser;
  /** Subset selection filter in wpaint. */
  char vgroupsubset;

  /** Stroke selection mode for Vertex Paint. */
  char gpencil_selectmode_vertex;

  /* UV painting */
  char uv_sculpt_settings;
  char uv_relax_method;

  char workspace_tool_type;

  /* XXX: these sculpt_paint_* fields are deprecated, use the
   * unified_paint_settings field instead! */
  short sculpt_paint_settings DNA_DEPRECATED;
  int sculpt_paint_unified_size DNA_DEPRECATED;
  float sculpt_paint_unified_unprojected_radius DNA_DEPRECATED;
  float sculpt_paint_unified_alpha DNA_DEPRECATED;

  /* Unified Paint Settings */
  struct UnifiedPaintSettings unified_paint_settings;

  struct CurvePaintSettings curve_paint_settings;

  struct MeshStatVis statvis;

  /* Normal Editing */
  float normal_vector[3];
  char _pad6[4];

  /* Custom Curve Profile for bevel tool:
   * Temporary until there is a proper preset system that stores the profiles or maybe stores
   * entire bevel configurations. */
  struct CurveProfile *custom_bevel_profile_preset;

  struct SequencerToolSettings *sequencer_tool_settings;

} ToolSettings;

/* *************************************************************** */
/* Assorted Scene Data */

/* ------------------------------------------- */
/* Unit Settings */

typedef struct UnitSettings {
  /* Display/Editing unit options for each scene */
  /** Maybe have other unit conversions? */
  float scale_length;
  /** Imperial, metric etc. */
  char system;
  /** Not implemented as a proper unit system yet. */
  char system_rotation;
  short flag;

  char length_unit;
  char mass_unit;
  char time_unit;
  char temperature_unit;

  char _pad[4];
} UnitSettings;

/* ------------------------------------------- */
/* Global/Common Physics Settings */

typedef struct PhysicsSettings {
  float gravity[3];
  int flag, quick_cache_step;
  char _pad0[4];
} PhysicsSettings;

/**
 * Safe Area options used in Camera View & Sequencer.
 */
typedef struct DisplaySafeAreas {
  /* each value represents the (x,y) margins as a multiplier.
   * 'center' in this context is just the name for a different kind of safe-area */

  /** Title Safe. */
  float title[2];
  /** Image/Graphics Safe. */
  float action[2];

  /* use for alternate aspect ratio */
  float title_center[2];
  float action_center[2];
} DisplaySafeAreas;

/**
 * Scene Display - used for store scene specific display settings for the 3d view.
 */
typedef struct SceneDisplay {
  /** Light direction for shadows/highlight. */
  float light_direction[3];
  float shadow_shift, shadow_focus;

  /** Settings for Cavity Shader. */
  float matcap_ssao_distance;
  float matcap_ssao_attenuation;
  int matcap_ssao_samples;

  /** Method of AA for viewport rendering and image rendering */
  char viewport_aa;
  char render_aa;
  char _pad[6];

  /** OpenGL render engine settings. */
  View3DShading shading;
} SceneDisplay;

typedef struct SceneEEVEE {
  int flag;
  int gi_diffuse_bounces;
  int gi_cubemap_resolution;
  int gi_visibility_resolution;
  float gi_irradiance_smoothing;
  float gi_glossy_clamp;
  float gi_filter_quality;

  float gi_cubemap_draw_size;
  float gi_irradiance_draw_size;

  int taa_samples;
  int taa_render_samples;
  int sss_samples;
  float sss_jitter_threshold;

  float ssr_quality;
  float ssr_max_roughness;
  float ssr_thickness;
  float ssr_border_fade;
  float ssr_firefly_fac;

  float volumetric_start;
  float volumetric_end;
  int volumetric_tile_size;
  int volumetric_samples;
  float volumetric_sample_distribution;
  float volumetric_light_clamp;
  int volumetric_shadow_samples;

  float gtao_distance;
  float gtao_factor;
  float gtao_quality;

  float bokeh_overblur;
  float bokeh_max_size;
  float bokeh_threshold;
  float bokeh_neighbor_max;
  float bokeh_denoise_fac;

  float bloom_color[3];
  float bloom_threshold;
  float bloom_knee;
  float bloom_intensity;
  float bloom_radius;
  float bloom_clamp;

  int motion_blur_samples DNA_DEPRECATED;
  int motion_blur_max;
  int motion_blur_steps;
  int motion_blur_position;
  float motion_blur_shutter;
  float motion_blur_depth_scale;

  int shadow_method DNA_DEPRECATED;
  int shadow_cube_size;
  int shadow_cascade_size;

  struct LightCache *light_cache DNA_DEPRECATED;
  struct LightCache *light_cache_data;
  char light_cache_info[64];

  float overscan;
  float light_threshold;
} SceneEEVEE;

typedef struct SceneGpencil {
  float smaa_threshold;
  char _pad[4];
} SceneGpencil;

/* *************************************************************** */
/* Scene ID-Block */

typedef struct TransformOrientationSlot {
  int type;
  int index_custom;
  char flag;
  char _pad0[7];
} TransformOrientationSlot;

/** Indices when used in #Scene.orientation_slots */
enum {
  SCE_ORIENT_DEFAULT = 0,
  SCE_ORIENT_TRANSLATE = 1,
  SCE_ORIENT_ROTATE = 2,
  SCE_ORIENT_SCALE = 3,
};

typedef struct Scene {
  ID id;
  /** Animation data (must be immediately after id for utilities to use it). */
  struct AnimData *adt;

  struct Object *camera;
  struct World *world;

  struct Scene *set;

  ListBase base DNA_DEPRECATED;
  /** Active base. */
  struct Base *basact DNA_DEPRECATED;
  void *_pad1;

  /** 3d cursor location. */
  View3DCursor cursor;

  /** Bitflags for layer visibility (deprecated). */
  unsigned int lay DNA_DEPRECATED;
  /** Active layer (deprecated) */
  int layact DNA_DEPRECATED;
  char _pad2[4];

  /** Various settings. */
  short flag;

  char use_nodes;
  char _pad3[1];

  struct bNodeTree *nodetree;

  /** Sequence editor data is allocated here. */
  struct Editing *ed;

  /** Default allocated now. */
  struct ToolSettings *toolsettings;
  void *_pad4;
  struct DisplaySafeAreas safe_areas;

  /* migrate or replace? depends on some internal things... */
  /* no, is on the right place (ton) */
  struct RenderData r;
  struct AudioData audio;

  ListBase markers;
  ListBase transform_spaces;

  /** First is the [scene, translate, rotate, scale]. */
  TransformOrientationSlot orientation_slots[4];

  void *sound_scene;
  void *playback_handle;
  void *sound_scrub_handle;
  void *speaker_handles;

  /** (runtime) info/cache used for presenting playback framerate info to the user. */
  void *fps_info;

  /* None of the dependency graph vars is mean to be saved. */
  struct GHash *depsgraph_hash;
  char _pad7[4];

  /* User-Defined KeyingSets */
  /**
   * Index of the active KeyingSet.
   * first KeyingSet has index 1, 'none' active is 0, 'add new' is -1
   */
  int active_keyingset;
  /** KeyingSets for this scene */
  ListBase keyingsets;

  /* Units */
  struct UnitSettings unit;

  /** Grease Pencil - Annotations */
  struct bGPdata *gpd;

  /* Movie Tracking */
  /** Active movie clip. */
  struct MovieClip *clip;

  /* Physics simulation settings */
  struct PhysicsSettings physics_settings;

  void *_pad8;
  /* XXX. runtime flag for drawing, actually belongs in the window,
   * only used by BKE_object_handle_update() */
  struct CustomData_MeshMasks customdata_mask;
  /* XXX. same as above but for temp operator use (gl renders) */
  struct CustomData_MeshMasks customdata_mask_modal;

  /* Color Management */
  ColorManagedViewSettings view_settings;
  ColorManagedDisplaySettings display_settings;
  ColorManagedColorspaceSettings sequencer_colorspace_settings;

  /* RigidBody simulation world+settings */
  struct RigidBodyWorld *rigidbody_world;

  struct PreviewImage *preview;

  ListBase view_layers;
  /* Not an actual datablock, but memory owned by scene. */
  struct Collection *master_collection;
  struct SceneCollection *collection DNA_DEPRECATED;

  /** Settings to be override by workspaces. */
  IDProperty *layer_properties;
  void *_pad9;

  struct SceneDisplay display;
  struct SceneEEVEE eevee;
  struct SceneGpencil grease_pencil_settings;
} Scene;

/* **************** RENDERDATA ********************* */

/** #RenderData.flag */
/* use preview range */
#define SCER_PRV_RANGE (1 << 0)
#define SCER_LOCK_FRAME_SELECTION (1 << 1)
/* show/use subframes (for checking motion blur) */
#define SCER_SHOW_SUBFRAME (1 << 3)

/** #RenderData.mode */
#define R_MODE_UNUSED_0 (1 << 0) /* dirty */
#define R_MODE_UNUSED_1 (1 << 1) /* cleared */
#define R_MODE_UNUSED_2 (1 << 2) /* cleared */
#define R_MODE_UNUSED_3 (1 << 3) /* cleared */
#define R_MODE_UNUSED_4 (1 << 4) /* cleared */
#define R_MODE_UNUSED_5 (1 << 5) /* cleared */
#define R_MODE_UNUSED_6 (1 << 6) /* cleared */
#define R_MODE_UNUSED_7 (1 << 7) /* cleared */
#define R_MODE_UNUSED_8 (1 << 8) /* cleared */
#define R_BORDER (1 << 9)
#define R_MODE_UNUSED_10 (1 << 10) /* cleared */
#define R_CROP (1 << 11)
/* Disable camera switching: runtime (DURIAN_CAMERA_SWITCH) */
#define R_NO_CAMERA_SWITCH (1 << 12)
#define R_MODE_UNUSED_13 (1 << 13) /* cleared */
#define R_MBLUR (1 << 14)
/* unified was here */
#define R_MODE_UNUSED_16 (1 << 16) /* cleared */
#define R_MODE_UNUSED_17 (1 << 17) /* cleared */
#define R_MODE_UNUSED_18 (1 << 18) /* cleared */
#define R_MODE_UNUSED_19 (1 << 19) /* cleared */
#define R_FIXED_THREADS (1 << 19)

#define R_MODE_UNUSED_20 (1 << 20) /* cleared */
#define R_MODE_UNUSED_21 (1 << 21) /* cleared */
#define R_NO_OVERWRITE (1 << 22)   /* skip existing files */
#define R_TOUCH (1 << 23)          /* touch files before rendering */
#define R_SIMPLIFY (1 << 24)
#define R_EDGE_FRS (1 << 25)        /* R_EDGE reserved for Freestyle */
#define R_PERSISTENT_DATA (1 << 26) /* keep data around for re-render */
#define R_MODE_UNUSED_27 (1 << 27)  /* cleared */

/** #RenderData.seq_flag */
enum {
  R_SEQ_UNUSED_0 = (1 << 0), /* cleared */
  R_SEQ_UNUSED_1 = (1 << 1), /* cleared */
  R_SEQ_UNUSED_2 = (1 << 2), /* cleared */
  R_SEQ_UNUSED_3 = (1 << 3), /* cleared */
  R_SEQ_UNUSED_4 = (1 << 4), /* cleared */
  R_SEQ_OVERRIDE_SCENE_SETTINGS = (1 << 5),
};

/** #RenderData.filtertype (used for nodes) */
#define R_FILTER_BOX 0
#define R_FILTER_TENT 1
#define R_FILTER_QUAD 2
#define R_FILTER_CUBIC 3
#define R_FILTER_CATROM 4
#define R_FILTER_GAUSS 5
#define R_FILTER_MITCH 6
#define R_FILTER_FAST_GAUSS 7

/** #RenderData.scemode */
#define R_DOSEQ (1 << 0)
#define R_BG_RENDER (1 << 1)
/* passepartout is camera option now, keep this for backward compatibility */
#define R_PASSEPARTOUT (1 << 2)
#define R_BUTS_PREVIEW (1 << 3)
#define R_EXTENSION (1 << 4)
#define R_MATNODE_PREVIEW (1 << 5)
#define R_DOCOMP (1 << 6)
#define R_COMP_CROP (1 << 7)
#define R_SCEMODE_UNUSED_8 (1 << 8) /* cleared */
#define R_SINGLE_LAYER (1 << 9)
#define R_SCEMODE_UNUSED_10 (1 << 10) /* cleared */
#define R_SCEMODE_UNUSED_11 (1 << 11) /* cleared */
#define R_NO_IMAGE_LOAD (1 << 12)
#define R_SCEMODE_UNUSED_13 (1 << 13) /* cleared */
#define R_NO_FRAME_UPDATE (1 << 14)
#define R_SCEMODE_UNUSED_15 (1 << 15) /* cleared */
#define R_SCEMODE_UNUSED_16 (1 << 16) /* cleared */
#define R_SCEMODE_UNUSED_17 (1 << 17) /* cleared */
#define R_TEXNODE_PREVIEW (1 << 18)
#define R_SCEMODE_UNUSED_19 (1 << 19) /* cleared */
#define R_EXR_CACHE_FILE (1 << 20)
#define R_MULTIVIEW (1 << 21)

/** #RenderData.stamp */
#define R_STAMP_TIME (1 << 0)
#define R_STAMP_FRAME (1 << 1)
#define R_STAMP_DATE (1 << 2)
#define R_STAMP_CAMERA (1 << 3)
#define R_STAMP_SCENE (1 << 4)
#define R_STAMP_NOTE (1 << 5)
#define R_STAMP_DRAW (1 << 6) /* draw in the image */
#define R_STAMP_MARKER (1 << 7)
#define R_STAMP_FILENAME (1 << 8)
#define R_STAMP_SEQSTRIP (1 << 9)
#define R_STAMP_RENDERTIME (1 << 10)
#define R_STAMP_CAMERALENS (1 << 11)
#define R_STAMP_STRIPMETA (1 << 12)
#define R_STAMP_MEMORY (1 << 13)
#define R_STAMP_HIDE_LABELS (1 << 14)
#define R_STAMP_FRAME_RANGE (1 << 15)
#define R_STAMP_HOSTNAME (1 << 16)
#define R_STAMP_ALL \
  (R_STAMP_TIME | R_STAMP_FRAME | R_STAMP_DATE | R_STAMP_CAMERA | R_STAMP_SCENE | R_STAMP_NOTE | \
   R_STAMP_MARKER | R_STAMP_FILENAME | R_STAMP_SEQSTRIP | R_STAMP_RENDERTIME | \
   R_STAMP_CAMERALENS | R_STAMP_MEMORY | R_STAMP_HIDE_LABELS | R_STAMP_FRAME_RANGE | \
   R_STAMP_HOSTNAME)

/** #RenderData.alphamode */
enum {
  R_ADDSKY = 0,
  R_ALPHAPREMUL = 1,
};

/** #RenderData.color_mgt_flag */
enum {
  /** deprecated, should only be used in versioning code only */
  R_COLOR_MANAGEMENT = (1 << 0),
  R_COLOR_MANAGEMENT_UNUSED_1 = (1 << 1),
};

/* bake_mode: same as RE_BAKE_xxx defines */
/** #RenderData.bake_flag */
#define R_BAKE_CLEAR (1 << 0)
/* #define R_BAKE_OSA       (1 << 1) */ /* deprecated */
#define R_BAKE_TO_ACTIVE (1 << 2)
/* #define R_BAKE_NORMALIZE (1 << 3) */ /* deprecated */
#define R_BAKE_MULTIRES (1 << 4)
#define R_BAKE_LORES_MESH (1 << 5)
/* #define R_BAKE_VCOL      (1 << 6) */ /* deprecated */
#define R_BAKE_USERSCALE (1 << 7)
#define R_BAKE_CAGE (1 << 8)
#define R_BAKE_SPLIT_MAT (1 << 9)
#define R_BAKE_AUTO_NAME (1 << 10)

/** #RenderData.bake_normal_space */
#define R_BAKE_SPACE_CAMERA 0
#define R_BAKE_SPACE_WORLD 1
#define R_BAKE_SPACE_OBJECT 2
#define R_BAKE_SPACE_TANGENT 3

/** #RenderData.line_thickness_mode */
#define R_LINE_THICKNESS_ABSOLUTE 1
#define R_LINE_THICKNESS_RELATIVE 2

/* sequencer seq_prev_type seq_rend_type */

/** #RenderData.engine (scene.cc) */
extern const char *RE_engine_id_BLENDER_EEVEE;
extern const char *RE_engine_id_BLENDER_WORKBENCH;
extern const char *RE_engine_id_CYCLES;

/* **************** SCENE ********************* */

/* note that much higher maxframes give imprecise sub-frames, see: T46859 */
/* Current precision is 16 for the sub-frames closer to MAXFRAME. */

/* for general use */
#define MAXFRAME 1048574
#define MAXFRAMEF 1048574.0f

#define MINFRAME 0
#define MINFRAMEF 0.0f

/* (minimum frame number for current-frame) */
#define MINAFRAME -1048574
#define MINAFRAMEF -1048574.0f

#define BASE_VISIBLE(v3d, base) BKE_base_is_visible(v3d, base)
#define BASE_SELECTABLE(v3d, base) \
  (BASE_VISIBLE(v3d, base) && \
   ((v3d == NULL) || (((1 << (base)->object->type) & (v3d)->object_type_exclude_select) == 0)) && \
   (((base)->flag & BASE_SELECTABLE) != 0))
#define BASE_SELECTED(v3d, base) (BASE_VISIBLE(v3d, base) && (((base)->flag & BASE_SELECTED) != 0))
#define BASE_EDITABLE(v3d, base) \
  (BASE_VISIBLE(v3d, base) && !ID_IS_LINKED((base)->object) && \
   (!ID_IS_OVERRIDE_LIBRARY_REAL((base)->object) || \
    ((base)->object->id.override_library->flag & IDOVERRIDE_LIBRARY_FLAG_SYSTEM_DEFINED) == 0))
#define BASE_SELECTED_EDITABLE(v3d, base) \
  (BASE_EDITABLE(v3d, base) && (((base)->flag & BASE_SELECTED) != 0))

/* deprecate this! */
#define OBEDIT_FROM_OBACT(ob) ((ob) ? (((ob)->mode & OB_MODE_EDIT) ? ob : NULL) : NULL)
#define OBPOSE_FROM_OBACT(ob) ((ob) ? (((ob)->mode & OB_MODE_POSE) ? ob : NULL) : NULL)
#define OBWEIGHTPAINT_FROM_OBACT(ob) \
  ((ob) ? (((ob)->mode & OB_MODE_WEIGHT_PAINT) ? ob : NULL) : NULL)

#define V3D_CAMERA_LOCAL(v3d) ((!(v3d)->scenelock && (v3d)->camera) ? (v3d)->camera : NULL)
#define V3D_CAMERA_SCENE(scene, v3d) \
  ((!(v3d)->scenelock && (v3d)->camera) ? (v3d)->camera : (scene)->camera)

#define PRVRANGEON (scene->r.flag & SCER_PRV_RANGE)
#define PSFRA ((PRVRANGEON) ? (scene->r.psfra) : (scene->r.sfra))
#define PEFRA ((PRVRANGEON) ? (scene->r.pefra) : (scene->r.efra))
#define FRA2TIME(a) ((((double)scene->r.frs_sec_base) * (double)(a)) / (double)scene->r.frs_sec)
#define TIME2FRA(a) ((((double)scene->r.frs_sec) * (double)(a)) / (double)scene->r.frs_sec_base)
#define FPS (((double)scene->r.frs_sec) / (double)scene->r.frs_sec_base)

/* Base.flag is in DNA_object_types.h */

/** #ToolSettings.transform_flag */
enum {
  SCE_XFORM_AXIS_ALIGN = (1 << 0),
  SCE_XFORM_DATA_ORIGIN = (1 << 1),
  SCE_XFORM_SKIP_CHILDREN = (1 << 2),
};

/** #ToolSettings.object_flag */
enum {
  SCE_OBJECT_MODE_LOCK = (1 << 0),
};

/** #ToolSettings.workspace_tool_flag */
enum {
  SCE_WORKSPACE_TOOL_FALLBACK = 0,
  SCE_WORKSPACE_TOOL_DEFAULT = 1,
};

/** #ToolSettings.snap_flag */
typedef enum eSnapFlag {
  SCE_SNAP = (1 << 0),
  SCE_SNAP_ROTATE = (1 << 1),
  SCE_SNAP_PEEL_OBJECT = (1 << 2),
  SCE_SNAP_PROJECT = (1 << 3),       /* Project individual elements instead of whole object. */
  SCE_SNAP_NOT_TO_ACTIVE = (1 << 4), /* Was `SCE_SNAP_NO_SELF`, but self should be active. */
  SCE_SNAP_ABS_GRID = (1 << 5),
  SCE_SNAP_BACKFACE_CULLING = (1 << 6),
  SCE_SNAP_KEEP_ON_SAME_OBJECT = (1 << 7),
  /* see #eSnapTargetSelect */
  SCE_SNAP_TO_INCLUDE_EDITED = (1 << 8),
  SCE_SNAP_TO_INCLUDE_NONEDITED = (1 << 9),
  SCE_SNAP_TO_ONLY_SELECTABLE = (1 << 10),
} eSnapFlag;
/* Due to dependency conflicts with Cycles, header cannot directly include `BLI_utildefines.h`. */
/* TODO: move this macro to a more general place. */
#ifdef ENUM_OPERATORS
ENUM_OPERATORS(eSnapFlag, SCE_SNAP_BACKFACE_CULLING)
#endif

/** See #ToolSettings.snap_target (to be renamed `snap_source`) and #TransSnap.source_select */
typedef enum eSnapSourceSelect {
  SCE_SNAP_SOURCE_CLOSEST = 0,
  SCE_SNAP_SOURCE_CENTER = 1,
  SCE_SNAP_SOURCE_MEDIAN = 2,
  SCE_SNAP_SOURCE_ACTIVE = 3,
} eSnapSourceSelect;

/** #TransSnap.target_select and #ToolSettings.snap_flag (#SCE_SNAP_NOT_TO_ACTIVE,
 * #SCE_SNAP_TO_INCLUDE_EDITED, #SCE_SNAP_TO_INCLUDE_NONEDITED, #SCE_SNAP_TO_ONLY_SELECTABLE) */
typedef enum eSnapTargetSelect {
  SCE_SNAP_TARGET_ALL = 0,
  SCE_SNAP_TARGET_NOT_SELECTED = (1 << 0),
  SCE_SNAP_TARGET_NOT_ACTIVE = (1 << 1),
  SCE_SNAP_TARGET_NOT_EDITED = (1 << 2),
  SCE_SNAP_TARGET_ONLY_SELECTABLE = (1 << 3),
  SCE_SNAP_TARGET_NOT_NONEDITED = (1 << 4),
} eSnapTargetSelect;

/** #ToolSettings.snap_mode */
typedef enum eSnapMode {
  SCE_SNAP_MODE_NONE = 0,
  SCE_SNAP_MODE_VERTEX = (1 << 0),
  SCE_SNAP_MODE_EDGE = (1 << 1),
  SCE_SNAP_MODE_FACE_RAYCAST = (1 << 2),
  SCE_SNAP_MODE_VOLUME = (1 << 3),
  SCE_SNAP_MODE_EDGE_MIDPOINT = (1 << 4),
  SCE_SNAP_MODE_EDGE_PERPENDICULAR = (1 << 5),
  SCE_SNAP_MODE_FACE_NEAREST = (1 << 8),

  SCE_SNAP_MODE_GEOM = (SCE_SNAP_MODE_VERTEX | SCE_SNAP_MODE_EDGE | SCE_SNAP_MODE_FACE_RAYCAST |
                        SCE_SNAP_MODE_EDGE_PERPENDICULAR | SCE_SNAP_MODE_EDGE_MIDPOINT |
                        SCE_SNAP_MODE_FACE_NEAREST),

  /** #ToolSettings.snap_node_mode */
  SCE_SNAP_MODE_NODE_X = (1 << 0),
  SCE_SNAP_MODE_NODE_Y = (1 << 1),

  /** #ToolSettings.snap_mode and #ToolSettings.snap_node_mode and #ToolSettings.snap_uv_mode */
  SCE_SNAP_MODE_INCREMENT = (1 << 6),
  SCE_SNAP_MODE_GRID = (1 << 7),
} eSnapMode;
/* Due to dependency conflicts with Cycles, header cannot directly include `BLI_utildefines.h`. */
/* TODO: move this macro to a more general place. */
#ifdef ENUM_OPERATORS
ENUM_OPERATORS(eSnapMode, SCE_SNAP_MODE_GRID)
#endif

/** #SequencerToolSettings.snap_mode */
#define SEQ_SNAP_TO_STRIPS (1 << 0)
#define SEQ_SNAP_TO_CURRENT_FRAME (1 << 1)
#define SEQ_SNAP_TO_STRIP_HOLD (1 << 2)

/** #SequencerToolSettings.snap_flag */
#define SEQ_SNAP_IGNORE_MUTED (1 << 0)
#define SEQ_SNAP_IGNORE_SOUND (1 << 1)
#define SEQ_SNAP_CURRENT_FRAME_TO_STRIPS (1 << 2)

/** #ToolSettings.snap_transform_mode_flag */
typedef enum eSnapTransformMode {
  SCE_SNAP_TRANSFORM_MODE_TRANSLATE = (1 << 0),
  SCE_SNAP_TRANSFORM_MODE_ROTATE = (1 << 1),
  SCE_SNAP_TRANSFORM_MODE_SCALE = (1 << 2),
} eSnapTransformMode;

/** #ToolSettings.selectmode */
#define SCE_SELECT_VERTEX (1 << 0) /* for mesh */
#define SCE_SELECT_EDGE (1 << 1)
#define SCE_SELECT_FACE (1 << 2)

/** #MeshStatVis.type */
#define SCE_STATVIS_OVERHANG 0
#define SCE_STATVIS_THICKNESS 1
#define SCE_STATVIS_INTERSECT 2
#define SCE_STATVIS_DISTORT 3
#define SCE_STATVIS_SHARP 4

/** #ParticleEditSettings.selectmode for particles */
#define SCE_SELECT_PATH (1 << 0)
#define SCE_SELECT_POINT (1 << 1)
#define SCE_SELECT_END (1 << 2)

/** #ToolSettings.prop_mode (proportional falloff) */
#define PROP_SMOOTH 0
#define PROP_SPHERE 1
#define PROP_ROOT 2
#define PROP_SHARP 3
#define PROP_LIN 4
#define PROP_CONST 5
#define PROP_RANDOM 6
#define PROP_INVSQUARE 7
#define PROP_MODE_MAX 8

/** #ToolSettings.proportional_edit & similarly named members. */
enum {
  PROP_EDIT_USE = (1 << 0),
  PROP_EDIT_CONNECTED = (1 << 1),
  PROP_EDIT_PROJECTED = (1 << 2),
};

/** #ToolSettings.weightuser */
enum {
  OB_DRAW_GROUPUSER_NONE = 0,
  OB_DRAW_GROUPUSER_ACTIVE = 1,
  OB_DRAW_GROUPUSER_ALL = 2,
};

/* object_vgroup.cc */

/** #ToolSettings.vgroupsubset */
typedef enum eVGroupSelect {
  WT_VGROUP_ALL = 0,
  WT_VGROUP_ACTIVE = 1,
  WT_VGROUP_BONE_SELECT = 2,
  WT_VGROUP_BONE_DEFORM = 3,
  WT_VGROUP_BONE_DEFORM_OFF = 4,
} eVGroupSelect;

#define WT_VGROUP_MASK_ALL \
  ((1 << WT_VGROUP_ACTIVE) | (1 << WT_VGROUP_BONE_SELECT) | (1 << WT_VGROUP_BONE_DEFORM) | \
   (1 << WT_VGROUP_BONE_DEFORM_OFF) | (1 << WT_VGROUP_ALL))

/** #Scene.flag */
#define SCE_DS_SELECTED (1 << 0)
#define SCE_DS_COLLAPSED (1 << 1)
#define SCE_NLA_EDIT_ON (1 << 2)
#define SCE_FRAME_DROP (1 << 3)
#define SCE_KEYS_NO_SELONLY (1 << 4)
#define SCE_READFILE_LIBLINK_NEED_SETSCENE_CHECK (1 << 5)

/* return flag BKE_scene_base_iter_next functions */
/* #define F_ERROR          -1 */ /* UNUSED */
#define F_START 0
#define F_SCENE 1
#define F_DUPLI 3

/** #AudioData.flag */
#define AUDIO_MUTE (1 << 0)
#define AUDIO_SYNC (1 << 1)
#define AUDIO_SCRUB (1 << 2)
#define AUDIO_VOLUME_ANIMATED (1 << 3)

/** #FFMpegCodecData.flags */
enum {
#ifdef DNA_DEPRECATED_ALLOW
  FFMPEG_MULTIPLEX_AUDIO = (1 << 0), /* deprecated, you can choose none as audiocodec now */
#endif
  FFMPEG_AUTOSPLIT_OUTPUT = (1 << 1),
  FFMPEG_LOSSLESS_OUTPUT = (1 << 2),
  FFMPEG_USE_MAX_B_FRAMES = (1 << 3),
};

/** #Paint.flags */
typedef enum ePaintFlags {
  PAINT_SHOW_BRUSH = (1 << 0),
  PAINT_FAST_NAVIGATE = (1 << 1),
  PAINT_SHOW_BRUSH_ON_SURFACE = (1 << 2),
  PAINT_USE_CAVITY_MASK = (1 << 3),
  PAINT_SCULPT_DELAY_UPDATES = (1 << 4),
} ePaintFlags;

/**
 * #Paint.symmetry_flags
 * (for now just a duplicate of sculpt symmetry flags).
 */
typedef enum ePaintSymmetryFlags {
  PAINT_SYMM_X = (1 << 0),
  PAINT_SYMM_Y = (1 << 1),
  PAINT_SYMM_Z = (1 << 2),
  PAINT_SYMMETRY_FEATHER = (1 << 3),
  PAINT_TILE_X = (1 << 4),
  PAINT_TILE_Y = (1 << 5),
  PAINT_TILE_Z = (1 << 6),
} ePaintSymmetryFlags;

#define PAINT_SYMM_AXIS_ALL (PAINT_SYMM_X | PAINT_SYMM_Y | PAINT_SYMM_Z)

/**
 * #Sculpt.flags
 * These can eventually be moved to paint flags?
 */
typedef enum eSculptFlags {
  SCULPT_FLAG_UNUSED_0 = (1 << 0), /* cleared */
  SCULPT_FLAG_UNUSED_1 = (1 << 1), /* cleared */
  SCULPT_FLAG_UNUSED_2 = (1 << 2), /* cleared */

  SCULPT_LOCK_X = (1 << 3),
  SCULPT_LOCK_Y = (1 << 4),
  SCULPT_LOCK_Z = (1 << 5),

  SCULPT_FLAG_UNUSED_6 = (1 << 6), /* cleared */

  SCULPT_FLAG_UNUSED_7 = (1 << 7), /* cleared */
  SCULPT_ONLY_DEFORM = (1 << 8),
  // SCULPT_SHOW_DIFFUSE = (1 << 9), /* deprecated */

  /* If set, the mesh will be drawn with smooth-shading in
   * dynamic-topology mode */
  SCULPT_DYNTOPO_SMOOTH_SHADING = (1 << 10),

  /* If set, dynamic-topology brushes will subdivide short edges */
  SCULPT_DYNTOPO_SUBDIVIDE = (1 << 12),
  /* If set, dynamic-topology brushes will collapse short edges */
  SCULPT_DYNTOPO_COLLAPSE = (1 << 11),

  /* If set, dynamic-topology detail size will be constant in object space */
  SCULPT_DYNTOPO_DETAIL_CONSTANT = (1 << 13),
  SCULPT_DYNTOPO_DETAIL_BRUSH = (1 << 14),
  SCULPT_DYNTOPO_DETAIL_MANUAL = (1 << 16),

  /* Don't display mask in viewport, but still use it for strokes. */
  SCULPT_HIDE_MASK = (1 << 15),

  /* Don't display face sets in viewport. */
  SCULPT_HIDE_FACE_SETS = (1 << 17),
} eSculptFlags;

/* Sculpt.transform_mode */
typedef enum eSculptTransformMode {
  SCULPT_TRANSFORM_MODE_ALL_VERTICES = 0,
  SCULPT_TRANSFORM_MODE_RADIUS_ELASTIC = 1,
} eSculptTrasnformMode;

/** PaintModeSettings.mode */
typedef enum ePaintCanvasSource {
  /** Paint on the active node of the active material slot. */
  PAINT_CANVAS_SOURCE_MATERIAL = 0,
  /** Paint on a selected image. */
  PAINT_CANVAS_SOURCE_IMAGE = 1,
  /** Paint on the active color attribute (vertex color) layer. */
  PAINT_CANVAS_SOURCE_COLOR_ATTRIBUTE = 2,
} ePaintCanvasSource;

/** #ImagePaintSettings.mode */
/* Defines to let old texture painting use the new enum. */
/* TODO(jbakker): rename usages. */
#define IMAGEPAINT_MODE_MATERIAL PAINT_CANVAS_SOURCE_MATERIAL
#define IMAGEPAINT_MODE_IMAGE PAINT_CANVAS_SOURCE_IMAGE

/** #ImagePaintSettings.interp */
enum {
  IMAGEPAINT_INTERP_LINEAR = 0,
  IMAGEPAINT_INTERP_CLOSEST = 1,
};

/** #ImagePaintSettings.flag */
#define IMAGEPAINT_DRAWING (1 << 0)
// #define IMAGEPAINT_DRAW_TOOL         (1 << 1) /* deprecated */
// #define IMAGEPAINT_DRAW_TOOL_DRAWING (1 << 2) /* deprecated */

/* projection painting only */
/** #ImagePaintSettings.flag */
#define IMAGEPAINT_PROJECT_XRAY (1 << 4)
#define IMAGEPAINT_PROJECT_BACKFACE (1 << 5)
#define IMAGEPAINT_PROJECT_FLAT (1 << 6)
#define IMAGEPAINT_PROJECT_LAYER_CLONE (1 << 7)
#define IMAGEPAINT_PROJECT_LAYER_STENCIL (1 << 8)
#define IMAGEPAINT_PROJECT_LAYER_STENCIL_INV (1 << 9)

/** #ImagePaintSettings.missing_data */
#define IMAGEPAINT_MISSING_UVS (1 << 0)
#define IMAGEPAINT_MISSING_MATERIAL (1 << 1)
#define IMAGEPAINT_MISSING_TEX (1 << 2)
#define IMAGEPAINT_MISSING_STENCIL (1 << 3)

/** #ToolSettings.uvcalc_flag */
#define UVCALC_FILLHOLES (1 << 0)
/** would call this UVCALC_ASPECT_CORRECT, except it should be default with old file */
#define UVCALC_NO_ASPECT_CORRECT (1 << 1)
/** Adjust UV's while transforming with Vert or Edge Slide. */
#define UVCALC_TRANSFORM_CORRECT_SLIDE (1 << 2)
/** Use mesh data after subsurf to compute UV's. */
#define UVCALC_USESUBSURF (1 << 3)
/** adjust UV's while transforming to avoid distortion */
#define UVCALC_TRANSFORM_CORRECT (1 << 4)
/** Keep equal values merged while correcting custom-data. */
#define UVCALC_TRANSFORM_CORRECT_KEEP_CONNECTED (1 << 5)

/** #ToolSettings.uv_flag */
#define UV_SYNC_SELECTION 1
#define UV_SHOW_SAME_IMAGE 2

/** #ToolSettings.uv_selectmode */
#define UV_SELECT_VERTEX 1
#define UV_SELECT_EDGE 2
#define UV_SELECT_FACE 4
#define UV_SELECT_ISLAND 8

/** #ToolSettings.uv_sticky */
enum {
  SI_STICKY_LOC = 0,
  SI_STICKY_DISABLE = 1,
  SI_STICKY_VERTEX = 2,
};

/** #ToolSettings.gpencil_flags */
typedef enum eGPencil_Flags {
  /* When creating new frames, the last frame gets used as the basis for the new one */
  GP_TOOL_FLAG_RETAIN_LAST = (1 << 1),
  /* Add the strokes below all strokes in the layer */
  GP_TOOL_FLAG_PAINT_ONBACK = (1 << 2),
  /* Show compact list of colors */
  GP_TOOL_FLAG_THUMBNAIL_LIST = (1 << 3),
  /* Generate wheight data for new strokes */
  GP_TOOL_FLAG_CREATE_WEIGHTS = (1 << 4),
  /* Automerge with last stroke */
  GP_TOOL_FLAG_AUTOMERGE_STROKE = (1 << 5),
} eGPencil_Flags;

/** #Scene.r.simplify_gpencil */
typedef enum eGPencil_SimplifyFlags {
  /* Simplify */
  SIMPLIFY_GPENCIL_ENABLE = (1 << 0),
  /* Simplify on play */
  SIMPLIFY_GPENCIL_ON_PLAY = (1 << 1),
  /* Simplify fill on viewport */
  SIMPLIFY_GPENCIL_FILL = (1 << 2),
  /* Simplify modifier on viewport */
  SIMPLIFY_GPENCIL_MODIFIER = (1 << 3),
  /* Simplify Shader FX */
  SIMPLIFY_GPENCIL_FX = (1 << 5),
  /* Simplify layer tint */
  SIMPLIFY_GPENCIL_TINT = (1 << 7),
  /* Simplify Antialiasing */
  SIMPLIFY_GPENCIL_AA = (1 << 8),
} eGPencil_SimplifyFlags;

/** `ToolSettings.gpencil_*_align` - Stroke Placement mode flags */
typedef enum eGPencil_Placement_Flags {
  /* New strokes are added in viewport/data space (i.e. not screen space) */
  GP_PROJECT_VIEWSPACE = (1 << 0),

  /* Viewport space, but relative to render canvas (Sequencer Preview Only) */
  /* GP_PROJECT_CANVAS = (1 << 1), */ /* UNUSED */

  /* Project into the screen's Z values */
  GP_PROJECT_DEPTH_VIEW = (1 << 2),
  GP_PROJECT_DEPTH_STROKE = (1 << 3),

  /* "Use Endpoints" */
  GP_PROJECT_DEPTH_STROKE_ENDPOINTS = (1 << 4),
  GP_PROJECT_CURSOR = (1 << 5),
  GP_PROJECT_DEPTH_STROKE_FIRST = (1 << 6),
} eGPencil_Placement_Flags;

/** #ToolSettings.gpencil_selectmode */
typedef enum eGPencil_Selectmode_types {
  GP_SELECTMODE_POINT = 0,
  GP_SELECTMODE_STROKE = 1,
  GP_SELECTMODE_SEGMENT = 2,
} eGPencil_Selectmode_types;

/** #ToolSettings.gpencil_guide_types */
typedef enum eGPencil_GuideTypes {
  GP_GUIDE_CIRCULAR = 0,
  GP_GUIDE_RADIAL = 1,
  GP_GUIDE_PARALLEL = 2,
  GP_GUIDE_GRID = 3,
  GP_GUIDE_ISO = 4,
} eGPencil_GuideTypes;

/** #ToolSettings.gpencil_guide_references */
typedef enum eGPencil_Guide_Reference {
  GP_GUIDE_REF_CURSOR = 0,
  GP_GUIDE_REF_CUSTOM = 1,
  GP_GUIDE_REF_OBJECT = 2,
} eGPencil_Guide_Reference;

/** #ToolSettings.particle flag */
#define PE_KEEP_LENGTHS (1 << 0)
#define PE_LOCK_FIRST (1 << 1)
#define PE_DEFLECT_EMITTER (1 << 2)
#define PE_INTERPOLATE_ADDED (1 << 3)
#define PE_DRAW_PART (1 << 4)
#define PE_UNUSED_6 (1 << 6) /* cleared */
#define PE_FADE_TIME (1 << 7)
#define PE_AUTO_VELOCITY (1 << 8)

/** #ParticleEditSettings.brushtype */
#define PE_BRUSH_NONE -1
#define PE_BRUSH_COMB 0
#define PE_BRUSH_CUT 1
#define PE_BRUSH_LENGTH 2
#define PE_BRUSH_PUFF 3
#define PE_BRUSH_ADD 4
#define PE_BRUSH_SMOOTH 5
#define PE_BRUSH_WEIGHT 6

/** #ParticleBrushData.flag */
#define PE_BRUSH_DATA_PUFF_VOLUME 1

/** #ParticleBrushData.edittype */
#define PE_TYPE_PARTICLES 0
#define PE_TYPE_SOFTBODY 1
#define PE_TYPE_CLOTH 2

/** #PhysicsSettings.flag */
#define PHYS_GLOBAL_GRAVITY 1

/* UnitSettings */

#define USER_UNIT_ADAPTIVE 0xFF
/** #UnitSettings.system */
#define USER_UNIT_NONE 0
#define USER_UNIT_METRIC 1
#define USER_UNIT_IMPERIAL 2
/** #UnitSettings.flag */
#define USER_UNIT_OPT_SPLIT 1
#define USER_UNIT_ROT_RADIANS 2

/** #SceneEEVEE.flag */
enum {
  // SCE_EEVEE_VOLUMETRIC_ENABLED = (1 << 0), /* Unused */
  SCE_EEVEE_VOLUMETRIC_LIGHTS = (1 << 1),
  SCE_EEVEE_VOLUMETRIC_SHADOWS = (1 << 2),
  //  SCE_EEVEE_VOLUMETRIC_COLORED    = (1 << 3), /* Unused */
  SCE_EEVEE_GTAO_ENABLED = (1 << 4),
  SCE_EEVEE_GTAO_BENT_NORMALS = (1 << 5),
  SCE_EEVEE_GTAO_BOUNCE = (1 << 6),
  // SCE_EEVEE_DOF_ENABLED = (1 << 7), /* Moved to camera->dof.flag */
  SCE_EEVEE_BLOOM_ENABLED = (1 << 8),
  SCE_EEVEE_MOTION_BLUR_ENABLED = (1 << 9),
  SCE_EEVEE_SHADOW_HIGH_BITDEPTH = (1 << 10),
  SCE_EEVEE_TAA_REPROJECTION = (1 << 11),
  // SCE_EEVEE_SSS_ENABLED = (1 << 12), /* Unused */
  // SCE_EEVEE_SSS_SEPARATE_ALBEDO = (1 << 13), /* Unused */
  SCE_EEVEE_SSR_ENABLED = (1 << 14),
  SCE_EEVEE_SSR_REFRACTION = (1 << 15),
  SCE_EEVEE_SSR_HALF_RESOLUTION = (1 << 16),
  SCE_EEVEE_SHOW_IRRADIANCE = (1 << 17),
  SCE_EEVEE_SHOW_CUBEMAPS = (1 << 18),
  SCE_EEVEE_GI_AUTOBAKE = (1 << 19),
  SCE_EEVEE_SHADOW_SOFT = (1 << 20),
  SCE_EEVEE_OVERSCAN = (1 << 21),
  SCE_EEVEE_DOF_HQ_SLIGHT_FOCUS = (1 << 22),
  SCE_EEVEE_DOF_JITTER = (1 << 23),
};

/** #SceneEEVEE.shadow_method */
enum {
  SHADOW_ESM = 1,
  /* SHADOW_VSM = 2, */        /* UNUSED */
  /* SHADOW_METHOD_MAX = 3, */ /* UNUSED */
};

/** #SceneEEVEE.motion_blur_position */
enum {
  SCE_EEVEE_MB_CENTER = 0,
  SCE_EEVEE_MB_START = 1,
  SCE_EEVEE_MB_END = 2,
};

/** #SceneDisplay->render_aa and #SceneDisplay->viewport_aa */
enum {
  SCE_DISPLAY_AA_OFF = 0,
  SCE_DISPLAY_AA_FXAA = 1,
  SCE_DISPLAY_AA_SAMPLES_5 = 5,
  SCE_DISPLAY_AA_SAMPLES_8 = 8,
  SCE_DISPLAY_AA_SAMPLES_11 = 11,
  SCE_DISPLAY_AA_SAMPLES_16 = 16,
  SCE_DISPLAY_AA_SAMPLES_32 = 32,
};

#ifdef __cplusplus
}
#endif<|MERGE_RESOLUTION|>--- conflicted
+++ resolved
@@ -1025,14 +1025,11 @@
   float automasking_cavity_factor;
   char _pad[4];
 
-<<<<<<< HEAD
   float automasking_start_normal_limit, automasking_start_normal_falloff;
   float automasking_view_normal_limit, automasking_view_normal_falloff;
 
-=======
   struct CurveMapping *automasking_cavity_curve;
   struct CurveMapping *automasking_cavity_curve_op; /* For use by operators */
->>>>>>> c087d09c
   struct Object *gravity_object;
 } Sculpt;
 
