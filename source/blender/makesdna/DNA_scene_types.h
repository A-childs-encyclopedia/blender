--- conflicted
+++ resolved
@@ -1870,48 +1870,28 @@
 #define MINAFRAMEF  -1048574.0f
 
 /* deprecate this! */
-<<<<<<< HEAD
-#define TESTBASE(base)  (                                                     \
+#define TESTBASE(v3d, base)  (                                                \
+	(((v3d)->localvd == NULL) || ((v3d)->local_view_uuid & (base)->local_view_bits)) && \
+	(((1 << (base)->object->type) & (v3d)->object_type_exclude_viewport) == 0) && \
 		(((base)->flag & BASE_SELECTED) != 0) &&                                  \
 		(((base)->flag & BASE_VISIBLE) != 0))
-#define TESTBASELIB(base)  (                                                  \
+#define TESTBASELIB(v3d, base)  (                                             \
+	(((v3d)->localvd == NULL) || ((v3d)->local_view_uuid & (base)->local_view_bits)) && \
+	(((1 << (base)->object->type) & (v3d)->object_type_exclude_viewport) == 0) && \
 		(((base)->flag & BASE_SELECTED) != 0) &&                                  \
 		((base)->object->id.lib == NULL) &&                                       \
 		(((base)->flag & BASE_VISIBLE) != 0))
-#define TESTBASELIB_BGMODE(base)  (                                           \
+#define TESTBASELIB_BGMODE(v3d, base)  (                                      \
+	((v3d == NULL) || ((v3d)->localvd == NULL) || ((v3d)->local_view_uuid & (base)->local_view_bits)) && \
+	((v3d == NULL) || (((1 << (base)->object->type) & (v3d)->object_type_exclude_viewport) == 0)) && \
 		(((base)->flag & BASE_SELECTED) != 0) &&                                  \
 		((base)->object->id.lib == NULL) &&                                       \
 		(((base)->flag & BASE_VISIBLE) != 0))
-#define BASE_EDITABLE_BGMODE(base)  (                                         \
-		((base)->object->id.lib == NULL) &&                                       \
-		(((base)->flag & BASE_VISIBLE) != 0))
-#define BASE_SELECTABLE(base)                                                 \
-	(((base)->flag & BASE_SELECTABLE) != 0)
-#define BASE_VISIBLE(base)  (                                                 \
-		((base)->flag & BASE_VISIBLE) != 0)
-=======
-#define TESTBASE(v3d, base)  (                                                \
-	(((v3d)->localvd == NULL) || ((v3d)->local_view_uuid & (base)->local_view_bits)) && \
-	(((1 << (base)->object->type) & (v3d)->object_type_exclude_viewport) == 0) && \
-	(((base)->flag & BASE_SELECTED) != 0) &&                                  \
-	(((base)->flag & BASE_VISIBLE) != 0))
-#define TESTBASELIB(v3d, base)  (                                             \
-	(((v3d)->localvd == NULL) || ((v3d)->local_view_uuid & (base)->local_view_bits)) && \
-	(((1 << (base)->object->type) & (v3d)->object_type_exclude_viewport) == 0) && \
-	(((base)->flag & BASE_SELECTED) != 0) &&                                  \
-	((base)->object->id.lib == NULL) &&                                       \
-	(((base)->flag & BASE_VISIBLE) != 0))
-#define TESTBASELIB_BGMODE(v3d, base)  (                                      \
-	((v3d == NULL) || ((v3d)->localvd == NULL) || ((v3d)->local_view_uuid & (base)->local_view_bits)) && \
-	((v3d == NULL) || (((1 << (base)->object->type) & (v3d)->object_type_exclude_viewport) == 0)) && \
-	(((base)->flag & BASE_SELECTED) != 0) &&                                  \
-	((base)->object->id.lib == NULL) &&                                       \
-	(((base)->flag & BASE_VISIBLE) != 0))
 #define BASE_EDITABLE_BGMODE(v3d, base)  (                                    \
 	((v3d == NULL) || ((v3d)->localvd == NULL) || ((v3d)->local_view_uuid & (base)->local_view_bits)) && \
 	((v3d == NULL) || (((1 << (base)->object->type) & (v3d)->object_type_exclude_viewport) == 0)) && \
-	((base)->object->id.lib == NULL) &&                                       \
-	(((base)->flag & BASE_VISIBLE) != 0))
+		((base)->object->id.lib == NULL) &&                                       \
+		(((base)->flag & BASE_VISIBLE) != 0))
 #define BASE_SELECTABLE(v3d, base)  (                                         \
 	(((v3d)->localvd == NULL) || ((v3d)->local_view_uuid & (base)->local_view_bits)) && \
 	(((1 << (base)->object->type) & (v3d)->object_type_exclude_viewport) == 0) && \
@@ -1925,7 +1905,6 @@
 	((v3d == NULL) || ((v3d)->localvd == NULL) || ((v3d)->local_view_uuid & (base)->local_view_bits)) && \
 	((v3d == NULL) || (((1 << (base)->object->type) & (v3d)->object_type_exclude_viewport) == 0)) && \
 	(((base)->flag & BASE_VISIBLE) != 0))
->>>>>>> fea3451c
 
 #define FIRSTBASE(_view_layer)  ((_view_layer)->object_bases.first)
 #define LASTBASE(_view_layer)   ((_view_layer)->object_bases.last)
