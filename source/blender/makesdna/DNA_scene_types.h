/*
 * ***** BEGIN GPL LICENSE BLOCK *****
 *
 * This program is free software; you can redistribute it and/or
 * modify it under the terms of the GNU General Public License
 * as published by the Free Software Foundation; either version 2
 * of the License, or (at your option) any later version.
 *
 * This program is distributed in the hope that it will be useful,
 * but WITHOUT ANY WARRANTY; without even the implied warranty of
 * MERCHANTABILITY or FITNESS FOR A PARTICULAR PURPOSE.  See the
 * GNU General Public License for more details.
 *
 * You should have received a copy of the GNU General Public License
 * along with this program; if not, write to the Free Software Foundation,
 * Inc., 51 Franklin Street, Fifth Floor, Boston, MA 02110-1301, USA.
 *
 * The Original Code is Copyright (C) 2001-2002 by NaN Holding BV.
 * All rights reserved.
 *
 * The Original Code is: all of this file.
 *
 * Contributor(s): none yet.
 *
 * ***** END GPL LICENSE BLOCK *****
 */

/** \file DNA_scene_types.h
 *  \ingroup DNA
 */

#ifndef __DNA_SCENE_TYPES_H__
#define __DNA_SCENE_TYPES_H__

#include "DNA_defs.h"

/* XXX, temp feature - campbell */
#define DURIAN_CAMERA_SWITCH

#ifdef __cplusplus
extern "C" {
#endif

#include "DNA_color_types.h"  /* color management */
#include "DNA_vec_types.h"
#include "DNA_listBase.h"
#include "DNA_ID.h"
#include "DNA_freestyle_types.h"
#include "DNA_gpu_types.h"
#include "DNA_collection_types.h"
#include "DNA_layer_types.h"
#include "DNA_material_types.h"
#include "DNA_userdef_types.h"
#include "DNA_view3d_types.h"

struct CurveMapping;
struct Object;
struct Brush;
struct World;
struct Scene;
struct Image;
struct Collection;
struct Text;
struct bNodeTree;
struct AnimData;
struct Editing;
struct SceneStats;
struct bGPdata;
struct MovieClip;
struct ColorSpace;
struct SceneCollection;

/* ************************************************************* */
/* Scene Data */

/* ************************************************************* */
/* Output Format Data */

typedef struct AviCodecData {
	void            *lpFormat;  /* save format */
	void            *lpParms;   /* compressor options */
	unsigned int cbFormat;          /* size of lpFormat buffer */
	unsigned int cbParms;           /* size of lpParms buffer */

	unsigned int fccType;               /* stream type, for consistency */
	unsigned int fccHandler;            /* compressor */
	unsigned int dwKeyFrameEvery;       /* keyframe rate */
	unsigned int dwQuality;             /* compress quality 0-10,000 */
	unsigned int dwBytesPerSecond;      /* bytes per second */
	unsigned int dwFlags;               /* flags... see below */
	unsigned int dwInterleaveEvery;     /* for non-video streams only */
	unsigned int pad;

	char avicodecname[128];
} AviCodecData;

typedef enum eFFMpegPreset {
	FFM_PRESET_NONE,

#ifdef DNA_DEPRECATED
	/* Previously used by h.264 to control encoding speed vs. file size. */
	FFM_PRESET_ULTRAFAST, /* DEPRECATED */
	FFM_PRESET_SUPERFAST, /* DEPRECATED */
	FFM_PRESET_VERYFAST,  /* DEPRECATED */
	FFM_PRESET_FASTER,    /* DEPRECATED */
	FFM_PRESET_FAST,      /* DEPRECATED */
	FFM_PRESET_MEDIUM,    /* DEPRECATED */
	FFM_PRESET_SLOW,      /* DEPRECATED */
	FFM_PRESET_SLOWER,    /* DEPRECATED */
	FFM_PRESET_VERYSLOW,  /* DEPRECATED */
#endif

	/* Used by WEBM/VP9 and h.264 to control encoding speed vs. file size.
	 * WEBM/VP9 use these values directly, whereas h.264 map those to
	 * respectively the MEDIUM, SLOWER, and SUPERFAST presets.
	 */
	FFM_PRESET_GOOD = 10, /* the default and recommended for most applications */
	FFM_PRESET_BEST, /* recommended if you have lots of time and want the best compression efficiency */
	FFM_PRESET_REALTIME, /* recommended for live / fast encoding */
} eFFMpegPreset;

/* Mapping from easily-understandable descriptions to CRF values.
 * Assumes we output 8-bit video. Needs to be remapped if 10-bit
 * is output.
 * We use a slightly wider than "subjectively sane range" according
 * to https://trac.ffmpeg.org/wiki/Encode/H.264#a1.ChooseaCRFvalue
 */
typedef enum eFFMpegCrf {
	FFM_CRF_NONE = -1,
	FFM_CRF_LOSSLESS = 0,
	FFM_CRF_PERC_LOSSLESS = 17,
	FFM_CRF_HIGH = 20,
	FFM_CRF_MEDIUM = 23,
	FFM_CRF_LOW = 26,
	FFM_CRF_VERYLOW = 29,
	FFM_CRF_LOWEST = 32,
} eFFMpegCrf;

typedef struct FFMpegCodecData {
	int type;
	int codec;
	int audio_codec;
	int video_bitrate;
	int audio_bitrate;
	int audio_mixrate;
	int audio_channels;
	int audio_pad;
	float audio_volume;
	int gop_size;
	int max_b_frames; /* only used if FFMPEG_USE_MAX_B_FRAMES flag is set. */
	int flags;
	int constant_rate_factor;
	int ffmpeg_preset; /* see eFFMpegPreset */

	int rc_min_rate;
	int rc_max_rate;
	int rc_buffer_size;
	int mux_packet_size;
	int mux_rate;
	int pad1;

	IDProperty *properties;
} FFMpegCodecData;

/* ************************************************************* */
/* Audio */

typedef struct AudioData {
	int mixrate; // 2.5: now in FFMpegCodecData: audio_mixrate
	float main; // 2.5: now in FFMpegCodecData: audio_volume
	float speed_of_sound;
	float doppler_factor;
	int distance_model;
	short flag;
	short pad;
	float volume;
	float pad2;
} AudioData;

/* *************************************************************** */
/* Render Layers */

/* Render Layer */
typedef struct SceneRenderLayer {
	struct SceneRenderLayer *next, *prev;

	char name[64] DNA_DEPRECATED;   /* MAX_NAME */

	struct Material *mat_override DNA_DEPRECATED; /* Converted to ViewLayer override. */

	unsigned int lay DNA_DEPRECATED; /* Converted to LayerCollection cycles camera visibility override. */
	unsigned int lay_zmask DNA_DEPRECATED; /* Converted to LayerCollection cycles holdout override. */
	unsigned int lay_exclude DNA_DEPRECATED;
	int layflag DNA_DEPRECATED; /* Converted to ViewLayer layflag and flag. */

	/* pass_xor has to be after passflag */
	int passflag DNA_DEPRECATED; /* pass_xor has to be after passflag */
	int pass_xor DNA_DEPRECATED; /* Converted to ViewLayer passflag and flag. */

	int samples DNA_DEPRECATED; /* Converted to ViewLayer override. */
	float pass_alpha_threshold DNA_DEPRECATED; /* Converted to ViewLayer pass_alpha_threshold. */

	IDProperty *prop DNA_DEPRECATED; /* Converted to ViewLayer id_properties. */

	struct FreestyleConfig freestyleConfig DNA_DEPRECATED; /* Converted to ViewLayer freestyleConfig. */
} SceneRenderLayer;

/* SceneRenderLayer.layflag */
#define SCE_LAY_SOLID   1
#define SCE_LAY_ZTRA    2
#define SCE_LAY_HALO    4
#define SCE_LAY_EDGE    8
#define SCE_LAY_SKY     16
#define SCE_LAY_STRAND  32
#define SCE_LAY_FRS     64
#define SCE_LAY_AO      128
/* flags between 256 and 0x8000 are set to 1 already, for future options */

#define SCE_LAY_ALL_Z       0x8000
#define SCE_LAY_XOR         0x10000
#define SCE_LAY_DISABLE     0x20000
#define SCE_LAY_ZMASK       0x40000
#define SCE_LAY_NEG_ZMASK   0x80000

/* SceneRenderLayer.passflag */
typedef enum eScenePassType {
	SCE_PASS_COMBINED                 = (1 << 0),
	SCE_PASS_Z                        = (1 << 1),
	SCE_PASS_RGBA                     = (1 << 2),
	SCE_PASS_DIFFUSE                  = (1 << 3),
	SCE_PASS_SPEC                     = (1 << 4),
	SCE_PASS_SHADOW                   = (1 << 5),
	SCE_PASS_AO                       = (1 << 6),
	SCE_PASS_REFLECT                  = (1 << 7),
	SCE_PASS_NORMAL                   = (1 << 8),
	SCE_PASS_VECTOR                   = (1 << 9),
	SCE_PASS_REFRACT                  = (1 << 10),
	SCE_PASS_INDEXOB                  = (1 << 11),
	SCE_PASS_UV                       = (1 << 12),
	SCE_PASS_INDIRECT                 = (1 << 13),
	SCE_PASS_MIST                     = (1 << 14),
	SCE_PASS_RAYHITS                  = (1 << 15),
	SCE_PASS_EMIT                     = (1 << 16),
	SCE_PASS_ENVIRONMENT              = (1 << 17),
	SCE_PASS_INDEXMA                  = (1 << 18),
	SCE_PASS_DIFFUSE_DIRECT           = (1 << 19),
	SCE_PASS_DIFFUSE_INDIRECT         = (1 << 20),
	SCE_PASS_DIFFUSE_COLOR            = (1 << 21),
	SCE_PASS_GLOSSY_DIRECT            = (1 << 22),
	SCE_PASS_GLOSSY_INDIRECT          = (1 << 23),
	SCE_PASS_GLOSSY_COLOR             = (1 << 24),
	SCE_PASS_TRANSM_DIRECT            = (1 << 25),
	SCE_PASS_TRANSM_INDIRECT          = (1 << 26),
	SCE_PASS_TRANSM_COLOR             = (1 << 27),
	SCE_PASS_SUBSURFACE_DIRECT        = (1 << 28),
	SCE_PASS_SUBSURFACE_INDIRECT      = (1 << 29),
	SCE_PASS_SUBSURFACE_COLOR         = (1 << 30),
	SCE_PASS_ROUGHNESS                = (1 << 31),
} eScenePassType;

#define RE_PASSNAME_COMBINED "Combined"
#define RE_PASSNAME_Z "Depth"
#define RE_PASSNAME_VECTOR "Vector"
#define RE_PASSNAME_NORMAL "Normal"
#define RE_PASSNAME_UV "UV"
#define RE_PASSNAME_RGBA "Color"
#define RE_PASSNAME_EMIT "Emit"
#define RE_PASSNAME_DIFFUSE "Diffuse"
#define RE_PASSNAME_SPEC "Spec"
#define RE_PASSNAME_SHADOW "Shadow"

#define RE_PASSNAME_AO "AO"
#define RE_PASSNAME_ENVIRONMENT "Env"
#define RE_PASSNAME_INDIRECT "Indirect"
#define RE_PASSNAME_REFLECT "Reflect"
#define RE_PASSNAME_REFRACT "Refract"
#define RE_PASSNAME_INDEXOB "IndexOB"
#define RE_PASSNAME_INDEXMA "IndexMA"
#define RE_PASSNAME_MIST "Mist"

#define RE_PASSNAME_RAYHITS "RayHits"
#define RE_PASSNAME_DIFFUSE_DIRECT "DiffDir"
#define RE_PASSNAME_DIFFUSE_INDIRECT "DiffInd"
#define RE_PASSNAME_DIFFUSE_COLOR "DiffCol"
#define RE_PASSNAME_GLOSSY_DIRECT "GlossDir"
#define RE_PASSNAME_GLOSSY_INDIRECT "GlossInd"
#define RE_PASSNAME_GLOSSY_COLOR "GlossCol"
#define RE_PASSNAME_TRANSM_DIRECT "TransDir"
#define RE_PASSNAME_TRANSM_INDIRECT "TransInd"
#define RE_PASSNAME_TRANSM_COLOR "TransCol"

#define RE_PASSNAME_SUBSURFACE_DIRECT "SubsurfaceDir"
#define RE_PASSNAME_SUBSURFACE_INDIRECT "SubsurfaceInd"
#define RE_PASSNAME_SUBSURFACE_COLOR "SubsurfaceCol"


/* View - MultiView */
typedef struct SceneRenderView {
	struct SceneRenderView *next, *prev;

	char name[64];  /* MAX_NAME */
	char suffix[64];    /* MAX_NAME */

	int viewflag;
	int pad[2];
	char pad2[4];

} SceneRenderView;

/* SceneRenderView.viewflag */
#define SCE_VIEW_DISABLE        (1 << 0)

/* RenderData.views_format */
enum {
	SCE_VIEWS_FORMAT_STEREO_3D = 0,
	SCE_VIEWS_FORMAT_MULTIVIEW = 1,
};

/* ImageFormatData.views_format (also used for Sequence.views_format) */
enum {
	R_IMF_VIEWS_INDIVIDUAL = 0,
	R_IMF_VIEWS_STEREO_3D  = 1,
	R_IMF_VIEWS_MULTIVIEW  = 2,
};

typedef struct Stereo3dFormat {
	short flag;
	char display_mode; /* encoding mode */
	char anaglyph_type; /* anaglyph scheme for the user display */
	char interlace_type;  /* interlace type for the user display */
	char pad[3];
} Stereo3dFormat;

/* Stereo3dFormat.display_mode */
typedef enum eStereoDisplayMode {
	S3D_DISPLAY_ANAGLYPH    = 0,
	S3D_DISPLAY_INTERLACE   = 1,
	S3D_DISPLAY_PAGEFLIP    = 2,
	S3D_DISPLAY_SIDEBYSIDE  = 3,
	S3D_DISPLAY_TOPBOTTOM   = 4,
} eStereoDisplayMode;

/* Stereo3dFormat.flag */
typedef enum eStereo3dFlag {
	S3D_INTERLACE_SWAP        = (1 << 0),
	S3D_SIDEBYSIDE_CROSSEYED  = (1 << 1),
	S3D_SQUEEZED_FRAME        = (1 << 2),
} eStereo3dFlag;

/* Stereo3dFormat.anaglyph_type */
typedef enum eStereo3dAnaglyphType {
	S3D_ANAGLYPH_REDCYAN      = 0,
	S3D_ANAGLYPH_GREENMAGENTA = 1,
	S3D_ANAGLYPH_YELLOWBLUE   = 2,
} eStereo3dAnaglyphType;

/* Stereo3dFormat.interlace_type */
typedef enum eStereo3dInterlaceType {
	S3D_INTERLACE_ROW          = 0,
	S3D_INTERLACE_COLUMN       = 1,
	S3D_INTERLACE_CHECKERBOARD = 2,
} eStereo3dInterlaceType;

/* *************************************************************** */

/* Generic image format settings,
 * this is used for NodeImageFile and IMAGE_OT_save_as operator too.
 *
 * note: its a bit strange that even though this is an image format struct
 *  the imtype can still be used to select video formats.
 *  RNA ensures these enum's are only selectable for render output.
 */
typedef struct ImageFormatData {
	char imtype;   /* R_IMF_IMTYPE_PNG, R_... */
	               /* note, video types should only ever be set from this
	                * structure when used from RenderData */
	char depth;    /* bits per channel, R_IMF_CHAN_DEPTH_8 -> 32,
	                * not a flag, only set 1 at a time */

	char planes;   /* - R_IMF_PLANES_BW, R_IMF_PLANES_RGB, R_IMF_PLANES_RGBA */
	char flag;     /* generic options for all image types, alpha zbuffer */

	char quality;  /* (0 - 100), eg: jpeg quality */
	char compress; /* (0 - 100), eg: png compression */


	/* --- format specific --- */

	/* OpenEXR */
	char exr_codec;

	/* Cineon */
	char cineon_flag;
	short cineon_white, cineon_black;
	float cineon_gamma;

	/* Jpeg2000 */
	char jp2_flag;
	char jp2_codec;

	/* TIFF */
	char tiff_codec;

	char pad[4];

	/* Multiview */
	char views_format;
	Stereo3dFormat stereo3d_format;

	/* color management */
	ColorManagedViewSettings view_settings;
	ColorManagedDisplaySettings display_settings;
} ImageFormatData;


/* ImageFormatData.imtype */
#define R_IMF_IMTYPE_TARGA           0
#define R_IMF_IMTYPE_IRIS            1
/* #define R_HAMX                    2 */ /* hamx is nomore */
/* #define R_FTYPE                   3 */ /* ftype is nomore */
#define R_IMF_IMTYPE_JPEG90          4
/* #define R_MOVIE                   5 */ /* movie is nomore */
#define R_IMF_IMTYPE_IRIZ            7
#define R_IMF_IMTYPE_RAWTGA         14
#define R_IMF_IMTYPE_AVIRAW         15
#define R_IMF_IMTYPE_AVIJPEG        16
#define R_IMF_IMTYPE_PNG            17
/* #define R_IMF_IMTYPE_AVICODEC    18 */ /* avicodec is nomore */
/* #define R_IMF_IMTYPE_QUICKTIME   19 */ /* quicktime is nomore */
#define R_IMF_IMTYPE_BMP            20
#define R_IMF_IMTYPE_RADHDR         21
#define R_IMF_IMTYPE_TIFF           22
#define R_IMF_IMTYPE_OPENEXR        23
#define R_IMF_IMTYPE_FFMPEG         24
/* #define R_IMF_IMTYPE_FRAMESERVER    25 */ /* frame server is nomore */
#define R_IMF_IMTYPE_CINEON         26
#define R_IMF_IMTYPE_DPX            27
#define R_IMF_IMTYPE_MULTILAYER     28
#define R_IMF_IMTYPE_DDS            29
#define R_IMF_IMTYPE_JP2            30
#define R_IMF_IMTYPE_H264           31
#define R_IMF_IMTYPE_XVID           32
#define R_IMF_IMTYPE_THEORA         33
#define R_IMF_IMTYPE_PSD            34

#define R_IMF_IMTYPE_INVALID        255

/* ImageFormatData.flag */
#define R_IMF_FLAG_ZBUF         (1 << 0)   /* was R_OPENEXR_ZBUF */
#define R_IMF_FLAG_PREVIEW_JPG  (1 << 1)   /* was R_PREVIEW_JPG */

/* return values from BKE_imtype_valid_depths, note this is depts per channel */
#define R_IMF_CHAN_DEPTH_1  (1 << 0) /* 1bits  (unused) */
#define R_IMF_CHAN_DEPTH_8  (1 << 1) /* 8bits  (default) */
#define R_IMF_CHAN_DEPTH_10 (1 << 2) /* 10bits (uncommon, Cineon/DPX support) */
#define R_IMF_CHAN_DEPTH_12 (1 << 3) /* 12bits (uncommon, jp2/DPX support) */
#define R_IMF_CHAN_DEPTH_16 (1 << 4) /* 16bits (tiff, halff float exr) */
#define R_IMF_CHAN_DEPTH_24 (1 << 5) /* 24bits (unused) */
#define R_IMF_CHAN_DEPTH_32 (1 << 6) /* 32bits (full float exr) */

/* ImageFormatData.planes */
#define R_IMF_PLANES_RGB   24
#define R_IMF_PLANES_RGBA  32
#define R_IMF_PLANES_BW    8

/* ImageFormatData.exr_codec */
#define R_IMF_EXR_CODEC_NONE  0
#define R_IMF_EXR_CODEC_PXR24 1
#define R_IMF_EXR_CODEC_ZIP   2
#define R_IMF_EXR_CODEC_PIZ   3
#define R_IMF_EXR_CODEC_RLE   4
#define R_IMF_EXR_CODEC_ZIPS  5
#define R_IMF_EXR_CODEC_B44   6
#define R_IMF_EXR_CODEC_B44A  7
#define R_IMF_EXR_CODEC_DWAA  8
#define R_IMF_EXR_CODEC_DWAB  9
#define R_IMF_EXR_CODEC_MAX  10

/* ImageFormatData.jp2_flag */
#define R_IMF_JP2_FLAG_YCC          (1 << 0)  /* when disabled use RGB */ /* was R_JPEG2K_YCC */
#define R_IMF_JP2_FLAG_CINE_PRESET  (1 << 1)  /* was R_JPEG2K_CINE_PRESET */
#define R_IMF_JP2_FLAG_CINE_48      (1 << 2)  /* was R_JPEG2K_CINE_48FPS */

/* ImageFormatData.jp2_codec */
#define R_IMF_JP2_CODEC_JP2  0
#define R_IMF_JP2_CODEC_J2K  1

/* ImageFormatData.cineon_flag */
#define R_IMF_CINEON_FLAG_LOG (1 << 0)  /* was R_CINEON_LOG */

/* ImageFormatData.tiff_codec */
enum {
	R_IMF_TIFF_CODEC_DEFLATE   = 0,
	R_IMF_TIFF_CODEC_LZW       = 1,
	R_IMF_TIFF_CODEC_PACKBITS  = 2,
	R_IMF_TIFF_CODEC_NONE      = 3,
};

typedef struct BakeData {
	struct ImageFormatData im_format;

	char filepath[1024]; /* FILE_MAX */

	short width, height;
	short margin, flag;

	float cage_extrusion;
	int pass_filter;

	char normal_swizzle[3];
	char normal_space;

	char save_mode;
	char pad[3];

	char cage[64];  /* MAX_NAME */
} BakeData;

/* BakeData.normal_swizzle (char) */
typedef enum eBakeNormalSwizzle {
	R_BAKE_POSX = 0,
	R_BAKE_POSY = 1,
	R_BAKE_POSZ = 2,
	R_BAKE_NEGX = 3,
	R_BAKE_NEGY = 4,
	R_BAKE_NEGZ = 5,
} eBakeNormalSwizzle;

/* BakeData.save_mode (char) */
typedef enum eBakeSaveMode {
	R_BAKE_SAVE_INTERNAL = 0,
	R_BAKE_SAVE_EXTERNAL = 1,
} eBakeSaveMode;

/* BakeData.pass_filter */
typedef enum eBakePassFilter {
	R_BAKE_PASS_FILTER_NONE           = 0,
	R_BAKE_PASS_FILTER_AO             = (1 << 0),
	R_BAKE_PASS_FILTER_EMIT           = (1 << 1),
	R_BAKE_PASS_FILTER_DIFFUSE        = (1 << 2),
	R_BAKE_PASS_FILTER_GLOSSY         = (1 << 3),
	R_BAKE_PASS_FILTER_TRANSM         = (1 << 4),
	R_BAKE_PASS_FILTER_SUBSURFACE     = (1 << 5),
	R_BAKE_PASS_FILTER_DIRECT         = (1 << 6),
	R_BAKE_PASS_FILTER_INDIRECT       = (1 << 7),
	R_BAKE_PASS_FILTER_COLOR          = (1 << 8),
} eBakePassFilter;

#define R_BAKE_PASS_FILTER_ALL (~0)

/* RenderEngineSettingsClay.options */
typedef enum ClayFlagSettings {
	CLAY_USE_AO     = (1 << 0),
	CLAY_USE_HSV    = (1 << 1),
} ClayFlagSettings;

/* *************************************************************** */
/* Render Data */

typedef struct RenderData {
	struct ImageFormatData im_format;

	struct AviCodecData *avicodecdata;
	struct FFMpegCodecData ffcodecdata;

	int cfra, sfra, efra;   /* frames as in 'images' */
	float subframe;         /* subframe offset from cfra, in 0.0-1.0 */
	int psfra, pefra;       /* start+end frames of preview range */

	int images, framapto;
	short flag, threads;

	float framelen, blurfac;

	int frame_step;     /* frames to jump during render/playback */

	short stereomode DNA_DEPRECATED; /* standalone player stereo settings */     //  XXX deprecated since 2.5

	short dimensionspreset;     /* for the dimensions presets menu */

	short size; /* size in % */

	short pad6;

	/* from buttons: */
	/**
	 * The desired number of pixels in the x direction
	 */
	int xsch;
	/**
	 * The desired number of pixels in the y direction
	 */
	int ysch;

	/**
	 * render tile dimensions
	 */
	int tilex, tiley;

	short planes DNA_DEPRECATED, imtype DNA_DEPRECATED, subimtype DNA_DEPRECATED, quality DNA_DEPRECATED;     /*deprecated!*/

	/**
	 * Render to image editor, fullscreen or to new window.
	 */
	short displaymode;
	char use_lock_interface;
	char pad7;

	/**
	 * Flags for render settings. Use bit-masking to access the settings.
	 */
	int scemode;

	/**
	 * Flags for render settings. Use bit-masking to access the settings.
	 */
	int mode;

	/**
	 * What to do with the sky/background. Picks sky/premul/key
	 * blending for the background
	 */
	short alphamode;

	/**
	 * The number of samples to use per pixel.
	 */
	short osa;

	short frs_sec, pad[7];


	/* safety, border and display rect */
	rctf safety, border;
	rcti disprect;

	/* information on different layers to be rendered */
	ListBase layers DNA_DEPRECATED; /* Converted to Scene->view_layers. */
	short actlay DNA_DEPRECATED; /* Converted to Scene->active_layer. */
	short pad1;

	/**
	 * Adjustment factors for the aspect ratio in the x direction, was a short in 2.45
	 */
	float xasp, yasp;

	float frs_sec_base;

	/**
	 * Value used to define filter size for all filter options  */
	float gauss;


	/* color management settings - color profiles, gamma correction, etc */
	int color_mgt_flag;

	/* Dither noise intensity */
	float dither_intensity;

	/* Bake Render options */
	short bake_mode, bake_flag;
	short bake_filter, bake_samples;
	float bake_biasdist, bake_user_scale;

	/* path to render output */
	char pic[1024]; /* 1024 = FILE_MAX */

	/* stamps flags. */
	int stamp;
	short stamp_font_id, pad3; /* select one of blenders bitmap fonts */

	/* stamp info user data. */
	char stamp_udata[768];

	/* foreground/background color. */
	float fg_stamp[4];
	float bg_stamp[4];

	/* sequencer options */
	char seq_prev_type;
	char seq_rend_type;  /* UNUSED! */
	char seq_flag; /* flag use for sequence render/draw */
	char pad5[5];

	/* render simplify */
	short simplify_subsurf;
	short simplify_subsurf_render;
	short simplify_gpencil;
	short pad10;
	float simplify_particles;
	float simplify_particles_render;

	/* Freestyle line thickness options */
	int line_thickness_mode;
	float unit_line_thickness; /* in pixels */

	/* render engine */
	char engine[32];
	int pad2;

	/* Cycles baking */
	struct BakeData bake;

	int preview_start_resolution;
	short preview_pixel_size;

	/* Type of the debug pass to use.
	 * Only used when built with debug passes support.
	 */
	short debug_pass_type;

	/* MultiView */
	ListBase views;  /* SceneRenderView */
	short actview;
	short views_format;

	/* Hair Display */
	short hair_type, hair_subdiv;

	/* Motion blur shutter */
	struct CurveMapping mblur_shutter_curve;
} RenderData;

/* RenderData.hair_type */
typedef enum eHairType {
	SCE_HAIR_SHAPE_STRAND      = 0,
	SCE_HAIR_SHAPE_STRIP       = 1,
} eHairType;


/* *************************************************************** */
/* Render Conversion/Simplfication Settings */

/* control render convert and shading engine */
typedef struct RenderProfile {
	struct RenderProfile *next, *prev;
	char name[32];

	short particle_perc;
	short subsurf_max;
	short shadbufsample_max;
	short pad1;

	float ao_error, pad2;

} RenderProfile;

/* UV Paint */
/* ToolSettings.uv_sculpt_settings */
#define UV_SCULPT_LOCK_BORDERS              1
#define UV_SCULPT_ALL_ISLANDS               2

/* ToolSettings.uv_sculpt_tool */
#define UV_SCULPT_TOOL_PINCH                1
#define UV_SCULPT_TOOL_RELAX                2
#define UV_SCULPT_TOOL_GRAB                 3

/* ToolSettings.uv_relax_method */
#define UV_SCULPT_TOOL_RELAX_LAPLACIAN  1
#define UV_SCULPT_TOOL_RELAX_HC         2

/* Stereo Flags */
#define STEREO_RIGHT_NAME "right"
#define STEREO_LEFT_NAME "left"
#define STEREO_RIGHT_SUFFIX "_R"
#define STEREO_LEFT_SUFFIX "_L"

/* View3D.stereo3d_camera / View3D.multiview_eye / ImageUser.multiview_eye */
typedef enum eStereoViews {
	STEREO_LEFT_ID = 0,
	STEREO_RIGHT_ID = 1,
	STEREO_3D_ID = 2,
	STEREO_MONO_ID = 3,
} eStereoViews;

/* *************************************************************** */
/* Markers */

typedef struct TimeMarker {
	struct TimeMarker *next, *prev;
	int frame;
	char name[64];
	unsigned int flag;
	struct Object *camera;
} TimeMarker;

/* *************************************************************** */
/* Paint Mode/Tool Data */

#define PAINT_MAX_INPUT_SAMPLES 64

/* Paint Tool Base */
typedef struct Paint {
	struct Brush *brush;
	struct Palette *palette;
	struct CurveMapping *cavity_curve; /* cavity curve */

	/* WM Paint cursor */
	void *paint_cursor;
	unsigned char paint_cursor_col[4];

	/* enum ePaintFlags */
	int flags;

	/* Paint stroke can use up to PAINT_MAX_INPUT_SAMPLES inputs to
	 * smooth the stroke */
	int num_input_samples;

	/* flags used for symmetry */
	int symmetry_flags;

	float tile_offset[3];
	int pad2;
} Paint;

/* ------------------------------------------- */
/* Image Paint */

/* Texture/Image Editor */
typedef struct ImagePaintSettings {
	Paint paint;

	short flag, missing_data;

	/* for projection painting only */
	short seam_bleed, normal_angle;
	short screen_grab_size[2]; /* capture size for re-projection */

	int mode;                  /* mode used for texture painting */

	void *paintcursor;         /* wm handle */
	struct Image *stencil;     /* workaround until we support true layer masks */
	struct Image *clone;       /* clone layer for image mode for projective texture painting */
	struct Image *canvas;      /* canvas when the explicit system is used for painting */
	float stencil_col[3];
	float dither;              /* dither amount used when painting on byte images */
} ImagePaintSettings;

/* ------------------------------------------- */
/* Particle Edit */

/* Settings for a Particle Editing Brush */
typedef struct ParticleBrushData {
	short size;                     /* common setting */
	short step, invert, count;      /* for specific brushes only */
	int flag;
	float strength;
} ParticleBrushData;

/* Particle Edit Mode Settings */
typedef struct ParticleEditSettings {
	short flag;
	short totrekey;
	short totaddkey;
	short brushtype;

	ParticleBrushData brush[7];
	void *paintcursor;          /* runtime */

	float emitterdist, rt;

	int selectmode;
	int edittype;

	int draw_step, fade_frames;

	struct Scene *scene;
	struct Object *object;
	struct Object *shape_object;
} ParticleEditSettings;

/* ------------------------------------------- */
/* Sculpt */

/* Sculpt */
typedef struct Sculpt {
	Paint paint;

	/* For rotating around a pivot point */
	//float pivot[3]; XXX not used?
	int flags;

	/* Control tablet input */
	//char tablet_size, tablet_strength; XXX not used?
	int radial_symm[3];

	/* Maximum edge length for dynamic topology sculpting (in pixels) */
	float detail_size;

	/* Direction used for SCULPT_OT_symmetrize operator */
	int symmetrize_direction;

	/* gravity factor for sculpting */
	float gravity_factor;

	/* scale for constant detail size */
	float constant_detail; /* Constant detail resolution (Blender unit / constant_detail) */
	float detail_percent;
	float pad;

	struct Object *gravity_object;
} Sculpt;

typedef struct UvSculpt {
	Paint paint;
} UvSculpt;

/* grease pencil drawing brushes */
typedef struct GpPaint {
	Paint paint;
} GpPaint;

/* ------------------------------------------- */
/* Vertex Paint */

/* Vertex Paint */
typedef struct VPaint {
	Paint paint;
	char flag;
	char pad[3];
	int radial_symm[3]; /* For mirrored painting */
} VPaint;

/* VPaint.flag */
enum {
	/* weight paint only */
	VP_FLAG_VGROUP_RESTRICT     = (1 << 7)
};

/* ------------------------------------------- */
/* GPencil Stroke Sculpting */

/* GP_BrushEdit_Settings.brushtype */
typedef enum eGP_EditBrush_Types {
	GP_EDITBRUSH_TYPE_SMOOTH    = 0,
	GP_EDITBRUSH_TYPE_THICKNESS = 1,
	GP_EDITBRUSH_TYPE_STRENGTH  = 2,
	GP_EDITBRUSH_TYPE_GRAB      = 3,
	GP_EDITBRUSH_TYPE_PUSH      = 4,
	GP_EDITBRUSH_TYPE_TWIST     = 5,
	GP_EDITBRUSH_TYPE_PINCH     = 6,
	GP_EDITBRUSH_TYPE_RANDOMIZE = 7,
	GP_EDITBRUSH_TYPE_CLONE     = 8,
	GP_EDITBRUSH_TYPE_SUBDIVIDE = 9,
	GP_EDITBRUSH_TYPE_SIMPLIFY  = 10,
	/* add any sculpt brush above this value */
	GP_EDITBRUSH_TYPE_WEIGHT    = 11,
	/* add any weight paint brush below this value. Do no mix brushes */

	/* !!! Update GP_EditBrush_Data brush[###]; below !!! */
	TOT_GP_EDITBRUSH_TYPES
} eGP_EditBrush_Types;

/* GP_BrushEdit_Settings.lock_axis */
typedef enum eGP_Lockaxis_Types {
	GP_LOCKAXIS_NONE = 0,
	GP_LOCKAXIS_X = 1,
	GP_LOCKAXIS_Y = 2,
	GP_LOCKAXIS_Z = 3
} eGP_Lockaxis_Types;

/* Settings for a GPencil Stroke Sculpting Brush */
typedef struct GP_EditBrush_Data {
	short size;             /* radius of brush */
	short flag;             /* eGP_EditBrush_Flag */
	float strength;         /* strength of effect */
	float curcolor_add[3];  /* cursor color for add */
	float curcolor_sub[3];  /* cursor color for sub */
} GP_EditBrush_Data;

/* GP_EditBrush_Data.flag */
typedef enum eGP_EditBrush_Flag {
	/* invert the effect of the brush */
	GP_EDITBRUSH_FLAG_INVERT       = (1 << 0),
	/* adjust strength using pen pressure */
	GP_EDITBRUSH_FLAG_USE_PRESSURE = (1 << 1),

	/* strength of brush falls off with distance from cursor */
	GP_EDITBRUSH_FLAG_USE_FALLOFF  = (1 << 2),

	/* smooth brush affects pressure values as well */
	GP_EDITBRUSH_FLAG_SMOOTH_PRESSURE  = (1 << 3),
	/* enable screen cursor */
	GP_EDITBRUSH_FLAG_ENABLE_CURSOR = (1 << 4),
	/* temporary invert action */
	GP_EDITBRUSH_FLAG_TMP_INVERT = (1 << 5),
} eGP_EditBrush_Flag;



/* GPencil Stroke Sculpting Settings */
typedef struct GP_BrushEdit_Settings {
	GP_EditBrush_Data brush[12];  /* TOT_GP_EDITBRUSH_TYPES */
	void *paintcursor;            /* runtime */

	int brushtype;                /* eGP_EditBrush_Types (sculpt) */
	int flag;                     /* eGP_BrushEdit_SettingsFlag */
	int lock_axis;                /* eGP_Lockaxis_Types lock drawing to one axis */
	char pad1[4];

	/* weight paint is a submode of sculpt but use its own index. All weight paint
	 * brushes must be defined at the end of the brush array.
	 */
	int weighttype;               /* eGP_EditBrush_Types (weight paint) */
	char pad[4];
	struct CurveMapping *cur_falloff; /* multiframe edit falloff effect by frame */
} GP_BrushEdit_Settings;

/* GP_BrushEdit_Settings.flag */
typedef enum eGP_BrushEdit_SettingsFlag {
	/* only affect selected points */
	GP_BRUSHEDIT_FLAG_SELECT_MASK = (1 << 0),
	/* apply brush to position */
	GP_BRUSHEDIT_FLAG_APPLY_POSITION = (1 << 1),
	/* apply brush to strength */
	GP_BRUSHEDIT_FLAG_APPLY_STRENGTH = (1 << 2),
	/* apply brush to thickness */
	GP_BRUSHEDIT_FLAG_APPLY_THICKNESS = (1 << 3),
	/* apply brush to thickness */
	GP_BRUSHEDIT_FLAG_WEIGHT_MODE = (1 << 4),
	/* enable falloff for multiframe editing */
	GP_BRUSHEDIT_FLAG_FRAME_FALLOFF = (1 << 5),
	/* apply brush to uv data */
	GP_BRUSHEDIT_FLAG_APPLY_UV = (1 << 6),
} eGP_BrushEdit_SettingsFlag;


/* Settings for GP Interpolation Operators */
typedef struct GP_Interpolate_Settings {
	short flag;                        /* eGP_Interpolate_SettingsFlag */

	char type;                         /* eGP_Interpolate_Type - Interpolation Mode */
	char easing;                       /* eBezTriple_Easing - Easing mode (if easing equation used) */

	float back;                        /* BEZT_IPO_BACK */
	float amplitude, period;           /* BEZT_IPO_ELASTIC */

	struct CurveMapping *custom_ipo;   /* custom interpolation curve (for use with GP_IPO_CURVEMAP) */
} GP_Interpolate_Settings;

/* GP_Interpolate_Settings.flag */
typedef enum eGP_Interpolate_SettingsFlag {
	/* apply interpolation to all layers */
	GP_TOOLFLAG_INTERPOLATE_ALL_LAYERS    = (1 << 0),
	/* apply interpolation to only selected */
	GP_TOOLFLAG_INTERPOLATE_ONLY_SELECTED = (1 << 1),
} eGP_Interpolate_SettingsFlag;

/* GP_Interpolate_Settings.type */
typedef enum eGP_Interpolate_Type {
	/* Traditional Linear Interpolation */
	GP_IPO_LINEAR   = 0,

	/* CurveMap Defined Interpolation */
	GP_IPO_CURVEMAP = 1,

	/* Easing Equations */
	GP_IPO_BACK = 3,
	GP_IPO_BOUNCE = 4,
	GP_IPO_CIRC = 5,
	GP_IPO_CUBIC = 6,
	GP_IPO_ELASTIC = 7,
	GP_IPO_EXPO = 8,
	GP_IPO_QUAD = 9,
	GP_IPO_QUART = 10,
	GP_IPO_QUINT = 11,
	GP_IPO_SINE = 12,
} eGP_Interpolate_Type;

/* *************************************************************** */
/* Unified Paint Settings
 */

/* These settings can override the equivalent fields in the active
 * Brush for any paint mode; the flag field controls whether these
 * values are used */
typedef struct UnifiedPaintSettings {
	/* unified radius of brush in pixels */
	int size;

	/* unified radius of brush in Blender units */
	float unprojected_radius;

	/* unified strength of brush */
	float alpha;

	/* unified brush weight, [0, 1] */
	float weight;

	/* unified brush color */
	float rgb[3];
	/* unified brush secondary color */
	float secondary_rgb[3];

	/* user preferences for sculpt and paint */
	int flag;

	/* rake rotation */

	/* record movement of mouse so that rake can start at an intuitive angle */
	float last_rake[2];
	float last_rake_angle;

	int last_stroke_valid;
	float average_stroke_accum[3];
	int average_stroke_counter;


	float brush_rotation;
	float brush_rotation_sec;

	/*******************************************************************************
	 * all data below are used to communicate with cursor drawing and tex sampling *
	 *******************************************************************************/
	int anchored_size;

	float overlap_factor; /* normalization factor due to accumulated value of curve along spacing.
	                       * Calculated when brush spacing changes to dampen strength of stroke
	                       * if space attenuation is used*/
	char draw_inverted;
	/* check is there an ongoing stroke right now */
	char stroke_active;

	char draw_anchored;
	char do_linear_conversion;

	/* store last location of stroke or whether the mesh was hit. Valid only while stroke is active */
	float last_location[3];
	int last_hit;

	float anchored_initial_mouse[2];

	/* radius of brush, premultiplied with pressure.
	 * In case of anchored brushes contains the anchored radius */
	float pixel_radius;

	/* drawing pressure */
	float size_pressure_value;

	/* position of mouse, used to sample the texture */
	float tex_mouse[2];

	/* position of mouse, used to sample the mask texture */
	float mask_tex_mouse[2];

	/* ColorSpace cache to avoid locking up during sampling */
	struct ColorSpace *colorspace;
} UnifiedPaintSettings;

/* UnifiedPaintSettings.flag */
typedef enum {
	UNIFIED_PAINT_SIZE  = (1 << 0),
	UNIFIED_PAINT_ALPHA = (1 << 1),
	UNIFIED_PAINT_WEIGHT = (1 << 5),
	UNIFIED_PAINT_COLOR = (1 << 6),

	/* only used if unified size is enabled, mirrors the brush flags
	 * BRUSH_LOCK_SIZE and BRUSH_SIZE_PRESSURE */
	UNIFIED_PAINT_BRUSH_LOCK_SIZE = (1 << 2),
	UNIFIED_PAINT_BRUSH_SIZE_PRESSURE   = (1 << 3),

	/* only used if unified alpha is enabled, mirrors the brush flag
	 * BRUSH_ALPHA_PRESSURE */
	UNIFIED_PAINT_BRUSH_ALPHA_PRESSURE  = (1 << 4)
} eUnifiedPaintSettingsFlags;


typedef struct CurvePaintSettings {
	char curve_type;
	char flag;
	char depth_mode;
	char surface_plane;
	char fit_method;
	char pad;
	short error_threshold;
	float radius_min, radius_max;
	float radius_taper_start, radius_taper_end;
	float surface_offset;
	float corner_angle;
} CurvePaintSettings;

/* CurvePaintSettings.flag */
enum {
	CURVE_PAINT_FLAG_CORNERS_DETECT             = (1 << 0),
	CURVE_PAINT_FLAG_PRESSURE_RADIUS            = (1 << 1),
	CURVE_PAINT_FLAG_DEPTH_STROKE_ENDPOINTS     = (1 << 2),
	CURVE_PAINT_FLAG_DEPTH_STROKE_OFFSET_ABS    = (1 << 3),
};

/* CurvePaintSettings.fit_method */
enum {
	CURVE_PAINT_FIT_METHOD_REFIT            = 0,
	CURVE_PAINT_FIT_METHOD_SPLIT            = 1,
};

/* CurvePaintSettings.depth_mode */
enum {
	CURVE_PAINT_PROJECT_CURSOR              = 0,
	CURVE_PAINT_PROJECT_SURFACE             = 1,
};

/* CurvePaintSettings.surface_plane */
enum {
	CURVE_PAINT_SURFACE_PLANE_NORMAL_VIEW           = 0,
	CURVE_PAINT_SURFACE_PLANE_NORMAL_SURFACE        = 1,
	CURVE_PAINT_SURFACE_PLANE_VIEW                  = 2,
};


/* *************************************************************** */
/* Stats */

/* Stats for Meshes */
typedef struct MeshStatVis {
	char type;
	char _pad1[2];

	/* overhang */
	char overhang_axis;
	float overhang_min, overhang_max;

	/* thickness */
	float thickness_min, thickness_max;
	char thickness_samples;
	char _pad2[3];

	/* distort */
	float distort_min, distort_max;

	/* sharp */
	float sharp_min, sharp_max;
} MeshStatVis;


/* *************************************************************** */
/* Tool Settings */

typedef struct ToolSettings {
	VPaint *vpaint;     /* vertex paint */
	VPaint *wpaint;     /* weight paint */
	Sculpt *sculpt;
	UvSculpt *uvsculpt; /* uv smooth */
	GpPaint *gp_paint;  /* gpencil paint */

	/* Vertex group weight - used only for editmode, not weight
	 * paint */
	float vgroup_weight;

	float doublimit;    /* remove doubles limit */
	char automerge;
	char object_flag;

	/* Selection Mode for Mesh */
	short selectmode;

	/* UV Calculation */
	char unwrapper;
	char uvcalc_flag;
	char uv_flag;
	char uv_selectmode;

	float uvcalc_margin;

	/* Auto-IK */
	short autoik_chainlen;  /* runtime only */

	/* Grease Pencil */
	char gpencil_flags;     /* flags/options for how the tool works */

	char gpencil_v3d_align; /* stroke placement settings: 3D View */
	char gpencil_v2d_align; /*                          : General 2D Editor */
	char gpencil_seq_align; /*                          : Sequencer Preview */
	char gpencil_ima_align; /*                          : Image Editor */

	/* Annotations */
	char annotate_v3d_align;  /* stroke placement settings - 3D View */

	short annotate_thickness; /* default stroke thickness for annotation strokes */
	char _pad3[2];

	/* Grease Pencil Sculpt */
	struct GP_BrushEdit_Settings gp_sculpt;

	/* Grease Pencil Interpolation Tool(s) */
	struct GP_Interpolate_Settings gp_interpolate;

	/* Image Paint (8 bytes aligned please!) */
	struct ImagePaintSettings imapaint;

	/* Particle Editing */
	struct ParticleEditSettings particle;

	/* Transform Proportional Area of Effect */
	float proportional_size;

	/* Select Group Threshold */
	float select_thresh;

	/* Auto-Keying Mode */
	short autokey_mode, autokey_flag;   /* defines in DNA_userdef_types.h */
	char keyframe_type;                 /* keyframe type (see DNA_curve_types.h) */

	/* Multires */
	char multires_subdiv_type;

	/* Alt+RMB option */
	char edge_mode;
	char edge_mode_live_unwrap;

	/* SCE_MPR_LOC/SCAL */
	char gizmo_flag;

	/* Transform */
	char transform_pivot_point;
	char transform_flag;
	char snap_mode, snap_node_mode;
	char snap_uv_mode;
	char snap_flag;
	char snap_target;
	short proportional, prop_mode;
	char proportional_objects; /* proportional edit, object mode */
	char proportional_mask; /* proportional edit, mask editing */
	char proportional_action; /* proportional edit, action editor */
	char proportional_fcurve; /* proportional edit, graph editor */
	char lock_markers; /* lock marker editing */
	char pad4[5];

	char auto_normalize; /*auto normalizing mode in wpaint*/
	char multipaint; /* paint multiple bones in wpaint */
	char weightuser;
	char vgroupsubset; /* subset selection filter in wpaint */

	/* UV painting */
	char _pad2[2];
	char use_uv_sculpt;
	char uv_sculpt_settings;
	char uv_sculpt_tool;
	char uv_relax_method;
	/* XXX: these sculpt_paint_* fields are deprecated, use the
	 * unified_paint_settings field instead! */
	short sculpt_paint_settings DNA_DEPRECATED; short pad5;
	int sculpt_paint_unified_size DNA_DEPRECATED;
	float sculpt_paint_unified_unprojected_radius DNA_DEPRECATED;
	float sculpt_paint_unified_alpha DNA_DEPRECATED;

	/* Unified Paint Settings */
	struct UnifiedPaintSettings unified_paint_settings;

	struct CurvePaintSettings curve_paint_settings;

	struct MeshStatVis statvis;

	/* Normal Editing */
	float normal_vector[3];
	int face_strength;
} ToolSettings;

/* *************************************************************** */
/* Assorted Scene Data */

/* ------------------------------------------- */
/* Stats (show in Info header) */

typedef struct bStats {
	/* scene totals for visible layers */
	int totobj, totlamp, totobjsel, totcurve, totmesh, totarmature;
	int totvert, totface;
} bStats;

/* ------------------------------------------- */
/* Unit Settings */

typedef struct UnitSettings {
	/* Display/Editing unit options for each scene */
	float scale_length; /* maybe have other unit conversions? */
	char system; /* imperial, metric etc */
	char system_rotation; /* not implemented as a proper unit system yet */
	short flag;
} UnitSettings;

/* ------------------------------------------- */
/* Global/Common Physics Settings */

typedef struct PhysicsSettings {
	float gravity[3];
	int flag, quick_cache_step, rt;
} PhysicsSettings;

/* ------------------------------------------- */
/* Safe Area options used in Camera View & VSE
 */
typedef struct DisplaySafeAreas {
	/* each value represents the (x,y) margins as a multiplier.
	 * 'center' in this context is just the name for a different kind of safe-area */

	float title[2];     /* Title Safe */
	float action[2];    /* Image/Graphics Safe */

	/* use for alternate aspect ratio */
	float title_center[2];
	float action_center[2];
} DisplaySafeAreas;

/* ------------------------------------------- */
/* Scene Display - used for store scene specific display settings for the 3d view */
typedef struct SceneDisplay {
	float light_direction[3];      /* light direction for shadows/highlight */
	float shadow_shift;

	/* Settings for Cavity Shader */
	float matcap_ssao_distance;
	float matcap_ssao_attenuation;
	int matcap_ssao_samples;
	int pad;

	/* OpenGL render engine settings. */
	View3DShading shading;
} SceneDisplay;

typedef struct SceneEEVEE {
	int flag;
	int gi_diffuse_bounces;
	int gi_cubemap_resolution;
	int gi_visibility_resolution;

	float gi_cubemap_draw_size;
	float gi_irradiance_draw_size;

	int taa_samples;
	int taa_render_samples;
	int sss_samples;
	float sss_jitter_threshold;

	float ssr_quality;
	float ssr_max_roughness;
	float ssr_thickness;
	float ssr_border_fade;
	float ssr_firefly_fac;

	float volumetric_start;
	float volumetric_end;
	int volumetric_tile_size;
	int volumetric_samples;
	float volumetric_sample_distribution;
	float volumetric_light_clamp;
	int volumetric_shadow_samples;

	float gtao_distance;
	float gtao_factor;
	float gtao_quality;

	float bokeh_max_size;
	float bokeh_threshold;

	float bloom_color[3];
	float bloom_threshold;
	float bloom_knee;
	float bloom_intensity;
	float bloom_radius;
	float bloom_clamp;

	int motion_blur_samples;
	float motion_blur_shutter;

	int shadow_method;
	int shadow_cube_size;
	int shadow_cascade_size;

	struct LightCache *light_cache;
	char light_cache_info[64];
} SceneEEVEE;


/* LANPR Global Config */

struct LANPR_RenderBuffer;
struct LANPR_LineLayer;

typedef struct SceneLANPR {

	int master_mode;

	int enable_vector_trace;
	int display_thinning_result;

	//int SizeCompensate;

	float depth_clamp;
	float depth_strength;
	float normal_clamp;
	float normal_strength;

	float line_thickness;

	int use_same_taper;
	float taper_left_distance;
	float taper_left_strength;
	float taper_right_distance;
	float taper_right_strength;

	int enable_tip_extend;
	float extend_length;

	int snake_sensitivity;

	/* shared */

	float contour_fade;          /* for dpix contour fading,reserved for future usage */
	float crease_threshold;      /* 0-1 range for cosine angle */
	float crease_fade_threshold; /* for dpix crease fading */

	float line_color[4];
	float background_color[4];

	float depth_width_influence;
	float depth_width_curve;
	float depth_alpha_influence;
	float depth_alpha_curve;

	/* states (needs optimization) */

	int reloaded;

	/* offline render */

	struct LANPR_RenderBuffer *render_buffer;      /* created when needed. for offline rendering */
	ListBase line_layers;                    /* now here!!! */
	struct LANPR_LineLayer    *active_layer;

	int enable_intersections;
	int enable_chaining;

} SceneLANPR;

/* *************************************************************** */
/* Scene ID-Block */

typedef struct Scene {
	ID id;
	struct AnimData *adt;   /* animation data (must be immediately after id for utilities to use it) */

	struct Object *camera;
	struct World *world;

	struct Scene *set;

	ListBase base DNA_DEPRECATED;
	struct Base  *basact DNA_DEPRECATED; /* active base */
	void *_pad1;

	View3DCursor cursor;            /* 3d cursor location */

<<<<<<< HEAD
	unsigned int lay;           /* bitflags for layer visibility */
	int layact;     /* active layer */
=======
	unsigned int lay DNA_DEPRECATED;	/* bitflags for layer visibility */
	int layact DNA_DEPRECATED;			/* active layer */
>>>>>>> b0602483
	unsigned int pad1;

	short flag;                             /* various settings */

	char use_nodes;
	char pad[1];

	struct bNodeTree *nodetree;

	struct Editing *ed;                             /* sequence editor data is allocated here */

	struct ToolSettings *toolsettings;      /* default allocated now */
	void *pad2;
	struct DisplaySafeAreas safe_areas;

	/* migrate or replace? depends on some internal things... */
	/* no, is on the right place (ton) */
	struct RenderData r;
	struct AudioData audio;

	ListBase markers;
	ListBase transform_spaces;

	int orientation_index_custom;
	int orientation_type;

	void *sound_scene;
	void *playback_handle;
	void *sound_scrub_handle;
	void *speaker_handles;

	void *fps_info;                 /* (runtime) info/cache used for presenting playback framerate info to the user */

	/* none of the dependency graph  vars is mean to be saved */
	struct GHash *depsgraph_hash;
	int pad7;

	/* User-Defined KeyingSets */
	int active_keyingset;           /* index of the active KeyingSet. first KeyingSet has index 1, 'none' active is 0, 'add new' is -1 */
	ListBase keyingsets;            /* KeyingSets for this scene */

	/* Units */
	struct UnitSettings unit;

	/* Grease Pencil - Annotations */
	struct bGPdata *gpd;

	/* Movie Tracking */
	struct MovieClip *clip;         /* active movie clip */

	/* Physics simulation settings */
	struct PhysicsSettings physics_settings;

	uint64_t customdata_mask;   /* XXX. runtime flag for drawing, actually belongs in the window, only used by BKE_object_handle_update() */
	uint64_t customdata_mask_modal; /* XXX. same as above but for temp operator use (gl renders) */


	/* Color Management */
	ColorManagedViewSettings view_settings;
	ColorManagedDisplaySettings display_settings;
	ColorManagedColorspaceSettings sequencer_colorspace_settings;

	/* RigidBody simulation world+settings */
	struct RigidBodyWorld *rigidbody_world;

	struct PreviewImage *preview;

	ListBase view_layers;
	/* Not an actual datablock, but memory owned by scene. */
	Collection *master_collection;
	struct SceneCollection *collection DNA_DEPRECATED;

	IDProperty *layer_properties;  /* settings to be override by workspaces */

	struct SceneDisplay display;
	struct SceneEEVEE eevee;

	/* LANPR stuff */
	struct SceneLANPR lanpr;
} Scene;

/* **************** RENDERDATA ********************* */

/* RenderData.flag */
/* use preview range */
#define SCER_PRV_RANGE  (1 << 0)
#define SCER_LOCK_FRAME_SELECTION   (1 << 1)
/* show/use subframes (for checking motion blur) */
#define SCER_SHOW_SUBFRAME  (1 << 3)

/* RenderData.mode */
#define R_OSA           0x0001
/* #define R_SHADOW		0x0002 */
/* #define R_GAMMA		0x0004 */
/* #define R_ORTHO		0x0008 */
/* #define R_ENVMAP		0x0010 */
/* #define R_EDGE		0x0020 */
/* #define R_FIELDS		0x0040 */
/*#define R_FIELDSTILL	0x0080 */
/*#define R_RADIO		0x0100 */ /* deprecated */
#define R_BORDER		0x0200
#define R_PANORAMA		0x0400 /* deprecated */
#define R_CROP          0x0800
/* Disable camera switching: runtime (DURIAN_CAMERA_SWITCH) */
#define R_NO_CAMERA_SWITCH  0x1000
/* #define R_ODDFIELD		0x2000 */
#define R_MBLUR         0x4000
/* unified was here */
/* #define R_RAYTRACE      0x10000 */
/* R_GAUSS is obsolete, but used to retrieve setting from old files */
/* #define R_GAUSS          0x20000 */
/* fbuf obsolete... */
/*#define R_FBUF			0x40000*/
/* threads obsolete... is there for old files, now use for autodetect threads */
#define R_THREADS       0x80000
/* Use the same flag for autothreads */
#define R_FIXED_THREADS     0x80000

/* #define R_SPEED				0x100000 */
/* #define R_SSS				0x200000 */
#define R_NO_OVERWRITE      0x400000  /* skip existing files */
#define R_TOUCH             0x800000  /* touch files before rendering */
#define R_SIMPLIFY          0x1000000
#define R_EDGE_FRS          0x2000000 /* R_EDGE reserved for Freestyle */
#define R_PERSISTENT_DATA   0x4000000 /* keep data around for re-render */
/* #define R_USE_WS_SHADING	0x8000000 */ /* use world space interpretation of lighting data */

/* RenderData.seq_flag */
enum {
	// R_SEQ_GL_PREV = (1 << 1),  // UNUSED, we just use setting from seq_prev_type now.
	// R_SEQ_GL_REND = (1 << 2),  // UNUSED, opengl render has its own operator now.
	R_SEQ_SOLID_TEX  = (1 << 3),
	R_SEQ_CAMERA_DOF = (1 << 4),
};

/* RenderData.displaymode */
#define R_OUTPUT_SCREEN 0
#define R_OUTPUT_AREA   1
#define R_OUTPUT_WINDOW 2
#define R_OUTPUT_NONE   3
/*#define R_OUTPUT_FORKED	4*/

/* RenderData.filtertype (used for nodes) */
#define R_FILTER_BOX    0
#define R_FILTER_TENT   1
#define R_FILTER_QUAD   2
#define R_FILTER_CUBIC  3
#define R_FILTER_CATROM 4
#define R_FILTER_GAUSS  5
#define R_FILTER_MITCH  6
#define R_FILTER_FAST_GAUSS 7

/* RenderData.scemode (int now) */
#define R_DOSEQ             0x0001
#define R_BG_RENDER         0x0002
/* passepartout is camera option now, keep this for backward compatibility */
#define R_PASSEPARTOUT      0x0004
#define R_BUTS_PREVIEW      0x0008
#define R_EXTENSION         0x0010
#define R_MATNODE_PREVIEW   0x0020
#define R_DOCOMP            0x0040
#define R_COMP_CROP         0x0080
/* #define R_FREE_IMAGE		0x0100 */
#define R_SINGLE_LAYER      0x0200
#define R_EXR_TILE_FILE     0x0400
/* #define R_COMP_FREE			0x0800 */
#define R_NO_IMAGE_LOAD     0x1000
/* #define R_NO_TEX			0x2000 */
#define R_NO_FRAME_UPDATE   0x4000
#define R_FULL_SAMPLE       0x8000
/* #define R_DEPRECATED		0x10000 */
/* #define R_RECURS_PROTECTION	0x20000 */
#define R_TEXNODE_PREVIEW   0x40000
/* #define R_VIEWPORT_PREVIEW	0x80000 */
#define R_EXR_CACHE_FILE    0x100000
#define R_MULTIVIEW         0x200000

/* RenderData.stamp */
#define R_STAMP_TIME    0x0001
#define R_STAMP_FRAME   0x0002
#define R_STAMP_DATE    0x0004
#define R_STAMP_CAMERA  0x0008
#define R_STAMP_SCENE   0x0010
#define R_STAMP_NOTE    0x0020
#define R_STAMP_DRAW    0x0040 /* draw in the image */
#define R_STAMP_MARKER  0x0080
#define R_STAMP_FILENAME    0x0100
#define R_STAMP_SEQSTRIP    0x0200
#define R_STAMP_RENDERTIME  0x0400
#define R_STAMP_CAMERALENS  0x0800
#define R_STAMP_STRIPMETA   0x1000
#define R_STAMP_MEMORY      0x2000
#define R_STAMP_HIDE_LABELS 0x4000
#define R_STAMP_FRAME_RANGE 0x8000
#define R_STAMP_ALL (R_STAMP_TIME | R_STAMP_FRAME | R_STAMP_DATE | R_STAMP_CAMERA | R_STAMP_SCENE | \
	                 R_STAMP_NOTE | R_STAMP_MARKER | R_STAMP_FILENAME | R_STAMP_SEQSTRIP |        \
	                 R_STAMP_RENDERTIME | R_STAMP_CAMERALENS | R_STAMP_MEMORY |                 \
	                 R_STAMP_HIDE_LABELS | R_STAMP_FRAME_RANGE)

/* RenderData.alphamode */
#define R_ADDSKY        0
#define R_ALPHAPREMUL   1
/*#define R_ALPHAKEY		2*/ /* deprecated, shouldn't be used */

/* RenderData.color_mgt_flag */
enum {
	R_COLOR_MANAGEMENT              = (1 << 0),  /* deprecated, should only be used in versioning code only */
	/*R_COLOR_MANAGEMENT_PREDIVIDE    = (1 << 1)*/  /* deprecated, shouldn't be used */
};

#ifdef DNA_DEPRECATED
/* RenderData.subimtype flag options for imtype */
enum {
	R_OPENEXR_HALF  = 1,  /*deprecated*/
	R_OPENEXR_ZBUF  = 2,  /*deprecated*/
	R_PREVIEW_JPG   = 4,  /*deprecated*/
	R_CINEON_LOG    = 8,  /*deprecated*/
	R_TIFF_16BIT    = 16, /*deprecated*/

	R_JPEG2K_12BIT          =     32,  /* Jpeg2000 */                    /*deprecated*/
	R_JPEG2K_16BIT          =     64,                                    /*deprecated*/
	R_JPEG2K_YCC            =     128,  /* when disabled use RGB */      /*deprecated*/
	R_JPEG2K_CINE_PRESET    =     256,                                   /*deprecated*/
	R_JPEG2K_CINE_48FPS     =     512,                                   /*deprecated*/
};
#endif

/* bake_mode: same as RE_BAKE_xxx defines */
/* RenderData.bake_flag */
#define R_BAKE_CLEAR        1
/* #define R_BAKE_OSA		2 */ /* deprecated */
#define R_BAKE_TO_ACTIVE    4
/* #define R_BAKE_NORMALIZE	8 */ /* deprecated */
#define R_BAKE_MULTIRES     16
#define R_BAKE_LORES_MESH   32
/* #define R_BAKE_VCOL		64 */ /* deprecated */
#define R_BAKE_USERSCALE    128
#define R_BAKE_CAGE         256
#define R_BAKE_SPLIT_MAT    512
#define R_BAKE_AUTO_NAME    1024

/* RenderData.bake_normal_space */
#define R_BAKE_SPACE_CAMERA  0
#define R_BAKE_SPACE_WORLD   1
#define R_BAKE_SPACE_OBJECT  2
#define R_BAKE_SPACE_TANGENT 3

/* RenderData.line_thickness_mode */
#define R_LINE_THICKNESS_ABSOLUTE 1
#define R_LINE_THICKNESS_RELATIVE 2

/* sequencer seq_prev_type seq_rend_type */

/* RenderData.engine (scene.c) */
extern const char *RE_engine_id_BLENDER_EEVEE;
extern const char *RE_engine_id_BLENDER_OPENGL;
extern const char *RE_engine_id_CYCLES;

/* **************** SCENE ********************* */

/* note that much higher maxframes give imprecise sub-frames, see: T46859 */
/* Current precision is 16 for the sub-frames closer to MAXFRAME. */

/* for general use */
#define MAXFRAME    1048574
#define MAXFRAMEF   1048574.0f

#define MINFRAME    0
#define MINFRAMEF   0.0f

/* (minimum frame number for current-frame) */
#define MINAFRAME   -1048574
#define MINAFRAMEF  -1048574.0f

/* deprecate this! */
#define TESTBASE(base)  (                                                     \
		(((base)->flag & BASE_SELECTED) != 0) &&                                  \
		(((base)->flag & BASE_VISIBLE) != 0))
#define TESTBASELIB(base)  (                                                  \
		(((base)->flag & BASE_SELECTED) != 0) &&                                  \
		((base)->object->id.lib == NULL) &&                                       \
		(((base)->flag & BASE_VISIBLE) != 0))
#define TESTBASELIB_BGMODE(base)  (                                           \
		(((base)->flag & BASE_SELECTED) != 0) &&                                  \
		((base)->object->id.lib == NULL) &&                                       \
		(((base)->flag & BASE_VISIBLE) != 0))
#define BASE_EDITABLE_BGMODE(base)  (                                         \
		((base)->object->id.lib == NULL) &&                                       \
		(((base)->flag & BASE_VISIBLE) != 0))
#define BASE_SELECTABLE(base)                                                 \
	(((base)->flag & BASE_SELECTABLE) != 0)
#define BASE_VISIBLE(base)  (                                                 \
		((base)->flag & BASE_VISIBLE) != 0)

#define FIRSTBASE(_view_layer)  ((_view_layer)->object_bases.first)
#define LASTBASE(_view_layer)   ((_view_layer)->object_bases.last)
#define BASACT(_view_layer)     ((_view_layer)->basact)
#define OBACT(_view_layer)      (BASACT(_view_layer) ? BASACT(_view_layer)->object : NULL)

#define OBEDIT_FROM_WORKSPACE(workspace, _view_layer) \
	(((workspace)->object_mode & OD_MODE_EDIT) ? OBACT(_view_layer) : NULL)
#define OBEDIT_FROM_OBACT(ob) \
	((ob) ? (((ob)->mode & OB_MODE_EDIT) ? ob : NULL) : NULL)
#define OBPOSE_FROM_OBACT(ob) \
	((ob) ? (((ob)->mode & OB_MODE_POSE) ? ob : NULL) : NULL)
#define OBEDIT_FROM_VIEW_LAYER(view_layer) \
	OBEDIT_FROM_OBACT(OBACT(view_layer))

#define V3D_CAMERA_LOCAL(v3d) ((!(v3d)->scenelock && (v3d)->camera) ? (v3d)->camera : NULL)
#define V3D_CAMERA_SCENE(scene, v3d) ((!(v3d)->scenelock && (v3d)->camera) ? (v3d)->camera : (scene)->camera)

#define CFRA            (scene->r.cfra)
#define SUBFRA          (scene->r.subframe)
#define SFRA            (scene->r.sfra)
#define EFRA            (scene->r.efra)
#define PRVRANGEON      (scene->r.flag & SCER_PRV_RANGE)
#define PSFRA           ((PRVRANGEON) ? (scene->r.psfra) : (scene->r.sfra))
#define PEFRA           ((PRVRANGEON) ? (scene->r.pefra) : (scene->r.efra))
#define FRA2TIME(a)     ((((double)scene->r.frs_sec_base) * (double)(a)) / (double)scene->r.frs_sec)
#define TIME2FRA(a)     ((((double)scene->r.frs_sec) * (double)(a)) / (double)scene->r.frs_sec_base)
#define FPS              (((double)scene->r.frs_sec) / (double)scene->r.frs_sec_base)

/* Base.flag is in DNA_object_types.h */

/* ToolSettings.transform_flag */
enum {
	SCE_XFORM_AXIS_ALIGN = (1 << 0),
};

/* ToolSettings.object_flag */
enum {
	SCE_OBJECT_MODE_LOCK = (1 << 0),
};

/* ToolSettings.snap_flag */
#define SCE_SNAP                1
#define SCE_SNAP_ROTATE         2
#define SCE_SNAP_PEEL_OBJECT    4
#define SCE_SNAP_PROJECT        8
#define SCE_SNAP_NO_SELF        16
#define SCE_SNAP_ABS_GRID       32

/* ToolSettings.snap_target */
#define SCE_SNAP_TARGET_CLOSEST 0
#define SCE_SNAP_TARGET_CENTER  1
#define SCE_SNAP_TARGET_MEDIAN  2
#define SCE_SNAP_TARGET_ACTIVE  3

/* ToolSettings.snap_mode */
#define SCE_SNAP_MODE_VERTEX    (1 << 0)
#define SCE_SNAP_MODE_EDGE      (1 << 1)
#define SCE_SNAP_MODE_FACE      (1 << 2)
#define SCE_SNAP_MODE_VOLUME    (1 << 3)
#define SCE_SNAP_MODE_INCREMENT (1 << 4)

/* ToolSettings.snap_node_mode */
#define SCE_SNAP_MODE_GRID      (1 << 5)
#define SCE_SNAP_MODE_NODE_X    (1 << 6)
#define SCE_SNAP_MODE_NODE_Y    (1 << 7)

/* ToolSettings.selectmode */
#define SCE_SELECT_VERTEX   1 /* for mesh */
#define SCE_SELECT_EDGE     2
#define SCE_SELECT_FACE     4

/* MeshStatVis.type */
#define SCE_STATVIS_OVERHANG    0
#define SCE_STATVIS_THICKNESS   1
#define SCE_STATVIS_INTERSECT   2
#define SCE_STATVIS_DISTORT     3
#define SCE_STATVIS_SHARP       4

/* ParticleEditSettings.selectmode for particles */
#define SCE_SELECT_PATH     1
#define SCE_SELECT_POINT    2
#define SCE_SELECT_END      4

/* ToolSettings.prop_mode (proportional falloff) */
#define PROP_SMOOTH            0
#define PROP_SPHERE            1
#define PROP_ROOT              2
#define PROP_SHARP             3
#define PROP_LIN               4
#define PROP_CONST             5
#define PROP_RANDOM            6
#define PROP_INVSQUARE         7
#define PROP_MODE_MAX          8

/* ToolSettings.proportional */
#define PROP_EDIT_OFF           0
#define PROP_EDIT_ON            1
#define PROP_EDIT_CONNECTED     2
#define PROP_EDIT_PROJECTED     3

/* ToolSettings.weightuser */
enum {
	OB_DRAW_GROUPUSER_NONE      = 0,
	OB_DRAW_GROUPUSER_ACTIVE    = 1,
	OB_DRAW_GROUPUSER_ALL       = 2
};

/* toolsettings->face_strength */
enum {
	FACE_STRENGTH_WEAK = -16384,
	FACE_STRENGTH_MEDIUM = 0,
	FACE_STRENGTH_STRONG = 16384,
};

/* object_vgroup.c */
/* ToolSettings.vgroupsubset */
typedef enum eVGroupSelect {
	WT_VGROUP_ALL = 0,
	WT_VGROUP_ACTIVE = 1,
	WT_VGROUP_BONE_SELECT = 2,
	WT_VGROUP_BONE_DEFORM = 3,
	WT_VGROUP_BONE_DEFORM_OFF = 4
} eVGroupSelect;

#define WT_VGROUP_MASK_ALL \
	((1 << WT_VGROUP_ACTIVE) | \
	 (1 << WT_VGROUP_BONE_SELECT) | \
	 (1 << WT_VGROUP_BONE_DEFORM) | \
	 (1 << WT_VGROUP_BONE_DEFORM_OFF) | \
	 (1 << WT_VGROUP_ALL))


/* Scene.flag */
#define SCE_DS_SELECTED         (1 << 0)
#define SCE_DS_COLLAPSED        (1 << 1)
#define SCE_NLA_EDIT_ON         (1 << 2)
#define SCE_FRAME_DROP          (1 << 3)
#define SCE_KEYS_NO_SELONLY     (1 << 4)

/* return flag BKE_scene_base_iter_next functions */
/* #define F_ERROR			-1 */  /* UNUSED */
#define F_START         0
#define F_SCENE         1
#define F_DUPLI         3

/* AudioData.flag */
#define AUDIO_MUTE                (1 << 0)
#define AUDIO_SYNC                (1 << 1)
#define AUDIO_SCRUB               (1 << 2)
#define AUDIO_VOLUME_ANIMATED     (1 << 3)

/* FFMpegCodecData.flags */
enum {
#ifdef DNA_DEPRECATED
	FFMPEG_MULTIPLEX_AUDIO  = 1,  /* deprecated, you can choose none as audiocodec now */
#endif
	FFMPEG_AUTOSPLIT_OUTPUT = 2,
	FFMPEG_LOSSLESS_OUTPUT  = 4,
	FFMPEG_USE_MAX_B_FRAMES = (1 << 3),
};

/* Paint.flags */
typedef enum ePaintFlags {
	PAINT_SHOW_BRUSH = (1 << 0),
	PAINT_FAST_NAVIGATE = (1 << 1),
	PAINT_SHOW_BRUSH_ON_SURFACE = (1 << 2),
	PAINT_USE_CAVITY_MASK = (1 << 3)
} ePaintFlags;

/* Paint.symmetry_flags
 * (for now just a duplicate of sculpt symmetry flags) */
typedef enum ePaintSymmetryFlags {
	PAINT_SYMM_X = (1 << 0),
	PAINT_SYMM_Y = (1 << 1),
	PAINT_SYMM_Z = (1 << 2),
	PAINT_SYMMETRY_FEATHER = (1 << 3),
	PAINT_TILE_X = (1 << 4),
	PAINT_TILE_Y = (1 << 5),
	PAINT_TILE_Z = (1 << 6),
} ePaintSymmetryFlags;

#define PAINT_SYMM_AXIS_ALL (PAINT_SYMM_X | PAINT_SYMM_Y | PAINT_SYMM_Z)

/* Sculpt.flags */
/* These can eventually be moved to paint flags? */
typedef enum eSculptFlags {
#ifdef DNA_DEPRECATED
	/* deprecated, part of paint struct symmetry_flags now */
	SCULPT_SYMM_X = (1 << 0),
	SCULPT_SYMM_Y = (1 << 1),
	SCULPT_SYMM_Z = (1 << 2),
#endif

	SCULPT_LOCK_X = (1 << 3),
	SCULPT_LOCK_Y = (1 << 4),
	SCULPT_LOCK_Z = (1 << 5),
	/* deprecated, part of paint struct symmetry_flags now */
	SCULPT_SYMMETRY_FEATHER = (1 << 6),

	SCULPT_USE_OPENMP = (1 << 7),
	SCULPT_ONLY_DEFORM = (1 << 8),
	SCULPT_SHOW_DIFFUSE = (1 << 9),

	/* If set, the mesh will be drawn with smooth-shading in
	 * dynamic-topology mode */
	SCULPT_DYNTOPO_SMOOTH_SHADING = (1 << 10),

	/* If set, dynamic-topology brushes will subdivide short edges */
	SCULPT_DYNTOPO_SUBDIVIDE = (1 << 12),
	/* If set, dynamic-topology brushes will collapse short edges */
	SCULPT_DYNTOPO_COLLAPSE = (1 << 11),

	/* If set, dynamic-topology detail size will be constant in object space */
	SCULPT_DYNTOPO_DETAIL_CONSTANT = (1 << 13),
	SCULPT_DYNTOPO_DETAIL_BRUSH = (1 << 14),
	SCULPT_DYNTOPO_DETAIL_MANUAL = (1 << 16),

	/* Don't display mask in viewport, but still use it for strokes. */
	SCULPT_HIDE_MASK = (1 << 15),
} eSculptFlags;

/* ImagePaintSettings.mode */
typedef enum eImagePaintMode {
	IMAGEPAINT_MODE_MATERIAL, /* detect texture paint slots from the material */
	IMAGEPAINT_MODE_IMAGE,    /* select texture paint image directly */
} eImagePaintMode;

/* ImagePaintSettings.flag */
#define IMAGEPAINT_DRAWING              1
// #define IMAGEPAINT_DRAW_TOOL			2 // deprecated
// #define IMAGEPAINT_DRAW_TOOL_DRAWING	4 // deprecated

/* projection painting only */
/* ImagePaintSettings.flag */
#define IMAGEPAINT_PROJECT_XRAY         (1 << 4)
#define IMAGEPAINT_PROJECT_BACKFACE     (1 << 5)
#define IMAGEPAINT_PROJECT_FLAT         (1 << 6)
#define IMAGEPAINT_PROJECT_LAYER_CLONE  (1 << 7)
#define IMAGEPAINT_PROJECT_LAYER_STENCIL    (1 << 8)
#define IMAGEPAINT_PROJECT_LAYER_STENCIL_INV    (1 << 9)

/* ImagePaintSettings.missing_data */
#define IMAGEPAINT_MISSING_UVS       (1 << 0)
#define IMAGEPAINT_MISSING_MATERIAL  (1 << 1)
#define IMAGEPAINT_MISSING_TEX       (1 << 2)
#define IMAGEPAINT_MISSING_STENCIL   (1 << 3)

/* ToolSettings.uvcalc_flag */
#define UVCALC_FILLHOLES            1
#define UVCALC_NO_ASPECT_CORRECT    2   /* would call this UVCALC_ASPECT_CORRECT, except it should be default with old file */
#define UVCALC_TRANSFORM_CORRECT    4   /* adjust UV's while transforming to avoid distortion */
#define UVCALC_USESUBSURF           8   /* Use mesh data after subsurf to compute UVs*/

/* ToolSettings.uv_flag */
#define UV_SYNC_SELECTION   1
#define UV_SHOW_SAME_IMAGE  2

/* ToolSettings.uv_selectmode */
#define UV_SELECT_VERTEX    1
#define UV_SELECT_EDGE      2
#define UV_SELECT_FACE      4
#define UV_SELECT_ISLAND    8

/* ToolSettings.edge_mode */
#define EDGE_MODE_SELECT                0
#define EDGE_MODE_TAG_SEAM              1
#define EDGE_MODE_TAG_SHARP             2
#define EDGE_MODE_TAG_CREASE            3
#define EDGE_MODE_TAG_BEVEL             4
#define EDGE_MODE_TAG_FREESTYLE         5

/* ToolSettings.gizmo_flag */
enum {
	SCE_MANIP_TRANSLATE      = (1 << 0),
	SCE_MANIP_ROTATE         = (1 << 1),
	SCE_MANIP_SCALE          = (1 << 2),

	SCE_MANIP_DISABLE_APRON  = (1 << 3),
};

/* ToolSettings.gpencil_flags */
typedef enum eGPencil_Flags {
	/* When creating new frames, the last frame gets used as the basis for the new one */
	GP_TOOL_FLAG_RETAIN_LAST            = (1 << 1),
	/* Add the strokes below all strokes in the layer */
	GP_TOOL_FLAG_PAINT_ONBACK           = (1 << 2),
	/* Show compact list of colors */
	GP_TOOL_FLAG_THUMBNAIL_LIST         = (1 << 3),
	/* Generate wheight data for new strokes */
	GP_TOOL_FLAG_CREATE_WEIGHTS         = (1 << 4),
} eGPencil_Flags;

/* scene->r.simplify_gpencil */
typedef enum eGPencil_SimplifyFlags {
	/* Simplify */
	SIMPLIFY_GPENCIL_ENABLE           = (1 << 0),
	/* Simplify on play */
	SIMPLIFY_GPENCIL_ON_PLAY          = (1 << 1),
	/* Simplify fill on viewport */
	SIMPLIFY_GPENCIL_FILL             = (1 << 2),
	/* Simplify modifier on viewport */
	SIMPLIFY_GPENCIL_MODIFIER         = (1 << 3),
	/* Remove fill external line */
	SIMPLIFY_GPENCIL_REMOVE_FILL_LINE = (1 << 4),
	/* Simplify Shader FX */
	SIMPLIFY_GPENCIL_FX               = (1 << 5)
} eGPencil_SimplifyFlags;

/* ToolSettings.gpencil_*_align - Stroke Placement mode flags */
typedef enum eGPencil_Placement_Flags {
	/* New strokes are added in viewport/data space (i.e. not screen space) */
	GP_PROJECT_VIEWSPACE    = (1 << 0),

	/* Viewport space, but relative to render canvas (Sequencer Preview Only) */
	GP_PROJECT_CANVAS       = (1 << 1),

	/* Project into the screen's Z values */
	GP_PROJECT_DEPTH_VIEW   = (1 << 2),
	GP_PROJECT_DEPTH_STROKE = (1 << 3),

	/* "Use Endpoints" */
	GP_PROJECT_DEPTH_STROKE_ENDPOINTS = (1 << 4),
	GP_PROJECT_CURSOR = (1 << 5),
} eGPencil_Placement_Flags;

/* ToolSettings.particle flag */
#define PE_KEEP_LENGTHS         1
#define PE_LOCK_FIRST           2
#define PE_DEFLECT_EMITTER      4
#define PE_INTERPOLATE_ADDED    8
#define PE_DRAW_PART            16
/* #define PE_X_MIRROR			64 */	/* deprecated */
#define PE_FADE_TIME            128
#define PE_AUTO_VELOCITY        256

/* ParticleEditSettings.brushtype */
#define PE_BRUSH_NONE       -1
#define PE_BRUSH_COMB       0
#define PE_BRUSH_CUT        1
#define PE_BRUSH_LENGTH     2
#define PE_BRUSH_PUFF       3
#define PE_BRUSH_ADD        4
#define PE_BRUSH_SMOOTH     5
#define PE_BRUSH_WEIGHT     6

/* ParticleBrushData.flag */
#define PE_BRUSH_DATA_PUFF_VOLUME 1

/* ParticleBrushData.edittype */
#define PE_TYPE_PARTICLES   0
#define PE_TYPE_SOFTBODY    1
#define PE_TYPE_CLOTH       2

/* PhysicsSettings.flag */
#define PHYS_GLOBAL_GRAVITY     1

/* UnitSettings */

/* UnitSettings.system */
#define USER_UNIT_NONE          0
#define USER_UNIT_METRIC        1
#define USER_UNIT_IMPERIAL      2
/* UnitSettings.flag */
#define USER_UNIT_OPT_SPLIT     1
#define USER_UNIT_ROT_RADIANS   2

/* SceneEEVEE->flag */
enum {
	SCE_EEVEE_VOLUMETRIC_ENABLED    = (1 << 0),
	SCE_EEVEE_VOLUMETRIC_LIGHTS     = (1 << 1),
	SCE_EEVEE_VOLUMETRIC_SHADOWS    = (1 << 2),
//	SCE_EEVEE_VOLUMETRIC_COLORED	= (1 << 3), /* Unused */
	SCE_EEVEE_GTAO_ENABLED          = (1 << 4),
	SCE_EEVEE_GTAO_BENT_NORMALS     = (1 << 5),
	SCE_EEVEE_GTAO_BOUNCE           = (1 << 6),
	SCE_EEVEE_DOF_ENABLED           = (1 << 7),
	SCE_EEVEE_BLOOM_ENABLED         = (1 << 8),
	SCE_EEVEE_MOTION_BLUR_ENABLED   = (1 << 9),
	SCE_EEVEE_SHADOW_HIGH_BITDEPTH  = (1 << 10),
	SCE_EEVEE_TAA_REPROJECTION      = (1 << 11),
	SCE_EEVEE_SSS_ENABLED           = (1 << 12),
	SCE_EEVEE_SSS_SEPARATE_ALBEDO   = (1 << 13),
	SCE_EEVEE_SSR_ENABLED           = (1 << 14),
	SCE_EEVEE_SSR_REFRACTION        = (1 << 15),
	SCE_EEVEE_SSR_HALF_RESOLUTION   = (1 << 16),
	SCE_EEVEE_SHOW_IRRADIANCE       = (1 << 17),
	SCE_EEVEE_SHOW_CUBEMAPS         = (1 << 18),
	SCE_EEVEE_GI_AUTOBAKE           = (1 << 19),
};

/* SceneEEVEE->shadow_method */
enum {
	SHADOW_ESM = 1,
	SHADOW_VSM = 2,
	SHADOW_METHOD_MAX = 3,
};

#ifdef __cplusplus
}
#endif

#endif  /* __DNA_SCENE_TYPES_H__ */<|MERGE_RESOLUTION|>--- conflicted
+++ resolved
@@ -1550,13 +1550,8 @@
 
 	View3DCursor cursor;            /* 3d cursor location */
 
-<<<<<<< HEAD
-	unsigned int lay;           /* bitflags for layer visibility */
-	int layact;     /* active layer */
-=======
 	unsigned int lay DNA_DEPRECATED;	/* bitflags for layer visibility */
 	int layact DNA_DEPRECATED;			/* active layer */
->>>>>>> b0602483
 	unsigned int pad1;
 
 	short flag;                             /* various settings */
