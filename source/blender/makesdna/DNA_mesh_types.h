--- conflicted
+++ resolved
@@ -251,18 +251,6 @@
   /** The length of the #mselect array. */
   int totselect;
 
-<<<<<<< HEAD
-  /* note that this can be inside of either vdata or ldata,
-   and can reference a layer of type CD_PROP_COLOR or
-   CD_MLOOPCOL */
-  AttributeRef attr_color_active;
-  AttributeRef attr_color_render;
-
-  /* the last selected vertex/edge/face are used for the active face however
-   * this means the active face must always be selected, this is to keep track
-   * of the last selected face and is similar to the old active face flag where
-   * the face does not need to be selected, -1 is inactive */
-=======
   /**
    * In most cases the last selected element (see #mselect) represents the active element.
    * For faces we make an exception and store the active face separately so it can be active
@@ -272,8 +260,15 @@
    *
    * \note This is mainly stored for use in edit-mode.
    */
->>>>>>> a2a02e39
+
   int act_face;
+
+  /**
+   * Active vertex color reference.  Can refer for a layer of types CD_PROP_COLOR
+   * or CD_MLOOPCOL, in ATTR_DOMAIN_POINT or ATTR_DOMAIN_CORNER domains
+   */
+  AttributeRef attr_color_active;
+  AttributeRef attr_color_render;
 
   /**
    * An optional mesh owned elsewhere (by #Main) that can be used to override
