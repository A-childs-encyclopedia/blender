/* SPDX-License-Identifier: GPL-2.0-or-later
 * Copyright 2001-2002 NaN Holding BV. All rights reserved. */

/** \file
 * \ingroup DNA
 */

#pragma once

#include "DNA_listBase.h"
#include "DNA_texture_types.h" /* ColorBand */
#include "DNA_userdef_enums.h"

#ifdef __cplusplus
extern "C" {
#endif

/* Themes; defines in `BIF_resource.h`. */

struct ColorBand;

/* ************************ style definitions ******************** */

#define MAX_STYLE_NAME 64

/**
 * Default offered by Blender.
 * #uiFont.uifont_id
 */
typedef enum eUIFont_ID {
  UIFONT_DEFAULT = 0,
  /*  UIFONT_BITMAP   = 1 */ /* UNUSED */

  /* free slots */
  UIFONT_CUSTOM1 = 2,
  /* UIFONT_CUSTOM2 = 3, */ /* UNUSED */
} eUIFont_ID;

/**
 * Default fonts to load/initialize.
 * First font is the default (index 0), others optional.
 */
#
#
typedef struct uiFont {
  struct uiFont *next, *prev;
  /** 1024 = FILE_MAX. */
  char filepath[1024];
  /** From blfont lib. */
  short blf_id;
  /** Own id (eUIFont_ID). */
  short uifont_id;
} uiFont;

/** This state defines appearance of text. */
typedef struct uiFontStyle {
  /** Saved in file, 0 is default. */
  short uifont_id;
  char _pad1[2];
  /** Actual size depends on 'global' DPI. */
  float points;
  /** Style hint. */
  short italic, bold;
  /** Value is amount of pixels blur. */
  short shadow;
  /** Shadow offset in pixels. */
  short shadx, shady;
  char _pad0[2];
  /** Total alpha. */
  float shadowalpha;
  /** 1 value, typically white or black anyway. */
  float shadowcolor;
  char _pad2[4];
} uiFontStyle;

/* this is fed to the layout engine and widget code */

typedef struct uiStyle {
  struct uiStyle *next, *prev;

  /** MAX_STYLE_NAME. */
  char name[64];

  uiFontStyle paneltitle;
  uiFontStyle grouplabel;
  uiFontStyle widgetlabel;
  uiFontStyle widget;

  float panelzoom;

  /** In characters. */
  short minlabelchars;
  /** In characters. */
  short minwidgetchars;

  short columnspace;
  short templatespace;
  short boxspace;
  short buttonspacex;
  short buttonspacey;
  short panelspace;
  short panelouter;

  char _pad0[2];
} uiStyle;

typedef struct uiWidgetColors {
  unsigned char outline[4];
  unsigned char inner[4];
  unsigned char inner_sel[4];
  unsigned char item[4];
  unsigned char text[4];
  unsigned char text_sel[4];
  unsigned char shaded;
  char _pad0[7];
  short shadetop, shadedown;
  float roundness;
} uiWidgetColors;

typedef struct uiWidgetStateColors {
  unsigned char inner_anim[4];
  unsigned char inner_anim_sel[4];
  unsigned char inner_key[4];
  unsigned char inner_key_sel[4];
  unsigned char inner_driven[4];
  unsigned char inner_driven_sel[4];
  unsigned char inner_overridden[4];
  unsigned char inner_overridden_sel[4];
  unsigned char inner_changed[4];
  unsigned char inner_changed_sel[4];
  float blend;
  char _pad0[4];
} uiWidgetStateColors;

typedef struct uiPanelColors {
  unsigned char header[4];
  unsigned char back[4];
  unsigned char sub_back[4];
  char _pad0[4];
} uiPanelColors;

typedef struct ThemeUI {
  /* Interface Elements (buttons, menus, icons) */
  uiWidgetColors wcol_regular, wcol_tool, wcol_toolbar_item, wcol_text;
  uiWidgetColors wcol_radio, wcol_option, wcol_toggle;
  uiWidgetColors wcol_num, wcol_numslider, wcol_tab;
  uiWidgetColors wcol_menu, wcol_pulldown, wcol_menu_back, wcol_menu_item, wcol_tooltip;
  uiWidgetColors wcol_box, wcol_scroll, wcol_progress, wcol_list_item, wcol_pie_menu;
  uiWidgetColors wcol_view_item;

  uiWidgetStateColors wcol_state;

  unsigned char widget_emboss[4];

  /* fac: 0 - 1 for blend factor, width in pixels */
  float menu_shadow_fac;
  short menu_shadow_width;

  unsigned char editor_outline[4];

  /* Transparent Grid */
  unsigned char transparent_checker_primary[4], transparent_checker_secondary[4];
  unsigned char transparent_checker_size;
  char _pad1[1];

  float icon_alpha;
  float icon_saturation;
  unsigned char widget_text_cursor[4];

  /* Axis Colors */
  unsigned char xaxis[4], yaxis[4], zaxis[4];

  /* Gizmo Colors. */
  unsigned char gizmo_hi[4];
  unsigned char gizmo_primary[4];
  unsigned char gizmo_secondary[4];
  unsigned char gizmo_view_align[4];
  unsigned char gizmo_a[4];
  unsigned char gizmo_b[4];

  /* Icon Colors. */
  /** Scene items. */
  unsigned char icon_scene[4];
  /** Collection items. */
  unsigned char icon_collection[4];
  /** Object items. */
  unsigned char icon_object[4];
  /** Object data items. */
  unsigned char icon_object_data[4];
  /** Modifier and constraint items. */
  unsigned char icon_modifier[4];
  /** Shading related items. */
  unsigned char icon_shading[4];
  /** File folders. */
  unsigned char icon_folder[4];
  /** Intensity of the border icons. >0 will render an border around themed
   * icons. */
  float icon_border_intensity;
  float panel_roundness;
  char _pad2[4];

} ThemeUI;

/* try to put them all in one, if needed a special struct can be created as well
 * for example later on, when we introduce wire colors for ob types or so...
 */
typedef struct ThemeSpace {
  /* main window colors */
  unsigned char back[4];
  unsigned char back_grad[4];

  char background_type;
  char _pad0[3];

  /** Panel title. */
  unsigned char title[4];
  unsigned char text[4];
  unsigned char text_hi[4];

  /* header colors */
  /** Region background. */
  unsigned char header[4];
  /** Unused. */
  unsigned char header_title[4];
  unsigned char header_text[4];
  unsigned char header_text_hi[4];

  /* region tabs */
  unsigned char tab_active[4];
  unsigned char tab_inactive[4];
  unsigned char tab_back[4];
  unsigned char tab_outline[4];

  /* button/tool regions */
  /** Region background. */
  unsigned char button[4];
  /** Panel title. */
  unsigned char button_title[4];
  unsigned char button_text[4];
  unsigned char button_text_hi[4];

  /* listview regions */
  /** Region background. */
  unsigned char list[4];
  /** Panel title. */
  unsigned char list_title[4];
  unsigned char list_text[4];
  unsigned char list_text_hi[4];

  /* navigation bar regions */
  /** Region background. */
  unsigned char navigation_bar[4];
  /** Region background. */
  unsigned char execution_buts[4];

  /* NOTE: cannot use name 'panel' because of DNA mapping old files. */
  uiPanelColors panelcolors;

  unsigned char shade1[4];
  unsigned char shade2[4];

  unsigned char hilite[4];
  unsigned char grid[4];

  unsigned char view_overlay[4];

  unsigned char wire[4], wire_edit[4], select[4];
  unsigned char lamp[4], speaker[4], empty[4], camera[4];
  unsigned char active[4], group[4], group_active[4], transform[4];
  unsigned char vertex[4], vertex_select[4], vertex_active[4], vertex_bevel[4],
      vertex_unreferenced[4];
  unsigned char edge[4], edge_select[4];
  unsigned char edge_seam[4], edge_sharp[4], edge_facesel[4], edge_crease[4], edge_bevel[4];
  /** Solid faces. */
  unsigned char face[4], face_select[4], face_back[4], face_front[4];
  /** Selected color. */
  unsigned char face_dot[4];
  unsigned char extra_edge_len[4], extra_edge_angle[4], extra_face_angle[4], extra_face_area[4];
  unsigned char normal[4];
  unsigned char vertex_normal[4];
  unsigned char loop_normal[4];
  unsigned char bone_solid[4], bone_pose[4], bone_pose_active[4], bone_locked_weight[4];
  unsigned char strip[4], strip_select[4];
  unsigned char cframe[4];
  unsigned char time_keyframe[4], time_gp_keyframe[4];
  unsigned char freestyle_edge_mark[4], freestyle_face_mark[4];
  unsigned char time_scrub_background[4];
  unsigned char time_marker_line[4], time_marker_line_selected[4];

  unsigned char nurb_uline[4], nurb_vline[4];
  unsigned char act_spline[4], nurb_sel_uline[4], nurb_sel_vline[4], lastsel_point[4];

  unsigned char handle_free[4], handle_auto[4], handle_vect[4], handle_align[4],
      handle_auto_clamped[4];
  unsigned char handle_sel_free[4], handle_sel_auto[4], handle_sel_vect[4], handle_sel_align[4],
      handle_sel_auto_clamped[4];

  /** Dopesheet. */
  unsigned char ds_channel[4], ds_subchannel[4], ds_ipoline[4];
  /** Keytypes. */
  unsigned char keytype_keyframe[4], keytype_extreme[4], keytype_breakdown[4], keytype_jitter[4],
      keytype_movehold[4];
  /** Keytypes. */
  unsigned char keytype_keyframe_select[4], keytype_extreme_select[4], keytype_breakdown_select[4],
      keytype_jitter_select[4], keytype_movehold_select[4];
  unsigned char keyborder[4], keyborder_select[4];
  char _pad4[3];

  unsigned char console_output[4], console_input[4], console_info[4], console_error[4];
  unsigned char console_cursor[4], console_select[4];

  unsigned char vertex_size, outline_width, obcenter_dia, facedot_size;
  unsigned char noodle_curving;
  unsigned char grid_levels;
  char _pad5[3];
  float dash_alpha;

  /* Syntax for text-window and nodes. */
  unsigned char syntaxl[4], syntaxs[4]; /* in nodespace used for backdrop matte */
  unsigned char syntaxb[4], syntaxn[4]; /* in nodespace used for color input */
  unsigned char syntaxv[4], syntaxc[4]; /* in nodespace used for converter group */
  unsigned char syntaxd[4], syntaxr[4]; /* in nodespace used for distort */

  unsigned char line_numbers[4];
  char _pad6[3];

  unsigned char nodeclass_output[4], nodeclass_filter[4];
  unsigned char nodeclass_vector[4], nodeclass_texture[4];
  unsigned char nodeclass_shader[4], nodeclass_script[4];
  unsigned char nodeclass_pattern[4], nodeclass_layout[4];
  unsigned char nodeclass_geometry[4], nodeclass_attribute[4];

  /** For sequence editor. */
  unsigned char movie[4], movieclip[4], mask[4], image[4], scene[4], audio[4];
  unsigned char effect[4], transition[4], meta[4], text_strip[4], color_strip[4];
  unsigned char active_strip[4], selected_strip[4];

  /** For dopesheet - scale factor for size of keyframes (i.e. height of channels). */
  char _pad7[1];
  float keyframe_scale_fac;

  unsigned char editmesh_active[4];

  unsigned char handle_vertex[4];
  unsigned char handle_vertex_select[4];

  unsigned char handle_vertex_size;

  unsigned char clipping_border_3d[4];

  unsigned char marker_outline[4], marker[4], act_marker[4], sel_marker[4], dis_marker[4],
      lock_marker[4];
  unsigned char bundle_solid[4];
  unsigned char path_before[4], path_after[4];
  unsigned char path_keyframe_before[4], path_keyframe_after[4];
  unsigned char camera_path[4];
  unsigned char _pad1[6];

  unsigned char gp_vertex_size;
  unsigned char gp_vertex[4], gp_vertex_select[4];

  unsigned char preview_back[4];
  unsigned char preview_stitch_face[4];
  unsigned char preview_stitch_edge[4];
  unsigned char preview_stitch_vert[4];
  unsigned char preview_stitch_stitchable[4];
  unsigned char preview_stitch_unstitchable[4];
  unsigned char preview_stitch_active[4];

  /** Two uses, for uvs with modifier applied on mesh and uvs during painting. */
  unsigned char uv_shadow[4];

  /** Search filter match, used for property search and in the outliner. */
  unsigned char match[4];
  /** Outliner - selected item. */
  unsigned char selected_highlight[4];
  /** Outliner - selected object. */
  unsigned char selected_object[4];
  /** Outliner - active object. */
  unsigned char active_object[4];
  /** Outliner - edited object. */
  unsigned char edited_object[4];
  /** Outliner - row color difference. */
  unsigned char row_alternate[4];

  /** Skin modifier root color. */
  unsigned char skin_root[4];

  /* NLA */
  /** Active Action + Summary Channel. */
  unsigned char anim_active[4];
  /** Active Action = NULL. */
  unsigned char anim_non_active[4];
  /** Preview range overlay. */
  unsigned char anim_preview_range[4];

  /** NLA 'Tweaking' action/strip. */
  unsigned char nla_tweaking[4];
  /** NLA - warning color for duplicate instances of tweaking strip. */
  unsigned char nla_tweakdupli[4];

  /** NLA "Track" */
  unsigned char nla_track[4];
  /** NLA "Transition" strips. */
  unsigned char nla_transition[4], nla_transition_sel[4];
  /** NLA "Meta" strips. */
  unsigned char nla_meta[4], nla_meta_sel[4];
  /** NLA "Sound" strips. */
  unsigned char nla_sound[4], nla_sound_sel[4];

  /* info */
  unsigned char info_selected[4], info_selected_text[4];
  unsigned char info_error[4], info_error_text[4];
  unsigned char info_warning[4], info_warning_text[4];
  unsigned char info_info[4], info_info_text[4];
  unsigned char info_debug[4], info_debug_text[4];
  unsigned char info_property[4], info_property_text[4];
  unsigned char info_operator[4], info_operator_text[4];

  unsigned char paint_curve_pivot[4];
  unsigned char paint_curve_handle[4];

  unsigned char metadatabg[4];
  unsigned char metadatatext[4];

} ThemeSpace;

/* Viewport Background Gradient Types. */

typedef enum eBackgroundGradientTypes {
  TH_BACKGROUND_SINGLE_COLOR = 0,
  TH_BACKGROUND_GRADIENT_LINEAR = 1,
  TH_BACKGROUND_GRADIENT_RADIAL = 2,
} eBackgroundGradientTypes;

/** Set of colors for use as a custom color set for Objects/Bones wire drawing. */
typedef struct ThemeWireColor {
  unsigned char solid[4];
  unsigned char select[4];
  unsigned char active[4];

  /** #eWireColor_Flags. */
  short flag;
  char _pad0[2];
} ThemeWireColor;

/** #ThemeWireColor.flag */
typedef enum eWireColor_Flags {
  TH_WIRECOLOR_CONSTCOLS = (1 << 0),
  /* TH_WIRECOLOR_TEXTCOLS = (1 << 1), */ /* UNUSED */
} eWireColor_Flags;

typedef struct ThemeCollectionColor {
  unsigned char color[4];
} ThemeCollectionColor;

typedef struct ThemeStripColor {
  unsigned char color[4];
} ThemeStripColor;

/**
 * A theme.
 *
 * \note Currently only a single theme is ever used at once.
 * Different theme presets are stored as external files now.
 */
typedef struct bTheme {
  struct bTheme *next, *prev;
  char name[32];

  ThemeUI tui;

  /**
   * Individual Spacetypes:
   * \note Ensure #UI_THEMESPACE_END is updated when adding.
   */
  ThemeSpace space_properties;
  ThemeSpace space_view3d;
  ThemeSpace space_file;
  ThemeSpace space_graph;
  ThemeSpace space_info;
  ThemeSpace space_action;
  ThemeSpace space_nla;
  ThemeSpace space_sequencer;
  ThemeSpace space_image;
  ThemeSpace space_text;
  ThemeSpace space_outliner;
  ThemeSpace space_node;
  ThemeSpace space_preferences;
  ThemeSpace space_console;
  ThemeSpace space_clip;
  ThemeSpace space_topbar;
  ThemeSpace space_statusbar;
  ThemeSpace space_spreadsheet;

  /* 20 sets of bone colors for this theme */
  ThemeWireColor tarm[20];
  // ThemeWireColor tobj[20];

  /* See COLLECTION_COLOR_TOT for the number of collection colors. */
  ThemeCollectionColor collection_color[8];

  /* See SEQUENCE_COLOR_TOT for the total number of strip colors. */
  ThemeStripColor strip_color[9];

  int active_theme_area;
} bTheme;

#define UI_THEMESPACE_START(btheme) \
  (CHECK_TYPE_INLINE(btheme, bTheme *), &((btheme)->space_properties))
#define UI_THEMESPACE_END(btheme) \
  (CHECK_TYPE_INLINE(btheme, bTheme *), (&((btheme)->space_spreadsheet) + 1))

typedef struct bAddon {
  struct bAddon *next, *prev;
  char module[64];
  /** User-Defined Properties on this add-on (for storing preferences). */
  IDProperty *prop;
} bAddon;

typedef struct bPathCompare {
  struct bPathCompare *next, *prev;
  /** FILE_MAXDIR. */
  char path[768];
  char flag;
  char _pad0[7];
} bPathCompare;

typedef struct bUserMenu {
  struct bUserMenu *next, *prev;
  char space_type;
  char _pad0[7];
  char context[64];
  /* bUserMenuItem */
  ListBase items;
} bUserMenu;

/** May be part of #bUserMenu or other list. */
typedef struct bUserMenuItem {
  struct bUserMenuItem *next, *prev;
  char ui_name[64];
  char type;
  char _pad0[7];
} bUserMenuItem;

typedef struct bUserMenuItem_Op {
  bUserMenuItem item;
  char op_idname[64];
  struct IDProperty *prop;
  char opcontext; /* #wmOperatorCallContext */
  char _pad0[7];
} bUserMenuItem_Op;

typedef struct bUserMenuItem_Menu {
  bUserMenuItem item;
  char mt_idname[64];
} bUserMenuItem_Menu;

typedef struct bUserMenuItem_Prop {
  bUserMenuItem item;
  char context_data_path[256];
  char prop_id[64];
  int prop_index;
  char _pad0[4];
} bUserMenuItem_Prop;

enum {
  USER_MENU_TYPE_SEP = 1,
  USER_MENU_TYPE_OPERATOR = 2,
  USER_MENU_TYPE_MENU = 3,
  USER_MENU_TYPE_PROP = 4,
};

typedef struct bUserAssetLibrary {
  struct bUserAssetLibrary *next, *prev;

  char name[64];   /* MAX_NAME */
  char path[1024]; /* FILE_MAX */
} bUserAssetLibrary;

typedef struct SolidLight {
  int flag;
  float smooth;
  float col[4], spec[4], vec[4];
} SolidLight;

typedef struct WalkNavigation {
  /** Speed factor for look around. */
  float mouse_speed;
  float walk_speed;
  float walk_speed_factor;
  float view_height;
  float jump_height;
  /** Duration to use for teleporting. */
  float teleport_time;
  short flag;
  char _pad0[6];
} WalkNavigation;

typedef struct UserDef_Runtime {
  /** Mark as changed so the preferences are saved on exit. */
  char is_dirty;
  char _pad0[7];
} UserDef_Runtime;

/**
 * Store UI data here instead of the space
 * since the space is typically a window which is freed.
 */
typedef struct UserDef_SpaceData {
  char section_active;
  /** #eUserPref_SpaceData_Flag UI options. */
  char flag;
  char _pad0[6];
} UserDef_SpaceData;

/**
 * Storage for UI data that to keep it even after the window was closed. (Similar to
 * #UserDef_SpaceData.)
 */
typedef struct UserDef_FileSpaceData {
  int display_type;   /* FileSelectParams.display */
  int thumbnail_size; /* FileSelectParams.thumbnail_size */
  int sort_type;      /* FileSelectParams.sort */
  int details_flags;  /* FileSelectParams.details_flags */
  int flag;           /* FileSelectParams.flag */
  int _pad0;
  uint64_t filter_id; /* FileSelectParams.filter_id */

  /** Info used when creating the file browser in a temporary window. */
  int temp_win_sizex;
  int temp_win_sizey;
} UserDef_FileSpaceData;

typedef struct UserDef_Experimental {
  /* Debug options, always available. */
  char use_undo_legacy;
  char no_override_auto_resync;
  char use_cycles_debug;
  char show_asset_debug_info;
  char no_asset_indexing;
  char use_viewport_debug;
  char SANITIZE_AFTER_HERE;
  /* The following options are automatically sanitized (set to 0)
   * when the release cycle is not alpha. */
  char use_new_curves_tools;
  char use_new_point_cloud_type;
  char use_full_frame_compositor;
  char use_sculpt_tools_tilt;
  char use_extended_asset_browser;
  char use_override_templates;
  char enable_eevee_next;
  char use_sculpt_texture_paint;
  char use_realtime_compositor;
<<<<<<< HEAD
  char enable_workbench_next;
  char _pad[6];
=======
>>>>>>> da363d83
  /** `makesdna` does not allow empty structs. */
} UserDef_Experimental;

#define USER_EXPERIMENTAL_TEST(userdef, member) \
  (((userdef)->flag & USER_DEVELOPER_UI) && ((userdef)->experimental).member)

typedef struct UserDef {
  /** UserDef has separate do-version handling, and can be read from other files. */
  int versionfile, subversionfile;

  /** #eUserPref_Flag. */
  int flag;
  /** #eDupli_ID_Flags. */
  unsigned int dupflag;
  /** #eUserPref_PrefFlag preferences for the preferences. */
  char pref_flag;
  char savetime;
  char mouse_emulate_3_button_modifier;
  char _pad4[1];
  /** FILE_MAXDIR length. */
  char tempdir[768];
  char fontdir[768];
  /** FILE_MAX length. */
  char renderdir[1024];
  /* EXR cache path */
  /** 768 = FILE_MAXDIR. */
  char render_cachedir[768];
  char textudir[768];
  /**
   * Optional user location for scripts.
   *
   * This supports the same layout as Blender's scripts directory `release/scripts`.
   *
   * \note Unlike most paths, changing this is not fully supported at run-time,
   * requiring a restart to properly take effect. Supporting this would cause complications as
   * the script path can contain `startup`, `addons` & `modules` etc. properly unwinding the
   * Python environment to the state it _would_ have been in gets complicated.
   *
   * Although this is partially supported as the `sys.path` is refreshed when loading preferences.
   * This is done to support #PREFERENCES_OT_copy_prev which is available to the user when they
   * launch with a new version of Blender. In this case setting the script path on top of
   * factory settings will work without problems.
   */
  char pythondir[768];
  char sounddir[768];
  char i18ndir[768];
  /** 1024 = FILE_MAX. */
  char image_editor[1024];
  /** 1024 = FILE_MAX. */
  char anim_player[1024];
  int anim_player_preset;

  /** Minimum spacing between grid-lines in View2D grids. */
  short v2d_min_gridsize;
  /** #eTimecodeStyles, style of time-code display. */
  short timecode_style;

  short versions;
  short dbl_click_time;

  char _pad0[3];
  char mini_axis_type;
  /** #eUserpref_UI_Flag. */
  int uiflag;
  /** #eUserpref_UI_Flag2. */
  char uiflag2;
  char gpu_flag;
  char _pad8[6];
  /* Experimental flag for app-templates to make changes to behavior
   * which are outside the scope of typical preferences. */
  char app_flag;
  char viewzoom;
  short language;

  int mixbufsize;
  int audiodevice;
  int audiorate;
  int audioformat;
  int audiochannels;

  /** Setting for UI scale (fractional), before screen DPI has been applied. */
  float ui_scale;
  /** Setting for UI line width. */
  int ui_line_width;
  /** Runtime, full DPI divided by `pixelsize`. */
  int dpi;
  /** Runtime, multiplier to scale UI elements based on DPI (fractional). */
  float dpi_fac;
  /** Runtime, `1.0 / dpi_fac` */
  float inv_dpi_fac;
  /** Runtime, calculated from line-width and point-size based on DPI (rounded to int). */
  float pixelsize;
  /** Deprecated, for forward compatibility. */
  int virtual_pixel;

  /** Console scroll-back limit. */
  int scrollback;
  /** Node insert offset (aka auto-offset) margin, but might be useful for later stuff as well. */
  char node_margin;
  char _pad2[1];
  /** #eUserpref_Translation_Flags. */
  short transopts;
  short menuthreshold1, menuthreshold2;

  /** Startup application template. */
  char app_template[64];

  struct ListBase themes;
  struct ListBase uifonts;
  struct ListBase uistyles;
  struct ListBase user_keymaps;
  /** #wmKeyConfigPref. */
  struct ListBase user_keyconfig_prefs;
  struct ListBase addons;
  struct ListBase autoexec_paths;
  /** #bUserMenu. */
  struct ListBase user_menus;
  /** #bUserAssetLibrary */
  struct ListBase asset_libraries;

  char keyconfigstr[64];

  short undosteps;
  char _pad1[2];
  int undomemory;
  float gpu_viewport_quality DNA_DEPRECATED;
  short gp_manhattandist, gp_euclideandist, gp_eraser;
  /** #eGP_UserdefSettings. */
  short gp_settings;
  char _pad13[4];
  struct SolidLight light_param[4];
  float light_ambient[3];
  char gizmo_flag;
  /** Generic gizmo size. */
  char gizmo_size;
  /** Navigate gizmo size. */
  char gizmo_size_navigate_v3d;
  char _pad3[5];
  short edit_studio_light;
  short lookdev_sphere_size;
  short vbotimeout, vbocollectrate;
  short textimeout, texcollectrate;
  int memcachelimit;
  /** Unused. */
  int prefetchframes;
  /** Control the rotation step of the view when PAD2, PAD4, PAD6&PAD8 is use. */
  float pad_rot_angle;
  char _pad12[4];
  /** Rotating view icon size. */
  short rvisize;
  /** Rotating view icon brightness. */
  short rvibright;
  /** Maximum number of recently used files to remember. */
  short recent_files;
  /** Milliseconds to spend spinning the view. */
  short smooth_viewtx;
  short glreslimit;
  /** #eColorPicker_Types. */
  short color_picker_type;
  /** Curve smoothing type for newly added F-Curves. */
  char auto_smoothing_new;
  /** Interpolation mode for newly added F-Curves. */
  char ipo_new;
  /** Handle types for newly added keyframes. */
  char keyhandles_new;
  char _pad11[4];
  /** #eZoomFrame_Mode. */
  char view_frame_type;

  /** Number of keyframes to zoom around current frame. */
  int view_frame_keyframes;
  /** Seconds to zoom around current frame. */
  float view_frame_seconds;

  char _pad7[6];

  /** Private, defaults to 20 for 72 DPI setting. */
  short widget_unit;
  short anisotropic_filter;

  /** Tablet API to use (Windows only). */
  short tablet_api;

  /** Raw tablet pressure that maps to 100%. */
  float pressure_threshold_max;
  /** Curve non-linearity parameter. */
  float pressure_softness;

  /** Overall sensitivity of 3D mouse. */
  float ndof_sensitivity;
  float ndof_orbit_sensitivity;
  /** Dead-zone of 3D mouse. */
  float ndof_deadzone;
  /** #eNdof_Flag, flags for 3D mouse. */
  int ndof_flag;

  /** #eMultiSample_Type, amount of samples for OpenGL FSA, if zero no FSA. */
  short ogl_multisamples;

  /** eImageDrawMethod, Method to be used to draw the images
   * (AUTO, GLSL, Textures or DrawPixels) */
  short image_draw_method;

  float glalphaclip;

  /** #eAutokey_Mode, auto-keying mode. */
  short autokey_mode;
  /** Flags for autokeying. */
  short autokey_flag;
  /** Flags for animation. */
  short animation_flag;

  /** Options for text rendering. */
  char text_render;
  char navigation_mode;

  /** Turn-table rotation amount per-pixel in radians. Scaled with DPI. */
  float view_rotate_sensitivity_turntable;
  /** Track-ball rotation scale. */
  float view_rotate_sensitivity_trackball;

  /** From texture.h. */
  struct ColorBand coba_weight;

  float sculpt_paint_overlay_col[3];
  /** Default color for newly created Grease Pencil layers. */
  float gpencil_new_layer_col[4];

  /** Drag pixels (scaled by DPI). */
  char drag_threshold_mouse;
  char drag_threshold_tablet;
  char drag_threshold;
  char move_threshold;

  char font_path_ui[1024];
  char font_path_ui_mono[1024];

  /** Legacy, for backwards compatibility only. */
  int compute_device_type;

  /** Opacity of inactive F-Curves in F-Curve Editor. */
  float fcu_inactive_alpha;

  /**
   * If keeping a pie menu spawn button pressed after this time,
   * it turns into a drag/release pie menu.
   */
  short pie_tap_timeout;
  /**
   * Direction in the pie menu will always be calculated from the
   * initial position within this time limit.
   */
  short pie_initial_timeout;
  short pie_animation_timeout;
  short pie_menu_confirm;
  /** Pie menu radius. */
  short pie_menu_radius;
  /** Pie menu distance from center before a direction is set. */
  short pie_menu_threshold;

  short _pad6[2];

  char factor_display_type;

  char viewport_aa;

  char render_display_type;      /* eUserpref_RenderDisplayType */
  char filebrowser_display_type; /* eUserpref_TempSpaceDisplayType */

  char sequencer_disk_cache_dir[1024];
  int sequencer_disk_cache_compression; /* eUserpref_DiskCacheCompression */
  int sequencer_disk_cache_size_limit;
  short sequencer_disk_cache_flag;
  short sequencer_proxy_setup; /* eUserpref_SeqProxySetup */

  float collection_instance_empty_size;
  char text_flag;
  char _pad10[1];

  char file_preview_type; /* eUserpref_File_Preview_Type */
  char statusbar_flag;    /* eUserpref_StatusBar_Flag */

  struct WalkNavigation walk_navigation;

  /** The UI for the user preferences. */
  UserDef_SpaceData space_data;
  UserDef_FileSpaceData file_space_data;

  UserDef_Experimental experimental;

  /** Runtime data (keep last). */
  UserDef_Runtime runtime;
} UserDef;

/** From blenkernel `blender.c`. */
extern UserDef U;

/* ***************** USERDEF ****************** */

/* Toggles for unfinished 2.8 UserPref design. */
//#define WITH_USERDEF_WORKSPACES

/** #UserDef_SpaceData.section_active (UI active_section) */
typedef enum eUserPref_Section {
  USER_SECTION_INTERFACE = 0,
  USER_SECTION_EDITING = 1,
  USER_SECTION_SAVE_LOAD = 2,
  USER_SECTION_SYSTEM = 3,
  USER_SECTION_THEME = 4,
  USER_SECTION_INPUT = 5,
  USER_SECTION_ADDONS = 6,
  USER_SECTION_LIGHT = 7,
  USER_SECTION_KEYMAP = 8,
#ifdef WITH_USERDEF_WORKSPACES
  USER_SECTION_WORKSPACE_CONFIG = 9,
  USER_SECTION_WORKSPACE_ADDONS = 10,
  USER_SECTION_WORKSPACE_KEYMAPS = 11,
#endif
  USER_SECTION_VIEWPORT = 12,
  USER_SECTION_ANIMATION = 13,
  USER_SECTION_NAVIGATION = 14,
  USER_SECTION_FILE_PATHS = 15,
  USER_SECTION_EXPERIMENTAL = 16,
} eUserPref_Section;

/** #UserDef_SpaceData.flag (State of the user preferences UI). */
typedef enum eUserPref_SpaceData_Flag {
  /** Hide/expand key-map preferences. */
  USER_SPACEDATA_INPUT_HIDE_UI_KEYCONFIG = (1 << 0),
  USER_SPACEDATA_ADDONS_SHOW_ONLY_ENABLED = (1 << 1),
} eUserPref_SpaceData_Flag;

/** #UserDef.flag */
typedef enum eUserPref_Flag {
  USER_AUTOSAVE = (1 << 0),
  USER_FLAG_NUMINPUT_ADVANCED = (1 << 1),
  USER_FLAG_UNUSED_2 = (1 << 2), /* cleared */
  USER_FLAG_UNUSED_3 = (1 << 3), /* cleared */
  USER_FLAG_UNUSED_4 = (1 << 4), /* cleared */
  USER_TRACKBALL = (1 << 5),
  USER_FLAG_UNUSED_6 = (1 << 6), /* cleared */
  USER_FLAG_UNUSED_7 = (1 << 7), /* cleared */
  USER_MAT_ON_OB = (1 << 8),
  USER_FLAG_UNUSED_9 = (1 << 9), /* cleared */
  USER_DEVELOPER_UI = (1 << 10),
  USER_TOOLTIPS = (1 << 11),
  USER_TWOBUTTONMOUSE = (1 << 12),
  USER_NONUMPAD = (1 << 13),
  USER_ADD_CURSORALIGNED = (1 << 14),
  USER_FILECOMPRESS = (1 << 15),
  USER_FLAG_UNUSED_5 = (1 << 16), /* dirty */
  USER_CUSTOM_RANGE = (1 << 17),
  USER_ADD_EDITMODE = (1 << 18),
  USER_ADD_VIEWALIGNED = (1 << 19),
  USER_RELPATHS = (1 << 20),
  USER_RELEASECONFIRM = (1 << 21),
  USER_SCRIPT_AUTOEXEC_DISABLE = (1 << 22),
  USER_FILENOUI = (1 << 23),
  USER_NONEGFRAMES = (1 << 24),
  USER_TXT_TABSTOSPACES_DISABLE = (1 << 25),
  USER_TOOLTIPS_PYTHON = (1 << 26),
  USER_FLAG_UNUSED_27 = (1 << 27), /* dirty */
} eUserPref_Flag;

/** #UserDef.file_preview_type */
typedef enum eUserpref_File_Preview_Type {
  USER_FILE_PREVIEW_NONE = 0,
  USER_FILE_PREVIEW_AUTO,
  USER_FILE_PREVIEW_SCREENSHOT,
  USER_FILE_PREVIEW_CAMERA,
} eUserpref_File_Preview_Type;

typedef enum eUserPref_PrefFlag {
  USER_PREF_FLAG_SAVE = (1 << 0),
} eUserPref_PrefFlag;

/** #bPathCompare.flag */
typedef enum ePathCompare_Flag {
  USER_PATHCMP_GLOB = (1 << 0),
} ePathCompare_Flag;

/* Helper macro for checking frame clamping */
#define FRAMENUMBER_MIN_CLAMP(cfra) \
  { \
    if ((U.flag & USER_NONEGFRAMES) && (cfra < 0)) { \
      cfra = 0; \
    } \
  } \
  (void)0

/** #UserDef.viewzoom */
typedef enum eViewZoom_Style {
  /** Update zoom continuously with a timer while dragging the cursor. */
  USER_ZOOM_CONTINUE = 0,
  /** Map changes in distance from the view center to zoom. */
  USER_ZOOM_SCALE = 1,
  /** Map horizontal/vertical motion to zoom. */
  USER_ZOOM_DOLLY = 2,
} eViewZoom_Style;

/** #UserDef.navigation_mode */
typedef enum eViewNavigation_Method {
  VIEW_NAVIGATION_WALK = 0,
  VIEW_NAVIGATION_FLY = 1,
} eViewNavigation_Method;

/** #UserDef.uiflag */
typedef enum eUserpref_MiniAxisType {
  USER_MINI_AXIS_TYPE_GIZMO = 0,
  USER_MINI_AXIS_TYPE_MINIMAL = 1,
  USER_MINI_AXIS_TYPE_NONE = 2,
} eUserpref_MiniAxisType;

/** #UserDef.flag */
typedef enum eWalkNavigation_Flag {
  USER_WALK_GRAVITY = (1 << 0),
  USER_WALK_MOUSE_REVERSE = (1 << 1),
} eWalkNavigation_Flag;

/** #UserDef.uiflag */
typedef enum eUserpref_UI_Flag {
  USER_NO_MULTITOUCH_GESTURES = (1 << 0),
  USER_UIFLAG_UNUSED_1 = (1 << 1), /* cleared */
  USER_WHEELZOOMDIR = (1 << 2),
  USER_FILTERFILEEXTS = (1 << 3),
  USER_DRAWVIEWINFO = (1 << 4),
  USER_PLAINMENUS = (1 << 5),
  USER_LOCK_CURSOR_ADJUST = (1 << 6),
  USER_HEADER_BOTTOM = (1 << 7),
  /** Otherwise use header alignment from the file. */
  USER_HEADER_FROM_PREF = (1 << 8),
  USER_MENUOPENAUTO = (1 << 9),
  USER_DEPTH_CURSOR = (1 << 10),
  USER_AUTOPERSP = (1 << 11),
  USER_UIFLAG_UNUSED_12 = (1 << 12), /* cleared */
  USER_GLOBALUNDO = (1 << 13),
  USER_ORBIT_SELECTION = (1 << 14),
  USER_DEPTH_NAVIGATE = (1 << 15),
  USER_HIDE_DOT = (1 << 16),
  USER_SHOW_GIZMO_NAVIGATE = (1 << 17),
  USER_SHOW_VIEWPORTNAME = (1 << 18),
  USER_UIFLAG_UNUSED_3 = (1 << 19), /* Cleared. */
  USER_ZOOM_TO_MOUSEPOS = (1 << 20),
  USER_SHOW_FPS = (1 << 21),
  USER_UIFLAG_UNUSED_22 = (1 << 22), /* cleared */
  USER_MENUFIXEDORDER = (1 << 23),
  USER_CONTINUOUS_MOUSE = (1 << 24),
  USER_ZOOM_INVERT = (1 << 25),
  USER_ZOOM_HORIZ = (1 << 26), /* for CONTINUE and DOLLY zoom */
  USER_SPLASH_DISABLE = (1 << 27),
  USER_HIDE_RECENT = (1 << 28),
#ifdef DNA_DEPRECATED_ALLOW
  /* Deprecated: We're just trying if there's much desire for this feature,
   * or if we can make it go for good. Should be cleared if so - Julian, Oct. 2019. */
  USER_SHOW_THUMBNAILS = (1 << 29),
#endif
  USER_SAVE_PROMPT = (1 << 30),
  USER_HIDE_SYSTEM_BOOKMARKS = (1u << 31),
} eUserpref_UI_Flag;

/**
 * #UserDef.uiflag2
 *
 * \note don't add new flags here, use 'uiflag' which has flags free.
 */
typedef enum eUserpref_UI_Flag2 {
  USER_UIFLAG2_UNUSED_0 = (1 << 0), /* cleared */
  USER_REGION_OVERLAP = (1 << 1),
  USER_UIFLAG2_UNUSED_2 = (1 << 2),
  USER_UIFLAG2_UNUSED_3 = (1 << 3), /* dirty */
} eUserpref_UI_Flag2;

/** #UserDef.gpu_flag */
typedef enum eUserpref_GPU_Flag {
  USER_GPU_FLAG_NO_DEPT_PICK = (1 << 0),
  USER_GPU_FLAG_NO_EDIT_MODE_SMOOTH_WIRE = (1 << 1),
  USER_GPU_FLAG_OVERLAY_SMOOTH_WIRE = (1 << 2),
  USER_GPU_FLAG_SUBDIVISION_EVALUATION = (1 << 3),
} eUserpref_GPU_Flag;

/** #UserDef.tablet_api */
typedef enum eUserpref_TableAPI {
  USER_TABLET_AUTOMATIC = 0,
  USER_TABLET_NATIVE = 1,
  USER_TABLET_WINTAB = 2,
} eUserpref_TabletAPI;

/** #UserDef.app_flag */
typedef enum eUserpref_APP_Flag {
  USER_APP_LOCK_CORNER_SPLIT = (1 << 0),
  USER_APP_HIDE_REGION_TOGGLE = (1 << 1),
  USER_APP_LOCK_EDGE_RESIZE = (1 << 2),
} eUserpref_APP_Flag;

/** #UserDef.statusbar_flag */
typedef enum eUserpref_StatusBar_Flag {
  STATUSBAR_SHOW_MEMORY = (1 << 0),
  STATUSBAR_SHOW_VRAM = (1 << 1),
  STATUSBAR_SHOW_STATS = (1 << 2),
  STATUSBAR_SHOW_VERSION = (1 << 3),
} eUserpref_StatusBar_Flag;

/**
 * Auto-Keying mode.
 * #UserDef.autokey_mode
 */
typedef enum eAutokey_Mode {
  /* AUTOKEY_ON is a bit-flag. */
  AUTOKEY_ON = 1,

  /**
   * AUTOKEY_ON + 2**n...  (i.e. AUTOKEY_MODE_NORMAL = AUTOKEY_ON + 2)
   * to preserve setting, even when auto-key turned off.
   */
  AUTOKEY_MODE_NORMAL = 3,
  AUTOKEY_MODE_EDITKEYS = 5,
} eAutokey_Mode;

/**
 * Zoom to frame mode.
 * #UserDef.view_frame_type
 */
typedef enum eZoomFrame_Mode {
  ZOOM_FRAME_MODE_KEEP_RANGE = 0,
  ZOOM_FRAME_MODE_SECONDS = 1,
  ZOOM_FRAME_MODE_KEYFRAMES = 2,
} eZoomFrame_Mode;

/**
 * Auto-Keying flag
 * #UserDef.autokey_flag (not strictly used when autokeying only -
 * is also used when keyframing these days).
 * \note #eAutokey_Flag is used with a macro, search for lines like IS_AUTOKEY_FLAG(INSERTAVAIL).
 */
typedef enum eAutokey_Flag {
  AUTOKEY_FLAG_INSERTAVAIL = (1 << 0),
  AUTOKEY_FLAG_INSERTNEEDED = (1 << 1),
  AUTOKEY_FLAG_AUTOMATKEY = (1 << 2),
  AUTOKEY_FLAG_XYZ2RGB = (1 << 3),

  /* toolsettings->autokey_flag */
  AUTOKEY_FLAG_ONLYKEYINGSET = (1 << 6),
  AUTOKEY_FLAG_NOWARNING = (1 << 7),
  AUTOKEY_FLAG_CYCLEAWARE = (1 << 8),
  ANIMRECORD_FLAG_WITHNLA = (1 << 10),
} eAutokey_Flag;

/**
 * Animation flags
 * #UserDef.animation_flag, used for animation flags that aren't covered by more specific flags
 * (like eAutokey_Flag).
 */
typedef enum eUserpref_Anim_Flags {
  USER_ANIM_SHOW_CHANNEL_GROUP_COLORS = (1 << 0),
} eUserpref_Anim_Flags;

/** #UserDef.transopts */
typedef enum eUserpref_Translation_Flags {
  USER_TR_TOOLTIPS = (1 << 0),
  USER_TR_IFACE = (1 << 1),
  USER_TR_UNUSED_2 = (1 << 2),            /* cleared */
  USER_TR_UNUSED_3 = (1 << 3),            /* cleared */
  USER_TR_UNUSED_4 = (1 << 4),            /* cleared */
  USER_DOTRANSLATE_DEPRECATED = (1 << 5), /* Deprecated in 2.83. */
  USER_TR_UNUSED_6 = (1 << 6),            /* cleared */
  USER_TR_UNUSED_7 = (1 << 7),            /* cleared */
  USER_TR_NEWDATANAME = (1 << 8),
} eUserpref_Translation_Flags;

/**
 * Text Editor options
 * #UserDef.text_flag
 */
typedef enum eTextEdit_Flags {
  USER_TEXT_EDIT_AUTO_CLOSE = (1 << 0),
} eTextEdit_Flags;

/**
 * Text draw options
 * #UserDef.text_render
 */
typedef enum eText_Draw_Options {
  USER_TEXT_DISABLE_AA = (1 << 0),

  USER_TEXT_HINTING_NONE = (1 << 1),
  USER_TEXT_HINTING_SLIGHT = (1 << 2),
  USER_TEXT_HINTING_FULL = (1 << 3),
} eText_Draw_Options;

/**
 * Grease Pencil Settings.
 * #UserDef.gp_settings
 */
typedef enum eGP_UserdefSettings {
  GP_PAINT_UNUSED_0 = (1 << 0),
} eGP_UserdefSettings;

enum {
  USER_GIZMO_DRAW = (1 << 0),
};

/**
 * Color Picker Types.
 * #UserDef.color_picker_type
 */
typedef enum eColorPicker_Types {
  USER_CP_CIRCLE_HSV = 0,
  USER_CP_SQUARE_SV = 1,
  USER_CP_SQUARE_HS = 2,
  USER_CP_SQUARE_HV = 3,
  USER_CP_CIRCLE_HSL = 4,
} eColorPicker_Types;

/**
 * Time-code display styles.
 * #UserDef.timecode_style
 */
typedef enum eTimecodeStyles {
  /**
   * As little info as is necessary to show relevant info with '+' to denote the frames
   * i.e. HH:MM:SS+FF, MM:SS+FF, SS+FF, or MM:SS.
   */
  USER_TIMECODE_MINIMAL = 0,
  /** Reduced SMPTE - (HH:)MM:SS:FF */
  USER_TIMECODE_SMPTE_MSF = 1,
  /** Full SMPTE - HH:MM:SS:FF */
  USER_TIMECODE_SMPTE_FULL = 2,
  /** Milliseconds for sub-frames - HH:MM:SS.sss. */
  USER_TIMECODE_MILLISECONDS = 3,
  /** Seconds only. */
  USER_TIMECODE_SECONDS_ONLY = 4,
  /**
   * Private (not exposed as generic choices) options.
   * milliseconds for sub-frames, SubRip format- HH:MM:SS,sss.
   */
  USER_TIMECODE_SUBRIP = 100,
} eTimecodeStyles;

/** #UserDef.ndof_flag (3D mouse options) */
typedef enum eNdof_Flag {
  NDOF_SHOW_GUIDE = (1 << 0),
  NDOF_FLY_HELICOPTER = (1 << 1),
  NDOF_LOCK_HORIZON = (1 << 2),

  /* The following might not need to be saved between sessions,
   * but they do need to live somewhere accessible. */
  NDOF_SHOULD_PAN = (1 << 3),
  NDOF_SHOULD_ZOOM = (1 << 4),
  NDOF_SHOULD_ROTATE = (1 << 5),

  /* Orbit navigation modes. */

  NDOF_MODE_ORBIT = (1 << 6),

  /* actually... users probably don't care about what the mode
   * is called, just that it feels right */
  /* zoom is up/down if this flag is set (otherwise forward/backward) */
  NDOF_PAN_YZ_SWAP_AXIS = (1 << 7),
  NDOF_ZOOM_INVERT = (1 << 8),
  NDOF_ROTX_INVERT_AXIS = (1 << 9),
  NDOF_ROTY_INVERT_AXIS = (1 << 10),
  NDOF_ROTZ_INVERT_AXIS = (1 << 11),
  NDOF_PANX_INVERT_AXIS = (1 << 12),
  NDOF_PANY_INVERT_AXIS = (1 << 13),
  NDOF_PANZ_INVERT_AXIS = (1 << 14),
  NDOF_TURNTABLE = (1 << 15),
  NDOF_CAMERA_PAN_ZOOM = (1 << 16),
} eNdof_Flag;

#define NDOF_PIXELS_PER_SECOND 600.0f

/** UserDef.ogl_multisamples */
typedef enum eMultiSample_Type {
  USER_MULTISAMPLE_NONE = 0,
  USER_MULTISAMPLE_2 = 2,
  USER_MULTISAMPLE_4 = 4,
  USER_MULTISAMPLE_8 = 8,
  USER_MULTISAMPLE_16 = 16,
} eMultiSample_Type;

/** #UserDef.image_draw_method */
typedef enum eImageDrawMethod {
  IMAGE_DRAW_METHOD_AUTO = 0,
  IMAGE_DRAW_METHOD_GLSL = 1,
  IMAGE_DRAW_METHOD_2DTEXTURE = 2,
} eImageDrawMethod;

/** #UserDef.virtual_pixel */
typedef enum eUserpref_VirtualPixel {
  VIRTUAL_PIXEL_NATIVE = 0,
  VIRTUAL_PIXEL_DOUBLE = 1,
} eUserpref_VirtualPixel;

typedef enum eOpensubdiv_Computee_Type {
  USER_OPENSUBDIV_COMPUTE_NONE = 0,
  USER_OPENSUBDIV_COMPUTE_CPU = 1,
  USER_OPENSUBDIV_COMPUTE_OPENMP = 2,
  USER_OPENSUBDIV_COMPUTE_OPENCL = 3,
  USER_OPENSUBDIV_COMPUTE_CUDA = 4,
  USER_OPENSUBDIV_COMPUTE_GLSL_TRANSFORM_FEEDBACK = 5,
  USER_OPENSUBDIV_COMPUTE_GLSL_COMPUTE = 6,
} eOpensubdiv_Computee_Type;

/** #UserDef.factor_display_type */
typedef enum eUserpref_FactorDisplay {
  USER_FACTOR_AS_FACTOR = 0,
  USER_FACTOR_AS_PERCENTAGE = 1,
} eUserpref_FactorDisplay;

typedef enum eUserpref_RenderDisplayType {
  USER_RENDER_DISPLAY_NONE = 0,
  USER_RENDER_DISPLAY_SCREEN = 1,
  USER_RENDER_DISPLAY_AREA = 2,
  USER_RENDER_DISPLAY_WINDOW = 3
} eUserpref_RenderDisplayType;

typedef enum eUserpref_TempSpaceDisplayType {
  USER_TEMP_SPACE_DISPLAY_FULLSCREEN = 0,
  USER_TEMP_SPACE_DISPLAY_WINDOW = 1,
} eUserpref_TempSpaceDisplayType;

typedef enum eUserpref_EmulateMMBMod {
  USER_EMU_MMB_MOD_ALT = 0,
  USER_EMU_MMB_MOD_OSKEY = 1,
} eUserpref_EmulateMMBMod;

typedef enum eUserpref_DiskCacheCompression {
  USER_SEQ_DISK_CACHE_COMPRESSION_NONE = 0,
  USER_SEQ_DISK_CACHE_COMPRESSION_LOW = 1,
  USER_SEQ_DISK_CACHE_COMPRESSION_HIGH = 2,
} eUserpref_DiskCacheCompression;

typedef enum eUserpref_SeqProxySetup {
  USER_SEQ_PROXY_SETUP_MANUAL = 0,
  USER_SEQ_PROXY_SETUP_AUTOMATIC = 1,
} eUserpref_SeqProxySetup;

/* Locale Ids. Auto will try to get local from OS. Our default is English though. */
/** #UserDef.language */
enum {
  ULANGUAGE_AUTO = 0,
  ULANGUAGE_ENGLISH = 1,
};

#ifdef __cplusplus
}
#endif<|MERGE_RESOLUTION|>--- conflicted
+++ resolved
@@ -652,11 +652,8 @@
   char enable_eevee_next;
   char use_sculpt_texture_paint;
   char use_realtime_compositor;
-<<<<<<< HEAD
   char enable_workbench_next;
-  char _pad[6];
-=======
->>>>>>> da363d83
+  char _pad[7];
   /** `makesdna` does not allow empty structs. */
 } UserDef_Experimental;
 
