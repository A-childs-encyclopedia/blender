/*
 * ***** BEGIN GPL LICENSE BLOCK *****
 *
 * This program is free software; you can redistribute it and/or
 * modify it under the terms of the GNU General Public License
 * as published by the Free Software Foundation; either version 2
 * of the License, or (at your option) any later version.
 *
 * This program is distributed in the hope that it will be useful,
 * but WITHOUT ANY WARRANTY; without even the implied warranty of
 * MERCHANTABILITY or FITNESS FOR A PARTICULAR PURPOSE.  See the
 * GNU General Public License for more details.
 *
 * You should have received a copy of the GNU General Public License
 * along with this program; if not, write to the Free Software Foundation,
 * Inc., 51 Franklin Street, Fifth Floor, Boston, MA 02110-1301, USA.
 *
 * ***** END GPL LICENSE BLOCK *****
 */

/** \file DNA_modifier_types.h
 *  \ingroup DNA
 */

#ifndef __DNA_MODIFIER_TYPES_H__
#define __DNA_MODIFIER_TYPES_H__

#include "DNA_defs.h"
#include "DNA_listBase.h"

/* WARNING ALERT! TYPEDEF VALUES ARE WRITTEN IN FILES! SO DO NOT CHANGE!
 * (ONLY ADD NEW ITEMS AT THE END)
 */

struct Mesh;
<<<<<<< HEAD
struct RNG;
=======
struct Scene;
>>>>>>> befd87ac

typedef enum ModifierType {
	eModifierType_None              = 0,
	eModifierType_Subsurf           = 1,
	eModifierType_Lattice           = 2,
	eModifierType_Curve             = 3,
	eModifierType_Build             = 4,
	eModifierType_Mirror            = 5,
	eModifierType_Decimate          = 6,
	eModifierType_Wave              = 7,
	eModifierType_Armature          = 8,
	eModifierType_Hook              = 9,
	eModifierType_Softbody          = 10,
	eModifierType_Boolean           = 11,
	eModifierType_Array             = 12,
	eModifierType_EdgeSplit         = 13,
	eModifierType_Displace          = 14,
	eModifierType_UVProject         = 15,
	eModifierType_Smooth            = 16,
	eModifierType_Cast              = 17,
	eModifierType_MeshDeform        = 18,
	eModifierType_ParticleSystem    = 19,
	eModifierType_ParticleInstance  = 20,
	eModifierType_Explode           = 21,
	eModifierType_Cloth             = 22,
	eModifierType_Collision         = 23,
	eModifierType_Bevel             = 24,
	eModifierType_Shrinkwrap        = 25,
	eModifierType_Fluidsim          = 26,
	eModifierType_Mask              = 27,
	eModifierType_SimpleDeform      = 28,
	eModifierType_Multires          = 29,
	eModifierType_Surface           = 30,
	eModifierType_Smoke             = 31,
	eModifierType_ShapeKey          = 32,
	eModifierType_Solidify          = 33,
	eModifierType_Screw             = 34,
	eModifierType_Warp              = 35,
	eModifierType_WeightVGEdit      = 36,
	eModifierType_WeightVGMix       = 37,
	eModifierType_WeightVGProximity = 38,
	eModifierType_Ocean             = 39,
	eModifierType_DynamicPaint      = 40,
	eModifierType_Remesh            = 41,
	eModifierType_Skin              = 42,
	eModifierType_LaplacianSmooth   = 43,
	eModifierType_Triangulate       = 44,
	eModifierType_UVWarp            = 45,
	eModifierType_MeshCache         = 46,
	eModifierType_LaplacianDeform   = 47,
	eModifierType_Wireframe         = 48,
	eModifierType_DataTransfer      = 49,
	eModifierType_NormalEdit        = 50,
	eModifierType_CorrectiveSmooth  = 51,
	eModifierType_MeshSequenceCache = 52,
	eModifierType_SurfaceDeform     = 53,
	NUM_MODIFIER_TYPES
} ModifierType;

typedef enum ModifierMode {
	eModifierMode_Realtime          = (1 << 0),
	eModifierMode_Render            = (1 << 1),
	eModifierMode_Editmode          = (1 << 2),
	eModifierMode_OnCage            = (1 << 3),
	eModifierMode_Expanded          = (1 << 4),
	eModifierMode_Virtual           = (1 << 5),
	eModifierMode_ApplyOnSpline     = (1 << 6),
	eModifierMode_DisableTemporary  = (1u << 31)
} ModifierMode;

typedef struct ModifierData {
	struct ModifierData *next, *prev;

	int type, mode;
	int stackindex;
	short flag;
	short pad;
	char name[64];  /* MAX_NAME */

	char *error;
} ModifierData;

typedef enum {
	/* This modifier has been inserted in local override, and hence can be fully edited. */
	eModifierFlag_StaticOverride_Local  = (1 << 0),
} ModifierFlag;

typedef enum {
	eSubsurfModifierFlag_Incremental  = (1 << 0),
	eSubsurfModifierFlag_DebugIncr    = (1 << 1),
	eSubsurfModifierFlag_ControlEdges = (1 << 2),
	eSubsurfModifierFlag_SubsurfUv    = (1 << 3),
} SubsurfModifierFlag;

/* not a real modifier */
typedef struct MappingInfoModifierData {
	ModifierData modifier;

	struct Tex *texture;
	struct Object *map_object;
	char uvlayer_name[64];  /* MAX_CUSTOMDATA_LAYER_NAME */
	int uvlayer_tmp;
	int texmapping;
} MappingInfoModifierData;

typedef struct SubsurfModifierData {
	ModifierData modifier;

	short subdivType, levels, renderLevels, flags;
	short use_opensubdiv, pad[3];

	void *emCache, *mCache;
} SubsurfModifierData;

typedef struct LatticeModifierData {
	ModifierData modifier;

	struct Object *object;
	char name[64];          /* optional vertexgroup name, MAX_VGROUP_NAME */
	float strength;
	char pad[4];
} LatticeModifierData;

typedef struct CurveModifierData {
	ModifierData modifier;

	struct Object *object;
	char name[64];          /* optional vertexgroup name, MAX_VGROUP_NAME */
	short defaxis;          /* axis along which curve deforms */
	char pad[6];
} CurveModifierData;

/* CurveModifierData->defaxis */
enum {
	MOD_CURVE_POSX = 1,
	MOD_CURVE_POSY = 2,
	MOD_CURVE_POSZ = 3,
	MOD_CURVE_NEGX = 4,
	MOD_CURVE_NEGY = 5,
	MOD_CURVE_NEGZ = 6,
};

typedef struct BuildModifierData {
	ModifierData modifier;

	float start, length;
	short flag;

	short randomize;      /* (bool) whether order of vertices is randomized - legacy files (for readfile conversion) */
	int seed;             /* (int) random seed */
} BuildModifierData;

/* Build Modifier -> flag */
enum {
	MOD_BUILD_FLAG_RANDOMIZE = (1 << 0),  /* order of vertices is randomized */
	MOD_BUILD_FLAG_REVERSE   = (1 << 1),  /* frame range is reversed, resulting in a deconstruction effect */
};

/* Mask Modifier */
typedef struct MaskModifierData {
	ModifierData modifier;

	struct Object *ob_arm;  /* armature to use to in place of hardcoded vgroup */
	char vgroup[64];        /* name of vertex group to use to mask, MAX_VGROUP_NAME */

	int mode;               /* using armature or hardcoded vgroup */
	int flag;               /* flags for various things */
} MaskModifierData;

/* Mask Modifier -> mode */
enum {
	MOD_MASK_MODE_VGROUP = 0,
	MOD_MASK_MODE_ARM    = 1,
};

/* Mask Modifier -> flag */
enum {
	MOD_MASK_INV         = (1 << 0),
};

typedef struct ArrayModifierData {
	ModifierData modifier;

	/* the object with which to cap the start of the array  */
	struct Object *start_cap;
	/* the object with which to cap the end of the array  */
	struct Object *end_cap;
	/* the curve object to use for MOD_ARR_FITCURVE */
	struct Object *curve_ob;
	/* the object to use for object offset */
	struct Object *offset_ob;
	/* a constant duplicate offset;
	 * 1 means the duplicates are 1 unit apart
	 */
	float offset[3];
	/* a scaled factor for duplicate offsets;
	 * 1 means the duplicates are 1 object-width apart
	 */
	float scale[3];
	/* the length over which to distribute the duplicates */
	float length;
	/* the limit below which to merge vertices in adjacent duplicates */
	float merge_dist;
	/* determines how duplicate count is calculated; one of:
	 * - MOD_ARR_FIXEDCOUNT -> fixed
	 * - MOD_ARR_FITLENGTH  -> calculated to fit a set length
	 * - MOD_ARR_FITCURVE   -> calculated to fit the length of a Curve object
	 */
	int fit_type;
	/* flags specifying how total offset is calculated; binary OR of:
	 * - MOD_ARR_OFF_CONST    -> total offset += offset
	 * - MOD_ARR_OFF_RELATIVE -> total offset += relative * object width
	 * - MOD_ARR_OFF_OBJ      -> total offset += offset_ob's matrix
	 * total offset is the sum of the individual enabled offsets
	 */
	int offset_type;
	/* general flags:
	 * MOD_ARR_MERGE -> merge vertices in adjacent duplicates
	 */
	int flags;
	/* the number of duplicates to generate for MOD_ARR_FIXEDCOUNT */
	int count;
	float uv_offset[2];
} ArrayModifierData;

/* ArrayModifierData->fit_type */
enum {
	MOD_ARR_FIXEDCOUNT = 0,
	MOD_ARR_FITLENGTH  = 1,
	MOD_ARR_FITCURVE   = 2,
};

/* ArrayModifierData->offset_type */
enum {
	MOD_ARR_OFF_CONST    = (1 << 0),
	MOD_ARR_OFF_RELATIVE = (1 << 1),
	MOD_ARR_OFF_OBJ      = (1 << 2),
};

/* ArrayModifierData->flags */
enum {
	MOD_ARR_MERGE      = (1 << 0),
	MOD_ARR_MERGEFINAL = (1 << 1),
};

typedef struct MirrorModifierData {
	ModifierData modifier;

	short axis  DNA_DEPRECATED; /* deprecated, use flag instead */
	short flag;
	float tolerance;
	float uv_offset[2];
	float uv_offset_copy[2];
	struct Object *mirror_ob;
} MirrorModifierData;

/* MirrorModifierData->flag */
enum {
	MOD_MIR_CLIPPING  = (1 << 0),
	MOD_MIR_MIRROR_U  = (1 << 1),
	MOD_MIR_MIRROR_V  = (1 << 2),
	MOD_MIR_AXIS_X    = (1 << 3),
	MOD_MIR_AXIS_Y    = (1 << 4),
	MOD_MIR_AXIS_Z    = (1 << 5),
	MOD_MIR_VGROUP    = (1 << 6),
	MOD_MIR_NO_MERGE  = (1 << 7),
};

typedef struct EdgeSplitModifierData {
	ModifierData modifier;

	float split_angle;    /* angle above which edges should be split */
	int flags;
} EdgeSplitModifierData;

/* EdgeSplitModifierData->flags */
enum {
	MOD_EDGESPLIT_FROMANGLE  = (1 << 1),
	MOD_EDGESPLIT_FROMFLAG   = (1 << 2),
};

typedef struct BevelModifierData {
	ModifierData modifier;

	float value;          /* the "raw" bevel value (distance/amount to bevel) */
	int res;              /* the resolution (as originally coded, it is the number of recursive bevels) */
	short flags;          /* general option flags */
	short val_flags;      /* used to interpret the bevel value */
	short lim_flags;      /* flags to tell the tool how to limit the bevel */
	short e_flags;        /* flags to direct how edge weights are applied to verts */
	short mat;            /* material index if >= 0, else material inherited from surrounding faces */
	short pad;
	int pad2;
	float profile;        /* controls profile shape (0->1, .5 is round) */
	/* if the MOD_BEVEL_ANGLE is set, this will be how "sharp" an edge must be before it gets beveled */
	float bevel_angle;
	/* if the MOD_BEVEL_VWEIGHT option is set, this will be the name of the vert group, MAX_VGROUP_NAME */
	char defgrp_name[64];
} BevelModifierData;

/* BevelModifierData->flags and BevelModifierData->lim_flags */
enum {
	MOD_BEVEL_VERT          = (1 << 1),
/*	MOD_BEVEL_RADIUS        = (1 << 2), */
	MOD_BEVEL_ANGLE         = (1 << 3),
	MOD_BEVEL_WEIGHT        = (1 << 4),
	MOD_BEVEL_VGROUP        = (1 << 5),
	MOD_BEVEL_EMIN          = (1 << 7),
	MOD_BEVEL_EMAX          = (1 << 8),
/*	MOD_BEVEL_RUNNING       = (1 << 9), */
/*	MOD_BEVEL_RES           = (1 << 10), */
	/* This is a new setting not related to old (trunk bmesh bevel code)
	 * but adding here because they are mixed - campbell
	 */
/*	MOD_BEVEL_EVEN          = (1 << 11), */
/*	MOD_BEVEL_DIST          = (1 << 12), */  /* same as above */
	MOD_BEVEL_OVERLAP_OK    = (1 << 13),
	MOD_BEVEL_EVEN_WIDTHS   = (1 << 14),
};

/* BevelModifierData->val_flags (not used as flags any more) */
enum {
	MOD_BEVEL_AMT_OFFSET = 0,
	MOD_BEVEL_AMT_WIDTH = 1,
	MOD_BEVEL_AMT_DEPTH = 2,
	MOD_BEVEL_AMT_PERCENT = 3,
};

typedef struct SmokeModifierData {
	ModifierData modifier;

	struct SmokeDomainSettings *domain;
	struct SmokeFlowSettings *flow; /* inflow, outflow, smoke objects */
	struct SmokeCollSettings *coll; /* collision objects */
	float time;
	int type;  /* domain, inflow, outflow, ... */
} SmokeModifierData;

/* Smoke modifier flags */
enum {
	MOD_SMOKE_TYPE_DOMAIN = (1 << 0),
	MOD_SMOKE_TYPE_FLOW   = (1 << 1),
	MOD_SMOKE_TYPE_COLL   = (1 << 2),
};

typedef struct DisplaceModifierData {
	ModifierData modifier;

	/* keep in sync with MappingInfoModifierData */
	struct Tex *texture;
	struct Object *map_object;
	char uvlayer_name[64];  /* MAX_CUSTOMDATA_LAYER_NAME */
	int uvlayer_tmp;
	int texmapping;
	/* end MappingInfoModifierData */

	float strength;
	int direction;
	char defgrp_name[64];   /* MAX_VGROUP_NAME */
	float midlevel;
	int space;
} DisplaceModifierData;

/* DisplaceModifierData->direction */
enum {
	MOD_DISP_DIR_X       = 0,
	MOD_DISP_DIR_Y       = 1,
	MOD_DISP_DIR_Z       = 2,
	MOD_DISP_DIR_NOR     = 3,
	MOD_DISP_DIR_RGB_XYZ = 4,
	MOD_DISP_DIR_CLNOR   = 5,
};

/* DisplaceModifierData->texmapping */
enum {
	MOD_DISP_MAP_LOCAL  = 0,
	MOD_DISP_MAP_GLOBAL = 1,
	MOD_DISP_MAP_OBJECT = 2,
	MOD_DISP_MAP_UV     = 3,
};

/* DisplaceModifierData->space */
enum {
	MOD_DISP_SPACE_LOCAL  = 0,
	MOD_DISP_SPACE_GLOBAL = 1,
};

typedef struct UVProjectModifierData {
	ModifierData modifier;

	/* the objects which do the projecting */
	struct Object *projectors[10]; /* MOD_UVPROJECT_MAXPROJECTORS */
	int pad2;
	int num_projectors;
	float aspectx, aspecty;
	float scalex, scaley;
	char uvlayer_name[64];         /* MAX_CUSTOMDATA_LAYER_NAME */
	int uvlayer_tmp, pad;
} UVProjectModifierData;

#define MOD_UVPROJECT_MAXPROJECTORS 10

/* UVProjectModifierData->flags */
enum {
	MOD_UVPROJECT_OVERRIDEIMAGE = (1 << 0),
};

typedef struct DecimateModifierData {
	ModifierData modifier;

	float percent;  /* (mode == MOD_DECIM_MODE_COLLAPSE) */
	short iter;     /* (mode == MOD_DECIM_MODE_UNSUBDIV) */
	char delimit;   /* (mode == MOD_DECIM_MODE_DISSOLVE) */
	char symmetry_axis; /* (mode == MOD_DECIM_MODE_COLLAPSE) */
	float angle;    /* (mode == MOD_DECIM_MODE_DISSOLVE) */

	char defgrp_name[64];  /* MAX_VGROUP_NAME */
	float defgrp_factor;
	short flag, mode;

	/* runtime only */
	int face_count;
} DecimateModifierData;

enum {
	MOD_DECIM_FLAG_INVERT_VGROUP       = (1 << 0),
	MOD_DECIM_FLAG_TRIANGULATE         = (1 << 1),  /* for collapse only. dont convert tri pairs back to quads */
	MOD_DECIM_FLAG_ALL_BOUNDARY_VERTS  = (1 << 2),  /* for dissolve only. collapse all verts between 2 faces */
	MOD_DECIM_FLAG_SYMMETRY            = (1 << 3),
};

enum {
	MOD_DECIM_MODE_COLLAPSE,
	MOD_DECIM_MODE_UNSUBDIV,
	MOD_DECIM_MODE_DISSOLVE,  /* called planar in the UI */
};

typedef struct SmoothModifierData {
	ModifierData modifier;
	float fac;
	char defgrp_name[64];	/* MAX_VGROUP_NAME */
	short flag, repeat;

} SmoothModifierData;

/* Smooth modifier flags */
enum {
	MOD_SMOOTH_X = (1 << 1),
	MOD_SMOOTH_Y = (1 << 2),
	MOD_SMOOTH_Z = (1 << 3),
};

typedef struct CastModifierData {
	ModifierData modifier;

	struct Object *object;
	float fac;
	float radius;
	float size;
	char defgrp_name[64];  /* MAX_VGROUP_NAME */
	short flag, type;
} CastModifierData;

/* Cast modifier flags */
enum {
	/* And what bout (1 << 0) flag? ;) */
	MOD_CAST_X                = (1 << 1),
	MOD_CAST_Y                = (1 << 2),
	MOD_CAST_Z                = (1 << 3),
	MOD_CAST_USE_OB_TRANSFORM = (1 << 4),
	MOD_CAST_SIZE_FROM_RADIUS = (1 << 5),
};

/* Cast modifier projection types */
enum {
	MOD_CAST_TYPE_SPHERE   = 0,
	MOD_CAST_TYPE_CYLINDER = 1,
	MOD_CAST_TYPE_CUBOID   = 2,
};

typedef struct WaveModifierData {
	ModifierData modifier;

	/* keep in sync with MappingInfoModifierData */
	struct Tex *texture;
	struct Object *map_object;
	char uvlayer_name[64];  /* MAX_CUSTOMDATA_LAYER_NAME */
	int uvlayer_tmp;
	int texmapping;
	/* end MappingInfoModifierData */

	struct Object *objectcenter;
	char defgrp_name[64];   /* MAX_VGROUP_NAME */

	short flag, pad;

	float startx, starty, height, width;
	float narrow, speed, damp, falloff;

	float timeoffs, lifetime;
	float pad1;
} WaveModifierData;

/* WaveModifierData.flag */
enum {
	/* And what bout (1 << 0) flag? ;) */
	MOD_WAVE_X      = (1 << 1),
	MOD_WAVE_Y      = (1 << 2),
	MOD_WAVE_CYCL   = (1 << 3),
	MOD_WAVE_NORM   = (1 << 4),
	MOD_WAVE_NORM_X = (1 << 5),
	MOD_WAVE_NORM_Y = (1 << 6),
	MOD_WAVE_NORM_Z = (1 << 7),
};

typedef struct ArmatureModifierData {
	ModifierData modifier;

	short deformflag, multi;  /* deformflag replaces armature->deformflag */
	int pad2;
	struct Object *object;
	float *prevCos;           /* stored input of previous modifier, for vertexgroup blending */
	char defgrp_name[64];     /* MAX_VGROUP_NAME */
} ArmatureModifierData;

enum {
	MOD_HOOK_UNIFORM_SPACE = (1 << 0),
};

/* same as WarpModifierFalloff */
typedef enum {
	eHook_Falloff_None   = 0,
	eHook_Falloff_Curve  = 1,
	eHook_Falloff_Sharp  = 2, /* PROP_SHARP */
	eHook_Falloff_Smooth = 3, /* PROP_SMOOTH */
	eHook_Falloff_Root   = 4, /* PROP_ROOT */
	eHook_Falloff_Linear = 5, /* PROP_LIN */
	eHook_Falloff_Const  = 6, /* PROP_CONST */
	eHook_Falloff_Sphere = 7, /* PROP_SPHERE */
	eHook_Falloff_InvSquare = 8, /* PROP_INVSQUARE */
	/* PROP_RANDOM not used */
} HookModifierFalloff;

typedef struct HookModifierData {
	ModifierData modifier;

	struct Object *object;
	char subtarget[64];     /* optional name of bone target, MAX_ID_NAME-2 */

	char flag;
	char falloff_type;      /* use enums from WarpModifier (exact same functionality) */
	char pad[6];
	float parentinv[4][4];  /* matrix making current transform unmodified */
	float cent[3];          /* visualization of hook */
	float falloff;          /* if not zero, falloff is distance where influence zero */

	struct CurveMapping *curfalloff;

	int *indexar;           /* if NULL, it's using vertexgroup */
	int totindex;
	float force;
	char name[64];          /* optional vertexgroup name, MAX_VGROUP_NAME */
} HookModifierData;

typedef struct SoftbodyModifierData {
	ModifierData modifier;
} SoftbodyModifierData;

typedef struct ClothModifierData {
	ModifierData modifier;

	struct Cloth *clothObject;            /* The internal data structure for cloth. */
	struct ClothSimSettings *sim_parms;   /* definition is in DNA_cloth_types.h */
	struct ClothCollSettings *coll_parms; /* definition is in DNA_cloth_types.h */
	struct PointCache *point_cache;       /* definition is in DNA_object_force_types.h */
	struct ListBase ptcaches;
	/* XXX nasty hack, remove once hair can be separated from cloth modifier data */
	struct ClothHairData *hairdata;
	/* grid geometry values of hair continuum */
	float hair_grid_min[3];
	float hair_grid_max[3];
	int hair_grid_res[3];
	float hair_grid_cellsize;

	struct ClothSolverResult *solver_result;
} ClothModifierData;

typedef struct CollisionModifierData {
	ModifierData modifier;

	struct MVert *x;            /* position at the beginning of the frame */
	struct MVert *xnew;         /* position at the end of the frame */
	struct MVert *xold;         /* unused atm, but was discussed during sprint */
	struct MVert *current_xnew; /* new position at the actual inter-frame step */
	struct MVert *current_x;    /* position at the actual inter-frame step */
	struct MVert *current_v;    /* (xnew - x) at the actual inter-frame step */

	struct MVertTri *tri;

	unsigned int mvert_num;
	unsigned int tri_num;
	float time_x, time_xnew;    /* cfra time of modifier */
	char is_static;             /* collider doesn't move this frame, i.e. x[].co==xnew[].co */
	char pad[7];

	struct BVHTree *bvhtree;    /* bounding volume hierarchy for this cloth object */
} CollisionModifierData;

typedef struct SurfaceModifierData {
	ModifierData modifier;

	struct MVert *x; /* old position */
	struct MVert *v; /* velocity */

	struct Mesh *mesh;

	struct BVHTreeFromMesh *bvhtree; /* bounding volume hierarchy of the mesh faces */

	int cfra, numverts;
} SurfaceModifierData;

typedef struct BooleanModifierData {
	ModifierData modifier;

	struct Object *object;
	char operation;
	char pad[2];
	char bm_flag;
	float double_threshold;
} BooleanModifierData;

typedef enum {
	eBooleanModifierOp_Intersect  = 0,
	eBooleanModifierOp_Union      = 1,
	eBooleanModifierOp_Difference = 2,
} BooleanModifierOp;

/* bm_flag (only used when G_DEBUG) */
enum {
	eBooleanModifierBMeshFlag_BMesh_Separate            = (1 << 0),
	eBooleanModifierBMeshFlag_BMesh_NoDissolve          = (1 << 1),
	eBooleanModifierBMeshFlag_BMesh_NoConnectRegions    = (1 << 2),
};

typedef struct MDefInfluence {
	int vertex;
	float weight;
} MDefInfluence;

typedef struct MDefCell {
	int offset;
	int totinfluence;
} MDefCell;

typedef struct MeshDeformModifierData {
	ModifierData modifier;

	struct Object *object;          /* mesh object */
	char defgrp_name[64];           /* optional vertexgroup name, MAX_VGROUP_NAME */

	short gridsize, flag, pad[2];

	/* result of static binding */
	MDefInfluence *bindinfluences;  /* influences */
	int *bindoffsets;               /* offsets into influences array */
	float *bindcagecos;             /* coordinates that cage was bound with */
	int totvert, totcagevert;       /* total vertices in mesh and cage */

	/* result of dynamic binding */
	MDefCell *dyngrid;              /* grid with dynamic binding cell points */
	MDefInfluence *dyninfluences;   /* dynamic binding vertex influences */
	int *dynverts;                  /* is this vertex bound or not? */
	int dyngridsize;                /* size of the dynamic bind grid */
	int totinfluence;               /* total number of vertex influences */
	float dyncellmin[3];            /* offset of the dynamic bind grid */
	float dyncellwidth;             /* width of dynamic bind cell */
	float bindmat[4][4];            /* matrix of cage at binding time */

	/* deprecated storage */
	float *bindweights;             /* deprecated inefficient storage */
	float *bindcos;                 /* deprecated storage of cage coords */

	/* runtime */
	void (*bindfunc)(struct Scene *scene, struct MeshDeformModifierData *mmd, struct Mesh *cagemesh,
	                 float *vertexcos, int totvert, float cagemat[4][4]);
} MeshDeformModifierData;

enum {
	MOD_MDEF_INVERT_VGROUP = (1 << 0),
	MOD_MDEF_DYNAMIC_BIND  = (1 << 1),
};

enum {
	MOD_MDEF_VOLUME   = 0,
	MOD_MDEF_SURFACE  = 1,
};

typedef struct ParticleSystemModifierData {
	ModifierData modifier;

	struct ParticleSystem *psys;
	struct Mesh *mesh_final;  /* Final Mesh - its topology may differ from orig mesh. */
	struct Mesh *mesh_original;  /* Original mesh that particles are attached to. */
	int totdmvert, totdmedge, totdmface;
	short flag, pad;
} ParticleSystemModifierData;

typedef enum {
	eParticleSystemFlag_Pars         = (1 << 0),
	eParticleSystemFlag_psys_updated = (1 << 1),
	eParticleSystemFlag_file_loaded  = (1 << 2),
} ParticleSystemModifierFlag;

typedef enum {
	eParticleInstanceFlag_Parents   = (1 << 0),
	eParticleInstanceFlag_Children  = (1 << 1),
	eParticleInstanceFlag_Path      = (1 << 2),
	eParticleInstanceFlag_Unborn    = (1 << 3),
	eParticleInstanceFlag_Alive     = (1 << 4),
	eParticleInstanceFlag_Dead      = (1 << 5),
	eParticleInstanceFlag_KeepShape = (1 << 6),
	eParticleInstanceFlag_UseSize   = (1 << 7),
} ParticleInstanceModifierFlag;

typedef enum {
	eParticleInstanceSpace_World    = 0,
	eParticleInstanceSpace_Local    = 1,
} ParticleInstanceModifierSpace;

typedef struct ParticleInstanceModifierData {
	ModifierData modifier;

	struct Object *ob;
	short psys, flag, axis, space;
	float position, random_position;
	float rotation, random_rotation;
	float particle_amount, particle_offset;
	char index_layer_name[64]; /* MAX_CUSTOMDATA_LAYER_NAME */
	char value_layer_name[64]; /* MAX_CUSTOMDATA_LAYER_NAME */
} ParticleInstanceModifierData;

typedef enum {
	eExplodeFlag_CalcFaces = (1 << 0),
	eExplodeFlag_PaSize    = (1 << 1),
	eExplodeFlag_EdgeCut   = (1 << 2),
	eExplodeFlag_Unborn    = (1 << 3),
	eExplodeFlag_Alive     = (1 << 4),
	eExplodeFlag_Dead      = (1 << 5),
} ExplodeModifierFlag;

typedef struct ExplodeModifierData {
	ModifierData modifier;

	int *facepa;
	short flag, vgroup;
	float protect;
	char uvname[64]; /* MAX_CUSTOMDATA_LAYER_NAME */
} ExplodeModifierData;

typedef struct MultiresModifierData {
	ModifierData modifier;

	char lvl, sculptlvl, renderlvl, totlvl;
	char simple, flags, pad[2];
} MultiresModifierData;

typedef enum {
	eMultiresModifierFlag_ControlEdges = (1 << 0),
	eMultiresModifierFlag_PlainUv      = (1 << 1),
} MultiresModifierFlag;

typedef struct FluidsimModifierData {
	ModifierData modifier;

	struct FluidsimSettings *fss;   /* definition is in DNA_object_fluidsim_types.h */
	struct PointCache *point_cache; /* definition is in DNA_object_force_types.h */
} FluidsimModifierData;

typedef struct ShrinkwrapModifierData {
	ModifierData modifier;

	struct Object *target;    /* shrink target */
	struct Object *auxTarget; /* additional shrink target */
	char vgroup_name[64];     /* optional vertexgroup name, MAX_VGROUP_NAME */
	float keepDist;           /* distance offset to keep from mesh/projection point */
	short shrinkType;         /* shrink type projection */
	char  shrinkOpts;         /* shrink options */
	char  pad1;
	float projLimit;          /* limit the projection ray cast */
	char  projAxis;           /* axis to project over */

	/* If using projection over vertex normal this controls the level of subsurface that must be done
	 * before getting the vertex coordinates and normal
	 */
	char subsurfLevels;

	char pad[2];
} ShrinkwrapModifierData;

/* Shrinkwrap->shrinkType */
enum {
	MOD_SHRINKWRAP_NEAREST_SURFACE = 0,
	MOD_SHRINKWRAP_PROJECT         = 1,
	MOD_SHRINKWRAP_NEAREST_VERTEX  = 2,
};

/* Shrinkwrap->shrinkOpts */
enum {
	/* allow shrinkwrap to move the vertex in the positive direction of axis */
	MOD_SHRINKWRAP_PROJECT_ALLOW_POS_DIR = (1 << 0),
	/* allow shrinkwrap to move the vertex in the negative direction of axis */
	MOD_SHRINKWRAP_PROJECT_ALLOW_NEG_DIR = (1 << 1),

	/* ignore vertex moves if a vertex ends projected on a front face of the target */
	MOD_SHRINKWRAP_CULL_TARGET_FRONTFACE = (1 << 3),
	/* ignore vertex moves if a vertex ends projected on a back face of the target */
	MOD_SHRINKWRAP_CULL_TARGET_BACKFACE  = (1 << 4),

	MOD_SHRINKWRAP_KEEP_ABOVE_SURFACE    = (1 << 5),  /* distance is measure to the front face of the target */

	MOD_SHRINKWRAP_INVERT_VGROUP         = (1 << 6),
};

/* Shrinkwrap->projAxis */
enum {
	MOD_SHRINKWRAP_PROJECT_OVER_NORMAL   = 0,        /* projection over normal is used if no axis is selected */
	MOD_SHRINKWRAP_PROJECT_OVER_X_AXIS   = (1 << 0),
	MOD_SHRINKWRAP_PROJECT_OVER_Y_AXIS   = (1 << 1),
	MOD_SHRINKWRAP_PROJECT_OVER_Z_AXIS   = (1 << 2),
};


typedef struct SimpleDeformModifierData {
	ModifierData modifier;

	struct Object *origin;  /* object to control the origin of modifier space coordinates */
	char vgroup_name[64];   /* optional vertexgroup name, MAX_VGROUP_NAME */
	float factor;           /* factors to control simple deforms */
	float limit[2];         /* lower and upper limit */

	char mode;              /* deform function */
	char axis;              /* lock axis (for taper and strech) */
	char deform_axis;       /* axis to perform the deform on (default is X, but can be overridden by origin */
	char flag;

} SimpleDeformModifierData;

/* SimpleDeform->flag */
enum {
	MOD_SIMPLEDEFORM_FLAG_INVERT_VGROUP = (1 << 0),
};


enum {
	MOD_SIMPLEDEFORM_MODE_TWIST   = 1,
	MOD_SIMPLEDEFORM_MODE_BEND    = 2,
	MOD_SIMPLEDEFORM_MODE_TAPER   = 3,
	MOD_SIMPLEDEFORM_MODE_STRETCH = 4,
};

enum {
	MOD_SIMPLEDEFORM_LOCK_AXIS_X = (1 << 0),
	MOD_SIMPLEDEFORM_LOCK_AXIS_Y = (1 << 1),
	MOD_SIMPLEDEFORM_LOCK_AXIS_Z = (1 << 2),
};

typedef struct ShapeKeyModifierData {
	ModifierData modifier;
} ShapeKeyModifierData;

typedef struct SolidifyModifierData {
	ModifierData modifier;

	char defgrp_name[64];   /* name of vertex group to use, MAX_VGROUP_NAME */
	float offset;           /* new surface offset level*/
	float offset_fac;       /* midpoint of the offset  */
	/* factor for the minimum weight to use when vgroups are used, avoids 0.0 weights giving duplicate geometry */
	float offset_fac_vg;
	float offset_clamp;     /* clamp offset based on surrounding geometry */
	float pad;
	float crease_inner;
	float crease_outer;
	float crease_rim;
	int flag;
	short mat_ofs;
	short mat_ofs_rim;
} SolidifyModifierData;

enum {
	MOD_SOLIDIFY_RIM            = (1 << 0),
	MOD_SOLIDIFY_EVEN           = (1 << 1),
	MOD_SOLIDIFY_NORMAL_CALC    = (1 << 2),
	MOD_SOLIDIFY_VGROUP_INV     = (1 << 3),
#ifdef DNA_DEPRECATED
	MOD_SOLIDIFY_RIM_MATERIAL   = (1 << 4),  /* deprecated, used in do_versions */
#endif
	MOD_SOLIDIFY_FLIP           = (1 << 5),
	MOD_SOLIDIFY_NOSHELL        = (1 << 6),
};

typedef struct ScrewModifierData {
	ModifierData modifier;

	struct Object *ob_axis;
	unsigned int steps;
	unsigned int render_steps;
	unsigned int iter;
	float screw_ofs;
	float angle;
	float merge_dist;
	short flag;
	char axis;
	char pad[5];
} ScrewModifierData;

enum {
	MOD_SCREW_NORMAL_FLIP    = (1 << 0),
	MOD_SCREW_NORMAL_CALC    = (1 << 1),
	MOD_SCREW_OBJECT_OFFSET  = (1 << 2),
/*	MOD_SCREW_OBJECT_ANGLE   = (1 << 4), */
	MOD_SCREW_SMOOTH_SHADING = (1 << 5),
	MOD_SCREW_UV_STRETCH_U   = (1 << 6),
	MOD_SCREW_UV_STRETCH_V   = (1 << 7),
	MOD_SCREW_MERGE          = (1 << 8),
};

typedef struct OceanModifierData {
	ModifierData modifier;

	struct Ocean *ocean;
	struct OceanCache *oceancache;

	int resolution;
	int spatial_size;

	float wind_velocity;

	float damp;
	float smallest_wave;
	float depth;

	float wave_alignment;
	float wave_direction;
	float wave_scale;

	float chop_amount;
	float foam_coverage;
	float time;

	int bakestart;
	int bakeend;

	char cachepath[1024];    /* FILE_MAX */
	char foamlayername[64];  /* MAX_CUSTOMDATA_LAYER_NAME */
	char cached;
	char geometry_mode;

	char flag;
	char refresh;

	short repeat_x;
	short repeat_y;

	int seed;

	float size;

	float foam_fade;

	int pad;
} OceanModifierData;

enum {
	MOD_OCEAN_GEOM_GENERATE = 0,
	MOD_OCEAN_GEOM_DISPLACE = 1,
	MOD_OCEAN_GEOM_SIM_ONLY = 2,
};

enum {
	MOD_OCEAN_REFRESH_RESET        = (1 << 0),
	MOD_OCEAN_REFRESH_SIM          = (1 << 1),
	MOD_OCEAN_REFRESH_ADD          = (1 << 2),
	MOD_OCEAN_REFRESH_CLEAR_CACHE  = (1 << 3),
	MOD_OCEAN_REFRESH_TOPOLOGY     = (1 << 4),
};

enum {
	MOD_OCEAN_GENERATE_FOAM     = (1 << 0),
	MOD_OCEAN_GENERATE_NORMALS  = (1 << 1),
};

typedef struct WarpModifierData {
	ModifierData modifier;
	/* keep in sync with MappingInfoModifierData */
	struct Tex *texture;
	struct Object *map_object;
	char uvlayer_name[64];  /* MAX_CUSTOMDATA_LAYER_NAME */
	int uvlayer_tmp;
	int texmapping;
	/* end MappingInfoModifierData */

	struct Object *object_from;
	struct Object *object_to;
	struct CurveMapping *curfalloff;
	char defgrp_name[64];  /* optional vertexgroup name, MAX_VGROUP_NAME */
	float strength;
	float falloff_radius;
	char flag; /* not used yet */
	char falloff_type;
	char pad[6];
} WarpModifierData;

#define MOD_WARP_VOLUME_PRESERVE 1

typedef enum {
	eWarp_Falloff_None   = 0,
	eWarp_Falloff_Curve  = 1,
	eWarp_Falloff_Sharp  = 2, /* PROP_SHARP */
	eWarp_Falloff_Smooth = 3, /* PROP_SMOOTH */
	eWarp_Falloff_Root   = 4, /* PROP_ROOT */
	eWarp_Falloff_Linear = 5, /* PROP_LIN */
	eWarp_Falloff_Const  = 6, /* PROP_CONST */
	eWarp_Falloff_Sphere = 7, /* PROP_SPHERE */
	eWarp_Falloff_InvSquare = 8, /* PROP_INVSQUARE */
	/* PROP_RANDOM not used */
} WarpModifierFalloff;

typedef struct WeightVGEditModifierData {
	ModifierData modifier;

	char defgrp_name[64]; /* Name of vertex group to edit. MAX_VGROUP_NAME. */

	short edit_flags;     /* Using MOD_WVG_EDIT_* flags. */
	short falloff_type;   /* Using MOD_WVG_MAPPING_* defines. */
	float default_weight; /* Weight for vertices not in vgroup. */

	/* Mapping stuff. */
	struct CurveMapping *cmap_curve;  /* The custom mapping curve! */

	/* The add/remove vertices weight thresholds. */
	float add_threshold, rem_threshold;

	/* Masking options. */
	float mask_constant;        /* The global "influence", if no vgroup nor tex is used as mask. */
	char mask_defgrp_name[64];  /* Name of mask vertex group from which to get weight factors. MAX_VGROUP_NAME */

	/* Texture masking. */
	int mask_tex_use_channel;          /* Which channel to use as weightf. */
	struct Tex *mask_texture;          /* The texture. */
	struct Object *mask_tex_map_obj;   /* Name of the map object. */
	int mask_tex_mapping;              /* How to map the texture (using MOD_DISP_MAP_* enums). */
	char mask_tex_uvlayer_name[64];    /* Name of the UV map. MAX_CUSTOMDATA_LAYER_NAME */

	/* Padding... */
	int pad_i1;
} WeightVGEditModifierData;

/* WeightVGEdit flags. */
enum {
	/* (1 << 0), (1 << 1) and (1 << 2) are free for future use! */
	MOD_WVG_EDIT_ADD2VG  = (1 << 3),  /* Add vertices with higher weight than threshold to vgroup. */
	MOD_WVG_EDIT_REMFVG  = (1 << 4),  /* Remove vertices with lower weight than threshold from vgroup. */
};

typedef struct WeightVGMixModifierData {
	ModifierData modifier;

	char defgrp_name_a[64];    /* Name of vertex group to modify/weight. MAX_VGROUP_NAME. */
	char defgrp_name_b[64];    /* Name of other vertex group to mix in. MAX_VGROUP_NAME. */
	float default_weight_a;    /* Default weight value for first vgroup. */
	float default_weight_b;    /* Default weight value to mix in. */
	char mix_mode;             /* How second vgroups weights affect first ones */
	char mix_set;              /* What vertices to affect. */

	char pad_c1[6];

	/* Masking options. */
	float mask_constant;        /* The global "influence", if no vgroup nor tex is used as mask. */
	char mask_defgrp_name[64];  /* Name of mask vertex group from which to get weight factors. MAX_VGROUP_NAME */

	/* Texture masking. */
	int mask_tex_use_channel;         /* Which channel to use as weightf. */
	struct Tex *mask_texture;         /* The texture. */
	struct Object *mask_tex_map_obj;  /* Name of the map object. */
	int mask_tex_mapping;             /* How to map the texture! */
	char mask_tex_uvlayer_name[64];   /* Name of the UV map. MAX_CUSTOMDATA_LAYER_NAME. */

	/* Padding... */
	int pad_i1;
} WeightVGMixModifierData;

/* How second vgroup's weights affect first ones. */
enum {
	MOD_WVG_MIX_SET = 1,  /* Second weights replace weights. */
	MOD_WVG_MIX_ADD = 2,  /* Second weights are added to weights. */
	MOD_WVG_MIX_SUB = 3,  /* Second weights are subtracted from weights. */
	MOD_WVG_MIX_MUL = 4,  /* Second weights are multiplied with weights. */
	MOD_WVG_MIX_DIV = 5,  /* Second weights divide weights. */
	MOD_WVG_MIX_DIF = 6,  /* Difference between second weights and weights. */
	MOD_WVG_MIX_AVG = 7,  /* Average of both weights. */
};

/* What vertices to affect. */
enum {
	MOD_WVG_SET_ALL = 1,  /* Affect all vertices. */
	MOD_WVG_SET_A   = 2,  /* Affect only vertices in first vgroup. */
	MOD_WVG_SET_B   = 3,  /* Affect only vertices in second vgroup. */
	MOD_WVG_SET_OR  = 4,  /* Affect only vertices in one vgroup or the other. */
	MOD_WVG_SET_AND = 5,  /* Affect only vertices in both vgroups. */
};

typedef struct WeightVGProximityModifierData {
	ModifierData modifier;

	char defgrp_name[64];      /* Name of vertex group to modify/weight. MAX_VGROUP_NAME. */

	/* Proximity modes. */
	int proximity_mode;
	int proximity_flags;

	/* Target object from which to calculate vertices distances. */
	struct Object *proximity_ob_target;

	/* Masking options. */
	float mask_constant;        /* The global "influence", if no vgroup nor tex is used as mask. */
	char mask_defgrp_name[64];  /* Name of mask vertex group from which to get weight factors. MAX_VGROUP_NAME */

	/* Texture masking. */
	int mask_tex_use_channel;        /* Which channel to use as weightf. */
	struct Tex *mask_texture;        /* The texture. */
	struct Object *mask_tex_map_obj; /* Name of the map object. */
	int mask_tex_mapping;            /* How to map the texture! */
	char mask_tex_uvlayer_name[64];  /* Name of the UV Map. MAX_CUSTOMDATA_LAYER_NAME. */

	float min_dist, max_dist;        /* Distances mapping to 0.0/1.0 weights. */

	/* Put here to avoid breaking existing struct... */
	short falloff_type;              /* Using MOD_WVG_MAPPING_* enums. */

	/* Padding... */
	short pad_s1;
} WeightVGProximityModifierData;

/* Modes of proximity weighting. */
enum {
	MOD_WVG_PROXIMITY_OBJECT    = 1,  /* source vertex to other location */
	MOD_WVG_PROXIMITY_GEOMETRY  = 2,  /* source vertex to other geometry */
};

/* Flags options for proximity weighting. */
enum {
	/* Use nearest vertices of target obj, in MOD_WVG_PROXIMITY_GEOMETRY mode. */
	MOD_WVG_PROXIMITY_GEOM_VERTS  = (1 << 0),
	/* Use nearest edges of target obj, in MOD_WVG_PROXIMITY_GEOMETRY mode. */
	MOD_WVG_PROXIMITY_GEOM_EDGES  = (1 << 1),
	/* Use nearest faces of target obj, in MOD_WVG_PROXIMITY_GEOMETRY mode. */
	MOD_WVG_PROXIMITY_GEOM_FACES  = (1 << 2),
};

/* Defines common to all WeightVG modifiers. */
/* Mapping modes. */
enum {
	MOD_WVG_MAPPING_NONE    = 0,
	MOD_WVG_MAPPING_CURVE   = 1,
	MOD_WVG_MAPPING_SHARP   = 2,  /* PROP_SHARP */
	MOD_WVG_MAPPING_SMOOTH  = 3,  /* PROP_SMOOTH */
	MOD_WVG_MAPPING_ROOT    = 4,  /* PROP_ROOT */
	/* PROP_LIN not used (same as NONE, here...). */
	/* PROP_CONST not used. */
	MOD_WVG_MAPPING_SPHERE  = 7,  /* PROP_SPHERE */
	MOD_WVG_MAPPING_RANDOM  = 8,  /* PROP_RANDOM */
	MOD_WVG_MAPPING_STEP    = 9,  /* Median Step. */
};

/* Tex channel to be used as mask. */
enum {
	MOD_WVG_MASK_TEX_USE_INT    = 1,
	MOD_WVG_MASK_TEX_USE_RED    = 2,
	MOD_WVG_MASK_TEX_USE_GREEN  = 3,
	MOD_WVG_MASK_TEX_USE_BLUE   = 4,
	MOD_WVG_MASK_TEX_USE_HUE    = 5,
	MOD_WVG_MASK_TEX_USE_SAT    = 6,
	MOD_WVG_MASK_TEX_USE_VAL    = 7,
	MOD_WVG_MASK_TEX_USE_ALPHA  = 8,
};

typedef struct DynamicPaintModifierData {
	ModifierData modifier;

	struct DynamicPaintCanvasSettings *canvas;
	struct DynamicPaintBrushSettings *brush;
	int type;  /* ui display: canvas / brush */
	int pad;
} DynamicPaintModifierData;

/* Dynamic paint modifier flags */
enum {
	MOD_DYNAMICPAINT_TYPE_CANVAS  = (1 << 0),
	MOD_DYNAMICPAINT_TYPE_BRUSH   = (1 << 1),
};

/* Remesh modifier */
typedef enum eRemeshModifierFlags {
	MOD_REMESH_FLOOD_FILL     = 1,
	MOD_REMESH_SMOOTH_SHADING = 2,
} RemeshModifierFlags;

typedef enum eRemeshModifierMode {
	/* blocky */
	MOD_REMESH_CENTROID       = 0,
	/* smooth */
	MOD_REMESH_MASS_POINT     = 1,
	/* keeps sharp edges */
	MOD_REMESH_SHARP_FEATURES = 2,
} eRemeshModifierMode;

typedef struct RemeshModifierData {
	ModifierData modifier;

	/* floodfill option, controls how small components can be before they are removed */
	float threshold;

	/* ratio between size of model and grid */
	float scale;

	float hermite_num;

	/* octree depth */
	char depth;

	char flag;
	char mode;
	char pad;
} RemeshModifierData;

/* Skin modifier */
typedef struct SkinModifierData {
	ModifierData modifier;

	float branch_smoothing;

	char flag;

	char symmetry_axes;

	char pad[2];
} SkinModifierData;

/* SkinModifierData.symmetry_axes */
enum {
	MOD_SKIN_SYMM_X = (1 << 0),
	MOD_SKIN_SYMM_Y = (1 << 1),
	MOD_SKIN_SYMM_Z = (1 << 2),
};

/* SkinModifierData.flag */
enum {
	MOD_SKIN_SMOOTH_SHADING = 1,
};

/* Triangulate modifier */
typedef struct TriangulateModifierData {
	ModifierData modifier;

	int flag;
	int quad_method;
	int ngon_method;
	int pad;
} TriangulateModifierData;

#ifdef DNA_DEPRECATED
enum {
	MOD_TRIANGULATE_BEAUTY = (1 << 0), /* deprecated */
};
#endif

/* Triangulate methods - NGons */
enum {
	MOD_TRIANGULATE_NGON_BEAUTY = 0,
	MOD_TRIANGULATE_NGON_EARCLIP,
};

/* Triangulate methods - Quads */
enum {
	MOD_TRIANGULATE_QUAD_BEAUTY = 0,
	MOD_TRIANGULATE_QUAD_FIXED,
	MOD_TRIANGULATE_QUAD_ALTERNATE,
	MOD_TRIANGULATE_QUAD_SHORTEDGE
};

typedef struct LaplacianSmoothModifierData {
	ModifierData modifier;

	float lambda, lambda_border, pad1;
	char defgrp_name[64];  /* MAX_VGROUP_NAME */
	short flag, repeat;
} LaplacianSmoothModifierData;

/* Smooth modifier flags */
enum {
	MOD_LAPLACIANSMOOTH_X               = (1 << 1),
	MOD_LAPLACIANSMOOTH_Y               = (1 << 2),
	MOD_LAPLACIANSMOOTH_Z               = (1 << 3),
	MOD_LAPLACIANSMOOTH_PRESERVE_VOLUME = (1 << 4),
	MOD_LAPLACIANSMOOTH_NORMALIZED      = (1 << 5),
};


typedef struct CorrectiveSmoothModifierData {
	ModifierData modifier;

	/* positions set during 'bind' operator
	 * use for MOD_CORRECTIVESMOOTH_RESTSOURCE_BIND */
	float (*bind_coords)[3];

	/* note: -1 is used to bind */
	unsigned int bind_coords_num;

	float lambda;
	short repeat, flag;
	char smooth_type, rest_source;
	char pad[2];

	char defgrp_name[64];  /* MAX_VGROUP_NAME */

	/* runtime-only cache (delta's between),
	 * delta's between the original positions and the smoothed positions */
	float (*delta_cache)[3];
	unsigned int delta_cache_num;
	char pad2[4];
} CorrectiveSmoothModifierData;

enum {
	MOD_CORRECTIVESMOOTH_SMOOTH_SIMPLE         = 0,
	MOD_CORRECTIVESMOOTH_SMOOTH_LENGTH_WEIGHT    = 1,
};

enum {
	MOD_CORRECTIVESMOOTH_RESTSOURCE_ORCO       = 0,
	MOD_CORRECTIVESMOOTH_RESTSOURCE_BIND       = 1,
};

/* Corrective Smooth modifier flags */
enum {
	MOD_CORRECTIVESMOOTH_INVERT_VGROUP         = (1 << 0),
	MOD_CORRECTIVESMOOTH_ONLY_SMOOTH           = (1 << 1),
	MOD_CORRECTIVESMOOTH_PIN_BOUNDARY          = (1 << 2),
};

typedef struct UVWarpModifierData {
	ModifierData modifier;

	char axis_u, axis_v;
	char pad[6];
	float center[2];            /* used for rotate/scale */

	struct Object *object_src;  /* source */
	char bone_src[64];          /* optional name of bone target, MAX_ID_NAME-2 */
	struct Object *object_dst;  /* target */
	char bone_dst[64];          /* optional name of bone target, MAX_ID_NAME-2 */

	char vgroup_name[64];       /* optional vertexgroup name, MAX_VGROUP_NAME */
	char uvlayer_name[64];      /* MAX_CUSTOMDATA_LAYER_NAME */
} UVWarpModifierData;

/* cache modifier */
typedef struct MeshCacheModifierData {
	ModifierData modifier;

	char flag;
	char type;  /* file format */
	char time_mode;
	char play_mode;

	/* axis conversion */
	char forward_axis;
	char up_axis;
	char flip_axis;

	char interp;

	float factor;
	char deform_mode;
	char pad[7];

	/* play_mode == MOD_MESHCACHE_PLAY_CFEA */
	float frame_start;
	float frame_scale;

	/* play_mode == MOD_MESHCACHE_PLAY_EVAL */
	/* we could use one float for all these but their purpose is very different */
	float eval_frame;
	float eval_time;
	float eval_factor;

	char filepath[1024];  /* FILE_MAX */
} MeshCacheModifierData;

enum {
	MOD_MESHCACHE_TYPE_MDD  = 1,
	MOD_MESHCACHE_TYPE_PC2  = 2,
};

enum {
	MOD_MESHCACHE_DEFORM_OVERWRITE  = 0,
	MOD_MESHCACHE_DEFORM_INTEGRATE  = 1,
};

enum {
	MOD_MESHCACHE_INTERP_NONE      = 0,
	MOD_MESHCACHE_INTERP_LINEAR    = 1,
/*	MOD_MESHCACHE_INTERP_CARDINAL  = 2, */
};

enum {
	MOD_MESHCACHE_TIME_FRAME   = 0,
	MOD_MESHCACHE_TIME_SECONDS = 1,
	MOD_MESHCACHE_TIME_FACTOR  = 2,
};

enum {
	MOD_MESHCACHE_PLAY_CFEA = 0,
	MOD_MESHCACHE_PLAY_EVAL = 1,
};


typedef struct LaplacianDeformModifierData {
	ModifierData modifier;
	char anchor_grp_name[64];  /* MAX_VGROUP_NAME */
	int total_verts, repeat;
	float *vertexco;
	void *cache_system;  /* runtime only */
	short flag, pad[3];

} LaplacianDeformModifierData;

/* Smooth modifier flags */
enum {
	MOD_LAPLACIANDEFORM_BIND = 1,
};

/* many of these options match 'solidify' */
typedef struct WireframeModifierData {
	ModifierData modifier;
	char defgrp_name[64];  /* MAX_VGROUP_NAME */
	float offset;
	float offset_fac;
	float offset_fac_vg;
	float crease_weight;
	short flag, mat_ofs;
	short pad[2];
} WireframeModifierData;

enum {
	MOD_WIREFRAME_INVERT_VGROUP = (1 << 0),
	MOD_WIREFRAME_REPLACE       = (1 << 1),
	MOD_WIREFRAME_BOUNDARY      = (1 << 2),
	MOD_WIREFRAME_OFS_EVEN      = (1 << 3),
	MOD_WIREFRAME_OFS_RELATIVE  = (1 << 4),
	MOD_WIREFRAME_CREASE        = (1 << 5),
};


typedef struct DataTransferModifierData {
	ModifierData modifier;

	struct Object *ob_source;

	int data_types;  /* See DT_TYPE_ enum in ED_object.h */

	/* See MREMAP_MODE_ enum in BKE_mesh_mapping.h */
	int vmap_mode;
	int emap_mode;
	int lmap_mode;
	int pmap_mode;

	float map_max_distance;
	float map_ray_radius;
	float islands_precision;

	int pad_i1;

	int layers_select_src[4];  /* DT_MULTILAYER_INDEX_MAX; See DT_FROMLAYERS_ enum in ED_object.h */
	int layers_select_dst[4];  /* DT_MULTILAYER_INDEX_MAX; See DT_TOLAYERS_ enum in ED_object.h */

	int mix_mode;  /* See CDT_MIX_ enum in BKE_customdata.h */
	float mix_factor;
	char defgrp_name[64];  /* MAX_VGROUP_NAME */

	int flags;
} DataTransferModifierData;

/* DataTransferModifierData.flags */
enum {
	MOD_DATATRANSFER_OBSRC_TRANSFORM  = 1 << 0,
	MOD_DATATRANSFER_MAP_MAXDIST      = 1 << 1,
	MOD_DATATRANSFER_INVERT_VGROUP    = 1 << 2,

	/* Only for UI really. */
	MOD_DATATRANSFER_USE_VERT         = 1 << 28,
	MOD_DATATRANSFER_USE_EDGE         = 1 << 29,
	MOD_DATATRANSFER_USE_LOOP         = 1 << 30,
	MOD_DATATRANSFER_USE_POLY         = 1u << 31,
};

/* Set Split Normals modifier */
typedef struct NormalEditModifierData {
	ModifierData modifier;
	char defgrp_name[64];  /* MAX_VGROUP_NAME */
	struct Object *target;  /* Source of normals, or center of ellipsoid. */
	short mode;
	short flag;
	short mix_mode;
	char pad[2];
	float mix_factor;
	float mix_limit;
	float offset[3];
	float pad_f1;
} NormalEditModifierData;

/* NormalEditModifierData.mode */
enum {
	MOD_NORMALEDIT_MODE_RADIAL        = 0,
	MOD_NORMALEDIT_MODE_DIRECTIONAL   = 1,
};

/* NormalEditModifierData.flags */
enum {
	MOD_NORMALEDIT_INVERT_VGROUP            = (1 << 0),
	MOD_NORMALEDIT_USE_DIRECTION_PARALLEL   = (1 << 1),
	MOD_NORMALEDIT_NO_POLYNORS_FIX             = (1 << 2),
};

/* NormalEditModifierData.mix_mode */
enum {
	MOD_NORMALEDIT_MIX_COPY = 0,
	MOD_NORMALEDIT_MIX_ADD  = 1,
	MOD_NORMALEDIT_MIX_SUB  = 2,
	MOD_NORMALEDIT_MIX_MUL  = 3,
};

typedef struct MeshSeqCacheModifierData {
	ModifierData modifier;

	struct CacheFile *cache_file;
	struct CacheReader *reader;
	char object_path[1024];  /* 1024 = FILE_MAX */

	char read_flag;
	char pad[7];
} MeshSeqCacheModifierData;

/* MeshSeqCacheModifierData.read_flag */
enum {
	MOD_MESHSEQ_READ_VERT  = (1 << 0),
	MOD_MESHSEQ_READ_POLY  = (1 << 1),
	MOD_MESHSEQ_READ_UV    = (1 << 2),
	MOD_MESHSEQ_READ_COLOR = (1 << 3),
};

typedef struct SDefBind {
	unsigned int *vert_inds;
	unsigned int numverts;
	int mode;
	float *vert_weights;
	float normal_dist;
	float influence;
} SDefBind;

typedef struct SDefVert {
	SDefBind *binds;
	unsigned int numbinds;
	char pad[4];
} SDefVert;

typedef struct SurfaceDeformModifierData {
	ModifierData modifier;

	struct Depsgraph *depsgraph;
	struct Object *target;	/* bind target object */
	SDefVert *verts;		/* vertex bind data */
	float falloff;
	unsigned int numverts, numpoly;
	int flags;
	float mat[4][4];
} SurfaceDeformModifierData;

/* Surface Deform modifier flags */
enum {
	/* This indicates "do bind on next modifier evaluation" as well as "is bound". */
	MOD_SDEF_BIND = (1 << 0),

	MOD_SDEF_USES_LOOPTRI = (1 << 1),
	MOD_SDEF_HAS_CONCAVE = (1 << 2),
};

/* Surface Deform vertex bind modes */
enum {
	MOD_SDEF_MODE_LOOPTRI = 0,
	MOD_SDEF_MODE_NGON = 1,
	MOD_SDEF_MODE_CENTROID = 2,
};

#define MOD_MESHSEQ_READ_ALL \
	(MOD_MESHSEQ_READ_VERT | MOD_MESHSEQ_READ_POLY | MOD_MESHSEQ_READ_UV | MOD_MESHSEQ_READ_COLOR)

#endif  /* __DNA_MODIFIER_TYPES_H__ */<|MERGE_RESOLUTION|>--- conflicted
+++ resolved
@@ -33,11 +33,7 @@
  */
 
 struct Mesh;
-<<<<<<< HEAD
-struct RNG;
-=======
 struct Scene;
->>>>>>> befd87ac
 
 typedef enum ModifierType {
 	eModifierType_None              = 0,
