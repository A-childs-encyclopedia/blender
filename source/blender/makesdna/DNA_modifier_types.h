--- conflicted
+++ resolved
@@ -442,42 +442,23 @@
 };
 
 typedef struct SmokeModifierData {
-<<<<<<< HEAD
-	ModifierData modifier;
-
-	struct SmokeDomainSettings *domain;
-	/** Inflow, outflow, smoke objects. */
-	struct SmokeFlowSettings *flow;
-	/** Effector objects (collision, guiding). */
-	struct SmokeCollSettings *effec;
-	float time;
-	/** Domain, inflow, outflow, .... */
-	int type;
-=======
   ModifierData modifier;
 
   struct SmokeDomainSettings *domain;
   /** Inflow, outflow, smoke objects. */
   struct SmokeFlowSettings *flow;
-  /** Collision objects. */
-  struct SmokeCollSettings *coll;
+  /** Effector objects (collision, guiding). */
+  struct SmokeCollSettings *effec;
   float time;
   /** Domain, inflow, outflow, .... */
   int type;
->>>>>>> 3076d95b
 } SmokeModifierData;
 
 /* Smoke modifier flags */
 enum {
-<<<<<<< HEAD
-	MOD_SMOKE_TYPE_DOMAIN = (1 << 0),
-	MOD_SMOKE_TYPE_FLOW   = (1 << 1),
-	MOD_SMOKE_TYPE_EFFEC  = (1 << 2),
-=======
   MOD_SMOKE_TYPE_DOMAIN = (1 << 0),
   MOD_SMOKE_TYPE_FLOW = (1 << 1),
-  MOD_SMOKE_TYPE_COLL = (1 << 2),
->>>>>>> 3076d95b
+  MOD_SMOKE_TYPE_EFFEC = (1 << 2),
 };
 
 typedef struct DisplaceModifierData {
