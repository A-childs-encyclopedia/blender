--- conflicted
+++ resolved
@@ -444,15 +444,10 @@
 	ModifierData modifier;
 
 	struct SmokeDomainSettings *domain;
-<<<<<<< HEAD
-	struct SmokeFlowSettings *flow; /* inflow, outflow, smoke objects */
-	struct SmokeCollSettings *effec; /* effector objects (collision, guiding) */
-=======
 	/** Inflow, outflow, smoke objects. */
 	struct SmokeFlowSettings *flow;
-	/** Collision objects. */
-	struct SmokeCollSettings *coll;
->>>>>>> a8a9f6aa
+	/** Effector objects (collision, guiding). */
+	struct SmokeCollSettings *effec;
 	float time;
 	/** Domain, inflow, outflow, .... */
 	int type;
