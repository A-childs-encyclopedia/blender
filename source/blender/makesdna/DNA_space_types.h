--- conflicted
+++ resolved
@@ -111,15 +111,10 @@
   char _pad0[6];
   /* End 'SpaceLink' header. */
 
-<<<<<<< HEAD
   char report_mask_exclude;
   char _pad[3];
   int active_report_index;
-=======
-  char rpt_mask;
-  char _pad[7];
   char search_string[64];
->>>>>>> d6f2a3a1
 } SpaceInfo;
 
 /* SpaceInfo.report_mask_exclude */
