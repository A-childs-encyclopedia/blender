/*
 * This program is free software; you can redistribute it and/or
 * modify it under the terms of the GNU General Public License
 * as published by the Free Software Foundation; either version 2
 * of the License, or (at your option) any later version.
 *
 * This program is distributed in the hope that it will be useful,
 * but WITHOUT ANY WARRANTY; without even the implied warranty of
 * MERCHANTABILITY or FITNESS FOR A PARTICULAR PURPOSE.  See the
 * GNU General Public License for more details.
 *
 * You should have received a copy of the GNU General Public License
 * along with this program; if not, write to the Free Software Foundation,
 * Inc., 51 Franklin Street, Fifth Floor, Boston, MA 02110-1301, USA.
 *
 * The Original Code is Copyright (C) 2001-2002 by NaN Holding BV.
 * All rights reserved.
 */
/** \file
 * \ingroup DNA
 *
 * Structs for each of space type in the user interface.
 */

#pragma once

#include "DNA_color_types.h" /* for Histogram */
#include "DNA_defs.h"
#include "DNA_image_types.h" /* ImageUser */
#include "DNA_listBase.h"
#include "DNA_movieclip_types.h" /* MovieClipUser */
#include "DNA_node_types.h"      /* for bNodeInstanceKey */
#include "DNA_outliner_types.h"  /* for TreeStoreElem */
#include "DNA_sequence_types.h"  /* SequencerScopes */
#include "DNA_vec_types.h"
/* Hum ... Not really nice... but needed for spacebuts. */
#include "DNA_view2d_types.h"

#ifdef __cplusplus
extern "C" {
#endif

struct BLI_mempool;
struct FileLayout;
struct FileList;
struct FileSelectParams;
struct Histogram;
struct ID;
struct Image;
struct Mask;
struct MovieClip;
struct MovieClipScopes;
struct Scopes;
struct Script;
struct SpaceGraph;
struct Text;
struct bDopeSheet;
struct bGPdata;
struct bNodeTree;
struct wmOperator;
struct wmTimer;

/* Defined in `buttons_intern.h`. */
typedef struct SpaceProperties_Runtime SpaceProperties_Runtime;

/* Defined in `node_intern.h`. */
typedef struct SpaceNode_Runtime SpaceNode_Runtime;

/* Defined in `file_intern.h`. */
typedef struct SpaceFile_Runtime SpaceFile_Runtime;

/* Defined in `spreadsheet_intern.hh`. */
typedef struct SpaceSpreadsheet_Runtime SpaceSpreadsheet_Runtime;

/* -------------------------------------------------------------------- */
/** \name SpaceLink (Base)
 * \{ */

/**
 * The base structure all the other spaces
 * are derived (implicitly) from. Would be
 * good to make this explicit.
 */
typedef struct SpaceLink {
  struct SpaceLink *next, *prev;
  /** Storage of regions for inactive spaces. */
  ListBase regionbase;
  char spacetype;
  char link_flag;
  char _pad0[6];
} SpaceLink;

/* SpaceLink.link_flag */
enum {
  /**
   * The space is not a regular one opened through the editor menu (for example) but spawned by an
   * operator to fulfill some task and then disappear again.
   * Can typically be cancelled using Escape, but that is handled on the editor level. */
  SPACE_FLAG_TYPE_TEMPORARY = (1 << 0),
  /**
   * Used to mark a space as active but "overlapped" by temporary full-screen spaces. Without this
   * we wouldn't be able to restore the correct active space after closing temp full-screens
   * reliably if the same space type is opened twice in a full-screen stack (see T19296). We don't
   * actually open the same space twice, we have to pretend it is by managing area order carefully.
   */
  SPACE_FLAG_TYPE_WAS_ACTIVE = (1 << 1),
};

/** \} */

/* -------------------------------------------------------------------- */
/** \name Space Info
 * \{ */

/* Info Header */
typedef struct SpaceInfo {
  SpaceLink *next, *prev;
  /** Storage of regions for inactive spaces. */
  ListBase regionbase;
  char spacetype;
  char link_flag;
  char _pad0[6];
  /* End 'SpaceLink' header. */

  char rpt_mask;
  char _pad[7];
} SpaceInfo;

/* SpaceInfo.rpt_mask */
typedef enum eSpaceInfo_RptMask {
  INFO_RPT_DEBUG = (1 << 0),
  INFO_RPT_INFO = (1 << 1),
  INFO_RPT_OP = (1 << 2),
  INFO_RPT_WARN = (1 << 3),
  INFO_RPT_ERR = (1 << 4),
} eSpaceInfo_RptMask;

/** \} */

/* -------------------------------------------------------------------- */
/** \name Properties Editor
 * \{ */

/* Properties Editor */
typedef struct SpaceProperties {
  SpaceLink *next, *prev;
  /** Storage of regions for inactive spaces. */
  ListBase regionbase;
  char spacetype;
  char link_flag;
  char _pad0[6];
  /* End 'SpaceLink' header. */

  /** Deprecated, copied to region. */
  View2D v2d DNA_DEPRECATED;

  /* For different kinds of property editors (exposed in the space type selector). */
  short space_subtype;

  /** Context tabs. */
  short mainb, mainbo, mainbuser;
  /** Preview is signal to refresh. */
  short preview;
  char _pad[4];
  char flag;

  /* eSpaceButtons_OutlinerSync */
  char outliner_sync;

  /** Runtime. */
  void *path;
  /** Runtime. */
  int pathflag, dataicon;
  ID *pinid;

  void *texuser;

  /* Doesn't necessarily need to be a pointer, but runtime structs are still written to files. */
  struct SpaceProperties_Runtime *runtime;
} SpaceProperties;

/* button defines (deprecated) */
#ifdef DNA_DEPRECATED_ALLOW
/* warning: the values of these defines are used in SpaceProperties.tabs[8] */
/* SpaceProperties.mainb new */
#  define CONTEXT_SCENE 0
#  define CONTEXT_OBJECT 1
// #define CONTEXT_TYPES   2
#  define CONTEXT_SHADING 3
#  define CONTEXT_EDITING 4
// #define CONTEXT_SCRIPT  5
// #define CONTEXT_LOGIC   6

/* SpaceProperties.mainb old (deprecated) */
// #define BUTS_VIEW           0
#  define BUTS_LAMP 1
#  define BUTS_MAT 2
#  define BUTS_TEX 3
#  define BUTS_ANIM 4
#  define BUTS_WORLD 5
#  define BUTS_RENDER 6
#  define BUTS_EDIT 7
// #define BUTS_GAME           8
#  define BUTS_FPAINT 9
#  define BUTS_RADIO 10
#  define BUTS_SCRIPT 11
// #define BUTS_SOUND          12
#  define BUTS_CONSTRAINT 13
// #define BUTS_EFFECTS        14
#endif /* DNA_DEPRECATED_ALLOW */

/* SpaceProperties.mainb new */
typedef enum eSpaceButtons_Context {
  BCONTEXT_RENDER = 0,
  BCONTEXT_SCENE = 1,
  BCONTEXT_WORLD = 2,
  BCONTEXT_OBJECT = 3,
  BCONTEXT_DATA = 4,
  BCONTEXT_MATERIAL = 5,
  BCONTEXT_TEXTURE = 6,
  BCONTEXT_PARTICLE = 7,
  BCONTEXT_PHYSICS = 8,
  BCONTEXT_BONE = 9,
  BCONTEXT_MODIFIER = 10,
  BCONTEXT_CONSTRAINT = 11,
  BCONTEXT_BONE_CONSTRAINT = 12,
  BCONTEXT_VIEW_LAYER = 13,
  BCONTEXT_TOOL = 14,
  BCONTEXT_SHADERFX = 15,
  BCONTEXT_OUTPUT = 16,
  BCONTEXT_COLLECTION = 17,

  /* Keep last. */
  BCONTEXT_TOT,
} eSpaceButtons_Context;

/* SpaceProperties.flag */
typedef enum eSpaceButtons_Flag {
  /* SB_PRV_OSA = (1 << 0), */ /* UNUSED */
  SB_PIN_CONTEXT = (1 << 1),
  SB_FLAG_UNUSED_2 = (1 << 2),
  SB_FLAG_UNUSED_3 = (1 << 3),
  /** Do not add materials, particles, etc. in TemplateTextureUser list. */
  SB_TEX_USER_LIMITED = (1 << 3),
  SB_SHADING_CONTEXT = (1 << 4),
} eSpaceButtons_Flag;

/* SpaceProperties.outliner_sync */
typedef enum eSpaceButtons_OutlinerSync {
  PROPERTIES_SYNC_AUTO = 0,
  PROPERTIES_SYNC_NEVER = 1,
  PROPERTIES_SYNC_ALWAYS = 2,
} eSpaceButtons_OutlinerSync;

/** \} */

/* -------------------------------------------------------------------- */
/** \name Outliner
 * \{ */

/* Defined in `outliner_intern.h`. */
typedef struct SpaceOutliner_Runtime SpaceOutliner_Runtime;

/* Outliner */
typedef struct SpaceOutliner {
  SpaceLink *next, *prev;
  /** Storage of regions for inactive spaces. */
  ListBase regionbase;
  char spacetype;
  char link_flag;
  char _pad0[6];
  /* End 'SpaceLink' header. */

  /** Deprecated, copied to region. */
  View2D v2d DNA_DEPRECATED;

  ListBase tree;

  /* treestore is an ordered list of TreeStoreElem's from outliner tree;
   * Note that treestore may contain duplicate elements if element
   * is used multiple times in outliner tree (e. g. linked objects)
   * Also note that BLI_mempool can not be read/written in DNA directly,
   * therefore readfile.c/writefile.c linearize treestore into TreeStore structure
   */
  struct BLI_mempool *treestore;

  /* search stuff */
  char search_string[64];
  struct TreeStoreElem search_tse;

  short flag, outlinevis, storeflag;
  char search_flags;

  /** Selection syncing flag (#WM_OUTLINER_SYNC_SELECT_FROM_OBJECT and similar flags). */
  char sync_select_dirty;

  int filter;
  char filter_state;
  char show_restrict_flags;
  short filter_id_type;

  SpaceOutliner_Runtime *runtime;
} SpaceOutliner;

/* SpaceOutliner.flag */
typedef enum eSpaceOutliner_Flag {
  /* SO_TESTBLOCKS = (1 << 0), */         /* UNUSED */
  /* SO_NEWSELECTED = (1 << 1), */        /* UNUSED */
  SO_FLAG_UNUSED_1 = (1 << 2),            /* cleared */
  /* SO_HIDE_KEYINGSETINFO = (1 << 3), */ /* UNUSED */
  SO_SKIP_SORT_ALPHA = (1 << 4),
  SO_SYNC_SELECT = (1 << 5),
  SO_MODE_COLUMN = (1 << 6),
} eSpaceOutliner_Flag;

/* SpaceOutliner.filter */
typedef enum eSpaceOutliner_Filter {
  SO_FILTER_SEARCH = (1 << 0), /* Run-time flag. */
  SO_FILTER_CLEARED_1 = (1 << 1),
  SO_FILTER_NO_LIB_OVERRIDE = SO_FILTER_CLEARED_1, /* re-use */
  SO_FILTER_NO_OBJECT = (1 << 2),
  SO_FILTER_NO_OB_CONTENT = (1 << 3), /* Not only mesh, but modifiers, constraints, ... */
  SO_FILTER_NO_CHILDREN = (1 << 4),

  SO_FILTER_UNUSED_5 = (1 << 5), /* cleared */
  /** Show overrides that are defined/controlled by Blender. */
  SO_FILTER_SHOW_SYSTEM_OVERRIDES = SO_FILTER_UNUSED_5, /* re-use */
  SO_FILTER_NO_OB_MESH = (1 << 6),
  SO_FILTER_NO_OB_ARMATURE = (1 << 7),
  SO_FILTER_NO_OB_EMPTY = (1 << 8),
  SO_FILTER_NO_OB_LAMP = (1 << 9),
  SO_FILTER_NO_OB_CAMERA = (1 << 10),
  SO_FILTER_NO_OB_OTHERS = (1 << 11),

  SO_FILTER_OB_STATE_SELECTABLE = (1 << 12), /* Not set via DNA. */
  SO_FILTER_OB_STATE_VISIBLE = (1 << 13),    /* Not set via DNA. */
  SO_FILTER_OB_STATE_INVERSE = (1 << 14),
  SO_FILTER_OB_STATE_SELECTED = (1 << 15), /* Not set via DNA. */
  SO_FILTER_OB_STATE_ACTIVE = (1 << 16),   /* Not set via DNA. */
  SO_FILTER_NO_COLLECTION = (1 << 17),

  SO_FILTER_ID_TYPE = (1 << 18),
} eSpaceOutliner_Filter;

#define SO_FILTER_OB_TYPE \
  (SO_FILTER_NO_OB_MESH | SO_FILTER_NO_OB_ARMATURE | SO_FILTER_NO_OB_EMPTY | \
   SO_FILTER_NO_OB_LAMP | SO_FILTER_NO_OB_CAMERA | SO_FILTER_NO_OB_OTHERS)

#define SO_FILTER_OB_STATE \
  (SO_FILTER_OB_STATE_VISIBLE | SO_FILTER_OB_STATE_SELECTED | SO_FILTER_OB_STATE_ACTIVE | \
   SO_FILTER_OB_STATE_SELECTABLE)

#define SO_FILTER_ANY \
  (SO_FILTER_NO_OB_CONTENT | SO_FILTER_NO_CHILDREN | SO_FILTER_OB_TYPE | SO_FILTER_OB_STATE | \
   SO_FILTER_NO_COLLECTION | SO_FILTER_NO_LIB_OVERRIDE)

/* SpaceOutliner.filter_state */
typedef enum eSpaceOutliner_StateFilter {
  SO_FILTER_OB_ALL = 0,
  SO_FILTER_OB_VISIBLE = 1,
  SO_FILTER_OB_HIDDEN = 2, /* deprecated */
  SO_FILTER_OB_SELECTED = 3,
  SO_FILTER_OB_ACTIVE = 4,
  SO_FILTER_OB_SELECTABLE = 5,
} eSpaceOutliner_StateFilter;

/* SpaceOutliner.show_restrict_flags */
typedef enum eSpaceOutliner_ShowRestrictFlag {
  SO_RESTRICT_ENABLE = (1 << 0),
  SO_RESTRICT_SELECT = (1 << 1),
  SO_RESTRICT_HIDE = (1 << 2),
  SO_RESTRICT_VIEWPORT = (1 << 3),
  SO_RESTRICT_RENDER = (1 << 4),
  SO_RESTRICT_HOLDOUT = (1 << 5),
  SO_RESTRICT_INDIRECT_ONLY = (1 << 6),
} eSpaceOutliner_Restrict;

/* SpaceOutliner.outlinevis */
typedef enum eSpaceOutliner_Mode {
  SO_SCENES = 0,
  /* SO_CUR_SCENE      = 1, */ /* deprecated! */
  /* SO_VISIBLE        = 2, */ /* deprecated! */
  /* SO_SELECTED       = 3, */ /* deprecated! */
  /* SO_ACTIVE         = 4, */ /* deprecated! */
  /* SO_SAME_TYPE      = 5, */ /* deprecated! */
  /* SO_GROUPS         = 6, */ /* deprecated! */
  SO_LIBRARIES = 7,
  /* SO_VERSE_SESSION  = 8, */ /* deprecated! */
  /* SO_VERSE_MS       = 9, */ /* deprecated! */
  SO_SEQUENCE = 10,
  SO_DATA_API = 11,
  /* SO_USERDEF        = 12, */ /* deprecated! */
  /* SO_KEYMAP         = 13, */ /* deprecated! */
  SO_ID_ORPHANS = 14,
  SO_VIEW_LAYER = 15,
  SO_OVERRIDES_LIBRARY = 16,
} eSpaceOutliner_Mode;

/* SpaceOutliner.storeflag */
typedef enum eSpaceOutliner_StoreFlag {
  /* cleanup tree */
  SO_TREESTORE_CLEANUP = (1 << 0),
  SO_TREESTORE_UNUSED_1 = (1 << 1), /* cleared */
  /* rebuild the tree, similar to cleanup,
   * but defer a call to BKE_outliner_treehash_rebuild_from_treestore instead */
  SO_TREESTORE_REBUILD = (1 << 2),
} eSpaceOutliner_StoreFlag;

/* outliner search flags (SpaceOutliner.search_flags) */
typedef enum eSpaceOutliner_Search_Flags {
  SO_FIND_CASE_SENSITIVE = (1 << 0),
  SO_FIND_COMPLETE = (1 << 1),
  SO_SEARCH_RECURSIVE = (1 << 2),
} eSpaceOutliner_Search_Flags;

/** \} */

/* -------------------------------------------------------------------- */
/** \name Graph Editor
 * \{ */

typedef struct SpaceGraph_Runtime {
  /** #eGraphEdit_Runtime_Flag */
  char flag;
  char _pad[7];
  /** Sampled snapshots of F-Curves used as in-session guides */
  ListBase ghost_curves;
} SpaceGraph_Runtime;

/* 'Graph' Editor (formerly known as the IPO Editor) */
typedef struct SpaceGraph {
  SpaceLink *next, *prev;
  /** Storage of regions for inactive spaces. */
  ListBase regionbase;
  char spacetype;
  char link_flag;
  char _pad0[6];
  /* End 'SpaceLink' header. */

  /** Deprecated, copied to region. */
  View2D v2d DNA_DEPRECATED;

  /** Settings for filtering animation data
   * \note we use a pointer due to code-linking issues. */
  struct bDopeSheet *ads;

  /** Mode for the Graph editor (eGraphEdit_Mode). */
  short mode;
  /**
   * Time-transform autosnapping settings for Graph editor
   * (eAnimEdit_AutoSnap in DNA_action_types.h).
   */
  short autosnap;
  /** Settings for Graph editor (eGraphEdit_Flag). */
  int flag;

  /** Time value for cursor (when in drivers mode; animation uses current frame). */
  float cursorTime;
  /** Cursor value (y-value, x-value is current frame). */
  float cursorVal;
  /** Pivot point for transforms. */
  int around;
  char _pad[4];

  SpaceGraph_Runtime runtime;
} SpaceGraph;

/* SpaceGraph.flag (Graph Editor Settings) */
typedef enum eGraphEdit_Flag {
  /* OLD DEPRECATED SETTING */
  /* SIPO_LOCK_VIEW            = (1 << 0), */

  /* don't merge keyframes on the same frame after a transform */
  SIPO_NOTRANSKEYCULL = (1 << 1),
  /* don't show any keyframe handles at all */
  SIPO_NOHANDLES = (1 << 2),
  /* SIPO_NODRAWCFRANUM = (1 << 3), DEPRECATED */
  /* show timing in seconds instead of frames */
  SIPO_DRAWTIME = (1 << 4),
  /* only show keyframes for selected F-Curves */
  SIPO_SELCUVERTSONLY = (1 << 5),
  /* draw names of F-Curves beside the respective curves */
  /* NOTE: currently not used */
  /* SIPO_DRAWNAMES = (1 << 6), */ /* UNUSED */
  /* show sliders in channels list */
  SIPO_SLIDERS = (1 << 7),
  /* don't show the horizontal component of the cursor */
  SIPO_NODRAWCURSOR = (1 << 8),
  /* only show handles of selected keyframes */
  SIPO_SELVHANDLESONLY = (1 << 9),
  /* don't perform realtime updates */
  SIPO_NOREALTIMEUPDATES = (1 << 11),
  /* don't draw curves with AA ("beauty-draw") for performance */
  SIPO_BEAUTYDRAW_OFF = (1 << 12),
  /* draw grouped channels with colors set in group */
  /* SIPO_NODRAWGCOLORS = (1 << 13), DEPRECATED */
  /* normalize curves on display */
  SIPO_NORMALIZE = (1 << 14),
  SIPO_NORMALIZE_FREEZE = (1 << 15),
  /* show markers region */
  SIPO_SHOW_MARKERS = (1 << 16),
  SIPO_NO_DRAW_EXTRAPOLATION = (1 << 17),
} eGraphEdit_Flag;

/* SpaceGraph.mode (Graph Editor Mode) */
typedef enum eGraphEdit_Mode {
  /* all animation curves (from all over Blender) */
  SIPO_MODE_ANIMATION = 0,
  /* drivers only */
  SIPO_MODE_DRIVERS = 1,
} eGraphEdit_Mode;

typedef enum eGraphEdit_Runtime_Flag {
  /** Temporary flag to force channel selections to be synced with main. */
  SIPO_RUNTIME_FLAG_NEED_CHAN_SYNC = (1 << 0),
  /** Temporary flag to force fcurves to recalculate colors. */
  SIPO_RUNTIME_FLAG_NEED_CHAN_SYNC_COLOR = (1 << 1),

  /**
   * These flags are for the mouse-select code to communicate with the transform code. Click
   * dragging (tweaking) a handle sets the according left/right flag which transform code uses then
   * to limit translation to this side. */
  SIPO_RUNTIME_FLAG_TWEAK_HANDLES_LEFT = (1 << 2),
  SIPO_RUNTIME_FLAG_TWEAK_HANDLES_RIGHT = (1 << 3),
} eGraphEdit_Runtime_Flag;

/** \} */

/* -------------------------------------------------------------------- */
/** \name NLA Editor
 * \{ */

/* NLA Editor */
typedef struct SpaceNla {
  struct SpaceLink *next, *prev;
  /** Storage of regions for inactive spaces. */
  ListBase regionbase;
  char spacetype;
  char link_flag;
  char _pad0[6];
  /* End 'SpaceLink' header. */

  /** This uses the same settings as autosnap for Action Editor. */
  short autosnap;
  short flag;
  char _pad[4];

  struct bDopeSheet *ads;
  /** Deprecated, copied to region. */
  View2D v2d DNA_DEPRECATED;
} SpaceNla;

/* SpaceNla.flag */
typedef enum eSpaceNla_Flag {
  SNLA_FLAG_UNUSED_0 = (1 << 0),
  SNLA_FLAG_UNUSED_1 = (1 << 1),
  /* draw timing in seconds instead of frames */
  SNLA_DRAWTIME = (1 << 2),
  SNLA_FLAG_UNUSED_3 = (1 << 3),
  /* SNLA_NODRAWCFRANUM = (1 << 4), DEPRECATED */
  /* don't draw influence curves on strips */
  SNLA_NOSTRIPCURVES = (1 << 5),
  /* don't perform realtime updates */
  SNLA_NOREALTIMEUPDATES = (1 << 6),
  /* don't show local strip marker indications */
  SNLA_NOLOCALMARKERS = (1 << 7),
  /* show markers region */
  SNLA_SHOW_MARKERS = (1 << 8),
} eSpaceNla_Flag;

/** \} */

/* -------------------------------------------------------------------- */
/** \name Sequence Editor
 * \{ */

/* Sequencer */
typedef struct SpaceSeq {
  SpaceLink *next, *prev;
  /** Storage of regions for inactive spaces. */
  ListBase regionbase;
  char spacetype;
  char link_flag;
  char _pad0[6];
  /* End 'SpaceLink' header. */

  /** Deprecated, copied to region. */
  View2D v2d DNA_DEPRECATED;

  /** Deprecated: offset for drawing the image preview. */
  float xof DNA_DEPRECATED, yof DNA_DEPRECATED;
  /** Weird name for the sequencer subtype (seq, image, luma... etc). */
  short mainb;
  /** ESpaceSeq_Proxy_RenderSize. */
  short render_size;
  short chanshown;
  short zebra;
  int flag;
  /** Deprecated, handled by View2D now. */
  float zoom DNA_DEPRECATED;
  /** See SEQ_VIEW_* below. */
  int view;
  int overlay_type;
  /** Overlay an image of the editing on below the strips. */
  int draw_flag;
  char _pad[4];

  /** Grease-pencil data. */
  struct bGPdata *gpd;

  /** Different scoped displayed in space. */
  struct SequencerScopes scopes;

  /** Multiview current eye - for internal use. */
  char multiview_eye;
  char _pad2[7];
} SpaceSeq;

/* SpaceSeq.mainb */
typedef enum eSpaceSeq_RegionType {
  SEQ_DRAW_SEQUENCE = 0,
  SEQ_DRAW_IMG_IMBUF = 1,
  SEQ_DRAW_IMG_WAVEFORM = 2,
  SEQ_DRAW_IMG_VECTORSCOPE = 3,
  SEQ_DRAW_IMG_HISTOGRAM = 4,
} eSpaceSeq_RegionType;

/* SpaceSeq.draw_flag */
typedef enum eSpaceSeq_DrawFlag {
  SEQ_DRAW_BACKDROP = (1 << 0),
  SEQ_DRAW_OFFSET_EXT = (1 << 1),
  SEQ_DRAW_TRANSFORM_PREVIEW = (1 << 2),
} eSpaceSeq_DrawFlag;

/* SpaceSeq.flag */
typedef enum eSpaceSeq_Flag {
  SEQ_DRAWFRAMES = (1 << 0),
  SEQ_MARKER_TRANS = (1 << 1),
  SEQ_DRAW_COLOR_SEPARATED = (1 << 2),
  SEQ_SHOW_SAFE_MARGINS = (1 << 3),
  SEQ_SHOW_GPENCIL = (1 << 4),
  SEQ_SHOW_FCURVES = (1 << 5),
  SEQ_USE_ALPHA = (1 << 6),     /* use RGBA display mode for preview */
  SEQ_ALL_WAVEFORMS = (1 << 7), /* draw all waveforms */
  SEQ_NO_WAVEFORMS = (1 << 8),  /* draw no waveforms */
  SEQ_SHOW_SAFE_CENTER = (1 << 9),
  SEQ_SHOW_METADATA = (1 << 10),
  SEQ_SHOW_MARKERS = (1 << 11), /* show markers region */
  SEQ_ZOOM_TO_FIT = (1 << 12),
  SEQ_SHOW_STRIP_OVERLAY = (1 << 13),
  SEQ_SHOW_STRIP_NAME = (1 << 14),
  SEQ_SHOW_STRIP_SOURCE = (1 << 15),
  SEQ_SHOW_STRIP_DURATION = (1 << 16),
  SEQ_USE_PROXIES = (1 << 17),
} eSpaceSeq_Flag;

/* SpaceSeq.view */
typedef enum eSpaceSeq_Displays {
  SEQ_VIEW_SEQUENCE = 1,
  SEQ_VIEW_PREVIEW = 2,
  SEQ_VIEW_SEQUENCE_PREVIEW = 3,
} eSpaceSeq_Dispays;

/* SpaceSeq.render_size */
typedef enum eSpaceSeq_Proxy_RenderSize {
  SEQ_RENDER_SIZE_NONE = -1,
  SEQ_RENDER_SIZE_SCENE = 0,
  SEQ_RENDER_SIZE_PROXY_25 = 25,
  SEQ_RENDER_SIZE_PROXY_50 = 50,
  SEQ_RENDER_SIZE_PROXY_75 = 75,
  SEQ_RENDER_SIZE_PROXY_100 = 99,
  SEQ_RENDER_SIZE_FULL = 100,
} eSpaceSeq_Proxy_RenderSize;

typedef struct MaskSpaceInfo {
  /* **** mask editing **** */
  struct Mask *mask;
  /* draw options */
  char draw_flag;
  char draw_type;
  char overlay_mode;
  char _pad3[5];
} MaskSpaceInfo;

/* SpaceSeq.mainb */
typedef enum eSpaceSeq_OverlayType {
  SEQ_DRAW_OVERLAY_RECT = 0,
  SEQ_DRAW_OVERLAY_REFERENCE = 1,
  SEQ_DRAW_OVERLAY_CURRENT = 2,
} eSpaceSeq_OverlayType;

/** \} */

/* -------------------------------------------------------------------- */
/** \name File Selector
 * \{ */

/**
 * Information to identify a asset library. May be either one of the predefined types (current
 * 'Main', builtin library, project library), or a custom type as defined in the Preferences.
 *
 * If the type is set to #FILE_ASSET_LIBRARY_CUSTOM, idname must have the name to identify the
 * custom library. Otherwise idname is not used.
 */
typedef struct FileSelectAssetLibraryUID {
  short type; /* eFileAssetLibrary_Type */
  char _pad[2];
  /**
   * If showing a custom asset library (#FILE_ASSET_LIBRARY_CUSTOM), this is the index of the
   * #bUserAssetLibrary within #UserDef.asset_libraries.
   * Should be ignored otherwise (but better set to -1 then, for sanity and debugging).
   */
  int custom_library_index;
} FileSelectAssetLibraryUID;

/* Config and Input for File Selector */
typedef struct FileSelectParams {
  /** Title, also used for the text of the execute button. */
  char title[96];
  /**
   * Directory, FILE_MAX_LIBEXTRA, 1024 + 66, this is for extreme case when 1023 length path
   * needs to be linked in, where foo.blend/Armature need adding
   */
  char dir[1090];
  char file[256];

  char renamefile[256];
  short rename_flag;

  /** List of filetypes to filter (FILE_MAXFILE). */
  char filter_glob[256];

  /** Text items name must match to be shown. */
  char filter_search[64];
  /** Same as filter, but for ID types (aka library groups). */
  int _pad0;
  uint64_t filter_id;

  /** Active file used for keyboard navigation. */
  int active_file;
  /** File under cursor. */
  int highlight_file;
  int sel_first;
  int sel_last;
  unsigned short thumbnail_size;
  char _pad1[2];

  /* short */
  /** XXXXX for now store type here, should be moved to the operator. */
  short type; /* eFileSelectType */
  /** Settings for filter, hiding dots files. */
  short flag;
  /** Sort order. */
  short sort;
  /** Display mode flag. */
  short display;
  /** Details toggles (file size, creation date, etc.) */
  char details_flags;
  char _pad2[3];

  /** Filter when (flags & FILE_FILTER) is true. */
  int filter;

  /** Max number of levels in dirtree to show at once, 0 to disable recursion. */
  short recursion_level;

  /* XXX --- still unused -- */
  /** Show font preview. */
  short f_fp;
  /** String to use for font preview. */
  char fp_str[8];

  /* XXX --- end unused -- */
} FileSelectParams;

/**
 * File selection parameters for asset browsing mode, with #FileSelectParams as base.
 */
typedef struct FileAssetSelectParams {
  FileSelectParams base_params;

  FileSelectAssetLibraryUID asset_library;
} FileAssetSelectParams;

/**
 * A wrapper to store previous and next folder lists (#FolderList) for a specific browse mode
 * (#eFileBrowse_Mode).
 */
typedef struct FileFolderHistory {
  struct FileFolderLists *next, *prev;

  /** The browse mode this prev/next folder-lists are created for. */
  char browse_mode; /* eFileBrowse_Mode */
  char _pad[7];

  /** Holds the list of previous directories to show. */
  ListBase folders_prev;
  /** Holds the list of next directories (pushed from previous) to show. */
  ListBase folders_next;
} FileFolderHistory;

/* File Browser */
typedef struct SpaceFile {
  SpaceLink *next, *prev;
  /** Storage of regions for inactive spaces. */
  ListBase regionbase;
  char spacetype;
  char link_flag;
  char _pad0[6];
  /* End 'SpaceLink' header. */

  /** Is this a File Browser or an Asset Browser? */
  char browse_mode; /* eFileBrowse_Mode */
  char _pad1[1];

  short tags;

  int scroll_offset;

  /** Config and input for file select. One for each browse-mode, to keep them independent. */
  FileSelectParams *params;
  FileAssetSelectParams *asset_params;

  void *_pad2;

  /**
   * Holds the list of files to show.
   * Currently recreated when browse-mode changes. Could be per browse-mode to avoid refreshes.
   */
  struct FileList *files;

  /**
   * Holds the list of previous directories to show. Owned by `folder_histories` below.
   */
  ListBase *folders_prev;
  /**
   * Holds the list of next directories (pushed from previous) to show. Owned by
   * `folder_histories` below.
   */
  ListBase *folders_next;

  /**
   * This actually owns the prev/next folder-lists above. On browse-mode change, the lists of the
   * new mode get assigned to the above.
   */
  ListBase folder_histories; /* FileFolderHistory */

  /* operator that is invoking fileselect
   * op->exec() will be called on the 'Load' button.
   * if operator provides op->cancel(), then this will be invoked
   * on the cancel button.
   */
  struct wmOperator *op;

  struct wmTimer *smoothscroll_timer;
  struct wmTimer *previews_timer;

  struct FileLayout *layout;

  short recentnr, bookmarknr;
  short systemnr, system_bookmarknr;

  SpaceFile_Runtime *runtime;
} SpaceFile;

/* SpaceFile.browse_mode (File Space Browsing Mode) */
typedef enum eFileBrowse_Mode {
  /* Regular Blender File Browser */
  FILE_BROWSE_MODE_FILES = 0,
  /* Asset Browser */
  FILE_BROWSE_MODE_ASSETS = 1,
} eFileBrowse_Mode;

typedef enum eFileAssetLibrary_Type {
  /* For the future. Display assets bundled with Blender by default. */
  // FILE_ASSET_LIBRARY_BUNDLED = 0,
  /** Display assets from the current session (current "Main"). */
  FILE_ASSET_LIBRARY_LOCAL = 1,
  /* For the future. Display assets for the current project. */
  // FILE_ASSET_LIBRARY_PROJECT = 2,

  /** Display assets from custom asset libraries, as defined in the preferences
   * (#bUserAssetLibrary). The name will be taken from #FileSelectParams.asset_library.idname
   * then.
   * In RNA, we add the index of the custom library to this to identify it by index. So keep
   * this last! */
  FILE_ASSET_LIBRARY_CUSTOM = 100,
} eFileAssetLibrary_Type;

/* FileSelectParams.display */
enum eFileDisplayType {
  /** Internal (not exposed to users): Keep whatever display type was used during the last File
   * Browser use, or the default if no such record is found. Use this unless there's a good reason
   * to set a specific display type. */
  FILE_DEFAULTDISPLAY = 0,

  /* User selectable choices. */

  FILE_VERTICALDISPLAY = 1,
  FILE_HORIZONTALDISPLAY = 2,
  FILE_IMGDISPLAY = 3,
};

/* FileSelectParams.sort */
enum eFileSortType {
  /** Internal (not exposed to users): Sort by whatever was sorted by during the last File Browser
   * use, or the default if no such record is found. Use this unless there's a good reason to set a
   * specific sort order. */
  FILE_SORT_DEFAULT = 0,

  /* User selectable choices. */

  FILE_SORT_ALPHA = 1,
  FILE_SORT_EXTENSION = 2,
  FILE_SORT_TIME = 3,
  FILE_SORT_SIZE = 4,
};

/* SpaceFile.tags */
enum eFileTags {
  /** Tag the space as having to update files representing or containing main data. Must be set
   * after file read and undo/redo. */
  FILE_TAG_REBUILD_MAIN_FILES = (1 << 0),
};

/* FileSelectParams.details_flags */
enum eFileDetails {
  FILE_DETAILS_SIZE = (1 << 0),
  FILE_DETAILS_DATETIME = (1 << 1),
};

/* these values need to be hardcoded in structs, dna does not recognize defines */
/* also defined in BKE */
#define FILE_MAXDIR 768
#define FILE_MAXFILE 256
#define FILE_MAX 1024

#define FILE_MAX_LIBEXTRA (FILE_MAX + MAX_ID_NAME)

/* filesel types */
typedef enum eFileSelectType {
  FILE_LOADLIB = 1,
  FILE_MAIN = 2,
  FILE_MAIN_ASSET = 3,

  FILE_UNIX = 8,
  FILE_BLENDER = 8, /* don't display relative paths */
  FILE_SPECIAL = 9,
} eFileSelectType;

/* filesel op property -> action */
typedef enum eFileSel_Action {
  FILE_OPENFILE = 0,
  FILE_SAVE = 1,
} eFileSel_Action;

/* sfile->params->flag */
/**
 * \note short flag, also used as 16 lower bits of flags in link/append code
 * (WM and BLO code area, see #eBLOLibLinkFlags in BLO_readfile.h).
 */
typedef enum eFileSel_Params_Flag {
  FILE_PARAMS_FLAG_UNUSED_1 = (1 << 0), /* cleared */
  FILE_RELPATH = (1 << 1),
  FILE_LINK = (1 << 2),
  FILE_HIDE_DOT = (1 << 3),
  FILE_AUTOSELECT = (1 << 4),
  FILE_ACTIVE_COLLECTION = (1 << 5),
  FILE_PARAMS_FLAG_UNUSED_6 = (1 << 6), /* cleared */
  FILE_DIRSEL_ONLY = (1 << 7),
  FILE_FILTER = (1 << 8),
  FILE_OBDATA_INSTANCE = (1 << 9),
  FILE_COLLECTION_INSTANCE = (1 << 10),
  FILE_SORT_INVERT = (1 << 11),
  FILE_HIDE_TOOL_PROPS = (1 << 12),
  FILE_CHECK_EXISTING = (1 << 13),
  FILE_ASSETS_ONLY = (1 << 14),
} eFileSel_Params_Flag;

/* sfile->params->rename_flag */
/* Note: short flag. Defined as bitflags, but currently only used as exclusive status markers... */
typedef enum eFileSel_Params_RenameFlag {
  /** Used when we only have the name of the entry we want to rename,
   * but not yet access to its matching file entry. */
  FILE_PARAMS_RENAME_PENDING = 1 << 0,
  /** We are actually renaming an entry. */
  FILE_PARAMS_RENAME_ACTIVE = 1 << 1,
  /** Used to scroll to newly renamed entry. */
  FILE_PARAMS_RENAME_POSTSCROLL_PENDING = 1 << 2,
  FILE_PARAMS_RENAME_POSTSCROLL_ACTIVE = 1 << 3,
} eFileSel_Params_RenameFlag;

/**
 * Files in the file selector list: file types
 * Note we could use mere values (instead of bit-flags) for file types themselves,
 * but since we do not lack of bytes currently.
 */
typedef enum eFileSel_File_Types {
  FILE_TYPE_BLENDER = (1 << 2),
  FILE_TYPE_BLENDER_BACKUP = (1 << 3),
  FILE_TYPE_IMAGE = (1 << 4),
  FILE_TYPE_MOVIE = (1 << 5),
  FILE_TYPE_PYSCRIPT = (1 << 6),
  FILE_TYPE_FTFONT = (1 << 7),
  FILE_TYPE_SOUND = (1 << 8),
  FILE_TYPE_TEXT = (1 << 9),
  FILE_TYPE_ARCHIVE = (1 << 10),
  /** represents folders for filtering */
  FILE_TYPE_FOLDER = (1 << 11),
  FILE_TYPE_BTX = (1 << 12),
  FILE_TYPE_COLLADA = (1 << 13),
  /** from filter_glob operator property */
  FILE_TYPE_OPERATOR = (1 << 14),
  FILE_TYPE_APPLICATIONBUNDLE = (1 << 15),
  FILE_TYPE_ALEMBIC = (1 << 16),
  /** For all kinds of recognized import/export formats. No need for specialized types. */
  FILE_TYPE_OBJECT_IO = (1 << 17),
  FILE_TYPE_USD = (1 << 18),
  FILE_TYPE_VOLUME = (1 << 19),

  FILE_TYPE_ASSET = (1 << 28),
  /** An FS directory (i.e. S_ISDIR on its path is true). */
  FILE_TYPE_DIR = (1 << 30),
  FILE_TYPE_BLENDERLIB = (1u << 31),
} eFileSel_File_Types;

/* Selection Flags in filesel: struct direntry, unsigned char selflag */
typedef enum eDirEntry_SelectFlag {
  /*  FILE_SEL_ACTIVE         = (1 << 1), */ /* UNUSED */
  FILE_SEL_HIGHLIGHTED = (1 << 2),
  FILE_SEL_SELECTED = (1 << 3),
  FILE_SEL_EDITING = (1 << 4),
} eDirEntry_SelectFlag;

/* ***** Related to file browser, but never saved in DNA, only here to help with RNA. ***** */

/**
 * About Unique identifier.
 *
 * Stored in a CustomProps once imported.
 * Each engine is free to use it as it likes - it will be the only thing passed to it by blender to
 * identify asset/variant/version (concatenating the three into a single 48 bytes one).
 * Assumed to be 128bits, handled as four integers due to lack of real bytes proptype in RNA :|.
 */
#define ASSET_UUID_LENGTH 16

/* Used to communicate with asset engines outside of 'import' context. */
#
#
typedef struct AssetUUID {
  int uuid_asset[4];
  int uuid_variant[4];
  int uuid_revision[4];
} AssetUUID;

#
#
typedef struct AssetUUIDList {
  AssetUUID *uuids;
  int nbr_uuids;
  char _pad[4];
} AssetUUIDList;

/* Container for a revision, only relevant in asset context. */
#
#
typedef struct FileDirEntryRevision {
  struct FileDirEntryRevision *next, *prev;

  char *comment;
  void *_pad;

  int uuid[4];

  uint64_t size;
  int64_t time;
  /* Temp caching of UI-generated strings... */
  char size_str[16];
  char datetime_str[16 + 8];
} FileDirEntryRevision;

/* Container for a variant, only relevant in asset context.
 * In case there are no variants, a single one shall exist, with NULL name/description. */
#
#
typedef struct FileDirEntryVariant {
  struct FileDirEntryVariant *next, *prev;

  int uuid[4];
  char *name;
  char *description;

  ListBase revisions;
  int nbr_revisions;
  int act_revision;
} FileDirEntryVariant;

/* Container for mere direntry, with additional asset-related data. */
#
#
typedef struct FileDirEntry {
  struct FileDirEntry *next, *prev;

  int uuid[4];
  /* Name needs freeing if FILE_ENTRY_NAME_FREE is set. Otherwise this is a direct pointer to a
   * name buffer. */
  char *name;
  char *description;

  /* Either point to active variant/revision if available, or own entry
   * (in mere filebrowser case). */
  FileDirEntryRevision *entry;

  /** #eFileSel_File_Types. */
  int typeflag;
  /** ID type, in case typeflag has FILE_TYPE_BLENDERLIB set. */
  int blentype;

  /* Path to item that is relative to current folder root. */
  char *relpath;
  /** Optional argument for shortcuts, aliases etc. */
  char *redirection_path;

  /** When showing local IDs (FILE_MAIN, FILE_MAIN_ASSET), ID this file represents. Note comment
   * for FileListInternEntry.local_data, the same applies here! */
  ID *id;
  /** If this file represents an asset, its asset data is here. Note that we may show assets of
   * external files in which case this is set but not the id above.
   * Note comment for FileListInternEntry.local_data, the same applies here! */
  struct AssetMetaData *asset_data;

  /* The icon_id for the preview image. */
  int preview_icon_id;

  /* Tags are for info only, most of filtering is done in asset engine. */
  char **tags;
  int nbr_tags;

  short status;
  short flags;
  /* eFileAttributes defined in BLI_fileops.h */
  int attributes;

  ListBase variants;
  int nbr_variants;
  int act_variant;
} FileDirEntry;

/**
 * Array of direntries.
 *
 * This struct is used in various, different contexts.
 *
 * In Filebrowser UI, it stores the total number of available entries, the number of visible
 * (filtered) entries, and a subset of those in 'entries' ListBase, from idx_start (included)
 * to idx_end (excluded).
 *
 * In AssetEngine context (i.e. outside of 'browsing' context), entries contain all needed data,
 * there is no filtering, so nbr_entries_filtered, entry_idx_start and entry_idx_end
 * should all be set to -1.
 */
#
#
typedef struct FileDirEntryArr {
  ListBase entries;
  int nbr_entries;
  int nbr_entries_filtered;
  int entry_idx_start, entry_idx_end;

  /** FILE_MAX. */
  char root[1024];
} FileDirEntryArr;

#if 0 /* UNUSED */
/* FileDirEntry.status */
enum {
  ASSET_STATUS_LOCAL = 1 << 0,  /* If active uuid is available locally/immediately. */
  ASSET_STATUS_LATEST = 1 << 1, /* If active uuid is latest available version. */
};
#endif

/* FileDirEntry.flags */
enum {
  FILE_ENTRY_INVALID_PREVIEW = 1 << 0, /* The preview for this entry could not be generated. */
  FILE_ENTRY_NAME_FREE = 1 << 1,
};

/** \} */

/* -------------------------------------------------------------------- */
/** \name Image/UV Editor
 * \{ */

/* Image/UV Editor */

typedef struct SpaceImageOverlay {
  int flag;
  char _pad[4];
} SpaceImageOverlay;

typedef struct SpaceImage {
  SpaceLink *next, *prev;
  /** Storage of regions for inactive spaces. */
  ListBase regionbase;
  char spacetype;
  char link_flag;
  char _pad0[6];
  /* End 'SpaceLink' header. */

  struct Image *image;
  struct ImageUser iuser;

  /** Histogram waveform and vectorscope. */
  struct Scopes scopes;
  /** Sample line histogram. */
  struct Histogram sample_line_hist;

  /** Grease pencil data. */
  struct bGPdata *gpd;

  /** UV editor 2d cursor. */
  float cursor[2];
  /** User defined offset, image is centered. */
  float xof, yof;
  /** User defined zoom level. */
  float zoom;
  /** Storage for offset while render drawing. */
  float centx, centy;

  /** View/paint/mask. */
  char mode;
  /* Storage for sub-space types. */
  char mode_prev;

  char pin;
  char _pad1;
  /**
   * The currently active tile of the image when tile is enabled,
   * is kept in sync with the active faces tile.
   */
  short curtile;
  short lock;
  /** UV draw type. */
  char dt_uv;
  /** Sticky selection type. */
  char sticky;
  char dt_uvstretch;
  char around;

  int flag;

  char pixel_snap_mode;
  char _pad2[7];

  float uv_opacity;

  int tile_grid_shape[2];

  MaskSpaceInfo mask_info;
  SpaceImageOverlay overlay;
} SpaceImage;

/* SpaceImage.dt_uv */
typedef enum eSpaceImage_UVDT {
  SI_UVDT_OUTLINE = 0,
  SI_UVDT_DASH = 1,
  SI_UVDT_BLACK = 2,
  SI_UVDT_WHITE = 3,
} eSpaceImage_UVDT;

/* SpaceImage.dt_uvstretch */
typedef enum eSpaceImage_UVDT_Stretch {
  SI_UVDT_STRETCH_ANGLE = 0,
  SI_UVDT_STRETCH_AREA = 1,
} eSpaceImage_UVDT_Stretch;

/* SpaceImage.pixel_snap_mode */
typedef enum eSpaceImage_PixelSnapMode {
  SI_PIXEL_SNAP_DISABLED = 0,
  SI_PIXEL_SNAP_CENTER = 1,
  SI_PIXEL_SNAP_CORNER = 2,
} eSpaceImage_Snap_Mode;

/* SpaceImage.mode */
typedef enum eSpaceImage_Mode {
  SI_MODE_VIEW = 0,
  SI_MODE_PAINT = 1,
  SI_MODE_MASK = 2,
  SI_MODE_UV = 3,
} eSpaceImage_Mode;

/* SpaceImage.sticky
 * Note DISABLE should be 0, however would also need to re-arrange icon order,
 * also, sticky loc is the default mode so this means we don't need to 'do_versions' */
typedef enum eSpaceImage_Sticky {
  SI_STICKY_LOC = 0,
  SI_STICKY_DISABLE = 1,
  SI_STICKY_VERTEX = 2,
} eSpaceImage_Sticky;

/* SpaceImage.flag */
typedef enum eSpaceImage_Flag {
  SI_FLAG_UNUSED_0 = (1 << 0), /* cleared */
  SI_FLAG_UNUSED_1 = (1 << 1), /* cleared */
  SI_CLIP_UV = (1 << 2),
  SI_FLAG_UNUSED_3 = (1 << 3), /* cleared */
  SI_NO_DRAWFACES = (1 << 4),
  SI_DRAWSHADOW = (1 << 5),
  SI_FLAG_UNUSED_6 = (1 << 6), /* cleared */
  SI_FLAG_UNUSED_7 = (1 << 7), /* cleared */
  SI_FLAG_UNUSED_8 = (1 << 8), /* cleared */
  SI_COORDFLOATS = (1 << 9),
  SI_FLAG_UNUSED_10 = (1 << 10),
  SI_LIVE_UNWRAP = (1 << 11),
  SI_USE_ALPHA = (1 << 12),
  SI_SHOW_ALPHA = (1 << 13),
  SI_SHOW_ZBUF = (1 << 14),

  /* next two for render window display */
  SI_PREVSPACE = (1 << 15),
  SI_FULLWINDOW = (1 << 16),

  SI_FLAG_UNUSED_17 = (1 << 17),
  SI_FLAG_UNUSED_18 = (1 << 18), /* cleared */

  /**
   * This means that the image is drawn until it reaches the view edge,
   * in the image view, it's unrelated to UDIM tiles.
   */
  SI_DRAW_TILE = (1 << 19),
  SI_FLAG_UNUSED_20 = (1 << 20), /* cleared */
  SI_DRAW_STRETCH = (1 << 21),
  SI_SHOW_GPENCIL = (1 << 22),
  SI_FLAG_UNUSED_23 = (1 << 23), /* cleared */

  SI_FLAG_UNUSED_24 = (1 << 24),

  SI_NO_DRAW_TEXPAINT = (1 << 25),
  SI_DRAW_METADATA = (1 << 26),

  SI_SHOW_R = (1 << 27),
  SI_SHOW_G = (1 << 28),
  SI_SHOW_B = (1 << 29),
} eSpaceImage_Flag;

typedef enum eSpaceImageOverlay_Flag {
  SI_OVERLAY_SHOW_OVERLAYS = (1 << 0),
} eSpaceImageOverlay_Flag;

/** \} */

/* -------------------------------------------------------------------- */
/** \name Text Editor
 * \{ */

typedef struct SpaceText_Runtime {

  /** Actual line height, scaled by dpi. */
  int lheight_px;

  /** Runtime computed, character width. */
  int cwidth_px;

  /** The handle of the scroll-bar which can be clicked and dragged. */
  struct rcti scroll_region_handle;
  /** The region for selected text to show in the scrolling area. */
  struct rcti scroll_region_select;

  /** Number of digits to show in the line numbers column (when enabled). */
  int line_number_display_digits;

  /** Number of lines this window can display (even when they aren't used). */
  int viewlines;

  /** Use for drawing scroll-bar & calculating scroll operator motion scaling. */
  float scroll_px_per_line;

  /**
   * Run-time for scroll increments smaller than a line (smooth scroll).
   * Values must be between zero and the line, column width: (cwidth, TXT_LINE_HEIGHT(st)).
   */
  int scroll_ofs_px[2];

  char _pad1[4];

  /** Cache for faster drawing. */
  void *drawcache;

} SpaceText_Runtime;

/* Text Editor */
typedef struct SpaceText {
  SpaceLink *next, *prev;
  /** Storage of regions for inactive spaces. */
  ListBase regionbase;
  char spacetype;
  char link_flag;
  char _pad0[6];
  /* End 'SpaceLink' header. */

  struct Text *text;

  /** Determines at what line the top of the text is displayed. */
  int top;

  /** Determines the horizontal scroll (in columns). */
  int left;
  char _pad1[4];

  short flags;

  /** User preference, is font_size! */
  short lheight;

  int tabnumber;

  /* Booleans */
  char wordwrap;
  char doplugins;
  char showlinenrs;
  char showsyntax;
  char line_hlight;
  char overwrite;
  /** Run python while editing, evil. */
  char live_edit;
  char _pad2[1];

  /** ST_MAX_FIND_STR. */
  char findstr[256];
  /** ST_MAX_FIND_STR. */
  char replacestr[256];

  /** Column number to show right margin at. */
  short margin_column;
  char _pad3[2];

  /** Keep last. */
  SpaceText_Runtime runtime;
} SpaceText;

/* SpaceText flags (moved from DNA_text_types.h) */
typedef enum eSpaceText_Flags {
  /* scrollable */
  ST_SCROLL_SELECT = (1 << 0),

  ST_FLAG_UNUSED_4 = (1 << 4), /* dirty */

  ST_FIND_WRAP = (1 << 5),
  ST_FIND_ALL = (1 << 6),
  ST_SHOW_MARGIN = (1 << 7),
  ST_MATCH_CASE = (1 << 8),

  ST_FIND_ACTIVATE = (1 << 9),
} eSpaceText_Flags;

/* SpaceText.findstr/replacestr */
#define ST_MAX_FIND_STR 256

/** \} */

/* -------------------------------------------------------------------- */
/** \name Script View (Obsolete)
 * \{ */

/* Script Runtime Data - Obsolete (pre 2.5) */
typedef struct Script {
  ID id;

  void *py_draw;
  void *py_event;
  void *py_button;
  void *py_browsercallback;
  void *py_globaldict;

  int flags, lastspace;
  /**
   * Store the script file here so we can re-run it on loading blender,
   * if "Enable Scripts" is on
   */
  /** 1024 = FILE_MAX. */
  char scriptname[1024];
  /** 1024 = FILE_MAX. */
  char scriptarg[256];
} Script;
#define SCRIPT_SET_NULL(_script) \
  _script->py_draw = _script->py_event = _script->py_button = _script->py_browsercallback = \
      _script->py_globaldict = NULL; \
  _script->flags = 0

/* Script View - Obsolete (pre 2.5) */
typedef struct SpaceScript {
  SpaceLink *next, *prev;
  /** Storage of regions for inactive spaces. */
  ListBase regionbase;
  char spacetype;
  char link_flag;
  char _pad0[6];
  /* End 'SpaceLink' header. */

  struct Script *script;

  short flags, menunr;
  char _pad1[4];

  void *but_refs;
} SpaceScript;

/** \} */

/* -------------------------------------------------------------------- */
/** \name Nodes Editor
 * \{ */

typedef struct bNodeTreePath {
  struct bNodeTreePath *next, *prev;

  struct bNodeTree *nodetree;
  /** Base key for nodes in this tree instance. */
  bNodeInstanceKey parent_key;
  char _pad[4];
  /** V2d center point, so node trees can have different offsets in editors. */
  float view_center[2];

  /** MAX_NAME. */
  char node_name[64];
  char display_name[64];
} bNodeTreePath;

typedef struct SpaceNode {
  SpaceLink *next, *prev;
  /** Storage of regions for inactive spaces. */
  ListBase regionbase;
  char spacetype;
  char link_flag;
  char _pad0[6];
  /* End 'SpaceLink' header. */

  /** Deprecated, copied to region. */
  View2D v2d DNA_DEPRECATED;

  /** Context, no need to save in file? well... pinning... */
  struct ID *id, *from;

  short flag;

  /** Direction for offsetting nodes on insertion. */
  char insert_ofs_dir;
  char _pad1;

  /** Offset for drawing the backdrop. */
  float xof, yof;
  /** Zoom for backdrop. */
  float zoom;

  /**
   * XXX nodetree pointer info is all in the path stack now,
   * remove later on and use bNodeTreePath instead.
   * For now these variables are set when pushing/popping
   * from path stack, to avoid having to update all the functions and operators.
   * Can be done when design is accepted and everything is properly tested.
   */
  ListBase treepath;

  /* The tree farthest down in the group hierarchy. */
  struct bNodeTree *edittree;

  struct bNodeTree *nodetree;

  /* tree type for the current node tree */
  char tree_idname[64];
  /** Treetype: as same nodetree->type. */
  int treetype DNA_DEPRECATED;

  /** Texfrom object, world or brush. */
  short texfrom;
  /** Shader from object or world. */
  short shaderfrom;

  /** Grease-pencil data. */
  struct bGPdata *gpd;

  SpaceNode_Runtime *runtime;
} SpaceNode;

/* SpaceNode.flag */
typedef enum eSpaceNode_Flag {
  SNODE_BACKDRAW = (1 << 1),
  SNODE_SHOW_GPENCIL = (1 << 2),
  SNODE_USE_ALPHA = (1 << 3),
  SNODE_SHOW_ALPHA = (1 << 4),
  SNODE_SHOW_R = (1 << 7),
  SNODE_SHOW_G = (1 << 8),
  SNODE_SHOW_B = (1 << 9),
  SNODE_AUTO_RENDER = (1 << 5),
  SNODE_FLAG_UNUSED_6 = (1 << 6),   /* cleared */
  SNODE_FLAG_UNUSED_10 = (1 << 10), /* cleared */
  SNODE_FLAG_UNUSED_11 = (1 << 11), /* cleared */
  SNODE_PIN = (1 << 12),
  /** automatically offset following nodes in a chain on insertion */
  SNODE_SKIP_INSOFFSET = (1 << 13),
} eSpaceNode_Flag;

/* SpaceNode.texfrom */
typedef enum eSpaceNode_TexFrom {
  /* SNODE_TEX_OBJECT   = 0, */
  SNODE_TEX_WORLD = 1,
  SNODE_TEX_BRUSH = 2,
  SNODE_TEX_LINESTYLE = 3,
} eSpaceNode_TexFrom;

/* SpaceNode.shaderfrom */
typedef enum eSpaceNode_ShaderFrom {
  SNODE_SHADER_OBJECT = 0,
  SNODE_SHADER_WORLD = 1,
  SNODE_SHADER_LINESTYLE = 2,
} eSpaceNode_ShaderFrom;

/* SpaceNode.insert_ofs_dir */
enum {
  SNODE_INSERTOFS_DIR_RIGHT = 0,
  SNODE_INSERTOFS_DIR_LEFT = 1,
};

/** \} */

/* -------------------------------------------------------------------- */
/** \name Console
 * \{ */

/* Console content */
typedef struct ConsoleLine {
  struct ConsoleLine *next, *prev;

  /* keep these 3 vars so as to share free, realloc funcs */
  /** Allocated length. */
  int len_alloc;
  /** Real len - strlen(). */
  int len;
  char *line;

  int cursor;
  /** Only for use when in the 'scrollback' listbase. */
  int type;
} ConsoleLine;

/* ConsoleLine.type */
typedef enum eConsoleLine_Type {
  CONSOLE_LINE_OUTPUT = 0,
  CONSOLE_LINE_INPUT = 1,
  CONSOLE_LINE_INFO = 2, /* autocomp feedback */
  CONSOLE_LINE_ERROR = 3,
} eConsoleLine_Type;

/* Console View */
typedef struct SpaceConsole {
  SpaceLink *next, *prev;
  /** Storage of regions for inactive spaces. */
  ListBase regionbase;
  char spacetype;
  char link_flag;
  char _pad0[6];
  /* End 'SpaceLink' header. */

  /* space vars */
  int lheight;
  char _pad[4];

  /** ConsoleLine; output. */
  ListBase scrollback;
  /** ConsoleLine; command history, current edited line is the first. */
  ListBase history;
  char prompt[256];
  /** Multiple consoles are possible, not just python. */
  char language[32];

  /** Selection offset in bytes. */
  int sel_start;
  int sel_end;
} SpaceConsole;

/** \} */

/* -------------------------------------------------------------------- */
/** \name User Preferences
 * \{ */

typedef struct SpaceUserPref {
  SpaceLink *next, *prev;
  /** Storage of regions for inactive spaces. */
  ListBase regionbase;
  char spacetype;
  char link_flag;
  char _pad0[6];
  /* End 'SpaceLink' header. */

  char _pad1[7];
  char filter_type;
  /** Search term for filtering in the UI. */
  char filter[64];
} SpaceUserPref;

/** \} */

/* -------------------------------------------------------------------- */
/** \name Motion Tracking
 * \{ */

/* Clip Editor */
typedef struct SpaceClip {
  SpaceLink *next, *prev;
  /** Storage of regions for inactive spaces. */
  ListBase regionbase;
  char spacetype;
  char link_flag;
  char _pad0[6];
  /* End 'SpaceLink' header. */

  char _pad1[4];

  /** User defined offset, image is centered. */
  float xof, yof;
  /** User defined offset from locked position. */
  float xlockof, ylockof;
  /** User defined zoom level. */
  float zoom;

  /** User of clip. */
  struct MovieClipUser user;
  /** Clip data. */
  struct MovieClip *clip;
  /** Different scoped displayed in space panels. */
  struct MovieClipScopes scopes;

  /** Flags. */
  int flag;
  /** Editor mode (editing context being displayed). */
  short mode;
  /** Type of the clip editor view. */
  short view;

  /** Length of displaying path, in frames. */
  int path_length;

  /* current stabilization data */
  /** Pre-composed stabilization data. */
  float loc[2], scale, angle;
  char _pad[4];
  /**
   * Current stabilization matrix and the same matrix in unified space,
   * defined when drawing and used for mouse position calculation.
   */
  float stabmat[4][4], unistabmat[4][4];

  /* movie postprocessing */
  int postproc_flag;

  /* grease pencil */
  short gpencil_src;
  char _pad2[2];

  /** Pivot point for transforms. */
  int around;
  char _pad4[4];

  /** Mask editor 2d cursor. */
  float cursor[2];

  MaskSpaceInfo mask_info;
} SpaceClip;

/* SpaceClip.flag */
typedef enum eSpaceClip_Flag {
  SC_SHOW_MARKER_PATTERN = (1 << 0),
  SC_SHOW_MARKER_SEARCH = (1 << 1),
  SC_LOCK_SELECTION = (1 << 2),
  SC_SHOW_TINY_MARKER = (1 << 3),
  SC_SHOW_TRACK_PATH = (1 << 4),
  SC_SHOW_BUNDLES = (1 << 5),
  SC_MUTE_FOOTAGE = (1 << 6),
  SC_HIDE_DISABLED = (1 << 7),
  SC_SHOW_NAMES = (1 << 8),
  SC_SHOW_GRID = (1 << 9),
  SC_SHOW_STABLE = (1 << 10),
  SC_MANUAL_CALIBRATION = (1 << 11),
  SC_SHOW_ANNOTATION = (1 << 12),
  SC_SHOW_FILTERS = (1 << 13),
  SC_SHOW_GRAPH_FRAMES = (1 << 14),
  SC_SHOW_GRAPH_TRACKS_MOTION = (1 << 15),
  /*  SC_SHOW_PYRAMID_LEVELS      = (1 << 16), */ /* UNUSED */
  SC_LOCK_TIMECURSOR = (1 << 17),
  SC_SHOW_SECONDS = (1 << 18),
  SC_SHOW_GRAPH_SEL_ONLY = (1 << 19),
  SC_SHOW_GRAPH_HIDDEN = (1 << 20),
  SC_SHOW_GRAPH_TRACKS_ERROR = (1 << 21),
  SC_SHOW_METADATA = (1 << 22),
} eSpaceClip_Flag;

/* SpaceClip.mode */
typedef enum eSpaceClip_Mode {
  SC_MODE_TRACKING = 0,
  /*SC_MODE_RECONSTRUCTION = 1,*/ /* DEPRECATED */
  /*SC_MODE_DISTORTION = 2,*/     /* DEPRECATED */
  SC_MODE_MASKEDIT = 3,
} eSpaceClip_Mode;

/* SpaceClip.view */
typedef enum eSpaceClip_View {
  SC_VIEW_CLIP = 0,
  SC_VIEW_GRAPH = 1,
  SC_VIEW_DOPESHEET = 2,
} eSpaceClip_View;

/* SpaceClip.gpencil_src */
typedef enum eSpaceClip_GPencil_Source {
  SC_GPENCIL_SRC_CLIP = 0,
  SC_GPENCIL_SRC_TRACK = 1,
} eSpaceClip_GPencil_Source;

/** \} */

/* -------------------------------------------------------------------- */
/** \name Top Bar
 * \{ */

typedef struct SpaceTopBar {
  SpaceLink *next, *prev;
  /** Storage of regions for inactive spaces. */
  ListBase regionbase;
  char spacetype;
  char link_flag;
  char _pad0[6];
  /* End 'SpaceLink' header. */
} SpaceTopBar;

/** \} */

/* -------------------------------------------------------------------- */
/** \name Status Bar
 * \{ */

typedef struct SpaceStatusBar {
  SpaceLink *next, *prev;
  /** Storage of regions for inactive spaces. */
  ListBase regionbase;
  char spacetype;
  char link_flag;
  char _pad0[6];
  /* End 'SpaceLink' header. */
} SpaceStatusBar;

/** \} */

/* -------------------------------------------------------------------- */
/** \name Spreadsheet
 * \{ */

typedef struct SpreadsheetColumnID {
  char *name;
  int index;
  char _pad[4];
} SpreadsheetColumnID;

typedef struct SpreadsheetColumn {
  struct SpreadsheetColumn *next, *prev;
  /**
   * Identifies the data in the column.
   * This is a pointer instead of a struct to make it easier if we want to "subclass"
   * #SpreadsheetColumnID in the future for different kinds of ids.
   */
  SpreadsheetColumnID *id;
} SpreadsheetColumn;

typedef struct SpaceSpreadsheet {
  SpaceLink *next, *prev;
  /** Storage of regions for inactive spaces. */
  ListBase regionbase;
  char spacetype;
  char link_flag;
  char _pad0[6];
  /* End 'SpaceLink' header. */

  /* List of #SpreadsheetColumn. */
  ListBase columns;

  struct ID *pinned_id;

  /* eSpaceSpreadsheet_FilterFlag. */
  uint8_t filter_flag;

  /* #GeometryComponentType. */
  uint8_t geometry_component_type;
  /* #AttributeDomain. */
  uint8_t attribute_domain;
  /* eSpaceSpreadsheet_ObjectContext. */
  uint8_t object_eval_state;

  char _pad1[4];

  /* SpreadSheetRowFilter. */
  ListBase row_filters;

  SpaceSpreadsheet_Runtime *runtime;
} SpaceSpreadsheet;

typedef enum eSpaceSpreadsheet_FilterFlag {
  SPREADSHEET_FILTER_ENABLE = (1 << 0),
  SPREADSHEET_FILTER_SELECTED_ONLY = (1 << 1),
} eSpaceSpreadsheet_FilterFlag;

typedef struct SpreadSheetRowFilter {
  struct SpreadSheetRowFilter *next, *prev;

  char *column_name;
  /* eSpaceSpreadsheet_RowFilterOperation. */
  uint8_t operation;
  /* eSpaceSpreadsheet_RowFilterDataType. */
  uint8_t data_type;
  /* eSpaceSpreadsheet_RowFilterFlag. */
  uint8_t flag;

  char _pad0[1];

  // IDProperty *value;
  int value_int;
  float value_vector[3];
  float value_color[4];
  float value_float;
  float value_vector_2d[2];
} SpreadSheetRowFilter;

typedef enum eSpaceSpreadsheet_RowFilterFlag {
  SPREADSHEET_ROW_FILTER_BOOL_VALUE = (1 << 0),
  SPREADSHEET_ROW_FILTER_UI_EXPAND = (1 << 1),
  SPREADSHEET_ROW_FILTER_ENABLED = (1 << 2),
} eSpaceSpreadsheet_RowFilterFlag;

typedef enum eSpaceSpreadsheet_ObjectEvalState {
  SPREADSHEET_OBJECT_EVAL_STATE_FINAL = 0,
  SPREADSHEET_OBJECT_EVAL_STATE_ORIGINAL = 1,
  SPREADSHEET_OBJECT_EVAL_STATE_NODE = 2,
} eSpaceSpreadsheet_Context;

<<<<<<< HEAD
typedef enum eSpaceSpreadsheet_RowFilterOperation {
  SPREADSHEET_ROW_FILTER_EQUAL = 0,
  SPREADSHEET_ROW_FILTER_GREATER = 1,
  SPREADSHEET_ROW_FILTER_LESS = 2,
} eSpaceSpreadsheet_RowFilterOperation;

typedef enum eSpaceSpreadsheet_RowFilterDataType {
  SPREADSHEET_ROW_FILTER_FLOAT = 0,
  SPREADSHEET_ROW_FILTER_INT32 = 1,
  SPREADSHEET_ROW_FILTER_FLOAT3 = 2,
  SPREADSHEET_ROW_FILTER_COLOR = 3,
  SPREADSHEET_ROW_FILTER_STRING = 4,
  SPREADSHEET_ROW_FILTER_BOOL = 5,
  SPREADSHEET_ROW_FILTER_FLOAT2 = 6,
} eSpaceSpreadsheet_RowFilterDataType;

=======
>>>>>>> a272eb38
/** \} */

/* -------------------------------------------------------------------- */
/** \name Space Defines (eSpace_Type)
 * \{ */

/* space types, moved from DNA_screen_types.h */
/* Do NOT change order, append on end. types are hardcoded needed */
typedef enum eSpace_Type {
  SPACE_EMPTY = 0,
  SPACE_VIEW3D = 1,
  SPACE_GRAPH = 2,
  SPACE_OUTLINER = 3,
  SPACE_PROPERTIES = 4,
  SPACE_FILE = 5,
  SPACE_IMAGE = 6,
  SPACE_INFO = 7,
  SPACE_SEQ = 8,
  SPACE_TEXT = 9,
#ifdef DNA_DEPRECATED_ALLOW
  SPACE_IMASEL = 10, /* Deprecated */
  SPACE_SOUND = 11,  /* Deprecated */
#endif
  SPACE_ACTION = 12,
  SPACE_NLA = 13,
  /* TODO: fully deprecate */
  SPACE_SCRIPT = 14, /* Deprecated */
#ifdef DNA_DEPRECATED_ALLOW
  SPACE_TIME = 15, /* Deprecated */
#endif
  SPACE_NODE = 16,
#ifdef DNA_DEPRECATED_ALLOW
  SPACE_LOGIC = 17, /* Deprecated */
#endif
  SPACE_CONSOLE = 18,
  SPACE_USERPREF = 19,
  SPACE_CLIP = 20,
  SPACE_TOPBAR = 21,
  SPACE_STATUSBAR = 22,
  SPACE_SPREADSHEET = 23

#define SPACE_TYPE_LAST SPACE_SPREADSHEET
} eSpace_Type;

/* use for function args */
#define SPACE_TYPE_ANY -1

#define IMG_SIZE_FALLBACK 256

/** \} */

#ifdef __cplusplus
}
#endif<|MERGE_RESOLUTION|>--- conflicted
+++ resolved
@@ -1940,13 +1940,6 @@
   SPREADSHEET_OBJECT_EVAL_STATE_NODE = 2,
 } eSpaceSpreadsheet_Context;
 
-<<<<<<< HEAD
-typedef enum eSpaceSpreadsheet_RowFilterOperation {
-  SPREADSHEET_ROW_FILTER_EQUAL = 0,
-  SPREADSHEET_ROW_FILTER_GREATER = 1,
-  SPREADSHEET_ROW_FILTER_LESS = 2,
-} eSpaceSpreadsheet_RowFilterOperation;
-
 typedef enum eSpaceSpreadsheet_RowFilterDataType {
   SPREADSHEET_ROW_FILTER_FLOAT = 0,
   SPREADSHEET_ROW_FILTER_INT32 = 1,
@@ -1957,8 +1950,12 @@
   SPREADSHEET_ROW_FILTER_FLOAT2 = 6,
 } eSpaceSpreadsheet_RowFilterDataType;
 
-=======
->>>>>>> a272eb38
+typedef enum eSpaceSpreadsheet_RowFilterOperation {
+  SPREADSHEET_ROW_FILTER_EQUAL = 0,
+  SPREADSHEET_ROW_FILTER_GREATER = 1,
+  SPREADSHEET_ROW_FILTER_LESS = 2,
+} eSpaceSpreadsheet_RowFilterOperation;
+
 /** \} */
 
 /* -------------------------------------------------------------------- */
