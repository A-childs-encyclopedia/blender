﻿/*
 * This program is free software; you can redistribute it and/or
 * modify it under the terms of the GNU General Public License
 * as published by the Free Software Foundation; either version 2
 * of the License, or (at your option) any later version.
 *
 * This program is distributed in the hope that it will be useful,
 * but WITHOUT ANY WARRANTY; without even the implied warranty of
 * MERCHANTABILITY or FITNESS FOR A PARTICULAR PURPOSE.  See the
 * GNU General Public License for more details.
 *
 * You should have received a copy of the GNU General Public License
 * along with this program; if not, write to the Free Software Foundation,
 * Inc., 51 Franklin Street, Fifth Floor, Boston, MA 02110-1301, USA.
 *
 * The Original Code is Copyright (C) 2001-2002 by NaN Holding BV.
 * All rights reserved.
 */
/** \file
 * \ingroup DNA
 *
 * Structs for each of space type in the user interface.
 */

#pragma once

#include "DNA_color_types.h" /* for Histogram */
#include "DNA_defs.h"
#include "DNA_image_types.h" /* ImageUser */
#include "DNA_listBase.h"
#include "DNA_movieclip_types.h" /* MovieClipUser */
#include "DNA_node_types.h"      /* for bNodeInstanceKey */
#include "DNA_outliner_types.h"  /* for TreeStoreElem */
#include "DNA_sequence_types.h"  /* SequencerScopes */
#include "DNA_vec_types.h"
/* Hum ... Not really nice... but needed for spacebuts. */
#include "DNA_view2d_types.h"

#ifdef __cplusplus
extern "C" {
#endif

struct BLI_mempool;
struct FileLayout;
struct FileList;
struct FileSelectParams;
struct Histogram;
struct ID;
struct Image;
struct Mask;
struct MovieClip;
struct MovieClipScopes;
struct Scopes;
struct Script;
struct SpaceGraph;
struct Text;
struct bDopeSheet;
struct bGPdata;
struct bNodeTree;
struct wmOperator;
struct wmTimer;

/* Defined in `buttons_intern.h`. */
typedef struct SpaceProperties_Runtime SpaceProperties_Runtime;

/* -------------------------------------------------------------------- */
/** \name SpaceLink (Base)
 * \{ */

/**
 * The base structure all the other spaces
 * are derived (implicitly) from. Would be
 * good to make this explicit.
 */
typedef struct SpaceLink {
  struct SpaceLink *next, *prev;
  /** Storage of regions for inactive spaces. */
  ListBase regionbase;
  char spacetype;
  char link_flag;
  char _pad0[6];
} SpaceLink;

/* SpaceLink.link_flag */
enum {
  /**
   * The space is not a regular one opened through the editor menu (for example) but spawned by an
   * operator to fulfill some task and then disappear again.
   * Can typically be cancelled using Escape, but that is handled on the editor level. */
  SPACE_FLAG_TYPE_TEMPORARY = (1 << 0),
  /**
   * Used to mark a space as active but "overlapped" by temporary full-screen spaces. Without this
   * we wouldn't be able to restore the correct active space after closing temp full-screens
   * reliably if the same space type is opened twice in a full-screen stack (see T19296). We don't
   * actually open the same space twice, we have to pretend it is by managing area order carefully.
   */
  SPACE_FLAG_TYPE_WAS_ACTIVE = (1 << 1),
};

/** \} */

/* -------------------------------------------------------------------- */
/** \name Space Info
 * \{ */

/* Info Header */
typedef struct SpaceInfo {
  SpaceLink *next, *prev;
  /** Storage of regions for inactive spaces. */
  ListBase regionbase;
  char spacetype;
  char link_flag;
  char _pad0[6];
  /* End 'SpaceLink' header. */

  char rpt_mask;
  char _pad[7];
} SpaceInfo;

/* SpaceInfo.rpt_mask */
typedef enum eSpaceInfo_RptMask {
  INFO_RPT_DEBUG = (1 << 0),
  INFO_RPT_INFO = (1 << 1),
  INFO_RPT_OP = (1 << 2),
  INFO_RPT_WARN = (1 << 3),
  INFO_RPT_ERR = (1 << 4),
} eSpaceInfo_RptMask;

/** \} */

/* -------------------------------------------------------------------- */
/** \name Properties Editor
 * \{ */

/* Properties Editor */
typedef struct SpaceProperties {
  SpaceLink *next, *prev;
  /** Storage of regions for inactive spaces. */
  ListBase regionbase;
  char spacetype;
  char link_flag;
  char _pad0[6];
  /* End 'SpaceLink' header. */

  /** Deprecated, copied to region. */
  View2D v2d DNA_DEPRECATED;

  /* For different kinds of property editors (exposed in the space type selector). */
  short space_subtype;

  /** Context tabs. */
  short mainb, mainbo, mainbuser;
  /** Preview is signal to refresh. */
  short preview;
  char _pad[5];
  char flag;

  /** Runtime. */
  void *path;
  /** Runtime. */
  int pathflag, dataicon;
  ID *pinid;

  void *texuser;

  /* Doesn't necessarily need to be a pointer, but runtime structs are still written to files. */
  struct SpaceProperties_Runtime *runtime;
} SpaceProperties;

/* button defines (deprecated) */
#ifdef DNA_DEPRECATED_ALLOW
/* warning: the values of these defines are used in SpaceProperties.tabs[8] */
/* SpaceProperties.mainb new */
#  define CONTEXT_SCENE 0
#  define CONTEXT_OBJECT 1
// #define CONTEXT_TYPES   2
#  define CONTEXT_SHADING 3
#  define CONTEXT_EDITING 4
// #define CONTEXT_SCRIPT  5
// #define CONTEXT_LOGIC   6

/* SpaceProperties.mainb old (deprecated) */
// #define BUTS_VIEW           0
#  define BUTS_LAMP 1
#  define BUTS_MAT 2
#  define BUTS_TEX 3
#  define BUTS_ANIM 4
#  define BUTS_WORLD 5
#  define BUTS_RENDER 6
#  define BUTS_EDIT 7
// #define BUTS_GAME           8
#  define BUTS_FPAINT 9
#  define BUTS_RADIO 10
#  define BUTS_SCRIPT 11
// #define BUTS_SOUND          12
#  define BUTS_CONSTRAINT 13
// #define BUTS_EFFECTS        14
#endif /* DNA_DEPRECATED_ALLOW */

/* SpaceProperties.mainb new */
typedef enum eSpaceButtons_Context {
  BCONTEXT_RENDER = 0,
  BCONTEXT_SCENE = 1,
  BCONTEXT_WORLD = 2,
  BCONTEXT_OBJECT = 3,
  BCONTEXT_DATA = 4,
  BCONTEXT_MATERIAL = 5,
  BCONTEXT_TEXTURE = 6,
  BCONTEXT_PARTICLE = 7,
  BCONTEXT_PHYSICS = 8,
  BCONTEXT_BONE = 9,
  BCONTEXT_MODIFIER = 10,
  BCONTEXT_CONSTRAINT = 11,
  BCONTEXT_BONE_CONSTRAINT = 12,
  BCONTEXT_VIEW_LAYER = 13,
  BCONTEXT_TOOL = 14,
  BCONTEXT_SHADERFX = 15,
  BCONTEXT_OUTPUT = 16,

  /* Keep last. */
  BCONTEXT_TOT,
} eSpaceButtons_Context;

/* SpaceProperties.flag */
typedef enum eSpaceButtons_Flag {
  /* SB_PRV_OSA = (1 << 0), */ /* UNUSED */
  SB_PIN_CONTEXT = (1 << 1),
  SB_FLAG_UNUSED_2 = (1 << 2),
  SB_FLAG_UNUSED_3 = (1 << 3),
  /** Do not add materials, particles, etc. in TemplateTextureUser list. */
  SB_TEX_USER_LIMITED = (1 << 3),
  SB_SHADING_CONTEXT = (1 << 4),
} eSpaceButtons_Flag;

/** \} */

/* -------------------------------------------------------------------- */
/** \name Outliner
 * \{ */

/* Defined in `outliner_intern.h`. */
typedef struct SpaceOutliner_Runtime SpaceOutliner_Runtime;

/* Outliner */
typedef struct SpaceOutliner {
  SpaceLink *next, *prev;
  /** Storage of regions for inactive spaces. */
  ListBase regionbase;
  char spacetype;
  char link_flag;
  char _pad0[6];
  /* End 'SpaceLink' header. */

  /** Deprecated, copied to region. */
  View2D v2d DNA_DEPRECATED;

  ListBase tree;

  /* treestore is an ordered list of TreeStoreElem's from outliner tree;
   * Note that treestore may contain duplicate elements if element
   * is used multiple times in outliner tree (e. g. linked objects)
   * Also note that BLI_mempool can not be read/written in DNA directly,
   * therefore readfile.c/writefile.c linearize treestore into TreeStore structure
   */
  struct BLI_mempool *treestore;

  /* search stuff */
  char search_string[64];
  struct TreeStoreElem search_tse;

  short flag, outlinevis, storeflag;
  char search_flags;

  /** Selection syncing flag (#WM_OUTLINER_SYNC_SELECT_FROM_OBJECT and similar flags). */
  char sync_select_dirty;

  int filter;
  char filter_state;
  char show_restrict_flags;
  short filter_id_type;

  SpaceOutliner_Runtime *runtime;
} SpaceOutliner;

/* SpaceOutliner.flag */
typedef enum eSpaceOutliner_Flag {
  /* SO_TESTBLOCKS = (1 << 0), */         /* UNUSED */
  /* SO_NEWSELECTED = (1 << 1), */        /* UNUSED */
  SO_FLAG_UNUSED_1 = (1 << 2),            /* cleared */
  /* SO_HIDE_KEYINGSETINFO = (1 << 3), */ /* UNUSED */
  SO_SKIP_SORT_ALPHA = (1 << 4),
  SO_SYNC_SELECT = (1 << 5),
  SO_MODE_COLUMN = (1 << 6),
} eSpaceOutliner_Flag;

/* SpaceOutliner.filter */
typedef enum eSpaceOutliner_Filter {
  SO_FILTER_SEARCH = (1 << 0),   /* Run-time flag. */
  SO_FILTER_UNUSED_1 = (1 << 1), /* cleared */
  SO_FILTER_NO_OBJECT = (1 << 2),
  SO_FILTER_NO_OB_CONTENT = (1 << 3), /* Not only mesh, but modifiers, constraints, ... */
  SO_FILTER_NO_CHILDREN = (1 << 4),

  SO_FILTER_UNUSED_5 = (1 << 5), /* cleared */
  SO_FILTER_NO_OB_MESH = (1 << 6),
  SO_FILTER_NO_OB_ARMATURE = (1 << 7),
  SO_FILTER_NO_OB_EMPTY = (1 << 8),
  SO_FILTER_NO_OB_LAMP = (1 << 9),
  SO_FILTER_NO_OB_CAMERA = (1 << 10),
  SO_FILTER_NO_OB_OTHERS = (1 << 11),

  SO_FILTER_OB_STATE_SELECTABLE = (1 << 12), /* Not set via DNA. */
  SO_FILTER_OB_STATE_VISIBLE = (1 << 13),    /* Not set via DNA. */
  SO_FILTER_OB_STATE_INVERSE = (1 << 14),
  SO_FILTER_OB_STATE_SELECTED = (1 << 15), /* Not set via DNA. */
  SO_FILTER_OB_STATE_ACTIVE = (1 << 16),   /* Not set via DNA. */
  SO_FILTER_NO_COLLECTION = (1 << 17),

  SO_FILTER_ID_TYPE = (1 << 18),
} eSpaceOutliner_Filter;

#define SO_FILTER_OB_TYPE \
  (SO_FILTER_NO_OB_MESH | SO_FILTER_NO_OB_ARMATURE | SO_FILTER_NO_OB_EMPTY | \
   SO_FILTER_NO_OB_LAMP | SO_FILTER_NO_OB_CAMERA | SO_FILTER_NO_OB_OTHERS)

#define SO_FILTER_OB_STATE \
  (SO_FILTER_OB_STATE_VISIBLE | SO_FILTER_OB_STATE_SELECTED | SO_FILTER_OB_STATE_ACTIVE | \
   SO_FILTER_OB_STATE_SELECTABLE)

#define SO_FILTER_ANY \
  (SO_FILTER_NO_OB_CONTENT | SO_FILTER_NO_CHILDREN | SO_FILTER_OB_TYPE | SO_FILTER_OB_STATE | \
   SO_FILTER_NO_COLLECTION)

/* SpaceOutliner.filter_state */
typedef enum eSpaceOutliner_StateFilter {
  SO_FILTER_OB_ALL = 0,
  SO_FILTER_OB_VISIBLE = 1,
  SO_FILTER_OB_HIDDEN = 2, /* deprecated */
  SO_FILTER_OB_SELECTED = 3,
  SO_FILTER_OB_ACTIVE = 4,
  SO_FILTER_OB_SELECTABLE = 5,
} eSpaceOutliner_StateFilter;

/* SpaceOutliner.show_restrict_flags */
typedef enum eSpaceOutliner_ShowRestrictFlag {
  SO_RESTRICT_ENABLE = (1 << 0),
  SO_RESTRICT_SELECT = (1 << 1),
  SO_RESTRICT_HIDE = (1 << 2),
  SO_RESTRICT_VIEWPORT = (1 << 3),
  SO_RESTRICT_RENDER = (1 << 4),
  SO_RESTRICT_HOLDOUT = (1 << 5),
  SO_RESTRICT_INDIRECT_ONLY = (1 << 6),
} eSpaceOutliner_Restrict;

/* SpaceOutliner.outlinevis */
typedef enum eSpaceOutliner_Mode {
  SO_SCENES = 0,
  /* SO_CUR_SCENE      = 1, */ /* deprecated! */
  /* SO_VISIBLE        = 2, */ /* deprecated! */
  /* SO_SELECTED       = 3, */ /* deprecated! */
  /* SO_ACTIVE         = 4, */ /* deprecated! */
  /* SO_SAME_TYPE      = 5, */ /* deprecated! */
  /* SO_GROUPS         = 6, */ /* deprecated! */
  SO_LIBRARIES = 7,
  /* SO_VERSE_SESSION  = 8, */ /* deprecated! */
  /* SO_VERSE_MS       = 9, */ /* deprecated! */
  SO_SEQUENCE = 10,
  SO_DATA_API = 11,
  /* SO_USERDEF        = 12, */ /* deprecated! */
  /* SO_KEYMAP         = 13, */ /* deprecated! */
  SO_ID_ORPHANS = 14,
  SO_VIEW_LAYER = 15,
} eSpaceOutliner_Mode;

/* SpaceOutliner.storeflag */
typedef enum eSpaceOutliner_StoreFlag {
  /* cleanup tree */
  SO_TREESTORE_CLEANUP = (1 << 0),
  SO_TREESTORE_UNUSED_1 = (1 << 1), /* cleared */
  /* rebuild the tree, similar to cleanup,
   * but defer a call to BKE_outliner_treehash_rebuild_from_treestore instead */
  SO_TREESTORE_REBUILD = (1 << 2),
} eSpaceOutliner_StoreFlag;

/* outliner search flags (SpaceOutliner.search_flags) */
typedef enum eSpaceOutliner_Search_Flags {
  SO_FIND_CASE_SENSITIVE = (1 << 0),
  SO_FIND_COMPLETE = (1 << 1),
  SO_SEARCH_RECURSIVE = (1 << 2),
} eSpaceOutliner_Search_Flags;

/** \} */

/* -------------------------------------------------------------------- */
/** \name Graph Editor
 * \{ */

typedef struct SpaceGraph_Runtime {
  /** #eGraphEdit_Runtime_Flag */
  char flag;
  char _pad[7];
  /** Sampled snapshots of F-Curves used as in-session guides */
  ListBase ghost_curves;
} SpaceGraph_Runtime;

/* 'Graph' Editor (formerly known as the IPO Editor) */
typedef struct SpaceGraph {
  SpaceLink *next, *prev;
  /** Storage of regions for inactive spaces. */
  ListBase regionbase;
  char spacetype;
  char link_flag;
  char _pad0[6];
  /* End 'SpaceLink' header. */

  /** Deprecated, copied to region. */
  View2D v2d DNA_DEPRECATED;

  /** Settings for filtering animation data
   * \note we use a pointer due to code-linking issues. */
  struct bDopeSheet *ads;

  /** Mode for the Graph editor (eGraphEdit_Mode). */
  short mode;
  /**
   * Time-transform autosnapping settings for Graph editor
   * (eAnimEdit_AutoSnap in DNA_action_types.h).
   */
  short autosnap;
  /** Settings for Graph editor (eGraphEdit_Flag). */
  int flag;

  /** Time value for cursor (when in drivers mode; animation uses current frame). */
  float cursorTime;
  /** Cursor value (y-value, x-value is current frame). */
  float cursorVal;
  /** Pivot point for transforms. */
  int around;
  char _pad[4];

  SpaceGraph_Runtime runtime;
} SpaceGraph;

/* SpaceGraph.flag (Graph Editor Settings) */
typedef enum eGraphEdit_Flag {
  /* OLD DEPRECATED SETTING */
  /* SIPO_LOCK_VIEW            = (1 << 0), */

  /* don't merge keyframes on the same frame after a transform */
  SIPO_NOTRANSKEYCULL = (1 << 1),
  /* don't show any keyframe handles at all */
  SIPO_NOHANDLES = (1 << 2),
  /* SIPO_NODRAWCFRANUM = (1 << 3), DEPRECATED */
  /* show timing in seconds instead of frames */
  SIPO_DRAWTIME = (1 << 4),
  /* only show keyframes for selected F-Curves */
  SIPO_SELCUVERTSONLY = (1 << 5),
  /* draw names of F-Curves beside the respective curves */
  /* NOTE: currently not used */
  /* SIPO_DRAWNAMES = (1 << 6), */ /* UNUSED */
  /* show sliders in channels list */
  SIPO_SLIDERS = (1 << 7),
  /* don't show the horizontal component of the cursor */
  SIPO_NODRAWCURSOR = (1 << 8),
  /* only show handles of selected keyframes */
  SIPO_SELVHANDLESONLY = (1 << 9),
  /* don't perform realtime updates */
  SIPO_NOREALTIMEUPDATES = (1 << 11),
  /* don't draw curves with AA ("beauty-draw") for performance */
  SIPO_BEAUTYDRAW_OFF = (1 << 12),
  /* draw grouped channels with colors set in group */
  /* SIPO_NODRAWGCOLORS = (1 << 13), DEPRECATED */
  /* normalize curves on display */
  SIPO_NORMALIZE = (1 << 14),
  SIPO_NORMALIZE_FREEZE = (1 << 15),
  /* show markers region */
  SIPO_SHOW_MARKERS = (1 << 16),
} eGraphEdit_Flag;

/* SpaceGraph.mode (Graph Editor Mode) */
typedef enum eGraphEdit_Mode {
  /* all animation curves (from all over Blender) */
  SIPO_MODE_ANIMATION = 0,
  /* drivers only */
  SIPO_MODE_DRIVERS = 1,
} eGraphEdit_Mode;

typedef enum eGraphEdit_Runtime_Flag {
  /** Temporary flag to force channel selections to be synced with main. */
  SIPO_RUNTIME_FLAG_NEED_CHAN_SYNC = (1 << 0),
  /** Temporary flag to force fcurves to recalculate colors. */
  SIPO_RUNTIME_FLAG_NEED_CHAN_SYNC_COLOR = (1 << 1),

  /**
   * These flags are for the mouse-select code to communicate with the transform code. Click
   * dragging (tweaking) a handle sets the according left/right flag which transform code uses then
   * to limit translation to this side. */
  SIPO_RUNTIME_FLAG_TWEAK_HANDLES_LEFT = (1 << 2),
  SIPO_RUNTIME_FLAG_TWEAK_HANDLES_RIGHT = (1 << 3),
} eGraphEdit_Runtime_Flag;

/** \} */

/* -------------------------------------------------------------------- */
/** \name NLA Editor
 * \{ */

/* NLA Editor */
typedef struct SpaceNla {
  struct SpaceLink *next, *prev;
  /** Storage of regions for inactive spaces. */
  ListBase regionbase;
  char spacetype;
  char link_flag;
  char _pad0[6];
  /* End 'SpaceLink' header. */

  /** This uses the same settings as autosnap for Action Editor. */
  short autosnap;
  short flag;
  char _pad[4];

  struct bDopeSheet *ads;
  /** Deprecated, copied to region. */
  View2D v2d DNA_DEPRECATED;
} SpaceNla;

/* SpaceNla.flag */
typedef enum eSpaceNla_Flag {
  SNLA_FLAG_UNUSED_0 = (1 << 0),
  SNLA_FLAG_UNUSED_1 = (1 << 1),
  /* draw timing in seconds instead of frames */
  SNLA_DRAWTIME = (1 << 2),
  SNLA_FLAG_UNUSED_3 = (1 << 3),
  /* SNLA_NODRAWCFRANUM = (1 << 4), DEPRECATED */
  /* don't draw influence curves on strips */
  SNLA_NOSTRIPCURVES = (1 << 5),
  /* don't perform realtime updates */
  SNLA_NOREALTIMEUPDATES = (1 << 6),
  /* don't show local strip marker indications */
  SNLA_NOLOCALMARKERS = (1 << 7),
  /* show markers region */
  SNLA_SHOW_MARKERS = (1 << 8),
} eSpaceNla_Flag;

/** \} */

/* -------------------------------------------------------------------- */
/** \name Sequence Editor
 * \{ */

/* Sequencer */
typedef struct SpaceSeq {
  SpaceLink *next, *prev;
  /** Storage of regions for inactive spaces. */
  ListBase regionbase;
  char spacetype;
  char link_flag;
  char _pad0[6];
  /* End 'SpaceLink' header. */

  /** Deprecated, copied to region. */
  View2D v2d DNA_DEPRECATED;

  /** Deprecated: offset for drawing the image preview. */
  float xof DNA_DEPRECATED, yof DNA_DEPRECATED;
  /** Weird name for the sequencer subtype (seq, image, luma... etc). */
  short mainb;
  /** ESpaceSeq_Proxy_RenderSize. */
  short render_size;
  short chanshown;
  short zebra;
  int flag;
  /** Deprecated, handled by View2D now. */
  float zoom DNA_DEPRECATED;
  /** See SEQ_VIEW_* below. */
  int view;
  int overlay_type;
  /** Overlay an image of the editing on below the strips. */
  int draw_flag;
  char _pad[4];

  /** Grease-pencil data. */
  struct bGPdata *gpd;

  /** Different scoped displayed in space. */
  struct SequencerScopes scopes;

  /** Multiview current eye - for internal use. */
  char multiview_eye;
  char _pad2[7];
} SpaceSeq;

/* SpaceSeq.mainb */
typedef enum eSpaceSeq_RegionType {
  SEQ_DRAW_SEQUENCE = 0,
  SEQ_DRAW_IMG_IMBUF = 1,
  SEQ_DRAW_IMG_WAVEFORM = 2,
  SEQ_DRAW_IMG_VECTORSCOPE = 3,
  SEQ_DRAW_IMG_HISTOGRAM = 4,
} eSpaceSeq_RegionType;

/* SpaceSeq.draw_flag */
typedef enum eSpaceSeq_DrawFlag {
  SEQ_DRAW_BACKDROP = (1 << 0),
  SEQ_DRAW_OFFSET_EXT = (1 << 1),
} eSpaceSeq_DrawFlag;

/* SpaceSeq.flag */
typedef enum eSpaceSeq_Flag {
  SEQ_DRAWFRAMES = (1 << 0),
  SEQ_MARKER_TRANS = (1 << 1),
  SEQ_DRAW_COLOR_SEPARATED = (1 << 2),
  SEQ_SHOW_SAFE_MARGINS = (1 << 3),
  SEQ_SHOW_GPENCIL = (1 << 4),
  SEQ_SHOW_FCURVES = (1 << 5),
  SEQ_USE_ALPHA = (1 << 6),     /* use RGBA display mode for preview */
  SEQ_ALL_WAVEFORMS = (1 << 7), /* draw all waveforms */
  SEQ_NO_WAVEFORMS = (1 << 8),  /* draw no waveforms */
  SEQ_SHOW_SAFE_CENTER = (1 << 9),
  SEQ_SHOW_METADATA = (1 << 10),
  SEQ_SHOW_MARKERS = (1 << 11), /* show markers region */
  SEQ_ZOOM_TO_FIT = (1 << 12),
} eSpaceSeq_Flag;

/* SpaceSeq.view */
typedef enum eSpaceSeq_Displays {
  SEQ_VIEW_SEQUENCE = 1,
  SEQ_VIEW_PREVIEW = 2,
  SEQ_VIEW_SEQUENCE_PREVIEW = 3,
} eSpaceSeq_Dispays;

/* SpaceSeq.render_size */
typedef enum eSpaceSeq_Proxy_RenderSize {
  SEQ_RENDER_SIZE_NONE = -1,
  SEQ_RENDER_SIZE_SCENE = 0,
  SEQ_RENDER_SIZE_PROXY_25 = 25,
  SEQ_RENDER_SIZE_PROXY_50 = 50,
  SEQ_RENDER_SIZE_PROXY_75 = 75,
  SEQ_RENDER_SIZE_PROXY_100 = 99,
  SEQ_RENDER_SIZE_FULL = 100,
} eSpaceSeq_Proxy_RenderSize;

typedef struct MaskSpaceInfo {
  /* **** mask editing **** */
  struct Mask *mask;
  /* draw options */
  char draw_flag;
  char draw_type;
  char overlay_mode;
  char _pad3[5];
} MaskSpaceInfo;

/* SpaceSeq.mainb */
typedef enum eSpaceSeq_OverlayType {
  SEQ_DRAW_OVERLAY_RECT = 0,
  SEQ_DRAW_OVERLAY_REFERENCE = 1,
  SEQ_DRAW_OVERLAY_CURRENT = 2,
} eSpaceSeq_OverlayType;

/** \} */

/* -------------------------------------------------------------------- */
/** \name File Selector
 * \{ */

/**
 * Information to identify a asset repository. May be either one of the predefined types (current
 * 'Main', builtin repository, project repository), or a custom type as defined in the Preferences.
 *
 * If the type is set to #FILE_ASSET_REPO_CUSTOM, idname must have the name to identify the custom
 * repository. Otherwise idname is not used.
 */
typedef struct FileSelectAssetRepositoryUID {
  short type;
  char _pad[6];
  /**
   * If showing a custom asset repository (#FILE_ASSET_REPO_CUSTOM), this name has to be set to
   * define which. Can be empty otherwise.
   */
  char idname[64]; /* MAX_NAME */
} FileSelectAssetRepositoryUID;

/* Config and Input for File Selector */
typedef struct FileSelectParams {
  /** Title, also used for the text of the execute button. */
  char title[96];
  /**
   * Directory, FILE_MAX_LIBEXTRA, 1024 + 66, this is for extreme case when 1023 length path
   * needs to be linked in, where foo.blend/Armature need adding
   */
  char dir[1090];
  char file[256];

  char renamefile[256];
  short rename_flag;

  /** List of filetypes to filter (FILE_MAXFILE). */
  char filter_glob[256];

  /** Text items name must match to be shown. */
  char filter_search[64];
  /** Same as filter, but for ID types (aka library groups). */
  int _pad0;
  uint64_t filter_id;

  /** Active file used for keyboard navigation. */
  int active_file;
  /** File under cursor. */
  int highlight_file;
  int sel_first;
  int sel_last;
  unsigned short thumbnail_size;
  char _pad1[2];

  /* short */
  /** XXXXX for now store type here, should be moved to the operator. */
  short type; /* eFileSelectType */
  /** Settings for filter, hiding dots files. */
  short flag;
  /** Sort order. */
  short sort;
  /** Display mode flag. */
  short display;
  /** Details toggles (file size, creation date, etc.) */
  char details_flags;
  char _pad2[3];

  /** Filter when (flags & FILE_FILTER) is true. */
  int filter;

  /** Max number of levels in dirtree to show at once, 0 to disable recursion. */
  short recursion_level;

  /* XXX --- still unused -- */
  /** Show font preview. */
  short f_fp;
  /** String to use for font preview. */
  char fp_str[8];

  /* XXX --- end unused -- */
} FileSelectParams;

/**
 * File selection parameters for asset browsing mode, with #FileSelectParams as base.
 */
typedef struct FileAssetSelectParams {
  FileSelectParams base_params;

  FileSelectAssetRepositoryUID asset_repository;
} FileAssetSelectParams;

/**
 * A wrapper to store previous and next folder lists (#FolderList) for a specific browse mode
 * (#eFileBrowse_Mode).
 */
typedef struct FileFolderHistory {
  struct FileFolderLists *next, *prev;

  /** The browse mode this prev/next folder-lists are created for. */
  char browse_mode; /* eFileBrowse_Mode */
  char _pad[7];

  /** Holds the list of previous directories to show. */
  ListBase folders_prev;
  /** Holds the list of next directories (pushed from previous) to show. */
  ListBase folders_next;
} FileFolderHistory;

/* File Browser */
typedef struct SpaceFile {
  SpaceLink *next, *prev;
  /** Storage of regions for inactive spaces. */
  ListBase regionbase;
  char spacetype;
  char link_flag;
  char _pad0[6];
  /* End 'SpaceLink' header. */

  /* Is this a File Browser or an Asset Browser? */
  char browse_mode; /* eFileBrowse_Mode */

  char _pad1[3];
  int scroll_offset;

  /** Config and input for file select. One for each browse-mode, to keep them independent. */
  FileSelectParams *params;
  FileAssetSelectParams *asset_params;

  void *_pad2;

  /**
   * Holds the list of files to show.
   * Currently recreated when browse-mode changes. Could be per browse-mode to avoid refreshes.
   */
  struct FileList *files;

  /**
   * Holds the list of previous directories to show. Owned by `folder_histories` below.
   */
  ListBase *folders_prev;
  /**
   * Holds the list of next directories (pushed from previous) to show. Owned by
   * `folder_histories` below.
   */
  ListBase *folders_next;

  /**
   * This actually owns the prev/next folder-lists above. On browse-mode change, the lists of the
   * new mode get assigned to the above.
   */
  ListBase folder_histories; /* FileFolderHistory */

  /* operator that is invoking fileselect
   * op->exec() will be called on the 'Load' button.
   * if operator provides op->cancel(), then this will be invoked
   * on the cancel button.
   */
  struct wmOperator *op;

  struct wmTimer *smoothscroll_timer;
  struct wmTimer *previews_timer;

  struct FileLayout *layout;

  short recentnr, bookmarknr;
  short systemnr, system_bookmarknr;
} SpaceFile;

/* SpaceFile.browse_mode (File Space Browsing Mode) */
typedef enum eFileBrowse_Mode {
  /* Regular Blender File Browser */
  FILE_BROWSE_MODE_FILES = 0,
  /* Asset Browser */
  FILE_BROWSE_MODE_ASSETS = 1,
} eFileBrowse_Mode;

typedef enum eFileAssetReporitory_Type {
  /* For the future. Display assets bundled with Blender by default. */
  // FILE_ASSET_REPO_BUNDLED = 0,
  /** Display assets from the current session (current "Main"). */
  FILE_ASSET_REPO_LOCAL = 1,
  /* For the future. Display assets for the current project. */
  // FILE_ASSET_REPO_PROJECT = 2,

  /** Display assets from custom asset repositories, as defined in the preferences
   * (#bUserAssetRepository). The name will be taken from #FileSelectParams.asset_repository.idname
   * then.
   * In RNA, we add the index of the custom repository to this to identify it by index. So keep
   * this last! */
  FILE_ASSET_REPO_CUSTOM = 100,
} eFileAssetReporitory_Type;

/* FileSelectParams.display */
enum eFileDisplayType {
  /** Internal (not exposed to users): Keep whatever display type was used during the last File
   * Browser use, or the default if no such record is found. Use this unless there's a good reason
   * to set a specific display type. */
  FILE_DEFAULTDISPLAY = 0,

  /* User selectable choices. */

  FILE_VERTICALDISPLAY = 1,
  FILE_HORIZONTALDISPLAY = 2,
  FILE_IMGDISPLAY = 3,
};

/* FileSelectParams.sort */
enum eFileSortType {
  /** Internal (not exposed to users): Sort by whatever was sorted by during the last File Browser
   * use, or the default if no such record is found. Use this unless there's a good reason to set a
   * specific sort order. */
  FILE_SORT_DEFAULT = 0,

  /* User selectable choices. */

  FILE_SORT_ALPHA = 1,
  FILE_SORT_EXTENSION = 2,
  FILE_SORT_TIME = 3,
  FILE_SORT_SIZE = 4,
};

/* FileSelectParams.details_flags */
enum eFileDetails {
  FILE_DETAILS_SIZE = (1 << 0),
  FILE_DETAILS_DATETIME = (1 << 1),
};

/* these values need to be hardcoded in structs, dna does not recognize defines */
/* also defined in BKE */
#define FILE_MAXDIR 768
#define FILE_MAXFILE 256
#define FILE_MAX 1024

#define FILE_MAX_LIBEXTRA (FILE_MAX + MAX_ID_NAME)

/* filesel types */
typedef enum eFileSelectType {
  FILE_LOADLIB = 1,
  FILE_MAIN = 2,
<<<<<<< HEAD
  FILE_MAIN_ASSET = 3,
=======
>>>>>>> b379f934

  FILE_UNIX = 8,
  FILE_BLENDER = 8, /* don't display relative paths */
  FILE_SPECIAL = 9,
} eFileSelectType;

/* filesel op property -> action */
typedef enum eFileSel_Action {
  FILE_OPENFILE = 0,
  FILE_SAVE = 1,
} eFileSel_Action;

/* sfile->params->flag */
/**
 * \note short flag, also used as 16 lower bits of flags in link/append code
 * (WM and BLO code area, see #eBLOLibLinkFlags in BLO_readfile.h).
 */
typedef enum eFileSel_Params_Flag {
  FILE_PARAMS_FLAG_UNUSED_1 = (1 << 0), /* cleared */
  FILE_RELPATH = (1 << 1),
  FILE_LINK = (1 << 2),
  FILE_HIDE_DOT = (1 << 3),
  FILE_AUTOSELECT = (1 << 4),
  FILE_ACTIVE_COLLECTION = (1 << 5),
  FILE_PARAMS_FLAG_UNUSED_6 = (1 << 6), /* cleared */
  FILE_DIRSEL_ONLY = (1 << 7),
  FILE_FILTER = (1 << 8),
  FILE_OBDATA_INSTANCE = (1 << 9),
  FILE_COLLECTION_INSTANCE = (1 << 10),
  FILE_SORT_INVERT = (1 << 11),
  FILE_HIDE_TOOL_PROPS = (1 << 12),
  FILE_CHECK_EXISTING = (1 << 13),
  FILE_ASSETS_ONLY = (1 << 14),
} eFileSel_Params_Flag;

/* sfile->params->rename_flag */
/* Note: short flag. Defined as bitflags, but currently only used as exclusive status markers... */
typedef enum eFileSel_Params_RenameFlag {
  /** Used when we only have the name of the entry we want to rename,
   * but not yet access to its matching file entry. */
  FILE_PARAMS_RENAME_PENDING = 1 << 0,
  /** We are actually renaming an entry. */
  FILE_PARAMS_RENAME_ACTIVE = 1 << 1,
  /** Used to scroll to newly renamed entry. */
  FILE_PARAMS_RENAME_POSTSCROLL_PENDING = 1 << 2,
  FILE_PARAMS_RENAME_POSTSCROLL_ACTIVE = 1 << 3,
} eFileSel_Params_RenameFlag;

/**
 * Files in the file selector list: file types
 * Note we could use mere values (instead of bit-flags) for file types themselves,
 * but since we do not lack of bytes currently.
 */
typedef enum eFileSel_File_Types {
  FILE_TYPE_BLENDER = (1 << 2),
  FILE_TYPE_BLENDER_BACKUP = (1 << 3),
  FILE_TYPE_IMAGE = (1 << 4),
  FILE_TYPE_MOVIE = (1 << 5),
  FILE_TYPE_PYSCRIPT = (1 << 6),
  FILE_TYPE_FTFONT = (1 << 7),
  FILE_TYPE_SOUND = (1 << 8),
  FILE_TYPE_TEXT = (1 << 9),
  FILE_TYPE_ARCHIVE = (1 << 10),
  /** represents folders for filtering */
  FILE_TYPE_FOLDER = (1 << 11),
  FILE_TYPE_BTX = (1 << 12),
  FILE_TYPE_COLLADA = (1 << 13),
  /** from filter_glob operator property */
  FILE_TYPE_OPERATOR = (1 << 14),
  FILE_TYPE_APPLICATIONBUNDLE = (1 << 15),
  FILE_TYPE_ALEMBIC = (1 << 16),
  /** For all kinds of recognized import/export formats. No need for specialized types. */
  FILE_TYPE_OBJECT_IO = (1 << 17),
  FILE_TYPE_USD = (1 << 18),
  FILE_TYPE_VOLUME = (1 << 19),

  FILE_TYPE_ASSET = (1 << 28),
  /* The file is an asset, but read from a file. So the file-list owns the asset-data. */
  FILE_TYPE_ASSET_EXTERNAL = (1 << 29),
  /** An FS directory (i.e. S_ISDIR on its path is true). */
  FILE_TYPE_DIR = (1 << 30),
  FILE_TYPE_BLENDERLIB = (1u << 31),
} eFileSel_File_Types;

/* Selection Flags in filesel: struct direntry, unsigned char selflag */
typedef enum eDirEntry_SelectFlag {
  /*  FILE_SEL_ACTIVE         = (1 << 1), */ /* UNUSED */
  FILE_SEL_HIGHLIGHTED = (1 << 2),
  FILE_SEL_SELECTED = (1 << 3),
  FILE_SEL_EDITING = (1 << 4),
} eDirEntry_SelectFlag;

/* ***** Related to file browser, but never saved in DNA, only here to help with RNA. ***** */

/**
 * About Unique identifier.
 *
 * Stored in a CustomProps once imported.
 * Each engine is free to use it as it likes - it will be the only thing passed to it by blender to
 * identify asset/variant/version (concatenating the three into a single 48 bytes one).
 * Assumed to be 128bits, handled as four integers due to lack of real bytes proptype in RNA :|.
 */
#define ASSET_UUID_LENGTH 16

/* Used to communicate with asset engines outside of 'import' context. */
#
#
typedef struct AssetUUID {
  int uuid_asset[4];
  int uuid_variant[4];
  int uuid_revision[4];
} AssetUUID;

#
#
typedef struct AssetUUIDList {
  AssetUUID *uuids;
  int nbr_uuids;
  char _pad[4];
} AssetUUIDList;

/* Container for a revision, only relevant in asset context. */
#
#
typedef struct FileDirEntryRevision {
  struct FileDirEntryRevision *next, *prev;

  char *comment;
  void *_pad;

  int uuid[4];

  uint64_t size;
  int64_t time;
  /* Temp caching of UI-generated strings... */
  char size_str[16];
  char datetime_str[16 + 8];
} FileDirEntryRevision;

/* Container for a variant, only relevant in asset context.
 * In case there are no variants, a single one shall exist, with NULL name/description. */
#
#
typedef struct FileDirEntryVariant {
  struct FileDirEntryVariant *next, *prev;

  int uuid[4];
  char *name;
  char *description;

  ListBase revisions;
  int nbr_revisions;
  int act_revision;
} FileDirEntryVariant;

/* Container for mere direntry, with additional asset-related data. */
#
#
typedef struct FileDirEntry {
  struct FileDirEntry *next, *prev;

  int uuid[4];
  char *name;
  char *description;

  /* Either point to active variant/revision if available, or own entry
   * (in mere filebrowser case). */
  FileDirEntryRevision *entry;

  /** #eFileSel_File_Types. */
  int typeflag;
  /** ID type, in case typeflag has FILE_TYPE_BLENDERLIB set. */
  int blentype;

  struct AssetMetaData *asset_data;

  /* Path to item that is relative to current folder root. */
  char *relpath;
  /** Optional argument for shortcuts, aliases etc. */
  char *redirection_path;

  /** When showing local IDs (FILE_MAIN, FILE_MAIN_ASSET), UUID of the ID this file represents. */
  uint id_session_uuid;
  /* The icon_id for the preview image. */
  int preview_icon_id;

  /* Tags are for info only, most of filtering is done in asset engine. */
  char **tags;
  int nbr_tags;

  short status;
  short flags;
  /* eFileAttributes defined in BLI_fileops.h */
  int attributes;

  ListBase variants;
  int nbr_variants;
  int act_variant;
} FileDirEntry;

/**
 * Array of direntries.
 *
 * This struct is used in various, different contexts.
 *
 * In Filebrowser UI, it stores the total number of available entries, the number of visible
 * (filtered) entries, and a subset of those in 'entries' ListBase, from idx_start (included)
 * to idx_end (excluded).
 *
 * In AssetEngine context (i.e. outside of 'browsing' context), entries contain all needed data,
 * there is no filtering, so nbr_entries_filtered, entry_idx_start and entry_idx_end
 * should all be set to -1.
 */
#
#
typedef struct FileDirEntryArr {
  ListBase entries;
  int nbr_entries;
  int nbr_entries_filtered;
  int entry_idx_start, entry_idx_end;

  /** FILE_MAX. */
  char root[1024];
} FileDirEntryArr;

#if 0 /* UNUSED */
/* FileDirEntry.status */
enum {
  ASSET_STATUS_LOCAL = 1 << 0,  /* If active uuid is available locally/immediately. */
  ASSET_STATUS_LATEST = 1 << 1, /* If active uuid is latest available version. */
};
#endif

/* FileDirEntry.flags */
enum {
  FILE_ENTRY_INVALID_PREVIEW = 1 << 0, /* The preview for this entry could not be generated. */
};

/** \} */

/* -------------------------------------------------------------------- */
/** \name Image/UV Editor
 * \{ */

/* Image/UV Editor */

typedef struct SpaceImageOverlay {
  int flag;
  char _pad[4];
} SpaceImageOverlay;

typedef struct SpaceImage {
  SpaceLink *next, *prev;
  /** Storage of regions for inactive spaces. */
  ListBase regionbase;
  char spacetype;
  char link_flag;
  char _pad0[6];
  /* End 'SpaceLink' header. */

  struct Image *image;
  struct ImageUser iuser;

  /** Histogram waveform and vectorscope. */
  struct Scopes scopes;
  /** Sample line histogram. */
  struct Histogram sample_line_hist;

  /** Grease pencil data. */
  struct bGPdata *gpd;

  /** UV editor 2d cursor. */
  float cursor[2];
  /** User defined offset, image is centered. */
  float xof, yof;
  /** User defined zoom level. */
  float zoom;
  /** Storage for offset while render drawing. */
  float centx, centy;

  /** View/paint/mask. */
  char mode;
  /* Storage for sub-space types. */
  char mode_prev;

  char pin;
  char _pad1;
  /**
   * The currently active tile of the image when tile is enabled,
   * is kept in sync with the active faces tile.
   */
  short curtile;
  short lock;
  /** UV draw type. */
  char dt_uv;
  /** Sticky selection type. */
  char sticky;
  char dt_uvstretch;
  char around;

  int flag;

  char pixel_snap_mode;
  char _pad2[7];

  float uv_opacity;

  int tile_grid_shape[2];

  MaskSpaceInfo mask_info;
  SpaceImageOverlay overlay;
} SpaceImage;

/* SpaceImage.dt_uv */
typedef enum eSpaceImage_UVDT {
  SI_UVDT_OUTLINE = 0,
  SI_UVDT_DASH = 1,
  SI_UVDT_BLACK = 2,
  SI_UVDT_WHITE = 3,
} eSpaceImage_UVDT;

/* SpaceImage.dt_uvstretch */
typedef enum eSpaceImage_UVDT_Stretch {
  SI_UVDT_STRETCH_ANGLE = 0,
  SI_UVDT_STRETCH_AREA = 1,
} eSpaceImage_UVDT_Stretch;

/* SpaceImage.pixel_snap_mode */
typedef enum eSpaceImage_PixelSnapMode {
  SI_PIXEL_SNAP_DISABLED = 0,
  SI_PIXEL_SNAP_CENTER = 1,
  SI_PIXEL_SNAP_CORNER = 2,
} eSpaceImage_Snap_Mode;

/* SpaceImage.mode */
typedef enum eSpaceImage_Mode {
  SI_MODE_VIEW = 0,
  SI_MODE_PAINT = 1,
  SI_MODE_MASK = 2,
  SI_MODE_UV = 3,
} eSpaceImage_Mode;

/* SpaceImage.sticky
 * Note DISABLE should be 0, however would also need to re-arrange icon order,
 * also, sticky loc is the default mode so this means we don't need to 'do_versions' */
typedef enum eSpaceImage_Sticky {
  SI_STICKY_LOC = 0,
  SI_STICKY_DISABLE = 1,
  SI_STICKY_VERTEX = 2,
} eSpaceImage_Sticky;

/* SpaceImage.flag */
typedef enum eSpaceImage_Flag {
  SI_FLAG_UNUSED_0 = (1 << 0), /* cleared */
  SI_FLAG_UNUSED_1 = (1 << 1), /* cleared */
  SI_CLIP_UV = (1 << 2),
  SI_FLAG_UNUSED_3 = (1 << 3), /* cleared */
  SI_NO_DRAWFACES = (1 << 4),
  SI_DRAWSHADOW = (1 << 5),
  SI_FLAG_UNUSED_6 = (1 << 6), /* cleared */
  SI_FLAG_UNUSED_7 = (1 << 7), /* cleared */
  SI_FLAG_UNUSED_8 = (1 << 8), /* cleared */
  SI_COORDFLOATS = (1 << 9),
  SI_FLAG_UNUSED_10 = (1 << 10),
  SI_LIVE_UNWRAP = (1 << 11),
  SI_USE_ALPHA = (1 << 12),
  SI_SHOW_ALPHA = (1 << 13),
  SI_SHOW_ZBUF = (1 << 14),

  /* next two for render window display */
  SI_PREVSPACE = (1 << 15),
  SI_FULLWINDOW = (1 << 16),

  SI_FLAG_UNUSED_17 = (1 << 17),
  SI_FLAG_UNUSED_18 = (1 << 18), /* cleared */

  /**
   * This means that the image is drawn until it reaches the view edge,
   * in the image view, it's unrelated to UDIM tiles.
   */
  SI_DRAW_TILE = (1 << 19),
  SI_FLAG_UNUSED_20 = (1 << 20), /* cleared */
  SI_DRAW_STRETCH = (1 << 21),
  SI_SHOW_GPENCIL = (1 << 22),
  SI_FLAG_UNUSED_23 = (1 << 23), /* cleared */

  SI_FLAG_UNUSED_24 = (1 << 24),

  SI_NO_DRAW_TEXPAINT = (1 << 25),
  SI_DRAW_METADATA = (1 << 26),

  SI_SHOW_R = (1 << 27),
  SI_SHOW_G = (1 << 28),
  SI_SHOW_B = (1 << 29),
} eSpaceImage_Flag;

typedef enum eSpaceImageOverlay_Flag {
  SI_OVERLAY_SHOW_OVERLAYS = (1 << 0),
} eSpaceImageOverlay_Flag;

/** \} */

/* -------------------------------------------------------------------- */
/** \name Text Editor
 * \{ */

typedef struct SpaceText_Runtime {

  /** Actual line height, scaled by dpi. */
  int lheight_px;

  /** Runtime computed, character width. */
  int cwidth_px;

  /** The handle of the scroll-bar which can be clicked and dragged. */
  struct rcti scroll_region_handle;
  /** The region for selected text to show in the scrolling area. */
  struct rcti scroll_region_select;

  /** Number of digits to show in the line numbers column (when enabled). */
  int line_number_display_digits;

  /** Number of lines this window can display (even when they aren't used). */
  int viewlines;

  /** Use for drawing scroll-bar & calculating scroll operator motion scaling. */
  float scroll_px_per_line;

  /**
   * Run-time for scroll increments smaller than a line (smooth scroll).
   * Values must be between zero and the line, column width: (cwidth, TXT_LINE_HEIGHT(st)).
   */
  int scroll_ofs_px[2];

  char _pad1[4];

  /** Cache for faster drawing. */
  void *drawcache;

} SpaceText_Runtime;

/* Text Editor */
typedef struct SpaceText {
  SpaceLink *next, *prev;
  /** Storage of regions for inactive spaces. */
  ListBase regionbase;
  char spacetype;
  char link_flag;
  char _pad0[6];
  /* End 'SpaceLink' header. */

  struct Text *text;

  /** Determines at what line the top of the text is displayed. */
  int top;

  /** Determines the horizontal scroll (in columns). */
  int left;
  char _pad1[4];

  short flags;

  /** User preference, is font_size! */
  short lheight;

  int tabnumber;

  /* Booleans */
  char wordwrap;
  char doplugins;
  char showlinenrs;
  char showsyntax;
  char line_hlight;
  char overwrite;
  /** Run python while editing, evil. */
  char live_edit;
  char _pad2[1];

  /** ST_MAX_FIND_STR. */
  char findstr[256];
  /** ST_MAX_FIND_STR. */
  char replacestr[256];

  /** Column number to show right margin at. */
  short margin_column;
  char _pad3[2];

  /** Keep last. */
  SpaceText_Runtime runtime;
} SpaceText;

/* SpaceText flags (moved from DNA_text_types.h) */
typedef enum eSpaceText_Flags {
  /* scrollable */
  ST_SCROLL_SELECT = (1 << 0),

  ST_FLAG_UNUSED_4 = (1 << 4), /* dirty */

  ST_FIND_WRAP = (1 << 5),
  ST_FIND_ALL = (1 << 6),
  ST_SHOW_MARGIN = (1 << 7),
  ST_MATCH_CASE = (1 << 8),

  ST_FIND_ACTIVATE = (1 << 9),
} eSpaceText_Flags;

/* SpaceText.findstr/replacestr */
#define ST_MAX_FIND_STR 256

/** \} */

/* -------------------------------------------------------------------- */
/** \name Script View (Obsolete)
 * \{ */

/* Script Runtime Data - Obsolete (pre 2.5) */
typedef struct Script {
  ID id;

  void *py_draw;
  void *py_event;
  void *py_button;
  void *py_browsercallback;
  void *py_globaldict;

  int flags, lastspace;
  /**
   * Store the script file here so we can re-run it on loading blender,
   * if "Enable Scripts" is on
   */
  /** 1024 = FILE_MAX. */
  char scriptname[1024];
  /** 1024 = FILE_MAX. */
  char scriptarg[256];
} Script;
#define SCRIPT_SET_NULL(_script) \
  _script->py_draw = _script->py_event = _script->py_button = _script->py_browsercallback = \
      _script->py_globaldict = NULL; \
  _script->flags = 0

/* Script View - Obsolete (pre 2.5) */
typedef struct SpaceScript {
  SpaceLink *next, *prev;
  /** Storage of regions for inactive spaces. */
  ListBase regionbase;
  char spacetype;
  char link_flag;
  char _pad0[6];
  /* End 'SpaceLink' header. */

  struct Script *script;

  short flags, menunr;
  char _pad1[4];

  void *but_refs;
} SpaceScript;

/** \} */

/* -------------------------------------------------------------------- */
/** \name Nodes Editor
 * \{ */

typedef struct bNodeTreePath {
  struct bNodeTreePath *next, *prev;

  struct bNodeTree *nodetree;
  /** Base key for nodes in this tree instance. */
  bNodeInstanceKey parent_key;
  char _pad[4];
  /** V2d center point, so node trees can have different offsets in editors. */
  float view_center[2];

  /** MAX_NAME. */
  char node_name[64];
} bNodeTreePath;

typedef struct SpaceNode {
  SpaceLink *next, *prev;
  /** Storage of regions for inactive spaces. */
  ListBase regionbase;
  char spacetype;
  char link_flag;
  char _pad0[6];
  /* End 'SpaceLink' header. */

  /** Deprecated, copied to region. */
  View2D v2d DNA_DEPRECATED;

  /** Context, no need to save in file? well... pinning... */
  struct ID *id, *from;
  /** Menunr: browse id block in header. */
  short flag;
  char _pad1[2];
  /** Internal state variables. */
  float aspect;
  char _pad2[4];

  /** Offset for drawing the backdrop. */
  float xof, yof;
  /** Zoom for backdrop. */
  float zoom;
  /** Mouse pos for drawing socketless link and adding nodes. */
  float cursor[2];

  /**
   * XXX nodetree pointer info is all in the path stack now,
   * remove later on and use bNodeTreePath instead.
   * For now these variables are set when pushing/popping
   * from path stack, to avoid having to update all the functions and operators.
   * Can be done when design is accepted and everything is properly tested.
   */
  ListBase treepath;

  struct bNodeTree *nodetree, *edittree;

  /* tree type for the current node tree */
  char tree_idname[64];
  /** Treetype: as same nodetree->type. */
  int treetype DNA_DEPRECATED;
  char _pad3[4];

  /** Texfrom object, world or brush. */
  short texfrom;
  /** Shader from object or world. */
  short shaderfrom;
  /** Currently on 0/1, for auto compo. */
  short recalc;

  /** Direction for offsetting nodes on insertion. */
  char insert_ofs_dir;
  char _pad4;

  /** Temporary data for modal linking operator. */
  ListBase linkdrag;
  /* XXX hack for translate_attach op-macros to pass data from transform op to insert_offset op */
  /** Temporary data for node insert offset (in UI called Auto-offset). */
  struct NodeInsertOfsData *iofsd;

  /** Grease-pencil data. */
  struct bGPdata *gpd;
} SpaceNode;

/* SpaceNode.flag */
typedef enum eSpaceNode_Flag {
  SNODE_BACKDRAW = (1 << 1),
  SNODE_SHOW_GPENCIL = (1 << 2),
  SNODE_USE_ALPHA = (1 << 3),
  SNODE_SHOW_ALPHA = (1 << 4),
  SNODE_SHOW_R = (1 << 7),
  SNODE_SHOW_G = (1 << 8),
  SNODE_SHOW_B = (1 << 9),
  SNODE_AUTO_RENDER = (1 << 5),
  SNODE_FLAG_UNUSED_6 = (1 << 6),   /* cleared */
  SNODE_FLAG_UNUSED_10 = (1 << 10), /* cleared */
  SNODE_FLAG_UNUSED_11 = (1 << 11), /* cleared */
  SNODE_PIN = (1 << 12),
  /** automatically offset following nodes in a chain on insertion */
  SNODE_SKIP_INSOFFSET = (1 << 13),
} eSpaceNode_Flag;

/* SpaceNode.texfrom */
typedef enum eSpaceNode_TexFrom {
  /* SNODE_TEX_OBJECT   = 0, */
  SNODE_TEX_WORLD = 1,
  SNODE_TEX_BRUSH = 2,
  SNODE_TEX_LINESTYLE = 3,
} eSpaceNode_TexFrom;

/* SpaceNode.shaderfrom */
typedef enum eSpaceNode_ShaderFrom {
  SNODE_SHADER_OBJECT = 0,
  SNODE_SHADER_WORLD = 1,
  SNODE_SHADER_LINESTYLE = 2,
} eSpaceNode_ShaderFrom;

/* SpaceNode.insert_ofs_dir */
enum {
  SNODE_INSERTOFS_DIR_RIGHT = 0,
  SNODE_INSERTOFS_DIR_LEFT = 1,
};

/** \} */

/* -------------------------------------------------------------------- */
/** \name Console
 * \{ */

/* Console content */
typedef struct ConsoleLine {
  struct ConsoleLine *next, *prev;

  /* keep these 3 vars so as to share free, realloc funcs */
  /** Allocated length. */
  int len_alloc;
  /** Real len - strlen(). */
  int len;
  char *line;

  int cursor;
  /** Only for use when in the 'scrollback' listbase. */
  int type;
} ConsoleLine;

/* ConsoleLine.type */
typedef enum eConsoleLine_Type {
  CONSOLE_LINE_OUTPUT = 0,
  CONSOLE_LINE_INPUT = 1,
  CONSOLE_LINE_INFO = 2, /* autocomp feedback */
  CONSOLE_LINE_ERROR = 3,
} eConsoleLine_Type;

/* Console View */
typedef struct SpaceConsole {
  SpaceLink *next, *prev;
  /** Storage of regions for inactive spaces. */
  ListBase regionbase;
  char spacetype;
  char link_flag;
  char _pad0[6];
  /* End 'SpaceLink' header. */

  /* space vars */
  int lheight;
  char _pad[4];

  /** ConsoleLine; output. */
  ListBase scrollback;
  /** ConsoleLine; command history, current edited line is the first. */
  ListBase history;
  char prompt[256];
  /** Multiple consoles are possible, not just python. */
  char language[32];

  /** Selection offset in bytes. */
  int sel_start;
  int sel_end;
} SpaceConsole;

/** \} */

/* -------------------------------------------------------------------- */
/** \name User Preferences
 * \{ */

typedef struct SpaceUserPref {
  SpaceLink *next, *prev;
  /** Storage of regions for inactive spaces. */
  ListBase regionbase;
  char spacetype;
  char link_flag;
  char _pad0[6];
  /* End 'SpaceLink' header. */

  char _pad1[7];
  char filter_type;
  /** Search term for filtering in the UI. */
  char filter[64];
} SpaceUserPref;

/** \} */

/* -------------------------------------------------------------------- */
/** \name Motion Tracking
 * \{ */

/* Clip Editor */
typedef struct SpaceClip {
  SpaceLink *next, *prev;
  /** Storage of regions for inactive spaces. */
  ListBase regionbase;
  char spacetype;
  char link_flag;
  char _pad0[6];
  /* End 'SpaceLink' header. */

  char _pad1[4];

  /** User defined offset, image is centered. */
  float xof, yof;
  /** User defined offset from locked position. */
  float xlockof, ylockof;
  /** User defined zoom level. */
  float zoom;

  /** User of clip. */
  struct MovieClipUser user;
  /** Clip data. */
  struct MovieClip *clip;
  /** Different scoped displayed in space panels. */
  struct MovieClipScopes scopes;

  /** Flags. */
  int flag;
  /** Editor mode (editing context being displayed). */
  short mode;
  /** Type of the clip editor view. */
  short view;

  /** Length of displaying path, in frames. */
  int path_length;

  /* current stabilization data */
  /** Pre-composed stabilization data. */
  float loc[2], scale, angle;
  char _pad[4];
  /**
   * Current stabilization matrix and the same matrix in unified space,
   * defined when drawing and used for mouse position calculation.
   */
  float stabmat[4][4], unistabmat[4][4];

  /* movie postprocessing */
  int postproc_flag;

  /* grease pencil */
  short gpencil_src;
  char _pad2[2];

  /** Pivot point for transforms. */
  int around;
  char _pad4[4];

  /** Mask editor 2d cursor. */
  float cursor[2];

  MaskSpaceInfo mask_info;
} SpaceClip;

/* SpaceClip.flag */
typedef enum eSpaceClip_Flag {
  SC_SHOW_MARKER_PATTERN = (1 << 0),
  SC_SHOW_MARKER_SEARCH = (1 << 1),
  SC_LOCK_SELECTION = (1 << 2),
  SC_SHOW_TINY_MARKER = (1 << 3),
  SC_SHOW_TRACK_PATH = (1 << 4),
  SC_SHOW_BUNDLES = (1 << 5),
  SC_MUTE_FOOTAGE = (1 << 6),
  SC_HIDE_DISABLED = (1 << 7),
  SC_SHOW_NAMES = (1 << 8),
  SC_SHOW_GRID = (1 << 9),
  SC_SHOW_STABLE = (1 << 10),
  SC_MANUAL_CALIBRATION = (1 << 11),
  SC_SHOW_ANNOTATION = (1 << 12),
  SC_SHOW_FILTERS = (1 << 13),
  SC_SHOW_GRAPH_FRAMES = (1 << 14),
  SC_SHOW_GRAPH_TRACKS_MOTION = (1 << 15),
  /*  SC_SHOW_PYRAMID_LEVELS      = (1 << 16), */ /* UNUSED */
  SC_LOCK_TIMECURSOR = (1 << 17),
  SC_SHOW_SECONDS = (1 << 18),
  SC_SHOW_GRAPH_SEL_ONLY = (1 << 19),
  SC_SHOW_GRAPH_HIDDEN = (1 << 20),
  SC_SHOW_GRAPH_TRACKS_ERROR = (1 << 21),
  SC_SHOW_METADATA = (1 << 22),
} eSpaceClip_Flag;

/* SpaceClip.mode */
typedef enum eSpaceClip_Mode {
  SC_MODE_TRACKING = 0,
  /*SC_MODE_RECONSTRUCTION = 1,*/ /* DEPRECATED */
  /*SC_MODE_DISTORTION = 2,*/     /* DEPRECATED */
  SC_MODE_MASKEDIT = 3,
} eSpaceClip_Mode;

/* SpaceClip.view */
typedef enum eSpaceClip_View {
  SC_VIEW_CLIP = 0,
  SC_VIEW_GRAPH = 1,
  SC_VIEW_DOPESHEET = 2,
} eSpaceClip_View;

/* SpaceClip.gpencil_src */
typedef enum eSpaceClip_GPencil_Source {
  SC_GPENCIL_SRC_CLIP = 0,
  SC_GPENCIL_SRC_TRACK = 1,
} eSpaceClip_GPencil_Source;

/** \} */

/* -------------------------------------------------------------------- */
/** \name Top Bar
 * \{ */

typedef struct SpaceTopBar {
  SpaceLink *next, *prev;
  /** Storage of regions for inactive spaces. */
  ListBase regionbase;
  char spacetype;
  char link_flag;
  char _pad0[6];
  /* End 'SpaceLink' header. */
} SpaceTopBar;

/** \} */

/* -------------------------------------------------------------------- */
/** \name Status Bar
 * \{ */

typedef struct SpaceStatusBar {
  SpaceLink *next, *prev;
  /** Storage of regions for inactive spaces. */
  ListBase regionbase;
  char spacetype;
  char link_flag;
  char _pad0[6];
  /* End 'SpaceLink' header. */
} SpaceStatusBar;

/** \} */

/* -------------------------------------------------------------------- */
/** \name Space Defines (eSpace_Type)
 * \{ */

/* space types, moved from DNA_screen_types.h */
/* Do NOT change order, append on end. types are hardcoded needed */
typedef enum eSpace_Type {
  SPACE_EMPTY = 0,
  SPACE_VIEW3D = 1,
  SPACE_GRAPH = 2,
  SPACE_OUTLINER = 3,
  SPACE_PROPERTIES = 4,
  SPACE_FILE = 5,
  SPACE_IMAGE = 6,
  SPACE_INFO = 7,
  SPACE_SEQ = 8,
  SPACE_TEXT = 9,
#ifdef DNA_DEPRECATED_ALLOW
  SPACE_IMASEL = 10, /* Deprecated */
  SPACE_SOUND = 11,  /* Deprecated */
#endif
  SPACE_ACTION = 12,
  SPACE_NLA = 13,
  /* TODO: fully deprecate */
  SPACE_SCRIPT = 14, /* Deprecated */
#ifdef DNA_DEPRECATED_ALLOW
  SPACE_TIME = 15, /* Deprecated */
#endif
  SPACE_NODE = 16,
#ifdef DNA_DEPRECATED_ALLOW
  SPACE_LOGIC = 17, /* Deprecated */
#endif
  SPACE_CONSOLE = 18,
  SPACE_USERPREF = 19,
  SPACE_CLIP = 20,
  SPACE_TOPBAR = 21,
  SPACE_STATUSBAR = 22,

#define SPACE_TYPE_LAST SPACE_STATUSBAR
} eSpace_Type;

/* use for function args */
#define SPACE_TYPE_ANY -1

#define IMG_SIZE_FALLBACK 256

/** \} */

#ifdef __cplusplus
}
#endif<|MERGE_RESOLUTION|>--- conflicted
+++ resolved
@@ -898,10 +898,7 @@
 typedef enum eFileSelectType {
   FILE_LOADLIB = 1,
   FILE_MAIN = 2,
-<<<<<<< HEAD
   FILE_MAIN_ASSET = 3,
-=======
->>>>>>> b379f934
 
   FILE_UNIX = 8,
   FILE_BLENDER = 8, /* don't display relative paths */
