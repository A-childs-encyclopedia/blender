/*
 * $Id$ 
 *
 * ***** BEGIN GPL LICENSE BLOCK *****
 *
 * This program is free software; you can redistribute it and/or
 * modify it under the terms of the GNU General Public License
 * as published by the Free Software Foundation; either version 2
 * of the License, or (at your option) any later version.
 *
 * This program is distributed in the hope that it will be useful,
 * but WITHOUT ANY WARRANTY; without even the implied warranty of
 * MERCHANTABILITY or FITNESS FOR A PARTICULAR PURPOSE.  See the
 * GNU General Public License for more details.
 *
 * You should have received a copy of the GNU General Public License
 * along with this program; if not, write to the Free Software Foundation,
 * Inc., 51 Franklin Street, Fifth Floor, Boston, MA 02110-1301, USA.
 *
 * The Original Code is Copyright (C) 2001-2002 by NaN Holding BV.
 * All rights reserved.
 *
 * The Original Code is: all of this file.
 *
 * Contributor(s): none yet.
 *
 * ***** END GPL LICENSE BLOCK *****
 */
#ifndef DNA_MATERIAL_TYPES_H
#define DNA_MATERIAL_TYPES_H

/** \file DNA_material_types.h
 *  \ingroup DNA
 */

#include "DNA_ID.h"
#include "DNA_listBase.h"

#ifndef MAX_MTEX
#define MAX_MTEX	18
#endif

struct MTex;
struct ColorBand;
struct Group;
struct bNodeTree;
struct AnimData;
struct Ipo;

/* WATCH IT: change type? also make changes in ipo.h  */

typedef struct VolumeSettings {
	float density;
	float emission;
	float scattering;
	float reflection;

	float emission_col[3];
	float transmission_col[3];
	float reflection_col[3];

	float density_scale;
	float depth_cutoff;
	float asymmetry;
	
	short stepsize_type;
	short shadeflag;
	short shade_type;
	short precache_resolution;

	float stepsize;
	float ms_diff;
	float ms_intensity;
	float ms_spread;
} VolumeSettings;

typedef struct Material {
	ID id;
	struct AnimData *adt;	/* animation data (must be immediately after id for utilities to use it) */ 
	
	short material_type, flag;	
	/* note, keep this below synced with render_types.h */
	float r, g, b;
	float specr, specg, specb;
	float mirr, mirg, mirb;
	float ambr, ambb, ambg;
	float amb, emit, ang, spectra, ray_mirror;
	float alpha, ref, spec, zoffs, add;
	float translucency;
	/* end synced with render_types.h */
	
	struct VolumeSettings vol;

	float fresnel_mir, fresnel_mir_i;
	float fresnel_tra, fresnel_tra_i;
	float filter;		/* filter added, for raytrace transparency and transmissivity */
	float tx_limit, tx_falloff;
	short ray_depth, ray_depth_tra;
	short har;
	char seed1, seed2;
	
	float gloss_mir, gloss_tra;
	short samp_gloss_mir, samp_gloss_tra;
	float adapt_thresh_mir, adapt_thresh_tra;
	float aniso_gloss_mir;
	float dist_mir;
	short fadeto_mir;
	short shade_flag;		/* like Cubic interpolation */
		
	int mode, mode_l;		/* mode_l is the or-ed result of all layer modes */
	short flarec, starc, linec, ringc;
	float hasize, flaresize, subsize, flareboost;
	float strand_sta, strand_end, strand_ease, strand_surfnor;
	float strand_min, strand_widthfade;
	char strand_uvname[32];
	
	float sbias;			/* shadow bias to prevent terminator prob */
	float lbias;			/* factor to multiply lampbias with (0.0 = no mult) */
	float shad_alpha;		/* in use for irregular shadowbuffer */
	int	septex;
	
	/* for buttons and render*/
	char rgbsel, texact, pr_type, use_nodes;
	short pr_back, pr_lamp, pr_texture, ml_flag;	/* ml_flag is for disable base material */
	
	/* shaders */
	short diff_shader, spec_shader;
	float roughness, refrac;
	/* XXX param[4] needs review and improvement (shader system as whole anyway)
	   This is nasty reused variable for different goals and not easy to RNAify nicely. -jesterKing */
	float param[4];		/* size, smooth, size, smooth, for toonshader, 0 (fac) and 1 (fresnel) also for fresnel shader */
	float rms;
	float darkness;
	short texco, mapto;
	
	/* ramp colors */
	struct ColorBand *ramp_col;
	struct ColorBand *ramp_spec;
	char rampin_col, rampin_spec;
	char rampblend_col, rampblend_spec;
	short ramp_show, pad3;
	float rampfac_col, rampfac_spec;

	struct MTex *mtex[18];		/* MAX_MTEX */
	struct bNodeTree *nodetree;	
	struct Ipo *ipo;		// XXX depreceated... old animation system
	struct Group *group;	/* light group */
	struct PreviewImage * preview;

	/* dynamic properties */
	float friction, fh, reflect;
	float fhdist, xyfrict;
	short dynamode, pad2;

	/* subsurface scattering */
	float sss_radius[3], sss_col[3];
	float sss_error, sss_scale, sss_ior;
	float sss_colfac, sss_texfac;
	float sss_front, sss_back;
	short sss_flag, sss_preset;

	int mapto_textured;	/* render-time cache to optimise texture lookups */
<<<<<<< HEAD
	short vcol_alpha, pad4;
=======
	short shadowonly_flag;		/* "shadowsonly" type */
	short pad;
>>>>>>> 25a2eb46

	ListBase gpumaterial;		/* runtime */
} Material;

/* **************** MATERIAL ********************* */

/* maximum number of materials per material array.
 * (on object, mesh, lamp, etc.). limited by
 * short mat_nr in verts, faces. */
#define MAXMAT			32767

/* material_type */
#define MA_TYPE_SURFACE	0
#define MA_TYPE_HALO	1
#define MA_TYPE_VOLUME	2
#define MA_TYPE_WIRE	3

/* flag */
		/* for render */
#define MA_IS_USED		1
		/* for dopesheet */
#define MA_DS_EXPAND	2
		/* for dopesheet (texture stack expander)
		 * NOTE: this must have the same value as other texture stacks, 
		 * otherwise anim-editors will not read correctly
		 */
#define MA_DS_SHOW_TEXS	4

/* mode (is int) */
#define MA_TRACEBLE		1
#define MA_SHADOW		2
#define MA_SHLESS		4
#define MA_WIRE			8			/* deprecated */
#define MA_VERTEXCOL	16
#define MA_HALO_SOFT	16
#define MA_HALO			32			/* deprecated */
#define MA_ZTRANSP		64
#define MA_VERTEXCOLP	128
#define MA_ZINV			256
#define MA_HALO_RINGS	256
#define MA_ENV			512
#define MA_HALO_LINES	512
#define MA_ONLYSHADOW	1024
#define MA_HALO_XALPHA	1024
#define MA_STAR			0x800
#define MA_FACETEXTURE	0x800
#define MA_HALOTEX		0x1000
#define MA_HALOPUNO		0x2000
#define MA_ONLYCAST		0x2000
#define MA_NOMIST		0x4000
#define MA_HALO_SHADE	0x4000
#define MA_HALO_FLARE	0x8000
#define MA_TRANSP		0x10000
#define MA_RAYTRANSP	0x20000
#define MA_RAYMIRROR	0x40000
#define MA_SHADOW_TRA	0x80000
#define MA_RAMP_COL		0x100000
#define MA_RAMP_SPEC	0x200000
#define MA_RAYBIAS		0x400000
#define MA_FULL_OSA		0x800000
#define MA_TANGENT_STR	0x1000000
#define MA_SHADBUF		0x2000000
		/* note; we drop MA_TANGENT_STR later to become tangent_u */
#define MA_TANGENT_V	0x4000000
/* qdn: a bit clumsy this, tangents needed for normal maps separated from shading */
#define MA_NORMAP_TANG	0x8000000
#define MA_GROUP_NOLAY	0x10000000
#define MA_FACETEXTURE_ALPHA	0x20000000
#define MA_STR_B_UNITS	0x40000000
#define MA_STR_SURFDIFF 0x80000000

#define	MA_MODE_MASK	0x6fffffff	/* all valid mode bits */

/* ray mirror fadeout */
#define MA_RAYMIR_FADETOSKY	0
#define MA_RAYMIR_FADETOMAT	1

/* shadowonly_flag */
#define MA_SO_OLD			0
#define MA_SO_SHADOW		1
#define MA_SO_SHADED		2

/* shade_flag */
#define MA_CUBIC			1
#define MA_OBCOLOR			2
#define MA_APPROX_OCCLUSION	4

/* diff_shader */
#define MA_DIFF_LAMBERT		0
#define MA_DIFF_ORENNAYAR	1
#define MA_DIFF_TOON		2
#define MA_DIFF_MINNAERT    3
#define MA_DIFF_FRESNEL     4

/* spec_shader */
#define MA_SPEC_COOKTORR	0
#define MA_SPEC_PHONG		1
#define MA_SPEC_BLINN		2
#define MA_SPEC_TOON		3
#define MA_SPEC_WARDISO		4

/* dynamode */
#define MA_DRAW_DYNABUTS    1		/* deprecated */
#define MA_FH_NOR	        2

/* ramps */
#define MA_RAMP_IN_SHADER	0
#define MA_RAMP_IN_ENERGY	1
#define MA_RAMP_IN_NOR		2
#define MA_RAMP_IN_RESULT	3

#define MA_RAMP_BLEND		0
#define MA_RAMP_ADD			1
#define MA_RAMP_MULT		2
#define MA_RAMP_SUB			3
#define MA_RAMP_SCREEN		4
#define MA_RAMP_DIV			5
#define MA_RAMP_DIFF		6
#define MA_RAMP_DARK		7
#define MA_RAMP_LIGHT		8
#define MA_RAMP_OVERLAY		9
#define MA_RAMP_DODGE		10
#define MA_RAMP_BURN		11
#define MA_RAMP_HUE			12
#define MA_RAMP_SAT			13
#define MA_RAMP_VAL			14
#define MA_RAMP_COLOR		15
#define MA_RAMP_SOFT        16 
#define MA_RAMP_LINEAR      17 

/* texco */
#define TEXCO_ORCO		1
#define TEXCO_REFL		2
#define TEXCO_NORM		4
#define TEXCO_GLOB		8
#define TEXCO_UV		16
#define TEXCO_OBJECT	32
#define TEXCO_LAVECTOR	64
#define TEXCO_VIEW		128
#define TEXCO_STICKY	256
#define TEXCO_OSA		512
#define TEXCO_WINDOW	1024
#define NEED_UV			2048
#define TEXCO_TANGENT	4096
	/* still stored in vertex->accum, 1 D */
#define TEXCO_STRAND	8192
#define TEXCO_PARTICLE	8192 /* strand is used for normal materials, particle for halo materials */
#define TEXCO_STRESS	16384
#define TEXCO_SPEED		32768

/* mapto */
#define MAP_COL			1
#define MAP_NORM		2
#define MAP_COLSPEC		4
#define MAP_COLMIR		8
#define MAP_VARS		(0xFFF0)
#define MAP_REF			16
#define MAP_SPEC		32
#define MAP_EMIT		64
#define MAP_ALPHA		128
#define MAP_HAR			256
#define MAP_RAYMIRR		512
#define MAP_TRANSLU		1024
#define MAP_AMB			2048
#define MAP_DISPLACE	4096
#define MAP_WARP		8192
#define MAP_LAYER		16384		/* unused */

/* volume mapto - reuse definitions for now - a bit naughty! */
#define MAP_DENSITY				128
#define MAP_EMISSION			64
#define MAP_EMISSION_COL		1
#define MAP_SCATTERING			16
#define MAP_TRANSMISSION_COL	8
#define MAP_REFLECTION_COL		4
#define MAP_REFLECTION			32


/* mapto for halo */
//#define MAP_HA_COL		1
//#define MAP_HA_ALPHA	128
//#define MAP_HA_HAR		256
//#define MAP_HA_SIZE		2
//#define MAP_HA_ADD		64

/* pmapto */
/* init */
#define MAP_PA_INIT		31
#define MAP_PA_TIME		1
#define MAP_PA_LIFE		2
#define MAP_PA_DENS		4
#define MAP_PA_SIZE		8
#define MAP_PA_LENGTH	16
/* reset */
#define MAP_PA_IVEL		32
/* physics */
#define MAP_PA_PVEL		64
/* path cache */
#define MAP_PA_CACHE	912
#define MAP_PA_CLUMP	128
#define MAP_PA_KINK		256
#define MAP_PA_ROUGH	512

/* pr_type */
#define MA_FLAT			0
#define MA_SPHERE		1
#define MA_CUBE			2
#define MA_MONKEY		3
#define MA_SPHERE_A		4
#define MA_TEXTURE		5
#define MA_LAMP			6
#define MA_SKY			7
#define MA_HAIR			10
#define MA_ATMOS		11

/* pr_back */
#define MA_DARK			1

/* sss_flag */
#define MA_DIFF_SSS		1

/* vol_stepsize_type */
#define MA_VOL_STEP_RANDOMIZED	0
#define MA_VOL_STEP_CONSTANT	1
#define MA_VOL_STEP_ADAPTIVE	2

/* vol_shadeflag */
#define MA_VOL_RECV_EXT_SHADOW	1
#define MA_VOL_PRECACHESHADING	8

/* vol_shading_type */
#define MA_VOL_SHADE_SHADELESS					0
#define MA_VOL_SHADE_SHADOWED					2
#define MA_VOL_SHADE_SHADED						1
#define MA_VOL_SHADE_MULTIPLE					3
#define MA_VOL_SHADE_SHADEDPLUSMULTIPLE			4

#endif
<|MERGE_RESOLUTION|>--- conflicted
+++ resolved
@@ -160,12 +160,9 @@
 	short sss_flag, sss_preset;
 
 	int mapto_textured;	/* render-time cache to optimise texture lookups */
-<<<<<<< HEAD
-	short vcol_alpha, pad4;
-=======
 	short shadowonly_flag;		/* "shadowsonly" type */
-	short pad;
->>>>>>> 25a2eb46
+
+	short vcol_alpha;
 
 	ListBase gpumaterial;		/* runtime */
 } Material;
