--- conflicted
+++ resolved
@@ -1343,7 +1343,10 @@
   float vector[3];
 } NodeInputVector;
 
-<<<<<<< HEAD
+typedef struct NodeInputColor {
+  float color[4];
+} NodeInputColor;
+
 typedef struct NodeGeometrySolidify {
   /* GeometryNodeAttributeInputMode */
   uint8_t thickness_mode;
@@ -1351,11 +1354,6 @@
   uint8_t nonmanifold_boundary_mode;
   char _pad[5];
 } NodeGeometrySolidify;
-=======
-typedef struct NodeInputColor {
-  float color[4];
-} NodeInputColor;
->>>>>>> 3e0ffe5a
 
 typedef struct NodeInputString {
   char *string;
