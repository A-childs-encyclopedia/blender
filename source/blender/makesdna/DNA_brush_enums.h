--- conflicted
+++ resolved
@@ -330,11 +330,6 @@
   BRUSH_AUTOMASKING_FACE_SETS = (1 << 1),
   BRUSH_AUTOMASKING_BOUNDARY_EDGES = (1 << 2),
   BRUSH_AUTOMASKING_BOUNDARY_FACE_SETS = (1 << 3),
-<<<<<<< HEAD
-  BRUSH_AUTOMASKING_BRUSH_NORMAL = (1 << 8),
-  BRUSH_AUTOMASKING_VIEW_NORMAL = (1 << 9),
-  BRUSH_AUTOMASKING_VIEW_OCCLUSION = (1 << 10),
-=======
   BRUSH_AUTOMASKING_CAVITY_NORMAL = (1 << 4),
 
   /* Note: normal and inverted are mutually exclusive,
@@ -343,7 +338,10 @@
   BRUSH_AUTOMASKING_CAVITY_INVERTED = (1 << 5),
   BRUSH_AUTOMASKING_CAVITY_ALL = (1 << 4) | (1 << 5),
   BRUSH_AUTOMASKING_CAVITY_USE_CURVE = (1 << 6),
->>>>>>> c087d09c
+  /* (1 << 7) - unused. */
+  BRUSH_AUTOMASKING_BRUSH_NORMAL = (1 << 8),
+  BRUSH_AUTOMASKING_VIEW_NORMAL = (1 << 9),
+  BRUSH_AUTOMASKING_VIEW_OCCLUSION = (1 << 10),
 } eAutomasking_flag;
 
 typedef enum ePaintBrush_flag {
