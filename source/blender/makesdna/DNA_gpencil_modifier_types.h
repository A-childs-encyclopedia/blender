--- conflicted
+++ resolved
@@ -854,7 +854,6 @@
   unsigned char transparency_flags; /* eLineartGpencilTransparencyFlags */
   unsigned char transparency_mask;
 
-<<<<<<< HEAD
   /** 0-1 range for cosine angle */
   float crease_threshold;
 
@@ -879,15 +878,7 @@
   void *render_buffer;
 
 } LineartGpencilModifierData;
-=======
-  float pre_sample_length;
-
-  /* Additional Switches */
-  int flags;
-
-} LineartGpencilModifierData;
 
 #ifdef __cplusplus
 }
-#endif
->>>>>>> c2f0ee01
+#endif