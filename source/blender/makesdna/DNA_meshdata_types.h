/*
 * ***** BEGIN GPL LICENSE BLOCK *****
 *
 * This program is free software; you can redistribute it and/or
 * modify it under the terms of the GNU General Public License
 * as published by the Free Software Foundation; either version 2
 * of the License, or (at your option) any later version.
 *
 * This program is distributed in the hope that it will be useful,
 * but WITHOUT ANY WARRANTY; without even the implied warranty of
 * MERCHANTABILITY or FITNESS FOR A PARTICULAR PURPOSE.  See the
 * GNU General Public License for more details.
 *
 * You should have received a copy of the GNU General Public License
 * along with this program; if not, write to the Free Software Foundation,
 * Inc., 51 Franklin Street, Fifth Floor, Boston, MA 02110-1301, USA.
 *
 * The Original Code is Copyright (C) 2001-2002 by NaN Holding BV.
 * All rights reserved.
 *
 * The Original Code is: all of this file.
 *
 * Contributor(s): none yet.
 *
 * ***** END GPL LICENSE BLOCK *****
 */
#ifndef DNA_MESHDATA_TYPES_H
#define DNA_MESHDATA_TYPES_H

/** \file DNA_meshdata_types.h
 *  \ingroup DNA
 */

#include "DNA_customdata_types.h"
#include "DNA_listBase.h"

struct Bone;
struct Image;

/*tesselation face, see MLoop/MPoly for the real face data*/
typedef struct MFace {
	unsigned int v1, v2, v3, v4;
	short mat_nr;
	char edcode, flag;	/* we keep edcode, for conversion to edges draw flags in old files */
} MFace;

typedef struct MEdge {
	unsigned int v1, v2;
	char crease, bweight;
	short flag;
} MEdge;

typedef struct MDeformWeight {
	int				def_nr;
	float			weight;
} MDeformWeight;

typedef struct MDeformVert {
	struct MDeformWeight *dw;
	int totweight;
	int flag;	/* flag only in use for weightpaint now */
} MDeformVert;

typedef struct MVert {
	float	co[3];
	short	no[3];
	char flag, bweight;
} MVert;

/* tesselation vertex color data.
 * at the moment alpha is abused for vertex painting
 * and not used for transparency, note that red and blue are swapped */
typedef struct MCol {
	char a, r, g, b;	
} MCol;

/*new face structure, replaces MFace, which is now
  only used for storing tesselations.*/
typedef struct MPoly {
	/*offset into loop array and number of loops in the face*/
	int loopstart, totloop;
	short mat_nr;
	char flag, pad;
} MPoly;

/*the e here is because we want to move away from
  relying on edge hashes.*/
typedef struct MLoop {
	int v; /*vertex index*/
	int e; /*edge index*/
} MLoop;

typedef struct MTexPoly{
	struct Image *tpage;
	char flag, transp;
	short mode,tile,unwrap;
}MTexPoly;

typedef struct MLoopUV{
	float uv[2];
	int flag;
}MLoopUV;

/*mloopuv->flag*/
#define MLOOPUV_EDGESEL	1
#define MLOOPUV_VERTSEL	2
#define MLOOPUV_PINNED	4

/* at the moment alpha is abused for vertex painting
 * and not used for transparency, note that red and blue are swapped */
typedef struct MLoopCol{
	char a, r, g, b;
} MLoopCol;

typedef struct MSticky {
	float co[2];
} MSticky;

typedef struct MSelect {
	int index;
	int type; /* EDITVERT/EDITEDGE/EDITFACE */
} MSelect;

/*tesselation uv face data*/
typedef struct MTFace {
	float uv[4][2];
	struct Image *tpage;
	char flag, transp;
	short mode, tile, unwrap;
} MTFace;

/*Custom Data Properties*/
typedef struct MFloatProperty{
	float	f;
} MFloatProperty;
typedef struct MIntProperty{
	int		i;
} MIntProperty;
typedef struct MStringProperty{
	char	s[256];
} MStringProperty;

typedef struct OrigSpaceFace {
	float uv[4][2];
} OrigSpaceFace;

typedef struct MDisps {
	/* Strange bug in SDNA: if disps pointer comes first, it fails to see totdisp */
	int totdisp;
	char pad[4];
	float (*disps)[3];
} MDisps;

/** Multires structs kept for compatibility with old files **/
typedef struct MultiresCol {
	float a, r, g, b;
} MultiresCol;
typedef struct MultiresColFace {
	/* vertex colors */
	MultiresCol col[4];
} MultiresColFace;
typedef struct MultiresFace {
	unsigned int v[4];
	unsigned int mid;
	char flag, mat_nr, pad[2];
} MultiresFace;
typedef struct MultiresEdge {
	unsigned int v[2];
	unsigned int mid;
} MultiresEdge;

struct MultiresMapNode;
typedef struct MultiresLevel {
	struct MultiresLevel *next, *prev;

	MultiresFace *faces;
	MultiresColFace *colfaces;
	MultiresEdge *edges;

	unsigned int totvert, totface, totedge, pad;

	/* Kept for compatibility with even older files */
	MVert *verts;
} MultiresLevel;

typedef struct Multires {
	ListBase levels;
	MVert *verts;

	unsigned char level_count, current, newlvl, edgelvl, pinlvl, renderlvl;
	unsigned char use_col, flag;

	/* Special level 1 data that cannot be modified from other levels */
	CustomData vdata;
	CustomData fdata;
	short *edge_flags;
	char *edge_creases;
} Multires;

/** End Multires **/

typedef struct MRecast{
	int		i;
} MRecast;

/* mvert->flag (1=SELECT) */
#define ME_SPHERETEST		2
#define ME_VERT_TMP_TAG		4
#define ME_HIDE				16
#define ME_VERT_MERGED		(1<<6)
#define ME_VERT_PBVH_UPDATE	(1<<7)

/* medge->flag (1=SELECT)*/
#define ME_EDGEDRAW			(1<<1)
#define ME_SEAM				(1<<2)
#define ME_FGON				(1<<3)
						/* reserve 16 for ME_HIDE */
#define ME_EDGERENDER		(1<<5)
#define ME_LOOSEEDGE		(1<<7)
/* #define ME_SEAM_LAST		(1<<8) */ /* UNUSED */
#define ME_SHARP			(1<<9)    /* only reason this flag remains a 'short' */

/* puno = vertexnormal (mface) */
#define ME_PROJXY		16
#define ME_PROJXZ		32
#define ME_PROJYZ		64

/* edcode (mface) */
#define ME_V1V2			1
#define ME_V2V3			2
#define ME_V3V1			4
#define ME_V3V4			4
#define ME_V4V1			8

/* flag (mface) */
#define ME_SMOOTH			1
#define ME_FACE_SEL			2
<<<<<<< HEAD
/* flag ME_HIDE==16 is used here too */ 
#define ME_DRAW_ACT			4

/* mselect->type */
#define ME_VSEL	0
#define ME_ESEL 1
#define ME_FSEL 2

=======
						/* flag ME_HIDE==16 is used here too */ 
>>>>>>> 9b762a51
/* mtface->flag */
#define TF_SELECT	1 /* use MFace hide flag (after 2.43), should be able to reuse after 2.44 */
#define TF_ACTIVE	2 /* deprecated! */
#define TF_SEL1		4
#define TF_SEL2		8
#define TF_SEL3		16
#define TF_SEL4		32
#define TF_HIDE		64 /* unused, same as TF_SELECT */

/* mtface->mode */
#define TF_DYNAMIC		1
#define TF_ALPHASORT	2
#define TF_TEX			4
#define TF_SHAREDVERT	8
#define TF_LIGHT		16

#define TF_CONVERTED 32 /* tface converted to material */

#define TF_SHAREDCOL	64
#define TF_TILES		128		/* deprecated */
#define TF_BILLBOARD	256
#define TF_TWOSIDE		512
#define TF_INVISIBLE	1024

#define TF_OBCOL		2048
#define TF_BILLBOARD2	4096	/* with Z axis constraint */
#define TF_SHADOW		8192
#define TF_BMFONT		16384

/* mtface->transp, values 1-4 are used as flags in the GL, WARNING, TF_SUB cant work with this */
#define TF_SOLID	0
#define TF_ADD		1
#define TF_ALPHA	2
#define TF_CLIP		4 /* clipmap alpha/binary alpha all or nothing! */

/* sub is not available in the user interface anymore */
#define TF_SUB		3


/* mtface->unwrap */
#define TF_DEPRECATED1	1
#define TF_DEPRECATED2	2
#define TF_DEPRECATED3	4
#define TF_DEPRECATED4	8
#define TF_PIN1		    16
#define TF_PIN2		    32
#define TF_PIN3	   		64
#define TF_PIN4	    	128

#endif<|MERGE_RESOLUTION|>--- conflicted
+++ resolved
@@ -235,7 +235,6 @@
 /* flag (mface) */
 #define ME_SMOOTH			1
 #define ME_FACE_SEL			2
-<<<<<<< HEAD
 /* flag ME_HIDE==16 is used here too */ 
 #define ME_DRAW_ACT			4
 
@@ -244,9 +243,6 @@
 #define ME_ESEL 1
 #define ME_FSEL 2
 
-=======
-						/* flag ME_HIDE==16 is used here too */ 
->>>>>>> 9b762a51
 /* mtface->flag */
 #define TF_SELECT	1 /* use MFace hide flag (after 2.43), should be able to reuse after 2.44 */
 #define TF_ACTIVE	2 /* deprecated! */
