--- conflicted
+++ resolved
@@ -4261,10 +4261,6 @@
 {
   PYRNA_STRUCT_CHECK_OBJ(self);
 
-<<<<<<< HEAD
-  IDProperty *idprops = RNA_struct_idprops(&self->ptr, true);
-
-=======
   if (RNA_struct_idprops_check(self->ptr.type) == 0) {
     PyErr_SetString(PyExc_TypeError, "This type doesn't support IDProperties");
     return NULL;
@@ -4274,7 +4270,6 @@
 
   /* This is a paranoid check that theoretically might not be necessary.
    * It allows the possibility that some structs can't ensure IDProperties. */
->>>>>>> c202d386
   if (idprops == NULL) {
     return Py_None;
   }
@@ -4286,8 +4281,6 @@
   return (PyObject *)group;
 }
 
-<<<<<<< HEAD
-=======
 PyDoc_STRVAR(pyrna_struct_id_properties_clear_doc,
              ".. method:: id_properties_clear()\n"
              "   :return: Remove the parent group for an RNA struct's custom IDProperties.\n");
@@ -4310,7 +4303,6 @@
   Py_RETURN_NONE;
 }
 
->>>>>>> c202d386
 /* ---------------getattr-------------------------------------------- */
 static PyObject *pyrna_struct_getattro(BPy_StructRNA *self, PyObject *pyname)
 {
@@ -5805,13 +5797,10 @@
      (PyCFunction)pyrna_struct_id_properties_ensure,
      METH_NOARGS,
      pyrna_struct_id_properties_ensure_doc},
-<<<<<<< HEAD
-=======
     {"id_properties_clear",
      (PyCFunction)pyrna_struct_id_properties_clear,
      METH_NOARGS,
      pyrna_struct_id_properties_clear_doc},
->>>>>>> c202d386
 
 /* experimental */
 /* unused for now */
