/*
 * This program is free software; you can redistribute it and/or
 * modify it under the terms of the GNU General Public License
 * as published by the Free Software Foundation; either version 2
 * of the License, or (at your option) any later version.
 *
 * This program is distributed in the hope that it will be useful,
 * but WITHOUT ANY WARRANTY; without even the implied warranty of
 * MERCHANTABILITY or FITNESS FOR A PARTICULAR PURPOSE.  See the
 * GNU General Public License for more details.
 *
 * You should have received a copy of the GNU General Public License
 * along with this program; if not, write to the Free Software Foundation,
 * Inc., 51 Franklin Street, Fifth Floor, Boston, MA 02110-1301, USA.
 */

/** \file
 * \ingroup pythonintern
 *
 * This file defines a 'PyStructSequence' accessed via 'bpy.app', mostly
 * exposing static applications variables such as version and buildinfo
 * however some writable variables have been added such as 'debug' and 'tempdir'
 */

#include <Python.h>

#include "bpy_app.h"

#include "bpy_app_alembic.h"
#include "bpy_app_ffmpeg.h"
#include "bpy_app_ocio.h"
#include "bpy_app_oiio.h"
#include "bpy_app_opensubdiv.h"
#include "bpy_app_openvdb.h"
#include "bpy_app_sdl.h"
#include "bpy_app_build_options.h"

#include "bpy_app_translations.h"

#include "bpy_app_handlers.h"
#include "bpy_driver.h"

/* modules */
#include "bpy_app_icons.h"
#include "bpy_app_timers.h"

#include "BLI_utildefines.h"

#include "BKE_appdir.h"
#include "BKE_blender_version.h"
#include "BKE_global.h"
#include "BKE_library_override.h"

#include "DNA_ID.h"

#include "UI_interface_icons.h"

/* for notifiers */
#include "WM_api.h"
#include "WM_types.h"

#include "../generic/py_capi_utils.h"
#include "../generic/python_utildefines.h"

#ifdef BUILD_DATE
extern char build_date[];
extern char build_time[];
extern unsigned long build_commit_timestamp;
extern char build_commit_date[];
extern char build_commit_time[];
extern char build_hash[];
extern char build_branch[];
extern char build_platform[];
extern char build_type[];
extern char build_cflags[];
extern char build_cxxflags[];
extern char build_linkflags[];
extern char build_system[];
#endif

static PyTypeObject BlenderAppType;

static PyStructSequence_Field app_info_fields[] = {
    {(char *)"version", (char *)"The Blender version as a tuple of 3 numbers. eg. (2, 50, 11)"},
    {(char *)"version_string", (char *)"The Blender version formatted as a string"},
    {(char *)"version_char", (char *)"The Blender version character (for minor releases)"},
    {(char *)"version_cycle", (char *)"The release status of this build alpha/beta/rc/release"},
    {(char *)"binary_path",
     (char *)"The location of blenders executable, useful for utilities that spawn new instances"},
    {(char *)"background",
     (char *)"Boolean, True when blender is running without a user interface (started with -b)"},
    {(char *)"factory_startup",
     (char *)"Boolean, True when blender is running with --factory-startup)"},

    /* buildinfo */
    {(char *)"build_date", (char *)"The date this blender instance was built"},
    {(char *)"build_time", (char *)"The time this blender instance was built"},
    {(char *)"build_commit_timestamp",
     (char *)"The unix timestamp of commit this blender instance was built"},
    {(char *)"build_commit_date", (char *)"The date of commit this blender instance was built"},
    {(char *)"build_commit_time", (char *)"The time of commit this blender instance was built"},
    {(char *)"build_hash", (char *)"The commit hash this blender instance was built with"},
    {(char *)"build_branch", (char *)"The branch this blender instance was built from"},
    {(char *)"build_platform", (char *)"The platform this blender instance was built for"},
    {(char *)"build_type", (char *)"The type of build (Release, Debug)"},
    {(char *)"build_cflags", (char *)"C compiler flags"},
    {(char *)"build_cxxflags", (char *)"C++ compiler flags"},
    {(char *)"build_linkflags", (char *)"Binary linking flags"},
    {(char *)"build_system", (char *)"Build system used"},

    /* submodules */
    {(char *)"alembic", (char *)"Alembic library information backend"},
    {(char *)"ffmpeg", (char *)"FFmpeg library information backend"},
    {(char *)"ocio", (char *)"OpenColorIO library information backend"},
    {(char *)"oiio", (char *)"OpenImageIO library information backend"},
    {(char *)"opensubdiv", (char *)"OpenSubdiv library information backend"},
    {(char *)"openvdb", (char *)"OpenVDB library information backend"},
    {(char *)"sdl", (char *)"SDL library information backend"},
    {(char *)"build_options",
     (char *)"A set containing most important enabled optional build features"},
    {(char *)"handlers", (char *)"Application handler callbacks"},
    {(char *)"translations", (char *)"Application and addons internationalization API"},

    /* Modules (not struct sequence). */
    {(char *)"icons", (char *)"Manage custom icons"},
    {(char *)"timers", (char *)"Manage timers"},
    {NULL},
};

PyDoc_STRVAR(bpy_app_doc,
             "This module contains application values that remain unchanged during runtime.\n"
             "\n"
             "Submodules:\n"
             "\n"
             ".. toctree::\n"
             "   :maxdepth: 1\n"
             "\n"
             "   bpy.app.handlers.rst\n"
             "   bpy.app.icons.rst\n"
             "   bpy.app.timers.rst\n"
             "   bpy.app.translations.rst\n");

static PyStructSequence_Desc app_info_desc = {
    (char *)"bpy.app", /* name */
    bpy_app_doc,       /* doc */
    app_info_fields,   /* fields */
    ARRAY_SIZE(app_info_fields) - 1,
};

static PyObject *make_app_info(void)
{
  PyObject *app_info;
  int pos = 0;

  app_info = PyStructSequence_New(&BlenderAppType);
  if (app_info == NULL) {
    return NULL;
  }
#define SetIntItem(flag) PyStructSequence_SET_ITEM(app_info, pos++, PyLong_FromLong(flag))
#define SetStrItem(str) PyStructSequence_SET_ITEM(app_info, pos++, PyUnicode_FromString(str))
#define SetBytesItem(str) PyStructSequence_SET_ITEM(app_info, pos++, PyBytes_FromString(str))
#define SetObjItem(obj) PyStructSequence_SET_ITEM(app_info, pos++, obj)

  SetObjItem(PyC_Tuple_Pack_I32(BLENDER_VERSION / 100, BLENDER_VERSION % 100, BLENDER_SUBVERSION));
  SetObjItem(PyUnicode_FromFormat(
      "%d.%02d (sub %d)", BLENDER_VERSION / 100, BLENDER_VERSION % 100, BLENDER_SUBVERSION));

  SetStrItem(STRINGIFY(BLENDER_VERSION_CHAR));
  SetStrItem(STRINGIFY(BLENDER_VERSION_CYCLE));
  SetStrItem(BKE_appdir_program_path());
  SetObjItem(PyBool_FromLong(G.background));
  SetObjItem(PyBool_FromLong(G.factory_startup));

  /* build info, use bytes since we can't assume _any_ encoding:
   * see patch [#30154] for issue */
#ifdef BUILD_DATE
  SetBytesItem(build_date);
  SetBytesItem(build_time);
  SetIntItem(build_commit_timestamp);
  SetBytesItem(build_commit_date);
  SetBytesItem(build_commit_time);
  SetBytesItem(build_hash);
  SetBytesItem(build_branch);
  SetBytesItem(build_platform);
  SetBytesItem(build_type);
  SetBytesItem(build_cflags);
  SetBytesItem(build_cxxflags);
  SetBytesItem(build_linkflags);
  SetBytesItem(build_system);
#else
  SetBytesItem("Unknown");
  SetBytesItem("Unknown");
  SetIntItem(0);
  SetBytesItem("Unknown");
  SetBytesItem("Unknown");
  SetBytesItem("Unknown");
  SetBytesItem("Unknown");
  SetBytesItem("Unknown");
  SetBytesItem("Unknown");
  SetBytesItem("Unknown");
  SetBytesItem("Unknown");
  SetBytesItem("Unknown");
  SetBytesItem("Unknown");
#endif

  SetObjItem(BPY_app_alembic_struct());
  SetObjItem(BPY_app_ffmpeg_struct());
  SetObjItem(BPY_app_ocio_struct());
  SetObjItem(BPY_app_oiio_struct());
  SetObjItem(BPY_app_opensubdiv_struct());
  SetObjItem(BPY_app_openvdb_struct());
  SetObjItem(BPY_app_sdl_struct());
  SetObjItem(BPY_app_build_options_struct());
  SetObjItem(BPY_app_handlers_struct());
  SetObjItem(BPY_app_translations_struct());

  /* modules */
  SetObjItem(BPY_app_icons_module());
  SetObjItem(BPY_app_timers_module());

#undef SetIntItem
#undef SetStrItem
#undef SetBytesItem
#undef SetObjItem

  if (PyErr_Occurred()) {
    Py_CLEAR(app_info);
    return NULL;
  }
  return app_info;
}

/* a few getsets because it makes sense for them to be in bpy.app even though
 * they are not static */

PyDoc_STRVAR(
    bpy_app_debug_doc,
    "Boolean, for debug info (started with --debug / --debug_* matching this attribute name)");
static PyObject *bpy_app_debug_get(PyObject *UNUSED(self), void *closure)
{
  const int flag = POINTER_AS_INT(closure);
  return PyBool_FromLong(G.debug & flag);
}

static int bpy_app_debug_set(PyObject *UNUSED(self), PyObject *value, void *closure)
{
  const int flag = POINTER_AS_INT(closure);
  const int param = PyObject_IsTrue(value);

  if (param == -1) {
    PyErr_SetString(PyExc_TypeError, "bpy.app.debug can only be True/False");
    return -1;
  }

  if (param) {
    G.debug |= flag;
  }
  else {
    G.debug &= ~flag;
  }

  return 0;
}

PyDoc_STRVAR(
    bpy_app_global_flag_doc,
    "Boolean, for application behavior (started with --enable-* matching this attribute name)");
static PyObject *bpy_app_global_flag_get(PyObject *UNUSED(self), void *closure)
{
  const int flag = POINTER_AS_INT(closure);
  return PyBool_FromLong(G.f & flag);
}

static int bpy_app_global_flag_set(PyObject *UNUSED(self), PyObject *value, void *closure)
{
  const int flag = POINTER_AS_INT(closure);
  const int param = PyObject_IsTrue(value);

  if (param == -1) {
    PyErr_SetString(PyExc_TypeError, "bpy.app.use_* can only be True/False");
    return -1;
  }

  if (param) {
    G.f |= flag;
  }
  else {
    G.f &= ~flag;
  }

  return 0;
}

static int bpy_app_global_flag_set__only_disable(PyObject *UNUSED(self),
                                                 PyObject *value,
                                                 void *closure)
{
  const int param = PyObject_IsTrue(value);
  if (param == 1) {
    PyErr_SetString(PyExc_ValueError, "This bpy.app.use_* option can only be disabled");
    return -1;
  }
  return bpy_app_global_flag_set(NULL, value, closure);
}

#define BROKEN_BINARY_PATH_PYTHON_HACK

PyDoc_STRVAR(bpy_app_binary_path_python_doc,
             "String, the path to the python executable (read-only)");
static PyObject *bpy_app_binary_path_python_get(PyObject *self, void *UNUSED(closure))
{
  /* refcount is held in BlenderAppType.tp_dict */
  static PyObject *ret = NULL;

  if (ret == NULL) {
    /* only run once */
    char fullpath[1024];
    BKE_appdir_program_python_search(
        fullpath, sizeof(fullpath), PY_MAJOR_VERSION, PY_MINOR_VERSION);
    ret = PyC_UnicodeFromByte(fullpath);
#ifdef BROKEN_BINARY_PATH_PYTHON_HACK
    Py_INCREF(ret);
    UNUSED_VARS(self);
#else
    PyDict_SetItem(
        BlenderAppType.tp_dict,
        /* XXX BAAAADDDDDD! self is not a PyDescr at all! it's bpy.app!!! */ PyDescr_NAME(self),
        ret);
#endif
  }
  else {
    Py_INCREF(ret);
  }

  return ret;
}

PyDoc_STRVAR(bpy_app_debug_value_doc,
             "Short, number which can be set to non-zero values for testing purposes");
static PyObject *bpy_app_debug_value_get(PyObject *UNUSED(self), void *UNUSED(closure))
{
  return PyLong_FromLong(G.debug_value);
}

static int bpy_app_debug_value_set(PyObject *UNUSED(self), PyObject *value, void *UNUSED(closure))
{
  short param = PyC_Long_AsI16(value);

  if (param == -1 && PyErr_Occurred()) {
    PyC_Err_SetString_Prefix(PyExc_TypeError,
                             "bpy.app.debug_value can only be set to a whole number");
    return -1;
  }

  G.debug_value = param;

  WM_main_add_notifier(NC_WINDOW, NULL);

  return 0;
}

PyDoc_STRVAR(bpy_app_tempdir_doc, "String, the temp directory used by blender (read-only)");
static PyObject *bpy_app_tempdir_get(PyObject *UNUSED(self), void *UNUSED(closure))
{
  return PyC_UnicodeFromByte(BKE_tempdir_session());
}

PyDoc_STRVAR(
    bpy_app_driver_dict_doc,
    "Dictionary for drivers namespace, editable in-place, reset on file load (read-only)");
static PyObject *bpy_app_driver_dict_get(PyObject *UNUSED(self), void *UNUSED(closure))
{
  if (bpy_pydriver_Dict == NULL) {
    if (bpy_pydriver_create_dict() != 0) {
      PyErr_SetString(PyExc_RuntimeError, "bpy.app.driver_namespace failed to create dictionary");
      return NULL;
    }
  }

  return Py_INCREF_RET(bpy_pydriver_Dict);
}

PyDoc_STRVAR(bpy_app_preview_render_size_doc,
             "Reference size for icon/preview renders (read-only)");
static PyObject *bpy_app_preview_render_size_get(PyObject *UNUSED(self), void *closure)
{
  return PyLong_FromLong((long)UI_preview_render_size(POINTER_AS_INT(closure)));
}

static PyObject *bpy_app_autoexec_fail_message_get(PyObject *UNUSED(self), void *UNUSED(closure))
{
  return PyC_UnicodeFromByte(G.autoexec_fail);
}

PyDoc_STRVAR(bpy_app_use_static_override_doc,
             "Boolean, whether static override is exposed in UI or not.");
static PyObject *bpy_app_use_static_override_get(PyObject *UNUSED(self), void *UNUSED(closure))
{
  return PyBool_FromLong((long)BKE_override_static_is_enabled());
}

static int bpy_app_use_static_override_set(PyObject *UNUSED(self),
                                           PyObject *value,
                                           void *UNUSED(closure))
{
  const int param = PyC_Long_AsBool(value);

  if (param == -1 && PyErr_Occurred()) {
    PyErr_SetString(PyExc_TypeError, "bpy.app.use_static_override must be a boolean");
    return -1;
  }

  BKE_override_static_enable((const bool)param);

  return 0;
}

static PyGetSetDef bpy_app_getsets[] = {
<<<<<<< HEAD
	{(char *)"debug",           bpy_app_debug_get, bpy_app_debug_set, (char *)bpy_app_debug_doc, (void *)G_DEBUG},
	{(char *)"debug_ffmpeg",    bpy_app_debug_get, bpy_app_debug_set, (char *)bpy_app_debug_doc, (void *)G_DEBUG_FFMPEG},
	{(char *)"debug_freestyle", bpy_app_debug_get, bpy_app_debug_set, (char *)bpy_app_debug_doc, (void *)G_DEBUG_FREESTYLE},
	{(char *)"debug_python",    bpy_app_debug_get, bpy_app_debug_set, (char *)bpy_app_debug_doc, (void *)G_DEBUG_PYTHON},
	{(char *)"debug_events",    bpy_app_debug_get, bpy_app_debug_set, (char *)bpy_app_debug_doc, (void *)G_DEBUG_EVENTS},
	{(char *)"debug_handlers",  bpy_app_debug_get, bpy_app_debug_set, (char *)bpy_app_debug_doc, (void *)G_DEBUG_HANDLERS},
	{(char *)"debug_wm",        bpy_app_debug_get, bpy_app_debug_set, (char *)bpy_app_debug_doc, (void *)G_DEBUG_WM},
	{(char *)"debug_depsgraph", bpy_app_debug_get, bpy_app_debug_set, (char *)bpy_app_debug_doc, (void *)G_DEBUG_DEPSGRAPH},
	{(char *)"debug_depsgraph_build", bpy_app_debug_get, bpy_app_debug_set, (char *)bpy_app_debug_doc, (void *)G_DEBUG_DEPSGRAPH_BUILD},
	{(char *)"debug_depsgraph_eval", bpy_app_debug_get, bpy_app_debug_set, (char *)bpy_app_debug_doc, (void *)G_DEBUG_DEPSGRAPH_EVAL},
	{(char *)"debug_depsgraph_tag", bpy_app_debug_get, bpy_app_debug_set, (char *)bpy_app_debug_doc, (void *)G_DEBUG_DEPSGRAPH_TAG},
	{(char *)"debug_depsgraph_time", bpy_app_debug_get, bpy_app_debug_set, (char *)bpy_app_debug_doc, (void *)G_DEBUG_DEPSGRAPH_TIME},
	{(char *)"debug_depsgraph_pretty", bpy_app_debug_get, bpy_app_debug_set, (char *)bpy_app_debug_doc, (void *)G_DEBUG_DEPSGRAPH_PRETTY},
	{(char *)"debug_simdata",   bpy_app_debug_get, bpy_app_debug_set, (char *)bpy_app_debug_doc, (void *)G_DEBUG_SIMDATA},
	{(char *)"debug_gpumem",    bpy_app_debug_get, bpy_app_debug_set, (char *)bpy_app_debug_doc, (void *)G_DEBUG_GPU_MEM},
	{(char *)"debug_io",        bpy_app_debug_get, bpy_app_debug_set, (char *)bpy_app_debug_doc, (void *)G_DEBUG_IO},

	{(char *)"use_static_override", bpy_app_use_static_override_get, bpy_app_use_static_override_set, (char *)bpy_app_use_static_override_doc, NULL},
	{(char *)"use_event_simulate", bpy_app_global_flag_get, bpy_app_global_flag_set__only_disable, (char *)bpy_app_global_flag_doc, (void *)G_FLAG_EVENT_SIMULATE},

	{(char *)"binary_path_python", bpy_app_binary_path_python_get, NULL, (char *)bpy_app_binary_path_python_doc, NULL},

	{(char *)"debug_value", bpy_app_debug_value_get, bpy_app_debug_value_set, (char *)bpy_app_debug_value_doc, NULL},
	{(char *)"tempdir", bpy_app_tempdir_get, NULL, (char *)bpy_app_tempdir_doc, NULL},
	{(char *)"driver_namespace", bpy_app_driver_dict_get, NULL, (char *)bpy_app_driver_dict_doc, NULL},

	{(char *)"render_icon_size", bpy_app_preview_render_size_get, NULL, (char *)bpy_app_preview_render_size_doc, (void *)ICON_SIZE_ICON},
	{(char *)"render_preview_size", bpy_app_preview_render_size_get, NULL, (char *)bpy_app_preview_render_size_doc, (void *)ICON_SIZE_PREVIEW},

	/* security */
	{(char *)"autoexec_fail", bpy_app_global_flag_get, NULL, NULL, (void *)G_FLAG_SCRIPT_AUTOEXEC_FAIL},
	{(char *)"autoexec_fail_quiet", bpy_app_global_flag_get, NULL, NULL, (void *)G_FLAG_SCRIPT_AUTOEXEC_FAIL_QUIET},
	{(char *)"autoexec_fail_message", bpy_app_autoexec_fail_message_get, NULL, NULL, NULL},

	/* Assets */
	{(char *)"assets_need_reload", bpy_app_global_flag_get, NULL, NULL, (void *)G_ASSETS_NEED_RELOAD},
	{(char *)"assets_fail", bpy_app_global_flag_get, NULL, NULL, (void *)G_ASSETS_FAIL},
	{(char *)"assets_quiet", bpy_app_global_flag_get, NULL, NULL, (void *)G_ASSETS_QUIET},
//	{(char *)"assets_fail_message", bpy_app_autoexec_fail_message_get, NULL, NULL, NULL},

	{NULL, NULL, NULL, NULL, NULL},
=======
    {(char *)"debug",
     bpy_app_debug_get,
     bpy_app_debug_set,
     (char *)bpy_app_debug_doc,
     (void *)G_DEBUG},
    {(char *)"debug_ffmpeg",
     bpy_app_debug_get,
     bpy_app_debug_set,
     (char *)bpy_app_debug_doc,
     (void *)G_DEBUG_FFMPEG},
    {(char *)"debug_freestyle",
     bpy_app_debug_get,
     bpy_app_debug_set,
     (char *)bpy_app_debug_doc,
     (void *)G_DEBUG_FREESTYLE},
    {(char *)"debug_python",
     bpy_app_debug_get,
     bpy_app_debug_set,
     (char *)bpy_app_debug_doc,
     (void *)G_DEBUG_PYTHON},
    {(char *)"debug_events",
     bpy_app_debug_get,
     bpy_app_debug_set,
     (char *)bpy_app_debug_doc,
     (void *)G_DEBUG_EVENTS},
    {(char *)"debug_handlers",
     bpy_app_debug_get,
     bpy_app_debug_set,
     (char *)bpy_app_debug_doc,
     (void *)G_DEBUG_HANDLERS},
    {(char *)"debug_wm",
     bpy_app_debug_get,
     bpy_app_debug_set,
     (char *)bpy_app_debug_doc,
     (void *)G_DEBUG_WM},
    {(char *)"debug_depsgraph",
     bpy_app_debug_get,
     bpy_app_debug_set,
     (char *)bpy_app_debug_doc,
     (void *)G_DEBUG_DEPSGRAPH},
    {(char *)"debug_depsgraph_build",
     bpy_app_debug_get,
     bpy_app_debug_set,
     (char *)bpy_app_debug_doc,
     (void *)G_DEBUG_DEPSGRAPH_BUILD},
    {(char *)"debug_depsgraph_eval",
     bpy_app_debug_get,
     bpy_app_debug_set,
     (char *)bpy_app_debug_doc,
     (void *)G_DEBUG_DEPSGRAPH_EVAL},
    {(char *)"debug_depsgraph_tag",
     bpy_app_debug_get,
     bpy_app_debug_set,
     (char *)bpy_app_debug_doc,
     (void *)G_DEBUG_DEPSGRAPH_TAG},
    {(char *)"debug_depsgraph_time",
     bpy_app_debug_get,
     bpy_app_debug_set,
     (char *)bpy_app_debug_doc,
     (void *)G_DEBUG_DEPSGRAPH_TIME},
    {(char *)"debug_depsgraph_pretty",
     bpy_app_debug_get,
     bpy_app_debug_set,
     (char *)bpy_app_debug_doc,
     (void *)G_DEBUG_DEPSGRAPH_PRETTY},
    {(char *)"debug_simdata",
     bpy_app_debug_get,
     bpy_app_debug_set,
     (char *)bpy_app_debug_doc,
     (void *)G_DEBUG_SIMDATA},
    {(char *)"debug_gpumem",
     bpy_app_debug_get,
     bpy_app_debug_set,
     (char *)bpy_app_debug_doc,
     (void *)G_DEBUG_GPU_MEM},
    {(char *)"debug_io",
     bpy_app_debug_get,
     bpy_app_debug_set,
     (char *)bpy_app_debug_doc,
     (void *)G_DEBUG_IO},

    {(char *)"use_static_override",
     bpy_app_use_static_override_get,
     bpy_app_use_static_override_set,
     (char *)bpy_app_use_static_override_doc,
     NULL},
    {(char *)"use_event_simulate",
     bpy_app_global_flag_get,
     bpy_app_global_flag_set__only_disable,
     (char *)bpy_app_global_flag_doc,
     (void *)G_FLAG_EVENT_SIMULATE},

    {(char *)"binary_path_python",
     bpy_app_binary_path_python_get,
     NULL,
     (char *)bpy_app_binary_path_python_doc,
     NULL},

    {(char *)"debug_value",
     bpy_app_debug_value_get,
     bpy_app_debug_value_set,
     (char *)bpy_app_debug_value_doc,
     NULL},
    {(char *)"tempdir", bpy_app_tempdir_get, NULL, (char *)bpy_app_tempdir_doc, NULL},
    {(char *)"driver_namespace",
     bpy_app_driver_dict_get,
     NULL,
     (char *)bpy_app_driver_dict_doc,
     NULL},

    {(char *)"render_icon_size",
     bpy_app_preview_render_size_get,
     NULL,
     (char *)bpy_app_preview_render_size_doc,
     (void *)ICON_SIZE_ICON},
    {(char *)"render_preview_size",
     bpy_app_preview_render_size_get,
     NULL,
     (char *)bpy_app_preview_render_size_doc,
     (void *)ICON_SIZE_PREVIEW},

    /* security */
    {(char *)"autoexec_fail",
     bpy_app_global_flag_get,
     NULL,
     NULL,
     (void *)G_FLAG_SCRIPT_AUTOEXEC_FAIL},
    {(char *)"autoexec_fail_quiet",
     bpy_app_global_flag_get,
     NULL,
     NULL,
     (void *)G_FLAG_SCRIPT_AUTOEXEC_FAIL_QUIET},
    {(char *)"autoexec_fail_message", bpy_app_autoexec_fail_message_get, NULL, NULL, NULL},
    {NULL, NULL, NULL, NULL, NULL},
>>>>>>> e12c08e8
};

static void py_struct_seq_getset_init(void)
{
  /* tricky dynamic members, not to py-spec! */
  for (PyGetSetDef *getset = bpy_app_getsets; getset->name; getset++) {
    PyObject *item = PyDescr_NewGetSet(&BlenderAppType, getset);
    PyDict_SetItem(BlenderAppType.tp_dict, PyDescr_NAME(item), item);
    Py_DECREF(item);
  }
}
/* end dynamic bpy.app */

PyObject *BPY_app_struct(void)
{
  PyObject *ret;

  PyStructSequence_InitType(&BlenderAppType, &app_info_desc);

  ret = make_app_info();

  /* prevent user from creating new instances */
  BlenderAppType.tp_init = NULL;
  BlenderAppType.tp_new = NULL;
  BlenderAppType.tp_hash = (hashfunc)
      _Py_HashPointer; /* without this we can't do set(sys.modules) [#29635] */

  /* kindof a hack ontop of PyStructSequence */
  py_struct_seq_getset_init();

  return ret;
}<|MERGE_RESOLUTION|>--- conflicted
+++ resolved
@@ -81,10 +81,10 @@
 static PyTypeObject BlenderAppType;
 
 static PyStructSequence_Field app_info_fields[] = {
-    {(char *)"version", (char *)"The Blender version as a tuple of 3 numbers. eg. (2, 50, 11)"},
-    {(char *)"version_string", (char *)"The Blender version formatted as a string"},
-    {(char *)"version_char", (char *)"The Blender version character (for minor releases)"},
-    {(char *)"version_cycle", (char *)"The release status of this build alpha/beta/rc/release"},
+	{(char *)"version", (char *)"The Blender version as a tuple of 3 numbers. eg. (2, 50, 11)"},
+	{(char *)"version_string", (char *)"The Blender version formatted as a string"},
+	{(char *)"version_char", (char *)"The Blender version character (for minor releases)"},
+	{(char *)"version_cycle", (char *)"The release status of this build alpha/beta/rc/release"},
     {(char *)"binary_path",
      (char *)"The location of blenders executable, useful for utilities that spawn new instances"},
     {(char *)"background",
@@ -92,142 +92,142 @@
     {(char *)"factory_startup",
      (char *)"Boolean, True when blender is running with --factory-startup)"},
 
-    /* buildinfo */
-    {(char *)"build_date", (char *)"The date this blender instance was built"},
-    {(char *)"build_time", (char *)"The time this blender instance was built"},
+	/* buildinfo */
+	{(char *)"build_date", (char *)"The date this blender instance was built"},
+	{(char *)"build_time", (char *)"The time this blender instance was built"},
     {(char *)"build_commit_timestamp",
      (char *)"The unix timestamp of commit this blender instance was built"},
-    {(char *)"build_commit_date", (char *)"The date of commit this blender instance was built"},
-    {(char *)"build_commit_time", (char *)"The time of commit this blender instance was built"},
-    {(char *)"build_hash", (char *)"The commit hash this blender instance was built with"},
-    {(char *)"build_branch", (char *)"The branch this blender instance was built from"},
-    {(char *)"build_platform", (char *)"The platform this blender instance was built for"},
-    {(char *)"build_type", (char *)"The type of build (Release, Debug)"},
-    {(char *)"build_cflags", (char *)"C compiler flags"},
-    {(char *)"build_cxxflags", (char *)"C++ compiler flags"},
-    {(char *)"build_linkflags", (char *)"Binary linking flags"},
-    {(char *)"build_system", (char *)"Build system used"},
-
-    /* submodules */
-    {(char *)"alembic", (char *)"Alembic library information backend"},
-    {(char *)"ffmpeg", (char *)"FFmpeg library information backend"},
-    {(char *)"ocio", (char *)"OpenColorIO library information backend"},
-    {(char *)"oiio", (char *)"OpenImageIO library information backend"},
-    {(char *)"opensubdiv", (char *)"OpenSubdiv library information backend"},
-    {(char *)"openvdb", (char *)"OpenVDB library information backend"},
-    {(char *)"sdl", (char *)"SDL library information backend"},
+	{(char *)"build_commit_date", (char *)"The date of commit this blender instance was built"},
+	{(char *)"build_commit_time", (char *)"The time of commit this blender instance was built"},
+	{(char *)"build_hash", (char *)"The commit hash this blender instance was built with"},
+	{(char *)"build_branch", (char *)"The branch this blender instance was built from"},
+	{(char *)"build_platform", (char *)"The platform this blender instance was built for"},
+	{(char *)"build_type", (char *)"The type of build (Release, Debug)"},
+	{(char *)"build_cflags", (char *)"C compiler flags"},
+	{(char *)"build_cxxflags", (char *)"C++ compiler flags"},
+	{(char *)"build_linkflags", (char *)"Binary linking flags"},
+	{(char *)"build_system", (char *)"Build system used"},
+
+	/* submodules */
+	{(char *)"alembic", (char *)"Alembic library information backend"},
+	{(char *)"ffmpeg", (char *)"FFmpeg library information backend"},
+	{(char *)"ocio", (char *)"OpenColorIO library information backend"},
+	{(char *)"oiio", (char *)"OpenImageIO library information backend"},
+	{(char *)"opensubdiv", (char *)"OpenSubdiv library information backend"},
+	{(char *)"openvdb", (char *)"OpenVDB library information backend"},
+	{(char *)"sdl", (char *)"SDL library information backend"},
     {(char *)"build_options",
      (char *)"A set containing most important enabled optional build features"},
-    {(char *)"handlers", (char *)"Application handler callbacks"},
-    {(char *)"translations", (char *)"Application and addons internationalization API"},
-
-    /* Modules (not struct sequence). */
-    {(char *)"icons", (char *)"Manage custom icons"},
-    {(char *)"timers", (char *)"Manage timers"},
-    {NULL},
+	{(char *)"handlers", (char *)"Application handler callbacks"},
+	{(char *)"translations", (char *)"Application and addons internationalization API"},
+
+	/* Modules (not struct sequence). */
+	{(char *)"icons", (char *)"Manage custom icons"},
+	{(char *)"timers", (char *)"Manage timers"},
+	{NULL},
 };
 
 PyDoc_STRVAR(bpy_app_doc,
-             "This module contains application values that remain unchanged during runtime.\n"
-             "\n"
-             "Submodules:\n"
-             "\n"
-             ".. toctree::\n"
-             "   :maxdepth: 1\n"
-             "\n"
-             "   bpy.app.handlers.rst\n"
-             "   bpy.app.icons.rst\n"
-             "   bpy.app.timers.rst\n"
+"This module contains application values that remain unchanged during runtime.\n"
+"\n"
+"Submodules:\n"
+"\n"
+".. toctree::\n"
+"   :maxdepth: 1\n"
+"\n"
+"   bpy.app.handlers.rst\n"
+"   bpy.app.icons.rst\n"
+"   bpy.app.timers.rst\n"
              "   bpy.app.translations.rst\n");
 
 static PyStructSequence_Desc app_info_desc = {
-    (char *)"bpy.app", /* name */
-    bpy_app_doc,       /* doc */
-    app_info_fields,   /* fields */
-    ARRAY_SIZE(app_info_fields) - 1,
+	(char *)"bpy.app",     /* name */
+	bpy_app_doc,    /* doc */
+	app_info_fields,    /* fields */
+	ARRAY_SIZE(app_info_fields) - 1,
 };
 
 static PyObject *make_app_info(void)
 {
-  PyObject *app_info;
-  int pos = 0;
-
-  app_info = PyStructSequence_New(&BlenderAppType);
-  if (app_info == NULL) {
-    return NULL;
-  }
+	PyObject *app_info;
+	int pos = 0;
+
+	app_info = PyStructSequence_New(&BlenderAppType);
+	if (app_info == NULL) {
+		return NULL;
+	}
 #define SetIntItem(flag) PyStructSequence_SET_ITEM(app_info, pos++, PyLong_FromLong(flag))
 #define SetStrItem(str) PyStructSequence_SET_ITEM(app_info, pos++, PyUnicode_FromString(str))
 #define SetBytesItem(str) PyStructSequence_SET_ITEM(app_info, pos++, PyBytes_FromString(str))
 #define SetObjItem(obj) PyStructSequence_SET_ITEM(app_info, pos++, obj)
 
-  SetObjItem(PyC_Tuple_Pack_I32(BLENDER_VERSION / 100, BLENDER_VERSION % 100, BLENDER_SUBVERSION));
+	SetObjItem(PyC_Tuple_Pack_I32(BLENDER_VERSION / 100, BLENDER_VERSION % 100, BLENDER_SUBVERSION));
   SetObjItem(PyUnicode_FromFormat(
       "%d.%02d (sub %d)", BLENDER_VERSION / 100, BLENDER_VERSION % 100, BLENDER_SUBVERSION));
 
-  SetStrItem(STRINGIFY(BLENDER_VERSION_CHAR));
-  SetStrItem(STRINGIFY(BLENDER_VERSION_CYCLE));
-  SetStrItem(BKE_appdir_program_path());
-  SetObjItem(PyBool_FromLong(G.background));
-  SetObjItem(PyBool_FromLong(G.factory_startup));
-
-  /* build info, use bytes since we can't assume _any_ encoding:
-   * see patch [#30154] for issue */
+	SetStrItem(STRINGIFY(BLENDER_VERSION_CHAR));
+	SetStrItem(STRINGIFY(BLENDER_VERSION_CYCLE));
+	SetStrItem(BKE_appdir_program_path());
+	SetObjItem(PyBool_FromLong(G.background));
+	SetObjItem(PyBool_FromLong(G.factory_startup));
+
+	/* build info, use bytes since we can't assume _any_ encoding:
+	 * see patch [#30154] for issue */
 #ifdef BUILD_DATE
-  SetBytesItem(build_date);
-  SetBytesItem(build_time);
-  SetIntItem(build_commit_timestamp);
-  SetBytesItem(build_commit_date);
-  SetBytesItem(build_commit_time);
-  SetBytesItem(build_hash);
-  SetBytesItem(build_branch);
-  SetBytesItem(build_platform);
-  SetBytesItem(build_type);
-  SetBytesItem(build_cflags);
-  SetBytesItem(build_cxxflags);
-  SetBytesItem(build_linkflags);
-  SetBytesItem(build_system);
+	SetBytesItem(build_date);
+	SetBytesItem(build_time);
+	SetIntItem(build_commit_timestamp);
+	SetBytesItem(build_commit_date);
+	SetBytesItem(build_commit_time);
+	SetBytesItem(build_hash);
+	SetBytesItem(build_branch);
+	SetBytesItem(build_platform);
+	SetBytesItem(build_type);
+	SetBytesItem(build_cflags);
+	SetBytesItem(build_cxxflags);
+	SetBytesItem(build_linkflags);
+	SetBytesItem(build_system);
 #else
-  SetBytesItem("Unknown");
-  SetBytesItem("Unknown");
-  SetIntItem(0);
-  SetBytesItem("Unknown");
-  SetBytesItem("Unknown");
-  SetBytesItem("Unknown");
-  SetBytesItem("Unknown");
-  SetBytesItem("Unknown");
-  SetBytesItem("Unknown");
-  SetBytesItem("Unknown");
-  SetBytesItem("Unknown");
-  SetBytesItem("Unknown");
-  SetBytesItem("Unknown");
+	SetBytesItem("Unknown");
+	SetBytesItem("Unknown");
+	SetIntItem(0);
+	SetBytesItem("Unknown");
+	SetBytesItem("Unknown");
+	SetBytesItem("Unknown");
+	SetBytesItem("Unknown");
+	SetBytesItem("Unknown");
+	SetBytesItem("Unknown");
+	SetBytesItem("Unknown");
+	SetBytesItem("Unknown");
+	SetBytesItem("Unknown");
+	SetBytesItem("Unknown");
 #endif
 
-  SetObjItem(BPY_app_alembic_struct());
-  SetObjItem(BPY_app_ffmpeg_struct());
-  SetObjItem(BPY_app_ocio_struct());
-  SetObjItem(BPY_app_oiio_struct());
-  SetObjItem(BPY_app_opensubdiv_struct());
-  SetObjItem(BPY_app_openvdb_struct());
-  SetObjItem(BPY_app_sdl_struct());
-  SetObjItem(BPY_app_build_options_struct());
-  SetObjItem(BPY_app_handlers_struct());
-  SetObjItem(BPY_app_translations_struct());
-
-  /* modules */
-  SetObjItem(BPY_app_icons_module());
-  SetObjItem(BPY_app_timers_module());
+	SetObjItem(BPY_app_alembic_struct());
+	SetObjItem(BPY_app_ffmpeg_struct());
+	SetObjItem(BPY_app_ocio_struct());
+	SetObjItem(BPY_app_oiio_struct());
+	SetObjItem(BPY_app_opensubdiv_struct());
+	SetObjItem(BPY_app_openvdb_struct());
+	SetObjItem(BPY_app_sdl_struct());
+	SetObjItem(BPY_app_build_options_struct());
+	SetObjItem(BPY_app_handlers_struct());
+	SetObjItem(BPY_app_translations_struct());
+
+	/* modules */
+	SetObjItem(BPY_app_icons_module());
+	SetObjItem(BPY_app_timers_module());
 
 #undef SetIntItem
 #undef SetStrItem
 #undef SetBytesItem
 #undef SetObjItem
 
-  if (PyErr_Occurred()) {
-    Py_CLEAR(app_info);
-    return NULL;
-  }
-  return app_info;
+	if (PyErr_Occurred()) {
+		Py_CLEAR(app_info);
+		return NULL;
+	}
+	return app_info;
 }
 
 /* a few getsets because it makes sense for them to be in bpy.app even though
@@ -238,28 +238,28 @@
     "Boolean, for debug info (started with --debug / --debug_* matching this attribute name)");
 static PyObject *bpy_app_debug_get(PyObject *UNUSED(self), void *closure)
 {
-  const int flag = POINTER_AS_INT(closure);
-  return PyBool_FromLong(G.debug & flag);
+	const int flag = POINTER_AS_INT(closure);
+	return PyBool_FromLong(G.debug & flag);
 }
 
 static int bpy_app_debug_set(PyObject *UNUSED(self), PyObject *value, void *closure)
 {
-  const int flag = POINTER_AS_INT(closure);
-  const int param = PyObject_IsTrue(value);
-
-  if (param == -1) {
-    PyErr_SetString(PyExc_TypeError, "bpy.app.debug can only be True/False");
-    return -1;
-  }
-
-  if (param) {
-    G.debug |= flag;
-  }
-  else {
-    G.debug &= ~flag;
-  }
-
-  return 0;
+	const int flag = POINTER_AS_INT(closure);
+	const int param = PyObject_IsTrue(value);
+
+	if (param == -1) {
+		PyErr_SetString(PyExc_TypeError, "bpy.app.debug can only be True/False");
+		return -1;
+	}
+
+	if (param) {
+		G.debug |=  flag;
+	}
+	else {
+		G.debug &= ~flag;
+	}
+
+	return 0;
 }
 
 PyDoc_STRVAR(
@@ -267,40 +267,40 @@
     "Boolean, for application behavior (started with --enable-* matching this attribute name)");
 static PyObject *bpy_app_global_flag_get(PyObject *UNUSED(self), void *closure)
 {
-  const int flag = POINTER_AS_INT(closure);
-  return PyBool_FromLong(G.f & flag);
+	const int flag = POINTER_AS_INT(closure);
+	return PyBool_FromLong(G.f & flag);
 }
 
 static int bpy_app_global_flag_set(PyObject *UNUSED(self), PyObject *value, void *closure)
 {
-  const int flag = POINTER_AS_INT(closure);
-  const int param = PyObject_IsTrue(value);
-
-  if (param == -1) {
-    PyErr_SetString(PyExc_TypeError, "bpy.app.use_* can only be True/False");
-    return -1;
-  }
-
-  if (param) {
-    G.f |= flag;
-  }
-  else {
-    G.f &= ~flag;
-  }
-
-  return 0;
+	const int flag = POINTER_AS_INT(closure);
+	const int param = PyObject_IsTrue(value);
+
+	if (param == -1) {
+		PyErr_SetString(PyExc_TypeError, "bpy.app.use_* can only be True/False");
+		return -1;
+	}
+
+	if (param) {
+		G.f |=  flag;
+	}
+	else {
+		G.f &= ~flag;
+	}
+
+	return 0;
 }
 
 static int bpy_app_global_flag_set__only_disable(PyObject *UNUSED(self),
                                                  PyObject *value,
                                                  void *closure)
 {
-  const int param = PyObject_IsTrue(value);
-  if (param == 1) {
-    PyErr_SetString(PyExc_ValueError, "This bpy.app.use_* option can only be disabled");
-    return -1;
-  }
-  return bpy_app_global_flag_set(NULL, value, closure);
+	const int param = PyObject_IsTrue(value);
+	if (param == 1) {
+		PyErr_SetString(PyExc_ValueError, "This bpy.app.use_* option can only be disabled");
+		return -1;
+	}
+	return bpy_app_global_flag_set(NULL, value, closure);
 }
 
 #define BROKEN_BINARY_PATH_PYTHON_HACK
@@ -309,60 +309,60 @@
              "String, the path to the python executable (read-only)");
 static PyObject *bpy_app_binary_path_python_get(PyObject *self, void *UNUSED(closure))
 {
-  /* refcount is held in BlenderAppType.tp_dict */
-  static PyObject *ret = NULL;
-
-  if (ret == NULL) {
-    /* only run once */
-    char fullpath[1024];
-    BKE_appdir_program_python_search(
+	/* refcount is held in BlenderAppType.tp_dict */
+	static PyObject *ret = NULL;
+
+	if (ret == NULL) {
+		/* only run once */
+		char fullpath[1024];
+		BKE_appdir_program_python_search(
         fullpath, sizeof(fullpath), PY_MAJOR_VERSION, PY_MINOR_VERSION);
-    ret = PyC_UnicodeFromByte(fullpath);
+		ret = PyC_UnicodeFromByte(fullpath);
 #ifdef BROKEN_BINARY_PATH_PYTHON_HACK
-    Py_INCREF(ret);
-    UNUSED_VARS(self);
+		Py_INCREF(ret);
+		UNUSED_VARS(self);
 #else
     PyDict_SetItem(
         BlenderAppType.tp_dict,
         /* XXX BAAAADDDDDD! self is not a PyDescr at all! it's bpy.app!!! */ PyDescr_NAME(self),
         ret);
 #endif
-  }
-  else {
-    Py_INCREF(ret);
-  }
-
-  return ret;
+	}
+	else {
+		Py_INCREF(ret);
+	}
+
+	return ret;
 }
 
 PyDoc_STRVAR(bpy_app_debug_value_doc,
              "Short, number which can be set to non-zero values for testing purposes");
 static PyObject *bpy_app_debug_value_get(PyObject *UNUSED(self), void *UNUSED(closure))
 {
-  return PyLong_FromLong(G.debug_value);
+	return PyLong_FromLong(G.debug_value);
 }
 
 static int bpy_app_debug_value_set(PyObject *UNUSED(self), PyObject *value, void *UNUSED(closure))
 {
-  short param = PyC_Long_AsI16(value);
-
-  if (param == -1 && PyErr_Occurred()) {
+	short param = PyC_Long_AsI16(value);
+
+	if (param == -1 && PyErr_Occurred()) {
     PyC_Err_SetString_Prefix(PyExc_TypeError,
-                             "bpy.app.debug_value can only be set to a whole number");
-    return -1;
-  }
-
-  G.debug_value = param;
-
-  WM_main_add_notifier(NC_WINDOW, NULL);
-
-  return 0;
+		        "bpy.app.debug_value can only be set to a whole number");
+		return -1;
+	}
+
+	G.debug_value = param;
+
+	WM_main_add_notifier(NC_WINDOW, NULL);
+
+	return 0;
 }
 
 PyDoc_STRVAR(bpy_app_tempdir_doc, "String, the temp directory used by blender (read-only)");
 static PyObject *bpy_app_tempdir_get(PyObject *UNUSED(self), void *UNUSED(closure))
 {
-  return PyC_UnicodeFromByte(BKE_tempdir_session());
+	return PyC_UnicodeFromByte(BKE_tempdir_session());
 }
 
 PyDoc_STRVAR(
@@ -370,95 +370,52 @@
     "Dictionary for drivers namespace, editable in-place, reset on file load (read-only)");
 static PyObject *bpy_app_driver_dict_get(PyObject *UNUSED(self), void *UNUSED(closure))
 {
-  if (bpy_pydriver_Dict == NULL) {
-    if (bpy_pydriver_create_dict() != 0) {
-      PyErr_SetString(PyExc_RuntimeError, "bpy.app.driver_namespace failed to create dictionary");
-      return NULL;
-    }
-  }
-
-  return Py_INCREF_RET(bpy_pydriver_Dict);
+	if (bpy_pydriver_Dict == NULL) {
+		if (bpy_pydriver_create_dict() != 0) {
+			PyErr_SetString(PyExc_RuntimeError, "bpy.app.driver_namespace failed to create dictionary");
+			return NULL;
+		}
+	}
+
+	return Py_INCREF_RET(bpy_pydriver_Dict);
 }
 
 PyDoc_STRVAR(bpy_app_preview_render_size_doc,
              "Reference size for icon/preview renders (read-only)");
 static PyObject *bpy_app_preview_render_size_get(PyObject *UNUSED(self), void *closure)
 {
-  return PyLong_FromLong((long)UI_preview_render_size(POINTER_AS_INT(closure)));
+	return PyLong_FromLong((long)UI_preview_render_size(POINTER_AS_INT(closure)));
 }
 
 static PyObject *bpy_app_autoexec_fail_message_get(PyObject *UNUSED(self), void *UNUSED(closure))
 {
-  return PyC_UnicodeFromByte(G.autoexec_fail);
+	return PyC_UnicodeFromByte(G.autoexec_fail);
 }
 
 PyDoc_STRVAR(bpy_app_use_static_override_doc,
              "Boolean, whether static override is exposed in UI or not.");
 static PyObject *bpy_app_use_static_override_get(PyObject *UNUSED(self), void *UNUSED(closure))
 {
-  return PyBool_FromLong((long)BKE_override_static_is_enabled());
+	return PyBool_FromLong((long)BKE_override_static_is_enabled());
 }
 
 static int bpy_app_use_static_override_set(PyObject *UNUSED(self),
                                            PyObject *value,
                                            void *UNUSED(closure))
 {
-  const int param = PyC_Long_AsBool(value);
-
-  if (param == -1 && PyErr_Occurred()) {
-    PyErr_SetString(PyExc_TypeError, "bpy.app.use_static_override must be a boolean");
-    return -1;
-  }
-
-  BKE_override_static_enable((const bool)param);
-
-  return 0;
+	const int param = PyC_Long_AsBool(value);
+
+	if (param == -1 && PyErr_Occurred()) {
+		PyErr_SetString(PyExc_TypeError, "bpy.app.use_static_override must be a boolean");
+		return -1;
+	}
+
+	BKE_override_static_enable((const bool)param);
+
+	return 0;
 }
 
 static PyGetSetDef bpy_app_getsets[] = {
-<<<<<<< HEAD
-	{(char *)"debug",           bpy_app_debug_get, bpy_app_debug_set, (char *)bpy_app_debug_doc, (void *)G_DEBUG},
-	{(char *)"debug_ffmpeg",    bpy_app_debug_get, bpy_app_debug_set, (char *)bpy_app_debug_doc, (void *)G_DEBUG_FFMPEG},
-	{(char *)"debug_freestyle", bpy_app_debug_get, bpy_app_debug_set, (char *)bpy_app_debug_doc, (void *)G_DEBUG_FREESTYLE},
-	{(char *)"debug_python",    bpy_app_debug_get, bpy_app_debug_set, (char *)bpy_app_debug_doc, (void *)G_DEBUG_PYTHON},
-	{(char *)"debug_events",    bpy_app_debug_get, bpy_app_debug_set, (char *)bpy_app_debug_doc, (void *)G_DEBUG_EVENTS},
-	{(char *)"debug_handlers",  bpy_app_debug_get, bpy_app_debug_set, (char *)bpy_app_debug_doc, (void *)G_DEBUG_HANDLERS},
-	{(char *)"debug_wm",        bpy_app_debug_get, bpy_app_debug_set, (char *)bpy_app_debug_doc, (void *)G_DEBUG_WM},
-	{(char *)"debug_depsgraph", bpy_app_debug_get, bpy_app_debug_set, (char *)bpy_app_debug_doc, (void *)G_DEBUG_DEPSGRAPH},
-	{(char *)"debug_depsgraph_build", bpy_app_debug_get, bpy_app_debug_set, (char *)bpy_app_debug_doc, (void *)G_DEBUG_DEPSGRAPH_BUILD},
-	{(char *)"debug_depsgraph_eval", bpy_app_debug_get, bpy_app_debug_set, (char *)bpy_app_debug_doc, (void *)G_DEBUG_DEPSGRAPH_EVAL},
-	{(char *)"debug_depsgraph_tag", bpy_app_debug_get, bpy_app_debug_set, (char *)bpy_app_debug_doc, (void *)G_DEBUG_DEPSGRAPH_TAG},
-	{(char *)"debug_depsgraph_time", bpy_app_debug_get, bpy_app_debug_set, (char *)bpy_app_debug_doc, (void *)G_DEBUG_DEPSGRAPH_TIME},
-	{(char *)"debug_depsgraph_pretty", bpy_app_debug_get, bpy_app_debug_set, (char *)bpy_app_debug_doc, (void *)G_DEBUG_DEPSGRAPH_PRETTY},
-	{(char *)"debug_simdata",   bpy_app_debug_get, bpy_app_debug_set, (char *)bpy_app_debug_doc, (void *)G_DEBUG_SIMDATA},
-	{(char *)"debug_gpumem",    bpy_app_debug_get, bpy_app_debug_set, (char *)bpy_app_debug_doc, (void *)G_DEBUG_GPU_MEM},
-	{(char *)"debug_io",        bpy_app_debug_get, bpy_app_debug_set, (char *)bpy_app_debug_doc, (void *)G_DEBUG_IO},
-
-	{(char *)"use_static_override", bpy_app_use_static_override_get, bpy_app_use_static_override_set, (char *)bpy_app_use_static_override_doc, NULL},
-	{(char *)"use_event_simulate", bpy_app_global_flag_get, bpy_app_global_flag_set__only_disable, (char *)bpy_app_global_flag_doc, (void *)G_FLAG_EVENT_SIMULATE},
-
-	{(char *)"binary_path_python", bpy_app_binary_path_python_get, NULL, (char *)bpy_app_binary_path_python_doc, NULL},
-
-	{(char *)"debug_value", bpy_app_debug_value_get, bpy_app_debug_value_set, (char *)bpy_app_debug_value_doc, NULL},
-	{(char *)"tempdir", bpy_app_tempdir_get, NULL, (char *)bpy_app_tempdir_doc, NULL},
-	{(char *)"driver_namespace", bpy_app_driver_dict_get, NULL, (char *)bpy_app_driver_dict_doc, NULL},
-
-	{(char *)"render_icon_size", bpy_app_preview_render_size_get, NULL, (char *)bpy_app_preview_render_size_doc, (void *)ICON_SIZE_ICON},
-	{(char *)"render_preview_size", bpy_app_preview_render_size_get, NULL, (char *)bpy_app_preview_render_size_doc, (void *)ICON_SIZE_PREVIEW},
-
-	/* security */
-	{(char *)"autoexec_fail", bpy_app_global_flag_get, NULL, NULL, (void *)G_FLAG_SCRIPT_AUTOEXEC_FAIL},
-	{(char *)"autoexec_fail_quiet", bpy_app_global_flag_get, NULL, NULL, (void *)G_FLAG_SCRIPT_AUTOEXEC_FAIL_QUIET},
-	{(char *)"autoexec_fail_message", bpy_app_autoexec_fail_message_get, NULL, NULL, NULL},
-
-	/* Assets */
-	{(char *)"assets_need_reload", bpy_app_global_flag_get, NULL, NULL, (void *)G_ASSETS_NEED_RELOAD},
-	{(char *)"assets_fail", bpy_app_global_flag_get, NULL, NULL, (void *)G_ASSETS_FAIL},
-	{(char *)"assets_quiet", bpy_app_global_flag_get, NULL, NULL, (void *)G_ASSETS_QUIET},
-//	{(char *)"assets_fail_message", bpy_app_autoexec_fail_message_get, NULL, NULL, NULL},
-
-	{NULL, NULL, NULL, NULL, NULL},
-=======
     {(char *)"debug",
      bpy_app_debug_get,
      bpy_app_debug_set,
@@ -562,7 +519,7 @@
      bpy_app_debug_value_set,
      (char *)bpy_app_debug_value_doc,
      NULL},
-    {(char *)"tempdir", bpy_app_tempdir_get, NULL, (char *)bpy_app_tempdir_doc, NULL},
+	{(char *)"tempdir", bpy_app_tempdir_get, NULL, (char *)bpy_app_tempdir_doc, NULL},
     {(char *)"driver_namespace",
      bpy_app_driver_dict_get,
      NULL,
@@ -580,7 +537,7 @@
      (char *)bpy_app_preview_render_size_doc,
      (void *)ICON_SIZE_PREVIEW},
 
-    /* security */
+	/* security */
     {(char *)"autoexec_fail",
      bpy_app_global_flag_get,
      NULL,
@@ -591,38 +548,44 @@
      NULL,
      NULL,
      (void *)G_FLAG_SCRIPT_AUTOEXEC_FAIL_QUIET},
-    {(char *)"autoexec_fail_message", bpy_app_autoexec_fail_message_get, NULL, NULL, NULL},
-    {NULL, NULL, NULL, NULL, NULL},
->>>>>>> e12c08e8
+	{(char *)"autoexec_fail_message", bpy_app_autoexec_fail_message_get, NULL, NULL, NULL},
+
+	/* Assets */
+	{(char *)"assets_need_reload", bpy_app_global_flag_get, NULL, NULL, (void *)G_ASSETS_NEED_RELOAD},
+	{(char *)"assets_fail", bpy_app_global_flag_get, NULL, NULL, (void *)G_ASSETS_FAIL},
+	{(char *)"assets_quiet", bpy_app_global_flag_get, NULL, NULL, (void *)G_ASSETS_QUIET},
+//	{(char *)"assets_fail_message", bpy_app_autoexec_fail_message_get, NULL, NULL, NULL},
+
+	{NULL, NULL, NULL, NULL, NULL},
 };
 
 static void py_struct_seq_getset_init(void)
 {
-  /* tricky dynamic members, not to py-spec! */
-  for (PyGetSetDef *getset = bpy_app_getsets; getset->name; getset++) {
-    PyObject *item = PyDescr_NewGetSet(&BlenderAppType, getset);
-    PyDict_SetItem(BlenderAppType.tp_dict, PyDescr_NAME(item), item);
-    Py_DECREF(item);
-  }
+	/* tricky dynamic members, not to py-spec! */
+	for (PyGetSetDef *getset = bpy_app_getsets; getset->name; getset++) {
+		PyObject *item = PyDescr_NewGetSet(&BlenderAppType, getset);
+		PyDict_SetItem(BlenderAppType.tp_dict, PyDescr_NAME(item), item);
+		Py_DECREF(item);
+	}
 }
 /* end dynamic bpy.app */
 
 PyObject *BPY_app_struct(void)
 {
-  PyObject *ret;
-
-  PyStructSequence_InitType(&BlenderAppType, &app_info_desc);
-
-  ret = make_app_info();
-
-  /* prevent user from creating new instances */
-  BlenderAppType.tp_init = NULL;
-  BlenderAppType.tp_new = NULL;
+	PyObject *ret;
+
+	PyStructSequence_InitType(&BlenderAppType, &app_info_desc);
+
+	ret = make_app_info();
+
+	/* prevent user from creating new instances */
+	BlenderAppType.tp_init = NULL;
+	BlenderAppType.tp_new = NULL;
   BlenderAppType.tp_hash = (hashfunc)
       _Py_HashPointer; /* without this we can't do set(sys.modules) [#29635] */
 
-  /* kindof a hack ontop of PyStructSequence */
-  py_struct_seq_getset_init();
-
-  return ret;
+	/* kindof a hack ontop of PyStructSequence */
+	py_struct_seq_getset_init();
+
+	return ret;
 }