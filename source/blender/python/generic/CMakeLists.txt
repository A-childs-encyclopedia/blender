--- conflicted
+++ resolved
@@ -18,13 +18,7 @@
 #
 # ***** END GPL LICENSE BLOCK *****
 
-<<<<<<< HEAD
-FILE(GLOB SRC *.c)
-
-SET(INC 
-=======
 set(INC 
->>>>>>> 6d201907
 	.
 	../../blenlib
 	../../makesdna
@@ -34,9 +28,6 @@
 	${PYTHON_INC}
 )
 
-<<<<<<< HEAD
-BLENDERLIB(bf_python_ext "${SRC}" "${INC}")
-=======
 set(SRC
 	IDProp.c
 	bgl.c
@@ -66,5 +57,4 @@
 	py_capi_utils.h
 )
 
-blenderlib(bf_python_ext "${SRC}" "${INC}")
->>>>>>> 6d201907
+blenderlib(bf_python_ext "${SRC}" "${INC}")