--- conflicted
+++ resolved
@@ -212,13 +212,7 @@
         "mathutils",
         "mathutils.geometry",
         "mathutils.noise",
-<<<<<<< HEAD
-        #"bmesh",
-        #"bmesh.types",
-        #"bmesh.utils",
         "Freestyle",
-=======
->>>>>>> e09ab888
     )
 
 try:
@@ -1360,47 +1354,17 @@
     fw(".. toctree::\n")
     fw("   :maxdepth: 1\n\n")
 
-<<<<<<< HEAD
-    # mathutils
-    if "mathutils" not in EXCLUDE_MODULES:
-        fw("   mathutils.rst\n\n")
-    if "mathutils.geometry" not in EXCLUDE_MODULES:
-        fw("   mathutils.geometry.rst\n\n")
-    if "mathutils.noise" not in EXCLUDE_MODULES:
-        fw("   mathutils.noise.rst\n\n")
-    # misc
-    if "Freestyle" not in EXCLUDE_MODULES:
-        fw("   Freestyle.rst\n\n")
-    if "bgl" not in EXCLUDE_MODULES:
-        fw("   bgl.rst\n\n")
-    if "blf" not in EXCLUDE_MODULES:
-        fw("   blf.rst\n\n")
-    if "gpu" not in EXCLUDE_MODULES:
-        fw("   gpu.rst\n\n")
-    if "aud" not in EXCLUDE_MODULES:
-        fw("   aud.rst\n\n")
-    if "bpy_extras" not in EXCLUDE_MODULES:
-        fw("   bpy_extras.rst\n\n")
-    # bmesh
-    if "bmesh" not in EXCLUDE_MODULES:
-        fw("   bmesh.rst\n\n")
-    if "bmesh.types" not in EXCLUDE_MODULES:
-        fw("   bmesh.types.rst\n\n")
-    if "bmesh.utils" not in EXCLUDE_MODULES:
-        fw("   bmesh.utils.rst\n\n")
-=======
     standalone_modules = [
         # mathutils
         "mathutils", "mathutils.geometry", "mathutils.noise",
         # misc
-        "bgl", "blf", "gpu", "aud", "bpy_extras",
+        "Freestyle", "bgl", "blf", "gpu", "aud", "bpy_extras",
         # bmesh
         "bmesh", "bmesh.types", "bmesh.utils"
     ]
     for mod in standalone_modules:
         if mod not in EXCLUDE_MODULES:
             fw("   %s\n\n" % mod)
->>>>>>> e09ab888
 
     # game engine
     if "bge" not in EXCLUDE_MODULES:
@@ -1524,99 +1488,6 @@
         EXAMPLE_SET_USED.add("bpy.data")
 
 
-<<<<<<< HEAD
-    if "bpy.context" not in EXCLUDE_MODULES:
-        # one of a kind, context doc (uses ctypes to extract info!)
-        # doesn't work on mac
-        if PLATFORM != "darwin":
-            pycontext2sphinx(BASEPATH)
-
-    # python modules
-    if "bpy.utils" not in EXCLUDE_MODULES:
-        from bpy import utils as module
-        pymodule2sphinx(BASEPATH, "bpy.utils", module, "Utilities")
-
-    if "bpy.path" not in EXCLUDE_MODULES:
-        from bpy import path as module
-        pymodule2sphinx(BASEPATH, "bpy.path", module, "Path Utilities")
-
-    if "bpy_extras" not in EXCLUDE_MODULES:
-        import bpy_extras as module
-        pymodule2sphinx(BASEPATH, "bpy_extras", module, "Extra Utilities")
-
-    # C modules
-    if "bpy.app" not in EXCLUDE_MODULES:
-        from bpy import app as module
-        pymodule2sphinx(BASEPATH, "bpy.app", module, "Application Data")
-
-    if "bpy.app.handlers" not in EXCLUDE_MODULES:
-        from bpy.app import handlers as module
-        pymodule2sphinx(BASEPATH, "bpy.app.handlers", module, "Application Handlers")
-
-    if "bpy.props" not in EXCLUDE_MODULES:
-        from bpy import props as module
-        pymodule2sphinx(BASEPATH, "bpy.props", module, "Property Definitions")
-
-    if "mathutils" not in EXCLUDE_MODULES:
-        import mathutils as module
-        pymodule2sphinx(BASEPATH, "mathutils", module, "Math Types & Utilities")
-
-    if "mathutils.geometry" not in EXCLUDE_MODULES:
-        import mathutils.geometry as module
-        pymodule2sphinx(BASEPATH, "mathutils.geometry", module, "Geometry Utilities")
-
-    if "mathutils.noise" not in EXCLUDE_MODULES:
-        import mathutils.noise as module
-        pymodule2sphinx(BASEPATH, "mathutils.noise", module, "Noise Utilities")
-
-    if "bmesh" not in EXCLUDE_MODULES:
-        import bmesh as module
-        pymodule2sphinx(BASEPATH, "bmesh", module, "BMesh Module")
-
-    if "bmesh.types" not in EXCLUDE_MODULES:
-        import bmesh.types as module
-        pymodule2sphinx(BASEPATH, "bmesh.types", module, "BMesh Types")
-
-    if "bmesh.utils" not in EXCLUDE_MODULES:
-        import bmesh.utils as module
-        pymodule2sphinx(BASEPATH, "bmesh.utils", module, "BMesh Utilities")
-
-    if "Freestyle" not in EXCLUDE_MODULES:
-        import Freestyle as module
-        pymodule2sphinx(BASEPATH, "Freestyle", module, "Freestyle Data Types & Operators")
-
-    if "blf" not in EXCLUDE_MODULES:
-        import blf as module
-        pymodule2sphinx(BASEPATH, "blf", module, "Font Drawing")
-
-    if "bgl" not in EXCLUDE_MODULES:
-        #import bgl as module
-        #pymodule2sphinx(BASEPATH, "bgl", module, "Blender OpenGl wrapper")
-        #del module
-        shutil.copy2(os.path.join(RST_DIR, "bgl.rst"), BASEPATH)
-
-    if "gpu" not in EXCLUDE_MODULES:
-        #import gpu as module
-        #pymodule2sphinx(BASEPATH, "gpu", module, "GPU Shader Module")
-        #del module
-        shutil.copy2(os.path.join(RST_DIR, "gpu.rst"), BASEPATH)
-
-    if "aud" not in EXCLUDE_MODULES:
-        import aud as module
-        pymodule2sphinx(BASEPATH, "aud", module, "Audio System")
-    del module
-
-    ## game engine
-
-    # copy2 keeps time/date stamps
-    if "bge" not in EXCLUDE_MODULES:
-        shutil.copy2(os.path.join(RST_DIR, "bge.types.rst"), BASEPATH)
-        shutil.copy2(os.path.join(RST_DIR, "bge.logic.rst"), BASEPATH)
-        shutil.copy2(os.path.join(RST_DIR, "bge.render.rst"), BASEPATH)
-        shutil.copy2(os.path.join(RST_DIR, "bge.texture.rst"), BASEPATH)
-        shutil.copy2(os.path.join(RST_DIR, "bge.events.rst"), BASEPATH)
-        shutil.copy2(os.path.join(RST_DIR, "bge.constraints.rst"), BASEPATH)
-=======
 def write_rst_importable_modules(basepath):
     '''
     Write the rst files of importable modules
@@ -1639,13 +1510,13 @@
         "mathutils"         : "Math Types & Utilities",
         "mathutils.geometry": "Geometry Utilities",
         "mathutils.noise"   : "Noise Utilities",
+        "Freestyle"         : "Freestyle Data Types & Operators",
     }
     for mod_name, mod_descr in importable_modules.items():
         if mod_name not in EXCLUDE_MODULES:
             module = __import__(mod_name,
                                 fromlist=[mod_name.rsplit(".", 1)[-1]])
             pymodule2sphinx(basepath, mod_name, module, mod_descr)
->>>>>>> e09ab888
 
 
 def copy_handwritten_rsts(basepath):
