--- conflicted
+++ resolved
@@ -12,12 +12,9 @@
     automake
     bison
     ${_libtoolize_name}
-<<<<<<< HEAD
-    patchelf
-=======
     meson
     ninja
->>>>>>> a73cc816
+    patchelf
     pkg-config
     tclsh
     yasm
