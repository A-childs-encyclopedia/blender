#!/usr/bin/env python3
# SPDX-License-Identifier: GPL-2.0-or-later

"""
"make update" for all platforms, updating svn libraries and tests and Blender
git repository and sub-modules.

For release branches, this will check out the appropriate branches of
sub-modules and libraries.
"""

import argparse
import os
import platform
import shutil
import sys

import make_utils
from make_utils import call, check_output

from typing import (
    List,
    Optional,
)


def print_stage(text: str) -> None:
    print("")
    print(text)
    print("")

# Parse arguments


def parse_arguments() -> argparse.Namespace:
    parser = argparse.ArgumentParser()
    parser.add_argument("--no-libraries", action="store_true")
    parser.add_argument("--no-blender", action="store_true")
    parser.add_argument("--no-submodules", action="store_true")
    parser.add_argument("--use-tests", action="store_true")
    parser.add_argument("--svn-command", default="svn")
    parser.add_argument("--svn-branch", default=None)
    parser.add_argument("--git-command", default="git")
    parser.add_argument("--use-linux-libraries", action="store_true")
<<<<<<< HEAD
=======
    parser.add_argument("--architecture", type=str, choices=("x86_64", "amd64", "arm64",))
>>>>>>> d9398bb5
    return parser.parse_args()


def get_blender_git_root() -> str:
    return check_output([args.git_command, "rev-parse", "--show-toplevel"])

# Setup for precompiled libraries and tests from svn.


def get_effective_architecture(args: argparse.Namespace):
    if args.architecture:
        return args.architecture

    # Check platform.version to detect arm64 with x86_64 python binary.
    if "ARM64" in platform.version():
        return "arm64"

    return platform.machine().lower()


def svn_update(args: argparse.Namespace, release_version: Optional[str]) -> None:
    svn_non_interactive = [args.svn_command, '--non-interactive']

    lib_dirpath = os.path.join(get_blender_git_root(), '..', 'lib')
    svn_url = make_utils.svn_libraries_base_url(release_version, args.svn_branch)

    # Checkout precompiled libraries
    architecture = get_effective_architecture(args)
    if sys.platform == 'darwin':
        if architecture == 'arm64':
            lib_platform = "darwin_arm64"
        elif architecture == 'x86_64':
            lib_platform = "darwin"
        else:
            lib_platform = None
    elif sys.platform == 'win32':
        # Windows checkout is usually handled by bat scripts since python3 to run
        # this script is bundled as part of the precompiled libraries. However it
        # is used by the buildbot.
        lib_platform = "win64_vc15"
    elif args.use_linux_libraries:
        lib_platform = "linux_x86_64_glibc_228"
    else:
        # No precompiled libraries for Linux.
        lib_platform = None

    if lib_platform:
        lib_platform_dirpath = os.path.join(lib_dirpath, lib_platform)

        if not os.path.exists(lib_platform_dirpath):
            print_stage("Checking out Precompiled Libraries")

            if make_utils.command_missing(args.svn_command):
                sys.stderr.write("svn not found, can't checkout libraries\n")
                sys.exit(1)

            svn_url_platform = svn_url + lib_platform
            call(svn_non_interactive + ["checkout", svn_url_platform, lib_platform_dirpath])

    if args.use_tests:
        lib_tests = "tests"
        lib_tests_dirpath = os.path.join(lib_dirpath, lib_tests)

        if not os.path.exists(lib_tests_dirpath):
            print_stage("Checking out Tests")

            if make_utils.command_missing(args.svn_command):
                sys.stderr.write("svn not found, can't checkout tests\n")
                sys.exit(1)

            svn_url_tests = svn_url + lib_tests
            call(svn_non_interactive + ["checkout", svn_url_tests, lib_tests_dirpath])

    lib_assets = "assets"
    lib_assets_dirpath = os.path.join(lib_dirpath, lib_assets)

    if not os.path.exists(lib_assets_dirpath):
        print_stage("Checking out Assets")

        if make_utils.command_missing(args.svn_command):
            sys.stderr.write("svn not found, can't checkout assets\n")
            sys.exit(1)

        svn_url_assets = svn_url + lib_assets
        call(svn_non_interactive + ["checkout", svn_url_assets, lib_assets_dirpath])

    # Update precompiled libraries, assets and tests

    if not os.path.isdir(lib_dirpath):
        print("Library path: %r, not found, skipping" % lib_dirpath)
    else:
        paths_local_and_remote = []
        if os.path.exists(os.path.join(lib_dirpath, ".svn")):
            print_stage("Updating Precompiled Libraries, Assets and Tests (one repository)")
            paths_local_and_remote.append((lib_dirpath, svn_url))
        else:
            print_stage("Updating Precompiled Libraries, Assets and Tests (multiple repositories)")
            # Separate paths checked out.
            for dirname in os.listdir(lib_dirpath):
                if dirname.startswith("."):
                    # Temporary paths such as ".mypy_cache" will report a warning, skip hidden directories.
                    continue

                dirpath = os.path.join(lib_dirpath, dirname)
                if not (os.path.isdir(dirpath) and os.path.exists(os.path.join(dirpath, ".svn"))):
                    continue

                paths_local_and_remote.append((dirpath, svn_url + dirname))

        if paths_local_and_remote:
            if make_utils.command_missing(args.svn_command):
                sys.stderr.write("svn not found, can't update libraries\n")
                sys.exit(1)

            for dirpath, svn_url_full in paths_local_and_remote:
                call(svn_non_interactive + ["cleanup", dirpath])
                # Switch to appropriate branch and update.
                call(svn_non_interactive + ["switch", svn_url_full, dirpath], exit_on_error=False)
                call(svn_non_interactive + ["update", dirpath])


# Test if git repo can be updated.
def git_update_skip(args: argparse.Namespace, check_remote_exists: bool = True) -> str:
    if make_utils.command_missing(args.git_command):
        sys.stderr.write("git not found, can't update code\n")
        sys.exit(1)

    # Abort if a rebase is still progress.
    rebase_merge = check_output([args.git_command, 'rev-parse', '--git-path', 'rebase-merge'], exit_on_error=False)
    rebase_apply = check_output([args.git_command, 'rev-parse', '--git-path', 'rebase-apply'], exit_on_error=False)
    merge_head = check_output([args.git_command, 'rev-parse', '--git-path', 'MERGE_HEAD'], exit_on_error=False)
    if (
            os.path.exists(rebase_merge) or
            os.path.exists(rebase_apply) or
            os.path.exists(merge_head)
    ):
        return "rebase or merge in progress, complete it first"

    # Abort if uncommitted changes.
    changes = check_output([args.git_command, 'status', '--porcelain', '--untracked-files=no', '--ignore-submodules'])
    if len(changes) != 0:
        return "you have unstaged changes"

    # Test if there is an upstream branch configured
    if check_remote_exists:
        branch = check_output([args.git_command, "rev-parse", "--abbrev-ref", "HEAD"])
        remote = check_output([args.git_command, "config", "branch." + branch + ".remote"], exit_on_error=False)
        if len(remote) == 0:
            return "no remote branch to pull from"

    return ""


# Update blender repository.
def blender_update(args: argparse.Namespace) -> None:
    print_stage("Updating Blender Git Repository")
    call([args.git_command, "pull", "--rebase"])


# Update submodules.
def submodules_update(
        args: argparse.Namespace,
        release_version: Optional[str],
        branch: Optional[str],
) -> str:
    print_stage("Updating Submodules")
    if make_utils.command_missing(args.git_command):
        sys.stderr.write("git not found, can't update code\n")
        sys.exit(1)

    # Update submodules to appropriate given branch,
    # falling back to main if none is given and/or found in a sub-repository.
    branch_fallback = "main"
    if not branch:
        branch = branch_fallback

    submodules = [
        ("release/scripts/addons", branch, branch_fallback),
        ("release/scripts/addons_contrib", branch, branch_fallback),
        ("release/datafiles/locale", branch, branch_fallback),
        ("source/tools", branch, branch_fallback),
    ]

    # Initialize submodules only if needed.
    for submodule_path, submodule_branch, submodule_branch_fallback in submodules:
        if not os.path.exists(os.path.join(submodule_path, ".git")):
            call([args.git_command, "submodule", "update", "--init", "--recursive"])
            break

    # Checkout appropriate branch and pull changes.
    skip_msg = ""
    for submodule_path, submodule_branch, submodule_branch_fallback in submodules:
        cwd = os.getcwd()
        try:
            os.chdir(submodule_path)
            msg = git_update_skip(args, check_remote_exists=False)
            if msg:
                skip_msg += submodule_path + " skipped: " + msg + "\n"
            else:
                # Find a matching branch that exists.
                call([args.git_command, "fetch", "origin"])
                if make_utils.git_branch_exists(args.git_command, submodule_branch):
                    pass
                elif make_utils.git_branch_exists(args.git_command, submodule_branch_fallback):
                    submodule_branch = submodule_branch_fallback
                else:
                    # Skip.
                    submodule_branch = ""

                # Switch to branch and pull.
                if submodule_branch:
                    if make_utils.git_branch(args.git_command) != submodule_branch:
                        call([args.git_command, "checkout", submodule_branch])
                    call([args.git_command, "pull", "--rebase", "origin", submodule_branch])
        finally:
            os.chdir(cwd)

    return skip_msg


if __name__ == "__main__":
    args = parse_arguments()
    blender_skip_msg = ""
    submodules_skip_msg = ""

    blender_version = make_utils. parse_blender_version()
    if blender_version.cycle != 'alpha':
        major = blender_version.version // 100
        minor = blender_version.version % 100
        branch = f"blender-v{major}.{minor}-release"
        release_version = f"{major}.{minor}"
    else:
        branch = 'main'
        release_version = None

    if not args.no_libraries:
        svn_update(args, release_version)
    if not args.no_blender:
        blender_skip_msg = git_update_skip(args)
        if blender_skip_msg:
            blender_skip_msg = "Blender repository skipped: " + blender_skip_msg + "\n"
        else:
            blender_update(args)
    if not args.no_submodules:
        submodules_skip_msg = submodules_update(args, release_version, branch)

    # Report any skipped repositories at the end, so it's not as easy to miss.
    skip_msg = blender_skip_msg + submodules_skip_msg
    if skip_msg:
        print_stage(skip_msg.strip())

    # For failed submodule update we throw an error, since not having correct
    # submodules can make Blender throw errors.
    # For Blender itself we don't and consider "make update" to be a command
    # you can use while working on uncommitted code.
    if submodules_skip_msg:
        sys.exit(1)<|MERGE_RESOLUTION|>--- conflicted
+++ resolved
@@ -42,10 +42,7 @@
     parser.add_argument("--svn-branch", default=None)
     parser.add_argument("--git-command", default="git")
     parser.add_argument("--use-linux-libraries", action="store_true")
-<<<<<<< HEAD
-=======
     parser.add_argument("--architecture", type=str, choices=("x86_64", "amd64", "arm64",))
->>>>>>> d9398bb5
     return parser.parse_args()
 
 
