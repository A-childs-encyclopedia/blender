--- conflicted
+++ resolved
@@ -398,11 +398,8 @@
  * Never explicitly delete the context, use disposeContext() instead.
  * \return  The new context (or 0 if creation failed).
  */
-<<<<<<< HEAD
-GHOST_IContext *GHOST_SystemX11::createOffscreenContext(GHOST_TDrawingContextType type)
-=======
-GHOST_IContext *GHOST_SystemX11::createOffscreenContext(GHOST_GLSettings glSettings)
->>>>>>> fe5efccd
+GHOST_IContext *GHOST_SystemX11::createOffscreenContext(GHOST_TDrawingContextType type,
+                                                        GHOST_GLSettings glSettings)
 {
 #if defined(WITH_VULKAN)
   if (type == GHOST_kDrawingContextTypeVulkan) {
@@ -427,7 +424,7 @@
     //   try 3.3 core profile
     //   no fallbacks
 
-  const bool debug_context = (glSettings.flags & GHOST_glDebugContext) != 0;
+    const bool debug_context = (glSettings.flags & GHOST_glDebugContext) != 0;
 
 #if defined(WITH_GL_PROFILE_CORE)
     {
@@ -523,38 +520,6 @@
     }
   }
 
-<<<<<<< HEAD
-=======
-#if defined(WITH_GL_EGL)
-  context = new GHOST_ContextEGL(false,
-                                 EGLNativeWindowType(nullptr),
-                                 EGLNativeDisplayType(m_display),
-                                 profile_mask,
-                                 3,
-                                 3,
-                                 GHOST_OPENGL_EGL_CONTEXT_FLAGS |
-                                     (debug_context ? EGL_CONTEXT_OPENGL_DEBUG_BIT_KHR : 0),
-                                 GHOST_OPENGL_EGL_RESET_NOTIFICATION_STRATEGY,
-                                 EGL_OPENGL_API);
-#else
-  context = new GHOST_ContextGLX(false,
-                                 (Window)NULL,
-                                 m_display,
-                                 (GLXFBConfig)NULL,
-                                 profile_mask,
-                                 3,
-                                 3,
-                                 GHOST_OPENGL_GLX_CONTEXT_FLAGS |
-                                     (debug_context ? GLX_CONTEXT_DEBUG_BIT_ARB : 0),
-                                 GHOST_OPENGL_GLX_RESET_NOTIFICATION_STRATEGY);
-#endif
-
-  if (context->initializeDrawingContext())
-    return context;
-  else
-    delete context;
-
->>>>>>> fe5efccd
   return NULL;
 }
 
