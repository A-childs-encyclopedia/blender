/* SPDX-License-Identifier: Apache-2.0
 * Copyright 2021-2022 Blender Foundation */

#ifdef WITH_METAL

#  include "device/metal/kernel.h"
#  include "device/metal/device_impl.h"
#  include "util/md5.h"
#  include "util/path.h"
#  include "util/tbb.h"
#  include "util/time.h"
#  include "util/unique_ptr.h"

CCL_NAMESPACE_BEGIN

/* limit to 2 MTLCompiler instances */
int max_mtlcompiler_threads = 2;

const char *kernel_type_as_string(int kernel_type)
{
  switch (kernel_type) {
    case PSO_GENERIC:
      return "PSO_GENERIC";
    case PSO_SPECIALISED:
      return "PSO_SPECIALISED";
    default:
      assert(0);
  }
  return "";
}

bool kernel_has_intersection(DeviceKernel device_kernel)
{
  return (device_kernel == DEVICE_KERNEL_INTEGRATOR_INTERSECT_CLOSEST ||
          device_kernel == DEVICE_KERNEL_INTEGRATOR_INTERSECT_SHADOW ||
          device_kernel == DEVICE_KERNEL_INTEGRATOR_INTERSECT_SUBSURFACE ||
          device_kernel == DEVICE_KERNEL_INTEGRATOR_INTERSECT_VOLUME_STACK ||
<<<<<<< HEAD
          device_kernel == DEVICE_KERNEL_INTEGRATOR_SHADE_SURFACE_RAYTRACE);
=======
          device_kernel == DEVICE_KERNEL_INTEGRATOR_SHADE_SURFACE_RAYTRACE ||
          device_kernel == DEVICE_KERNEL_INTEGRATOR_SHADE_SURFACE_MNEE);
>>>>>>> f4456a4d
}

struct ShaderCache {
  ShaderCache(id<MTLDevice> _mtlDevice) : mtlDevice(_mtlDevice)
  {
  }
  ~ShaderCache();

  /* Get the fastest available pipeline for the specified kernel. */
  MetalKernelPipeline *get_best_pipeline(DeviceKernel kernel, const MetalDevice *device);

  /* Non-blocking request for a kernel, optionally specialized to the scene being rendered by
   * device. */
  void load_kernel(DeviceKernel kernel, MetalDevice *device, bool scene_specialized);

  void wait_for_all();

 private:
  friend ShaderCache *get_shader_cache(id<MTLDevice> mtlDevice);

  void compile_thread_func(int thread_index);

  using PipelineCollection = std::vector<unique_ptr<MetalKernelPipeline>>;

  struct PipelineRequest {
    MetalKernelPipeline *pipeline = nullptr;
    std::function<void(MetalKernelPipeline *)> completionHandler;
  };

  std::mutex cache_mutex;

  PipelineCollection pipelines[DEVICE_KERNEL_NUM];
  id<MTLDevice> mtlDevice;

  bool running = false;
  std::condition_variable cond_var;
  std::deque<PipelineRequest> request_queue;
  std::vector<std::thread> compile_threads;
  std::atomic_int incomplete_requests = 0;
};

std::mutex g_shaderCacheMutex;
std::map<id<MTLDevice>, unique_ptr<ShaderCache>> g_shaderCache;

ShaderCache *get_shader_cache(id<MTLDevice> mtlDevice)
{
  thread_scoped_lock lock(g_shaderCacheMutex);
  auto it = g_shaderCache.find(mtlDevice);
  if (it != g_shaderCache.end()) {
    return it->second.get();
  }

  g_shaderCache[mtlDevice] = make_unique<ShaderCache>(mtlDevice);
  return g_shaderCache[mtlDevice].get();
}

ShaderCache::~ShaderCache()
{
  metal_printf("ShaderCache shutting down with incomplete_requests = %d\n",
               int(incomplete_requests));

  running = false;
  cond_var.notify_all();
  for (auto &thread : compile_threads) {
    thread.join();
  }
}

void ShaderCache::wait_for_all()
{
  while (incomplete_requests > 0) {
    std::this_thread::sleep_for(std::chrono::milliseconds(100));
  }
}

void ShaderCache::compile_thread_func(int thread_index)
{
  while (1) {

    /* wait for / acquire next request */
    PipelineRequest request;
    {
      thread_scoped_lock lock(cache_mutex);
      cond_var.wait(lock, [&] { return !running || !request_queue.empty(); });
      if (!running) {
        break;
      }

      if (!request_queue.empty()) {
        request = request_queue.front();
        request_queue.pop_front();
      }
    }

    /* service request */
    if (request.pipeline) {
      request.pipeline->compile();
      incomplete_requests--;
    }
  }
}

void ShaderCache::load_kernel(DeviceKernel device_kernel,
                              MetalDevice *device,
                              bool scene_specialized)
{
  {
    /* create compiler threads on first run */
    thread_scoped_lock lock(cache_mutex);
    if (compile_threads.empty()) {
      running = true;
      for (int i = 0; i < max_mtlcompiler_threads; i++) {
        compile_threads.push_back(std::thread([&] { compile_thread_func(i); }));
      }
    }
  }

  if (device_kernel == DEVICE_KERNEL_INTEGRATOR_MEGAKERNEL) {
    /* skip megakernel */
    return;
  }

  if (scene_specialized) {
    /* Only specialize kernels where it can make an impact. */
    if (device_kernel < DEVICE_KERNEL_INTEGRATOR_INTERSECT_CLOSEST ||
        device_kernel > DEVICE_KERNEL_INTEGRATOR_MEGAKERNEL) {
      return;
    }
  }

  {
    /* check whether the kernel has already been requested / cached */
    thread_scoped_lock lock(cache_mutex);
    for (auto &pipeline : pipelines[device_kernel]) {
      if (scene_specialized) {
        if (pipeline->source_md5 == device->source_md5[PSO_SPECIALISED]) {
<<<<<<< HEAD
          /* we already requested a pipeline that is specialised for this kernel data */
=======
          /* we already requested a pipeline that is specialized for this kernel data */
>>>>>>> f4456a4d
          metal_printf("Specialized kernel already requested (%s)\n",
                       device_kernel_as_string(device_kernel));
          return;
        }
      }
      else {
        if (pipeline->source_md5 == device->source_md5[PSO_GENERIC]) {
          /* we already requested a generic pipeline for this kernel */
          metal_printf("Generic kernel already requested (%s)\n",
                       device_kernel_as_string(device_kernel));
          return;
        }
      }
    }
  }

  incomplete_requests++;

  PipelineRequest request;
  request.pipeline = new MetalKernelPipeline;
  request.pipeline->scene_specialized = scene_specialized;
  request.pipeline->mtlDevice = mtlDevice;
  request.pipeline->source_md5 =
      device->source_md5[scene_specialized ? PSO_SPECIALISED : PSO_GENERIC];
  request.pipeline->mtlLibrary =
      device->mtlLibrary[scene_specialized ? PSO_SPECIALISED : PSO_GENERIC];
  request.pipeline->device_kernel = device_kernel;
  request.pipeline->threads_per_threadgroup = device->max_threads_per_threadgroup;

  /* metalrt options */
  request.pipeline->use_metalrt = device->use_metalrt;
  request.pipeline->metalrt_hair = device->use_metalrt &&
                                   (device->kernel_features & KERNEL_FEATURE_HAIR);
  request.pipeline->metalrt_hair_thick = device->use_metalrt &&
                                         (device->kernel_features & KERNEL_FEATURE_HAIR_THICK);
  request.pipeline->metalrt_pointcloud = device->use_metalrt &&
                                         (device->kernel_features & KERNEL_FEATURE_POINTCLOUD);

  {
    thread_scoped_lock lock(cache_mutex);
    pipelines[device_kernel].push_back(unique_ptr<MetalKernelPipeline>(request.pipeline));
    request_queue.push_back(request);
  }
  cond_var.notify_one();
}

MetalKernelPipeline *ShaderCache::get_best_pipeline(DeviceKernel kernel, const MetalDevice *device)
{
  thread_scoped_lock lock(cache_mutex);
  auto &collection = pipelines[kernel];
  if (collection.empty()) {
    return nullptr;
  }

  /* metalrt options */
  bool use_metalrt = device->use_metalrt;
  bool metalrt_hair = use_metalrt && (device->kernel_features & KERNEL_FEATURE_HAIR);
  bool metalrt_hair_thick = use_metalrt && (device->kernel_features & KERNEL_FEATURE_HAIR_THICK);
  bool metalrt_pointcloud = use_metalrt && (device->kernel_features & KERNEL_FEATURE_POINTCLOUD);

  MetalKernelPipeline *best_pipeline = nullptr;
  for (auto &pipeline : collection) {
    if (!pipeline->loaded) {
      /* still loading - ignore */
      continue;
    }

    if (pipeline->use_metalrt != use_metalrt || pipeline->metalrt_hair != metalrt_hair ||
        pipeline->metalrt_hair_thick != metalrt_hair_thick ||
        pipeline->metalrt_pointcloud != metalrt_pointcloud) {
      /* wrong combination of metalrt options */
      continue;
    }

    if (pipeline->scene_specialized) {
      if (pipeline->source_md5 == device->source_md5[PSO_SPECIALISED]) {
        best_pipeline = pipeline.get();
      }
    }
    else if (!best_pipeline) {
      best_pipeline = pipeline.get();
    }
  }

  return best_pipeline;
}

void MetalKernelPipeline::compile()
{
  int pso_type = scene_specialized ? PSO_SPECIALISED : PSO_GENERIC;

  const std::string function_name = std::string("cycles_metal_") +
                                    device_kernel_as_string(device_kernel);

  int threads_per_threadgroup = this->threads_per_threadgroup;
  if (device_kernel > DEVICE_KERNEL_INTEGRATOR_MEGAKERNEL &&
      device_kernel < DEVICE_KERNEL_INTEGRATOR_RESET) {
    /* Always use 512 for the sorting kernels */
    threads_per_threadgroup = 512;
  }

  NSString *entryPoint = [@(function_name.c_str()) copy];

  NSError *error = NULL;
  if (@available(macOS 11.0, *)) {
    MTLFunctionDescriptor *func_desc = [MTLIntersectionFunctionDescriptor functionDescriptor];
    func_desc.name = entryPoint;
    function = [mtlLibrary newFunctionWithDescriptor:func_desc error:&error];
  }

  [entryPoint release];

  if (function == nil) {
    NSString *err = [error localizedDescription];
    string errors = [err UTF8String];
    metal_printf("Error getting function \"%s\": %s", function_name.c_str(), errors.c_str());
    return;
  }

  function.label = [entryPoint copy];

  if (use_metalrt) {
    if (@available(macOS 11.0, *)) {
      /* create the id<MTLFunction> for each intersection function */
      const char *function_names[] = {
          "__anyhit__cycles_metalrt_visibility_test_tri",
          "__anyhit__cycles_metalrt_visibility_test_box",
          "__anyhit__cycles_metalrt_shadow_all_hit_tri",
          "__anyhit__cycles_metalrt_shadow_all_hit_box",
          "__anyhit__cycles_metalrt_local_hit_tri",
          "__anyhit__cycles_metalrt_local_hit_box",
          "__intersection__curve_ribbon",
          "__intersection__curve_ribbon_shadow",
          "__intersection__curve_all",
          "__intersection__curve_all_shadow",
          "__intersection__point",
          "__intersection__point_shadow",
      };
      assert(sizeof(function_names) / sizeof(function_names[0]) == METALRT_FUNC_NUM);

      MTLFunctionDescriptor *desc = [MTLIntersectionFunctionDescriptor functionDescriptor];
      for (int i = 0; i < METALRT_FUNC_NUM; i++) {
        const char *function_name = function_names[i];
        desc.name = [@(function_name) copy];

        NSError *error = NULL;
        rt_intersection_function[i] = [mtlLibrary newFunctionWithDescriptor:desc error:&error];

        if (rt_intersection_function[i] == nil) {
          NSString *err = [error localizedDescription];
          string errors = [err UTF8String];

          error_str = string_printf(
              "Error getting intersection function \"%s\": %s", function_name, errors.c_str());
          break;
        }

        rt_intersection_function[i].label = [@(function_name) copy];
      }
    }
  }

  NSArray *table_functions[METALRT_TABLE_NUM] = {nil};
  NSArray *linked_functions = nil;

  if (use_metalrt) {
    id<MTLFunction> curve_intersect_default = nil;
    id<MTLFunction> curve_intersect_shadow = nil;
    id<MTLFunction> point_intersect_default = nil;
    id<MTLFunction> point_intersect_shadow = nil;
    if (metalrt_hair) {
      /* Add curve intersection programs. */
      if (metalrt_hair_thick) {
        /* Slower programs for thick hair since that also slows down ribbons.
         * Ideally this should not be needed. */
        curve_intersect_default = rt_intersection_function[METALRT_FUNC_CURVE_ALL];
        curve_intersect_shadow = rt_intersection_function[METALRT_FUNC_CURVE_ALL_SHADOW];
      }
      else {
        curve_intersect_default = rt_intersection_function[METALRT_FUNC_CURVE_RIBBON];
        curve_intersect_shadow = rt_intersection_function[METALRT_FUNC_CURVE_RIBBON_SHADOW];
      }
    }
    if (metalrt_pointcloud) {
      point_intersect_default = rt_intersection_function[METALRT_FUNC_POINT];
      point_intersect_shadow = rt_intersection_function[METALRT_FUNC_POINT_SHADOW];
    }
    table_functions[METALRT_TABLE_DEFAULT] = [NSArray
        arrayWithObjects:rt_intersection_function[METALRT_FUNC_DEFAULT_TRI],
                         curve_intersect_default ?
                             curve_intersect_default :
                             rt_intersection_function[METALRT_FUNC_DEFAULT_BOX],
                         point_intersect_default ?
                             point_intersect_default :
                             rt_intersection_function[METALRT_FUNC_DEFAULT_BOX],
                         nil];
    table_functions[METALRT_TABLE_SHADOW] = [NSArray
        arrayWithObjects:rt_intersection_function[METALRT_FUNC_SHADOW_TRI],
                         curve_intersect_shadow ?
                             curve_intersect_shadow :
                             rt_intersection_function[METALRT_FUNC_SHADOW_BOX],
                         point_intersect_shadow ?
                             point_intersect_shadow :
                             rt_intersection_function[METALRT_FUNC_SHADOW_BOX],
                         nil];
    table_functions[METALRT_TABLE_LOCAL] = [NSArray
        arrayWithObjects:rt_intersection_function[METALRT_FUNC_LOCAL_TRI],
                         rt_intersection_function[METALRT_FUNC_LOCAL_BOX],
                         rt_intersection_function[METALRT_FUNC_LOCAL_BOX],
                         nil];

    NSMutableSet *unique_functions = [NSMutableSet
        setWithArray:table_functions[METALRT_TABLE_DEFAULT]];
    [unique_functions addObjectsFromArray:table_functions[METALRT_TABLE_SHADOW]];
    [unique_functions addObjectsFromArray:table_functions[METALRT_TABLE_LOCAL]];

    if (kernel_has_intersection(device_kernel)) {
      linked_functions = [[NSArray arrayWithArray:[unique_functions allObjects]]
          sortedArrayUsingComparator:^NSComparisonResult(id<MTLFunction> f1, id<MTLFunction> f2) {
            return [f1.label compare:f2.label];
          }];
    }
    unique_functions = nil;
  }

  MTLComputePipelineDescriptor *computePipelineStateDescriptor =
      [[MTLComputePipelineDescriptor alloc] init];

  computePipelineStateDescriptor.buffers[0].mutability = MTLMutabilityImmutable;
  computePipelineStateDescriptor.buffers[1].mutability = MTLMutabilityImmutable;
  computePipelineStateDescriptor.buffers[2].mutability = MTLMutabilityImmutable;

  if (@available(macos 10.14, *)) {
    computePipelineStateDescriptor.maxTotalThreadsPerThreadgroup = threads_per_threadgroup;
  }
  computePipelineStateDescriptor.threadGroupSizeIsMultipleOfThreadExecutionWidth = true;

  computePipelineStateDescriptor.computeFunction = function;

  if (@available(macOS 11.0, *)) {
    /* Attach the additional functions to an MTLLinkedFunctions object */
    if (linked_functions) {
      computePipelineStateDescriptor.linkedFunctions = [[MTLLinkedFunctions alloc] init];
      computePipelineStateDescriptor.linkedFunctions.functions = linked_functions;
    }
    computePipelineStateDescriptor.maxCallStackDepth = 1;
    if (use_metalrt) {
      computePipelineStateDescriptor.maxCallStackDepth = 8;
    }
  }

  MTLPipelineOption pipelineOptions = MTLPipelineOptionNone;

  bool use_binary_archive = true;
  if (auto str = getenv("CYCLES_METAL_DISABLE_BINARY_ARCHIVES")) {
    use_binary_archive = (atoi(str) == 0);
  }

  id<MTLBinaryArchive> archive = nil;
  string metalbin_path;
  string metalbin_name;
  if (use_binary_archive) {
    NSProcessInfo *processInfo = [NSProcessInfo processInfo];
    string osVersion = [[processInfo operatingSystemVersionString] UTF8String];
    MD5Hash local_md5;
    local_md5.append(source_md5);
    local_md5.append(osVersion);
    local_md5.append((uint8_t *)&this->threads_per_threadgroup,
                     sizeof(this->threads_per_threadgroup));

    string options;
    if (use_metalrt && kernel_has_intersection(device_kernel)) {
<<<<<<< HEAD
      /* incorporate any MetalRT specialisations into the archive name */
=======
      /* incorporate any MetalRT specializations into the archive name */
>>>>>>> f4456a4d
      options += string_printf(".hair_%d.hair_thick_%d.pointcloud_%d",
                               metalrt_hair ? 1 : 0,
                               metalrt_hair_thick ? 1 : 0,
                               metalrt_pointcloud ? 1 : 0);
    }

    /* Replace non-alphanumerical characters with underscores. */
    string device_name = [mtlDevice.name UTF8String];
    for (char &c : device_name) {
      if ((c < '0' || c > '9') && (c < 'a' || c > 'z') && (c < 'A' || c > 'Z')) {
        c = '_';
      }
    }

    metalbin_name = device_name;
    metalbin_name = path_join(metalbin_name, device_kernel_as_string(device_kernel));
    metalbin_name = path_join(metalbin_name, kernel_type_as_string(pso_type));
    metalbin_name = path_join(metalbin_name, local_md5.get_hex() + options + ".bin");

    metalbin_path = path_cache_get(path_join("kernels", metalbin_name));
    path_create_directories(metalbin_path);

    if (path_exists(metalbin_path) && use_binary_archive) {
      if (@available(macOS 11.0, *)) {
        MTLBinaryArchiveDescriptor *archiveDesc = [[MTLBinaryArchiveDescriptor alloc] init];
        archiveDesc.url = [NSURL fileURLWithPath:@(metalbin_path.c_str())];
        archive = [mtlDevice newBinaryArchiveWithDescriptor:archiveDesc error:nil];
        [archiveDesc release];
      }
    }
  }

  __block bool creating_new_archive = false;
  if (@available(macOS 11.0, *)) {
    if (use_binary_archive) {
      if (!archive) {
        MTLBinaryArchiveDescriptor *archiveDesc = [[MTLBinaryArchiveDescriptor alloc] init];
        archiveDesc.url = nil;
        archive = [mtlDevice newBinaryArchiveWithDescriptor:archiveDesc error:nil];
        creating_new_archive = true;
      }
      computePipelineStateDescriptor.binaryArchives = [NSArray arrayWithObjects:archive, nil];
      pipelineOptions = MTLPipelineOptionFailOnBinaryArchiveMiss;
    }
  }

  double starttime = time_dt();

  MTLNewComputePipelineStateWithReflectionCompletionHandler completionHandler = ^(
      id<MTLComputePipelineState> computePipelineState,
      MTLComputePipelineReflection *reflection,
      NSError *error) {
    bool recreate_archive = false;
    if (computePipelineState == nil && archive) {
      NSString *errStr = [error localizedDescription];
      metal_printf(
          "Failed to create compute pipeline state \"%s\" from archive - attempting recreation... "
          "(error: %s)\n",
          device_kernel_as_string((DeviceKernel)device_kernel),
          errStr ? [errStr UTF8String] : "nil");
      computePipelineState = [mtlDevice
          newComputePipelineStateWithDescriptor:computePipelineStateDescriptor
                                        options:MTLPipelineOptionNone
                                     reflection:nullptr
                                          error:&error];
      recreate_archive = true;
    }

    double duration = time_dt() - starttime;

    if (computePipelineState == nil) {
      NSString *errStr = [error localizedDescription];
      error_str = string_printf("Failed to create compute pipeline state \"%s\", error: \n",
                                device_kernel_as_string((DeviceKernel)device_kernel));
      error_str += (errStr ? [errStr UTF8String] : "nil");
      metal_printf("%16s | %2d | %-55s | %7.2fs | FAILED!\n",
                   kernel_type_as_string(pso_type),
                   device_kernel,
                   device_kernel_as_string((DeviceKernel)device_kernel),
                   duration);
      return;
    }

    int num_threads_per_block = round_down(computePipelineState.maxTotalThreadsPerThreadgroup,
                                           computePipelineState.threadExecutionWidth);
    num_threads_per_block = std::max(num_threads_per_block,
                                     (int)computePipelineState.threadExecutionWidth);
    this->pipeline = computePipelineState;
    this->num_threads_per_block = num_threads_per_block;

    if (@available(macOS 11.0, *)) {
      if (creating_new_archive || recreate_archive) {
        if (![archive serializeToURL:[NSURL fileURLWithPath:@(metalbin_path.c_str())]
                               error:&error]) {
          metal_printf("Failed to save binary archive, error:\n%s\n",
                       [[error localizedDescription] UTF8String]);
        }
      }
    }
  };

  /* Block on load to ensure we continue with a valid kernel function */
  if (creating_new_archive) {
    starttime = time_dt();
    NSError *error;
    if (![archive addComputePipelineFunctionsWithDescriptor:computePipelineStateDescriptor
                                                      error:&error]) {
      NSString *errStr = [error localizedDescription];
      metal_printf("Failed to add PSO to archive:\n%s\n", errStr ? [errStr UTF8String] : "nil");
    }
  }
  id<MTLComputePipelineState> pipeline = [mtlDevice
      newComputePipelineStateWithDescriptor:computePipelineStateDescriptor
                                    options:pipelineOptions
                                 reflection:nullptr
                                      error:&error];
  completionHandler(pipeline, nullptr, error);

  this->loaded = true;
  [computePipelineStateDescriptor release];
  computePipelineStateDescriptor = nil;

  if (use_metalrt && linked_functions) {
    for (int table = 0; table < METALRT_TABLE_NUM; table++) {
      if (@available(macOS 11.0, *)) {
        MTLIntersectionFunctionTableDescriptor *ift_desc =
            [[MTLIntersectionFunctionTableDescriptor alloc] init];
        ift_desc.functionCount = table_functions[table].count;
        intersection_func_table[table] = [this->pipeline
            newIntersectionFunctionTableWithDescriptor:ift_desc];

        /* Finally write the function handles into this pipeline's table */
        for (int i = 0; i < 2; i++) {
          id<MTLFunctionHandle> handle = [pipeline
              functionHandleWithFunction:table_functions[table][i]];
          [intersection_func_table[table] setFunction:handle atIndex:i];
        }
      }
    }
  }

  double duration = time_dt() - starttime;

  if (!use_binary_archive) {
    metal_printf("%16s | %2d | %-55s | %7.2fs\n",
                 kernel_type_as_string(pso_type),
                 int(device_kernel),
                 device_kernel_as_string(device_kernel),
                 duration);
  }
  else {
    metal_printf("%16s | %2d | %-55s | %7.2fs | %s: %s\n",
                 kernel_type_as_string(pso_type),
                 device_kernel,
                 device_kernel_as_string((DeviceKernel)device_kernel),
                 duration,
                 creating_new_archive ? " new" : "load",
                 metalbin_name.c_str());
  }
}

bool MetalDeviceKernels::load(MetalDevice *device, bool scene_specialized)
{
  auto shader_cache = get_shader_cache(device->mtlDevice);
  for (int i = 0; i < DEVICE_KERNEL_NUM; i++) {
    shader_cache->load_kernel((DeviceKernel)i, device, scene_specialized);
  }

  if (!scene_specialized || getenv("CYCLES_METAL_PROFILING")) {
    shader_cache->wait_for_all();
  }
  return true;
}

const MetalKernelPipeline *MetalDeviceKernels::get_best_pipeline(const MetalDevice *device,
                                                                 DeviceKernel kernel)
{
  return get_shader_cache(device->mtlDevice)->get_best_pipeline(kernel, device);
}

CCL_NAMESPACE_END

#endif /* WITH_METAL*/<|MERGE_RESOLUTION|>--- conflicted
+++ resolved
@@ -35,12 +35,8 @@
           device_kernel == DEVICE_KERNEL_INTEGRATOR_INTERSECT_SHADOW ||
           device_kernel == DEVICE_KERNEL_INTEGRATOR_INTERSECT_SUBSURFACE ||
           device_kernel == DEVICE_KERNEL_INTEGRATOR_INTERSECT_VOLUME_STACK ||
-<<<<<<< HEAD
-          device_kernel == DEVICE_KERNEL_INTEGRATOR_SHADE_SURFACE_RAYTRACE);
-=======
           device_kernel == DEVICE_KERNEL_INTEGRATOR_SHADE_SURFACE_RAYTRACE ||
           device_kernel == DEVICE_KERNEL_INTEGRATOR_SHADE_SURFACE_MNEE);
->>>>>>> f4456a4d
 }
 
 struct ShaderCache {
@@ -177,11 +173,7 @@
     for (auto &pipeline : pipelines[device_kernel]) {
       if (scene_specialized) {
         if (pipeline->source_md5 == device->source_md5[PSO_SPECIALISED]) {
-<<<<<<< HEAD
-          /* we already requested a pipeline that is specialised for this kernel data */
-=======
           /* we already requested a pipeline that is specialized for this kernel data */
->>>>>>> f4456a4d
           metal_printf("Specialized kernel already requested (%s)\n",
                        device_kernel_as_string(device_kernel));
           return;
@@ -454,11 +446,7 @@
 
     string options;
     if (use_metalrt && kernel_has_intersection(device_kernel)) {
-<<<<<<< HEAD
-      /* incorporate any MetalRT specialisations into the archive name */
-=======
       /* incorporate any MetalRT specializations into the archive name */
->>>>>>> f4456a4d
       options += string_printf(".hair_%d.hair_thick_%d.pointcloud_%d",
                                metalrt_hair ? 1 : 0,
                                metalrt_hair_thick ? 1 : 0,
