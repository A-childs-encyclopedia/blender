--- conflicted
+++ resolved
@@ -1350,13 +1350,11 @@
 	if(!need_update)
 		return;
 
-<<<<<<< HEAD
+	VLOG(1) << "Total " << scene->meshes.size() << " meshes.";
+
 	GeomCache* geom_cache = device->get_geom_cache();
 	geom_cache_set_scene(geom_cache, scene);
 	geom_cache_set_max_size(geom_cache, scene->params.geom_cache_max_size);
-=======
-	VLOG(1) << "Total " << scene->meshes.size() << " meshes.";
->>>>>>> 26564ff3
 
 	/* update normals */
 	foreach(Mesh *mesh, scene->meshes) {
