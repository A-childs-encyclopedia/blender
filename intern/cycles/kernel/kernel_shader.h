/*
 * Copyright 2011-2013 Blender Foundation
 *
 * Licensed under the Apache License, Version 2.0 (the "License");
 * you may not use this file except in compliance with the License.
 * You may obtain a copy of the License at
 *
 * http://www.apache.org/licenses/LICENSE-2.0
 *
 * Unless required by applicable law or agreed to in writing, software
 * distributed under the License is distributed on an "AS IS" BASIS,
 * WITHOUT WARRANTIES OR CONDITIONS OF ANY KIND, either express or implied.
 * See the License for the specific language governing permissions and
 * limitations under the License.
 */

/*
 * ShaderData, used in four steps:
 *
 * Setup from incoming ray, sampled position and background.
 * Execute for surface, volume or displacement.
 * Evaluate one or more closures.
 * Release.
 *
 */

#include "kernel/closure/alloc.h"
#include "kernel/closure/bsdf_util.h"
#include "kernel/closure/bsdf.h"
#include "kernel/closure/emissive.h"

#include "kernel/svm/svm.h"

CCL_NAMESPACE_BEGIN

/* ShaderData setup from incoming ray */

#ifdef __OBJECT_MOTION__
ccl_device void shader_setup_object_transforms(KernelGlobals *kg, ShaderData *sd, float time)
{
	if(sd->object_flag & SD_OBJECT_MOTION) {
		sd->ob_tfm = object_fetch_transform_motion(kg, sd->object, time);
		sd->ob_itfm = transform_quick_inverse(sd->ob_tfm);
	}
	else {
		sd->ob_tfm = object_fetch_transform(kg, sd->object, OBJECT_TRANSFORM);
		sd->ob_itfm = object_fetch_transform(kg, sd->object, OBJECT_INVERSE_TRANSFORM);
	}
}
#endif

ccl_device_noinline void shader_setup_from_ray(KernelGlobals *kg,
                                               ShaderData *sd,
                                               const Intersection *isect,
                                               const Ray *ray)
{
#ifdef __INSTANCING__
	sd->object = (isect->object == PRIM_NONE)? kernel_tex_fetch(__prim_object, isect->prim): isect->object;
#endif

	sd->type = isect->type;
	sd->flag = 0;
	sd->object_flag = kernel_tex_fetch(__object_flag,
	                                              sd->object);

	/* matrices and time */
#ifdef __OBJECT_MOTION__
	shader_setup_object_transforms(kg, sd, ray->time);
#endif
	sd->time = ray->time;

<<<<<<< HEAD
	if(ccl_fetch(sd, type) & PRIMITIVE_VOLUME) {
		ccl_fetch(sd, prim) = isect->prim;
	}
	else {
		ccl_fetch(sd, prim) = kernel_tex_fetch(__prim_index, isect->prim);
	}

	ccl_fetch(sd, ray_length) = isect->t;
=======
	sd->prim = kernel_tex_fetch(__prim_index, isect->prim);
	sd->ray_length = isect->t;
>>>>>>> 49f4ac17

#ifdef __UV__
	sd->u = isect->u;
	sd->v = isect->v;
#endif

#ifdef __HAIR__
	if(sd->type & PRIMITIVE_ALL_CURVE) {
		/* curve */
		float4 curvedata = kernel_tex_fetch(__curves, sd->prim);

		sd->shader = __float_as_int(curvedata.z);
		sd->P = curve_refine(kg, sd, isect, ray);
	}
	else
#endif
	if(sd->type & PRIMITIVE_TRIANGLE) {
		/* static triangle */
		float3 Ng = triangle_normal(kg, sd);
		sd->shader = kernel_tex_fetch(__tri_shader, sd->prim);

		/* vectors */
		sd->P = triangle_refine(kg, sd, isect, ray);
		sd->Ng = Ng;
		sd->N = Ng;
		
		/* smooth normal */
		if(sd->shader & SHADER_SMOOTH_NORMAL)
			sd->N = triangle_smooth_normal(kg, Ng, sd->prim, sd->u, sd->v);

#ifdef __DPDU__
		/* dPdu/dPdv */
		triangle_dPdudv(kg, sd->prim, &sd->dPdu, &sd->dPdv);
#endif
	}
	else if(ccl_fetch(sd, type) & PRIMITIVE_VOLUME) {
		ccl_fetch(sd, shader) = kernel_tex_fetch(__vol_shader, ccl_fetch(sd, prim));
	}
	else {
		/* motion triangle */
		motion_triangle_shader_setup(kg, sd, isect, ray, false);
	}

	sd->I = -ray->D;

	sd->flag |= kernel_tex_fetch(__shader_flag, (sd->shader & SHADER_MASK)*SHADER_SIZE);

#ifdef __INSTANCING__
	if(isect->object != OBJECT_NONE) {
		/* instance transform */
		object_normal_transform_auto(kg, sd, &sd->N);
		object_normal_transform_auto(kg, sd, &sd->Ng);
#  ifdef __DPDU__
		object_dir_transform_auto(kg, sd, &sd->dPdu);
		object_dir_transform_auto(kg, sd, &sd->dPdv);
#  endif
	}
#endif

	/* backfacing test */
	bool backfacing = (dot(sd->Ng, sd->I) < 0.0f);

	if(backfacing) {
		sd->flag |= SD_BACKFACING;
		sd->Ng = -sd->Ng;
		sd->N = -sd->N;
#ifdef __DPDU__
		sd->dPdu = -sd->dPdu;
		sd->dPdv = -sd->dPdv;
#endif
	}

#ifdef __RAY_DIFFERENTIALS__
	/* differentials */
	differential_transfer(&sd->dP, ray->dP, ray->D, ray->dD, sd->Ng, isect->t);
	differential_incoming(&sd->dI, ray->dD);
	differential_dudv(&sd->du, &sd->dv, sd->dPdu, sd->dPdv, sd->dP, sd->Ng);
#endif
}

/* ShaderData setup from BSSRDF scatter */

#ifdef __SUBSURFACE__
#  ifndef __KERNEL_CUDA__
ccl_device
#  else
ccl_device_inline
#  endif
void shader_setup_from_subsurface(
        KernelGlobals *kg,
        ShaderData *sd,
        const Intersection *isect,
        const Ray *ray)
{
	const bool backfacing = sd->flag & SD_BACKFACING;

	/* object, matrices, time, ray_length stay the same */
	sd->flag = 0;
	sd->object_flag = kernel_tex_fetch(__object_flag, sd->object);
	sd->prim = kernel_tex_fetch(__prim_index, isect->prim);
	sd->type = isect->type;

#  ifdef __UV__
	sd->u = isect->u;
	sd->v = isect->v;
#  endif

	/* fetch triangle data */
	if(sd->type == PRIMITIVE_TRIANGLE) {
		float3 Ng = triangle_normal(kg, sd);
		sd->shader = kernel_tex_fetch(__tri_shader, sd->prim);

		/* static triangle */
		sd->P = triangle_refine_subsurface(kg, sd, isect, ray);
		sd->Ng = Ng;
		sd->N = Ng;

		if(sd->shader & SHADER_SMOOTH_NORMAL)
			sd->N = triangle_smooth_normal(kg, Ng, sd->prim, sd->u, sd->v);

#  ifdef __DPDU__
		/* dPdu/dPdv */
		triangle_dPdudv(kg, sd->prim, &sd->dPdu, &sd->dPdv);
#  endif
	}
	else {
		/* motion triangle */
		motion_triangle_shader_setup(kg, sd, isect, ray, true);
	}

	sd->flag |= kernel_tex_fetch(__shader_flag, (sd->shader & SHADER_MASK)*SHADER_SIZE);

#  ifdef __INSTANCING__
	if(isect->object != OBJECT_NONE) {
		/* instance transform */
		object_normal_transform_auto(kg, sd, &sd->N);
		object_normal_transform_auto(kg, sd, &sd->Ng);
#    ifdef __DPDU__
		object_dir_transform_auto(kg, sd, &sd->dPdu);
		object_dir_transform_auto(kg, sd, &sd->dPdv);
#    endif
	}
#  endif

	/* backfacing test */
	if(backfacing) {
		sd->flag |= SD_BACKFACING;
		sd->Ng = -sd->Ng;
		sd->N = -sd->N;
#  ifdef __DPDU__
		sd->dPdu = -sd->dPdu;
		sd->dPdv = -sd->dPdv;
#  endif
	}

	/* should not get used in principle as the shading will only use a diffuse
	 * BSDF, but the shader might still access it */
	sd->I = sd->N;

#  ifdef __RAY_DIFFERENTIALS__
	/* differentials */
	differential_dudv(&sd->du, &sd->dv, sd->dPdu, sd->dPdv, sd->dP, sd->Ng);
	/* don't modify dP and dI */
#  endif
}
#endif

/* ShaderData setup from position sampled on mesh */

ccl_device_inline void shader_setup_from_sample(KernelGlobals *kg,
                                                ShaderData *sd,
                                                const float3 P,
                                                const float3 Ng,
                                                const float3 I,
                                                int shader, int object, int prim,
                                                float u, float v, float t,
                                                float time,
                                                bool object_space,
                                                int lamp)
{
	/* vectors */
	sd->P = P;
	sd->N = Ng;
	sd->Ng = Ng;
	sd->I = I;
	sd->shader = shader;
	if(prim != PRIM_NONE)
		sd->type = PRIMITIVE_TRIANGLE;
	else if(lamp != LAMP_NONE)
		sd->type = PRIMITIVE_LAMP;
	else
		sd->type = PRIMITIVE_NONE;

	/* primitive */
#ifdef __INSTANCING__
	sd->object = object;
#endif
	/* currently no access to bvh prim index for strand sd->prim*/
	sd->prim = prim;
#ifdef __UV__
	sd->u = u;
	sd->v = v;
#endif
	sd->time = time;
	sd->ray_length = t;

	sd->flag = kernel_tex_fetch(__shader_flag, (sd->shader & SHADER_MASK)*SHADER_SIZE);
	sd->object_flag = 0;
	if(sd->object != OBJECT_NONE) {
		sd->object_flag |= kernel_tex_fetch(__object_flag,
		                                    sd->object);

#ifdef __OBJECT_MOTION__
		shader_setup_object_transforms(kg, sd, time);
	}
	else if(lamp != LAMP_NONE) {
		sd->ob_tfm  = lamp_fetch_transform(kg, lamp, false);
		sd->ob_itfm = lamp_fetch_transform(kg, lamp, true);
#endif
	}

	/* transform into world space */
	if(object_space) {
		object_position_transform_auto(kg, sd, &sd->P);
		object_normal_transform_auto(kg, sd, &sd->Ng);
		sd->N = sd->Ng;
		object_dir_transform_auto(kg, sd, &sd->I);
	}

	if(sd->type & PRIMITIVE_TRIANGLE) {
		/* smooth normal */
		if(sd->shader & SHADER_SMOOTH_NORMAL) {
			sd->N = triangle_smooth_normal(kg, Ng, sd->prim, sd->u, sd->v);

#ifdef __INSTANCING__
			if(!(sd->object_flag & SD_OBJECT_TRANSFORM_APPLIED)) {
				object_normal_transform_auto(kg, sd, &sd->N);
			}
#endif
		}

		/* dPdu/dPdv */
#ifdef __DPDU__
		triangle_dPdudv(kg, sd->prim, &sd->dPdu, &sd->dPdv);

#  ifdef __INSTANCING__
		if(!(sd->object_flag & SD_OBJECT_TRANSFORM_APPLIED)) {
			object_dir_transform_auto(kg, sd, &sd->dPdu);
			object_dir_transform_auto(kg, sd, &sd->dPdv);
		}
#  endif
#endif
	}
	else {
#ifdef __DPDU__
		sd->dPdu = make_float3(0.0f, 0.0f, 0.0f);
		sd->dPdv = make_float3(0.0f, 0.0f, 0.0f);
#endif
	}

	/* backfacing test */
	if(sd->prim != PRIM_NONE) {
		bool backfacing = (dot(sd->Ng, sd->I) < 0.0f);

		if(backfacing) {
			sd->flag |= SD_BACKFACING;
			sd->Ng = -sd->Ng;
			sd->N = -sd->N;
#ifdef __DPDU__
			sd->dPdu = -sd->dPdu;
			sd->dPdv = -sd->dPdv;
#endif
		}
	}

#ifdef __RAY_DIFFERENTIALS__
	/* no ray differentials here yet */
	sd->dP = differential3_zero();
	sd->dI = differential3_zero();
	sd->du = differential_zero();
	sd->dv = differential_zero();
#endif
}

/* ShaderData setup for displacement */

ccl_device void shader_setup_from_displace(KernelGlobals *kg, ShaderData *sd,
	int object, int prim, float u, float v)
{
	float3 P, Ng, I = make_float3(0.0f, 0.0f, 0.0f);
	int shader;

	triangle_point_normal(kg, object, prim, u, v, &P, &Ng, &shader);

	/* force smooth shading for displacement */
	shader |= SHADER_SMOOTH_NORMAL;

	shader_setup_from_sample(kg, sd,
	                         P, Ng, I,
	                         shader, object, prim,
	                         u, v, 0.0f, 0.5f,
	                         !(kernel_tex_fetch(__object_flag, object) & SD_OBJECT_TRANSFORM_APPLIED),
	                         LAMP_NONE);
}

/* ShaderData setup from ray into background */

ccl_device_inline void shader_setup_from_background(KernelGlobals *kg, ShaderData *sd, const Ray *ray)
{
	/* vectors */
	sd->P = ray->D;
	sd->N = -ray->D;
	sd->Ng = -ray->D;
	sd->I = -ray->D;
	sd->shader = kernel_data.background.surface_shader;
	sd->flag = kernel_tex_fetch(__shader_flag, (sd->shader & SHADER_MASK)*SHADER_SIZE);
	sd->object_flag = 0;
	sd->time = ray->time;
	sd->ray_length = 0.0f;

#ifdef __INSTANCING__
	sd->object = PRIM_NONE;
#endif
	sd->prim = PRIM_NONE;
#ifdef __UV__
	sd->u = 0.0f;
	sd->v = 0.0f;
#endif

#ifdef __DPDU__
	/* dPdu/dPdv */
	sd->dPdu = make_float3(0.0f, 0.0f, 0.0f);
	sd->dPdv = make_float3(0.0f, 0.0f, 0.0f);
#endif

#ifdef __RAY_DIFFERENTIALS__
	/* differentials */
	sd->dP = ray->dD;
	differential_incoming(&sd->dI, sd->dP);
	sd->du = differential_zero();
	sd->dv = differential_zero();
#endif
}

/* ShaderData setup from point inside volume */

#ifdef __VOLUME__
ccl_device_inline void shader_setup_from_volume(KernelGlobals *kg, ShaderData *sd, const Ray *ray)
{
	/* vectors */
	sd->P = ray->P;
	sd->N = -ray->D;  
	sd->Ng = -ray->D;
	sd->I = -ray->D;
	sd->shader = SHADER_NONE;
	sd->flag = 0;
	sd->object_flag = 0;
	sd->time = ray->time;
	sd->ray_length = 0.0f; /* todo: can we set this to some useful value? */

#ifdef __INSTANCING__
	sd->object = PRIM_NONE; /* todo: fill this for texture coordinates */
#endif
	sd->prim = PRIM_NONE;
	sd->type = PRIMITIVE_VOLUME;

#ifdef __UV__
	sd->u = 0.0f;
	sd->v = 0.0f;
#endif

#ifdef __DPDU__
	/* dPdu/dPdv */
	sd->dPdu = make_float3(0.0f, 0.0f, 0.0f);
	sd->dPdv = make_float3(0.0f, 0.0f, 0.0f);
#endif

#ifdef __RAY_DIFFERENTIALS__
	/* differentials */
	sd->dP = ray->dD;
	differential_incoming(&sd->dI, sd->dP);
	sd->du = differential_zero();
	sd->dv = differential_zero();
#endif

	/* for NDC coordinates */
	sd->ray_P = ray->P;
	sd->ray_dP = ray->dP;
}
#endif

/* Merging */

#if defined(__BRANCHED_PATH__) || defined(__VOLUME__)
ccl_device_inline void shader_merge_closures(ShaderData *sd)
{
	/* merge identical closures, better when we sample a single closure at a time */
	for(int i = 0; i < sd->num_closure; i++) {
		ShaderClosure *sci = &sd->closure[i];

		for(int j = i + 1; j < sd->num_closure; j++) {
			ShaderClosure *scj = &sd->closure[j];

			if(sci->type != scj->type)
				continue;
			if(!bsdf_merge(sci, scj))
				continue;

			sci->weight += scj->weight;
			sci->sample_weight += scj->sample_weight;

			int size = sd->num_closure - (j+1);
			if(size > 0) {
				for(int k = 0; k < size; k++) {
					scj[k] = scj[k+1];
				}
			}

			sd->num_closure--;
			kernel_assert(sd->num_closure >= 0);
			j--;
		}
	}
}
#endif

/* Defensive sampling. */

ccl_device_inline void shader_prepare_closures(ShaderData *sd,
                                               ccl_addr_space PathState *state)
{
	/* We can likely also do defensive sampling at deeper bounces, particularly
	 * for cases like a perfect mirror but possibly also others. This will need
	 * a good heuristic. */
	if(state->bounce + state->transparent_bounce == 0 && sd->num_closure > 1) {
		float sum = 0.0f;

		for(int i = 0; i < sd->num_closure; i++) {
			ShaderClosure *sc = &sd->closure[i];
			if(CLOSURE_IS_BSDF_OR_BSSRDF(sc->type)) {
				sum += sc->sample_weight;
			}
		}

		for(int i = 0; i < sd->num_closure; i++) {
			ShaderClosure *sc = &sd->closure[i];
			if(CLOSURE_IS_BSDF_OR_BSSRDF(sc->type)) {
				sc->sample_weight = max(sc->sample_weight, 0.125f * sum);
			}
		}
	}
}


/* BSDF */

ccl_device_inline void _shader_bsdf_multi_eval(KernelGlobals *kg, ShaderData *sd, const float3 omega_in, float *pdf,
	const ShaderClosure *skip_sc, BsdfEval *result_eval, float sum_pdf, float sum_sample_weight)
{
	/* this is the veach one-sample model with balance heuristic, some pdf
	 * factors drop out when using balance heuristic weighting */
	for(int i = 0; i < sd->num_closure; i++) {
		const ShaderClosure *sc = &sd->closure[i];

		if(sc != skip_sc && CLOSURE_IS_BSDF(sc->type)) {
			float bsdf_pdf = 0.0f;
			float3 eval = bsdf_eval(kg, sd, sc, omega_in, &bsdf_pdf);

			if(bsdf_pdf != 0.0f) {
				bsdf_eval_accum(result_eval, sc->type, eval*sc->weight, 1.0f);
				sum_pdf += bsdf_pdf*sc->sample_weight;
			}

			sum_sample_weight += sc->sample_weight;
		}
	}

	*pdf = (sum_sample_weight > 0.0f)? sum_pdf/sum_sample_weight: 0.0f;
}

#ifdef __BRANCHED_PATH__
ccl_device_inline void _shader_bsdf_multi_eval_branched(KernelGlobals *kg,
                                                        ShaderData *sd,
                                                        const float3 omega_in,
                                                        BsdfEval *result_eval,
                                                        float light_pdf,
                                                        bool use_mis)
{
	for(int i = 0; i < sd->num_closure; i++) {
		const ShaderClosure *sc = &sd->closure[i];
		if(CLOSURE_IS_BSDF(sc->type)) {
			float bsdf_pdf = 0.0f;
			float3 eval = bsdf_eval(kg, sd, sc, omega_in, &bsdf_pdf);
			if(bsdf_pdf != 0.0f) {
				float mis_weight = use_mis? power_heuristic(light_pdf, bsdf_pdf): 1.0f;
				bsdf_eval_accum(result_eval,
				                sc->type,
				                eval * sc->weight,
				                mis_weight);
			}
		}
	}
}
#endif


#ifndef __KERNEL_CUDA__
ccl_device
#else
ccl_device_inline
#endif
void shader_bsdf_eval(KernelGlobals *kg,
                      ShaderData *sd,
                      const float3 omega_in,
                      BsdfEval *eval,
                      float light_pdf,
                      bool use_mis)
{
	bsdf_eval_init(eval, NBUILTIN_CLOSURES, make_float3(0.0f, 0.0f, 0.0f), kernel_data.film.use_light_pass);

#ifdef __BRANCHED_PATH__
	if(kernel_data.integrator.branched)
		_shader_bsdf_multi_eval_branched(kg, sd, omega_in, eval, light_pdf, use_mis);
	else
#endif
	{
		float pdf;
		_shader_bsdf_multi_eval(kg, sd, omega_in, &pdf, NULL, eval, 0.0f, 0.0f);
		if(use_mis) {
			float weight = power_heuristic(light_pdf, pdf);
			bsdf_eval_mis(eval, weight);
		}
	}
}

ccl_device_inline const ShaderClosure *shader_bsdf_pick(ShaderData *sd,
                                                        float *randu)
{
	int sampled = 0;

	if(sd->num_closure > 1) {
		/* Pick a BSDF or based on sample weights. */
		float sum = 0.0f;

		for(int i = 0; i < sd->num_closure; i++) {
			const ShaderClosure *sc = &sd->closure[i];

			if(CLOSURE_IS_BSDF(sc->type)) {
				sum += sc->sample_weight;
			}
		}

		float r = (*randu)*sum;
		float partial_sum = 0.0f;

		for(int i = 0; i < sd->num_closure; i++) {
			const ShaderClosure *sc = &sd->closure[i];

			if(CLOSURE_IS_BSDF(sc->type)) {
				float next_sum = partial_sum + sc->sample_weight;

				if(r < next_sum) {
					sampled = i;

					/* Rescale to reuse for direction sample, to better
					 * preserve stratifaction. */
					*randu = (r - partial_sum) / sc->sample_weight;
					break;
				}

				partial_sum = next_sum;
			}
		}
	}

	return &sd->closure[sampled];
}

ccl_device_inline const ShaderClosure *shader_bssrdf_pick(ShaderData *sd,
                                                          ccl_addr_space float3 *throughput,
                                                          float *randu)
{
	int sampled = 0;

	if(sd->num_closure > 1) {
		/* Pick a BSDF or BSSRDF or based on sample weights. */
		float sum_bsdf = 0.0f;
		float sum_bssrdf = 0.0f;

		for(int i = 0; i < sd->num_closure; i++) {
			const ShaderClosure *sc = &sd->closure[i];

			if(CLOSURE_IS_BSDF(sc->type)) {
				sum_bsdf += sc->sample_weight;
			}
			else if(CLOSURE_IS_BSSRDF(sc->type)) {
				sum_bssrdf += sc->sample_weight;
			}
		}

		float r = (*randu)*(sum_bsdf + sum_bssrdf);
		float partial_sum = 0.0f;

		for(int i = 0; i < sd->num_closure; i++) {
			const ShaderClosure *sc = &sd->closure[i];

			if(CLOSURE_IS_BSDF_OR_BSSRDF(sc->type)) {
				float next_sum = partial_sum + sc->sample_weight;

				if(r < next_sum) {
					if(CLOSURE_IS_BSDF(sc->type)) {
						*throughput *= (sum_bsdf + sum_bssrdf) / sum_bsdf;
						return NULL;
					}
					else {
						*throughput *= (sum_bsdf + sum_bssrdf) / sum_bssrdf;
						sampled = i;

						/* Rescale to reuse for direction sample, to better
						 * preserve stratifaction. */
						*randu = (r - partial_sum) / sc->sample_weight;
						break;
					}
				}

				partial_sum = next_sum;
			}
		}
	}

	return &sd->closure[sampled];
}

ccl_device_inline int shader_bsdf_sample(KernelGlobals *kg,
                                         ShaderData *sd,
                                         float randu, float randv,
                                         BsdfEval *bsdf_eval,
                                         float3 *omega_in,
                                         differential3 *domega_in,
                                         float *pdf)
{
	const ShaderClosure *sc = shader_bsdf_pick(sd, &randu);
	if(sc == NULL) {
		*pdf = 0.0f;
		return LABEL_NONE;
	}

	/* BSSRDF should already have been handled elsewhere. */
	kernel_assert(CLOSURE_IS_BSDF(sc->type));

	int label;
	float3 eval;

	*pdf = 0.0f;
	label = bsdf_sample(kg, sd, sc, randu, randv, &eval, omega_in, domega_in, pdf);

	if(*pdf != 0.0f) {
		bsdf_eval_init(bsdf_eval, sc->type, eval*sc->weight, kernel_data.film.use_light_pass);

		if(sd->num_closure > 1) {
			float sweight = sc->sample_weight;
			_shader_bsdf_multi_eval(kg, sd, *omega_in, pdf, sc, bsdf_eval, *pdf*sweight, sweight);
		}
	}

	return label;
}

ccl_device int shader_bsdf_sample_closure(KernelGlobals *kg, ShaderData *sd,
	const ShaderClosure *sc, float randu, float randv, BsdfEval *bsdf_eval,
	float3 *omega_in, differential3 *domega_in, float *pdf)
{
	int label;
	float3 eval;

	*pdf = 0.0f;
	label = bsdf_sample(kg, sd, sc, randu, randv, &eval, omega_in, domega_in, pdf);

	if(*pdf != 0.0f)
		bsdf_eval_init(bsdf_eval, sc->type, eval*sc->weight, kernel_data.film.use_light_pass);

	return label;
}

ccl_device void shader_bsdf_blur(KernelGlobals *kg, ShaderData *sd, float roughness)
{
	for(int i = 0; i < sd->num_closure; i++) {
		ShaderClosure *sc = &sd->closure[i];

		if(CLOSURE_IS_BSDF(sc->type))
			bsdf_blur(kg, sc, roughness);
	}
}

ccl_device float3 shader_bsdf_transparency(KernelGlobals *kg, const ShaderData *sd)
{
	if(sd->flag & SD_HAS_ONLY_VOLUME)
		return make_float3(1.0f, 1.0f, 1.0f);

	float3 eval = make_float3(0.0f, 0.0f, 0.0f);

	for(int i = 0; i < sd->num_closure; i++) {
		const ShaderClosure *sc = &sd->closure[i];

		if(sc->type == CLOSURE_BSDF_TRANSPARENT_ID) // todo: make this work for osl
			eval += sc->weight;
	}

	return eval;
}

ccl_device void shader_bsdf_disable_transparency(KernelGlobals *kg, ShaderData *sd)
{
	for(int i = 0; i < sd->num_closure; i++) {
		ShaderClosure *sc = &sd->closure[i];

		if(sc->type == CLOSURE_BSDF_TRANSPARENT_ID) {
			sc->sample_weight = 0.0f;
			sc->weight = make_float3(0.0f, 0.0f, 0.0f);
		}
	}
}

ccl_device float3 shader_bsdf_alpha(KernelGlobals *kg, ShaderData *sd)
{
	float3 alpha = make_float3(1.0f, 1.0f, 1.0f) - shader_bsdf_transparency(kg, sd);

	alpha = max(alpha, make_float3(0.0f, 0.0f, 0.0f));
	alpha = min(alpha, make_float3(1.0f, 1.0f, 1.0f));
	
	return alpha;
}

ccl_device float3 shader_bsdf_diffuse(KernelGlobals *kg, ShaderData *sd)
{
	float3 eval = make_float3(0.0f, 0.0f, 0.0f);

	for(int i = 0; i < sd->num_closure; i++) {
		ShaderClosure *sc = &sd->closure[i];

		if(CLOSURE_IS_BSDF_DIFFUSE(sc->type))
			eval += sc->weight;
	}

	return eval;
}

ccl_device float3 shader_bsdf_glossy(KernelGlobals *kg, ShaderData *sd)
{
	float3 eval = make_float3(0.0f, 0.0f, 0.0f);

	for(int i = 0; i < sd->num_closure; i++) {
		ShaderClosure *sc = &sd->closure[i];

		if(CLOSURE_IS_BSDF_GLOSSY(sc->type))
			eval += sc->weight;
	}

	return eval;
}

ccl_device float3 shader_bsdf_transmission(KernelGlobals *kg, ShaderData *sd)
{
	float3 eval = make_float3(0.0f, 0.0f, 0.0f);

	for(int i = 0; i < sd->num_closure; i++) {
		ShaderClosure *sc = &sd->closure[i];

		if(CLOSURE_IS_BSDF_TRANSMISSION(sc->type))
			eval += sc->weight;
	}

	return eval;
}

ccl_device float3 shader_bsdf_subsurface(KernelGlobals *kg, ShaderData *sd)
{
	float3 eval = make_float3(0.0f, 0.0f, 0.0f);

	for(int i = 0; i < sd->num_closure; i++) {
		ShaderClosure *sc = &sd->closure[i];

		if(CLOSURE_IS_BSSRDF(sc->type) || CLOSURE_IS_BSDF_BSSRDF(sc->type))
			eval += sc->weight;
	}

	return eval;
}

ccl_device float3 shader_bsdf_average_normal(KernelGlobals *kg, ShaderData *sd)
{
	float3 N = make_float3(0.0f, 0.0f, 0.0f);

	for(int i = 0; i < sd->num_closure; i++) {
		ShaderClosure *sc = &sd->closure[i];
		if(CLOSURE_IS_BSDF_OR_BSSRDF(sc->type))
			N += sc->N*average(sc->weight);
	}

	return (is_zero(N))? sd->N : normalize(N);
}

ccl_device float3 shader_bsdf_ao(KernelGlobals *kg, ShaderData *sd, float ao_factor, float3 *N_)
{
	float3 eval = make_float3(0.0f, 0.0f, 0.0f);
	float3 N = make_float3(0.0f, 0.0f, 0.0f);

	for(int i = 0; i < sd->num_closure; i++) {
		ShaderClosure *sc = &sd->closure[i];

		if(CLOSURE_IS_BSDF_DIFFUSE(sc->type)) {
			const DiffuseBsdf *bsdf = (const DiffuseBsdf*)sc;
			eval += sc->weight*ao_factor;
			N += bsdf->N*average(sc->weight);
		}
		else if(CLOSURE_IS_AMBIENT_OCCLUSION(sc->type)) {
			eval += sc->weight;
			N += sd->N*average(sc->weight);
		}
	}

	*N_ = (is_zero(N))? sd->N : normalize(N);
	return eval;
}

#ifdef __SUBSURFACE__
ccl_device float3 shader_bssrdf_sum(ShaderData *sd, float3 *N_, float *texture_blur_)
{
	float3 eval = make_float3(0.0f, 0.0f, 0.0f);
	float3 N = make_float3(0.0f, 0.0f, 0.0f);
	float texture_blur = 0.0f, weight_sum = 0.0f;

	for(int i = 0; i < sd->num_closure; i++) {
		ShaderClosure *sc = &sd->closure[i];

		if(CLOSURE_IS_BSSRDF(sc->type)) {
			const Bssrdf *bssrdf = (const Bssrdf*)sc;
			float avg_weight = fabsf(average(sc->weight));

			N += bssrdf->N*avg_weight;
			eval += sc->weight;
			texture_blur += bssrdf->texture_blur*avg_weight;
			weight_sum += avg_weight;
		}
	}

	if(N_)
		*N_ = (is_zero(N))? sd->N: normalize(N);

	if(texture_blur_)
		*texture_blur_ = safe_divide(texture_blur, weight_sum);
	
	return eval;
}
#endif

/* Emission */

ccl_device float3 emissive_eval(KernelGlobals *kg, ShaderData *sd, ShaderClosure *sc)
{
	return emissive_simple_eval(sd->Ng, sd->I);
}

ccl_device float3 shader_emissive_eval(KernelGlobals *kg, ShaderData *sd)
{
	float3 eval;
	eval = make_float3(0.0f, 0.0f, 0.0f);

	for(int i = 0; i < sd->num_closure; i++) {
		ShaderClosure *sc = &sd->closure[i];

		if(CLOSURE_IS_EMISSION(sc->type))
			eval += emissive_eval(kg, sd, sc)*sc->weight;
	}

	return eval;
}

/* Holdout */

ccl_device float3 shader_holdout_eval(KernelGlobals *kg, ShaderData *sd)
{
	float3 weight = make_float3(0.0f, 0.0f, 0.0f);

	for(int i = 0; i < sd->num_closure; i++) {
		ShaderClosure *sc = &sd->closure[i];

		if(CLOSURE_IS_HOLDOUT(sc->type))
			weight += sc->weight;
	}

	return weight;
}

/* Surface Evaluation */

ccl_device void shader_eval_surface(KernelGlobals *kg, ShaderData *sd,
	ccl_addr_space PathState *state, int path_flag)
{
	sd->num_closure = 0;
	sd->num_closure_extra = 0;

#ifdef __OSL__
	if(kg->osl)
		OSLShader::eval_surface(kg, sd, state, path_flag);
	else
#endif
	{
#ifdef __SVM__
		svm_eval_nodes(kg, sd, state, SHADER_TYPE_SURFACE, path_flag);
#else
		DiffuseBsdf *bsdf = (DiffuseBsdf*)bsdf_alloc(sd,
		                                             sizeof(DiffuseBsdf),
		                                             make_float3(0.8f, 0.8f, 0.8f));
		bsdf->N = sd->N;
		sd->flag |= bsdf_diffuse_setup(bsdf);
#endif
	}

	if(sd->flag & SD_BSDF_NEEDS_LCG) {
		sd->lcg_state = lcg_state_init_addrspace(state, 0xb4bc3953);
	}
}

/* Background Evaluation */

ccl_device float3 shader_eval_background(KernelGlobals *kg, ShaderData *sd,
	ccl_addr_space PathState *state, int path_flag)
{
	sd->num_closure = 0;
	sd->num_closure_extra = 0;

#ifdef __SVM__
#ifdef __OSL__
	if(kg->osl) {
		OSLShader::eval_background(kg, sd, state, path_flag);
	}
	else
#endif
	{
		svm_eval_nodes(kg, sd, state, SHADER_TYPE_SURFACE, path_flag);
	}

	float3 eval = make_float3(0.0f, 0.0f, 0.0f);

	for(int i = 0; i < sd->num_closure; i++) {
		const ShaderClosure *sc = &sd->closure[i];

		if(CLOSURE_IS_BACKGROUND(sc->type))
			eval += sc->weight;
	}

	return eval;
#else
	return make_float3(0.8f, 0.8f, 0.8f);
#endif
}

/* Volume */

#ifdef __VOLUME__

ccl_device_inline void _shader_volume_phase_multi_eval(const ShaderData *sd, const float3 omega_in, float *pdf,
	int skip_phase, BsdfEval *result_eval, float sum_pdf, float sum_sample_weight)
{
	for(int i = 0; i < sd->num_closure; i++) {
		if(i == skip_phase)
			continue;

		const ShaderClosure *sc = &sd->closure[i];

		if(CLOSURE_IS_PHASE(sc->type)) {
			float phase_pdf = 0.0f;
			float3 eval = volume_phase_eval(sd, sc, omega_in, &phase_pdf);

			if(phase_pdf != 0.0f) {
				bsdf_eval_accum(result_eval, sc->type, eval, 1.0f);
				sum_pdf += phase_pdf*sc->sample_weight;
			}

			sum_sample_weight += sc->sample_weight;
		}
	}

	*pdf = (sum_sample_weight > 0.0f)? sum_pdf/sum_sample_weight: 0.0f;
}

ccl_device void shader_volume_phase_eval(KernelGlobals *kg, const ShaderData *sd,
	const float3 omega_in, BsdfEval *eval, float *pdf)
{
	bsdf_eval_init(eval, NBUILTIN_CLOSURES, make_float3(0.0f, 0.0f, 0.0f), kernel_data.film.use_light_pass);

	_shader_volume_phase_multi_eval(sd, omega_in, pdf, -1, eval, 0.0f, 0.0f);
}

ccl_device int shader_volume_phase_sample(KernelGlobals *kg, const ShaderData *sd,
	float randu, float randv, BsdfEval *phase_eval,
	float3 *omega_in, differential3 *domega_in, float *pdf)
{
	int sampled = 0;

	if(sd->num_closure > 1) {
		/* pick a phase closure based on sample weights */
		float sum = 0.0f;

		for(sampled = 0; sampled < sd->num_closure; sampled++) {
			const ShaderClosure *sc = &sd->closure[sampled];
			
			if(CLOSURE_IS_PHASE(sc->type))
				sum += sc->sample_weight;
		}

		float r = randu*sum;
		float partial_sum = 0.0f;

		for(sampled = 0; sampled < sd->num_closure; sampled++) {
			const ShaderClosure *sc = &sd->closure[sampled];
			
			if(CLOSURE_IS_PHASE(sc->type)) {
				float next_sum = partial_sum + sc->sample_weight;

				if(r <= next_sum) {
					/* Rescale to reuse for BSDF direction sample. */
					randu = (r - partial_sum) / sc->sample_weight;
					break;
				}

				partial_sum = next_sum;
			}
		}

		if(sampled == sd->num_closure) {
			*pdf = 0.0f;
			return LABEL_NONE;
		}
	}

	/* todo: this isn't quite correct, we don't weight anisotropy properly
	 * depending on color channels, even if this is perhaps not a common case */
	const ShaderClosure *sc = &sd->closure[sampled];
	int label;
	float3 eval;

	*pdf = 0.0f;
	label = volume_phase_sample(sd, sc, randu, randv, &eval, omega_in, domega_in, pdf);

	if(*pdf != 0.0f) {
		bsdf_eval_init(phase_eval, sc->type, eval, kernel_data.film.use_light_pass);
	}

	return label;
}

ccl_device int shader_phase_sample_closure(KernelGlobals *kg, const ShaderData *sd,
	const ShaderClosure *sc, float randu, float randv, BsdfEval *phase_eval,
	float3 *omega_in, differential3 *domega_in, float *pdf)
{
	int label;
	float3 eval;

	*pdf = 0.0f;
	label = volume_phase_sample(sd, sc, randu, randv, &eval, omega_in, domega_in, pdf);

	if(*pdf != 0.0f)
		bsdf_eval_init(phase_eval, sc->type, eval, kernel_data.film.use_light_pass);

	return label;
}

/* Volume Evaluation */

ccl_device_inline void shader_eval_volume(KernelGlobals *kg,
                                          ShaderData *sd,
                                          ccl_addr_space PathState *state,
                                          ccl_addr_space VolumeStack *stack,
                                          int path_flag)
{
	/* reset closures once at the start, we will be accumulating the closures
	 * for all volumes in the stack into a single array of closures */
	sd->num_closure = 0;
	sd->num_closure_extra = 0;
	sd->flag = 0;
	sd->object_flag = 0;

	for(int i = 0; stack[i].shader != SHADER_NONE; i++) {
		/* setup shaderdata from stack. it's mostly setup already in
		 * shader_setup_from_volume, this switching should be quick */
		sd->object = stack[i].object;
		sd->shader = stack[i].shader;

		sd->flag &= ~SD_SHADER_FLAGS;
		sd->flag |= kernel_tex_fetch(__shader_flag, (sd->shader & SHADER_MASK)*SHADER_SIZE);
		sd->object_flag &= ~SD_OBJECT_FLAGS;

		if(sd->object != OBJECT_NONE) {
			sd->object_flag |= kernel_tex_fetch(__object_flag, sd->object);

#ifdef __OBJECT_MOTION__
			/* todo: this is inefficient for motion blur, we should be
			 * caching matrices instead of recomputing them each step */
			shader_setup_object_transforms(kg, sd, sd->time);
#endif
		}

		/* evaluate shader */
#ifdef __SVM__
#  ifdef __OSL__
		if(kg->osl) {
			OSLShader::eval_volume(kg, sd, state, path_flag);
		}
		else
#  endif
		{
			svm_eval_nodes(kg, sd, state, SHADER_TYPE_VOLUME, path_flag);
		}
#endif

		/* merge closures to avoid exceeding number of closures limit */
		if(i > 0)
			shader_merge_closures(sd);
	}
}

#endif

/* Displacement Evaluation */

ccl_device void shader_eval_displacement(KernelGlobals *kg, ShaderData *sd, ccl_addr_space PathState *state)
{
	sd->num_closure = 0;
	sd->num_closure_extra = 0;

	/* this will modify sd->P */
#ifdef __SVM__
#  ifdef __OSL__
	if(kg->osl)
		OSLShader::eval_displacement(kg, sd, state);
	else
#  endif
	{
		svm_eval_nodes(kg, sd, state, SHADER_TYPE_DISPLACEMENT, 0);
	}
#endif
}

/* Transparent Shadows */

#ifdef __TRANSPARENT_SHADOWS__
ccl_device bool shader_transparent_shadow(KernelGlobals *kg, Intersection *isect)
{
	int prim = kernel_tex_fetch(__prim_index, isect->prim);
	int shader = 0;

#ifdef __HAIR__
	if(kernel_tex_fetch(__prim_type, isect->prim) & PRIMITIVE_ALL_TRIANGLE) {
#endif
		shader = kernel_tex_fetch(__tri_shader, prim);
#ifdef __HAIR__
	}
	else {
		float4 str = kernel_tex_fetch(__curves, prim);
		shader = __float_as_int(str.z);
	}
#endif
	int flag = kernel_tex_fetch(__shader_flag, (shader & SHADER_MASK)*SHADER_SIZE);

	return (flag & SD_HAS_TRANSPARENT_SHADOW) != 0;
}
#endif

CCL_NAMESPACE_END
<|MERGE_RESOLUTION|>--- conflicted
+++ resolved
@@ -69,19 +69,13 @@
 #endif
 	sd->time = ray->time;
 
-<<<<<<< HEAD
-	if(ccl_fetch(sd, type) & PRIMITIVE_VOLUME) {
-		ccl_fetch(sd, prim) = isect->prim;
+	if (sd->type & PRIMITIVE_VOLUME) {
+		sd->prim = isect->prim;
 	}
 	else {
-		ccl_fetch(sd, prim) = kernel_tex_fetch(__prim_index, isect->prim);
-	}
-
-	ccl_fetch(sd, ray_length) = isect->t;
-=======
-	sd->prim = kernel_tex_fetch(__prim_index, isect->prim);
+		sd->prim = kernel_tex_fetch(__prim_index, isect->prim);
+	}
 	sd->ray_length = isect->t;
->>>>>>> 49f4ac17
 
 #ifdef __UV__
 	sd->u = isect->u;
@@ -117,8 +111,8 @@
 		triangle_dPdudv(kg, sd->prim, &sd->dPdu, &sd->dPdv);
 #endif
 	}
-	else if(ccl_fetch(sd, type) & PRIMITIVE_VOLUME) {
-		ccl_fetch(sd, shader) = kernel_tex_fetch(__vol_shader, ccl_fetch(sd, prim));
+	else if(sd->type & PRIMITIVE_VOLUME) {
+		sd->shader = kernel_tex_fetch(__vol_shader, sd->prim);
 	}
 	else {
 		/* motion triangle */
