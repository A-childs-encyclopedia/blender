--- conflicted
+++ resolved
@@ -559,19 +559,11 @@
     case CLOSURE_BSDF_MICROFACET_GGX_FRESNEL_ID:
     case CLOSURE_BSDF_MICROFACET_GGX_CLEARCOAT_ID:
     case CLOSURE_BSDF_MICROFACET_GGX_REFRACTION_ID:
-<<<<<<< HEAD
-      eval = bsdf_microfacet_ggx_eval(sc, sd->N, sd->I, omega_in, pdf);
-      break;
-    case CLOSURE_BSDF_MICROFACET_MULTI_GGX_ID:
-    case CLOSURE_BSDF_MICROFACET_MULTI_GGX_FRESNEL_ID:
-      eval = bsdf_microfacet_multi_ggx_eval(sc, sd->N, sd->I, omega_in, pdf, &sd->lcg_state);
-=======
       eval = bsdf_microfacet_ggx_eval(sc, sd->N, sd->wi, wo, pdf);
       break;
     case CLOSURE_BSDF_MICROFACET_MULTI_GGX_ID:
     case CLOSURE_BSDF_MICROFACET_MULTI_GGX_FRESNEL_ID:
       eval = bsdf_microfacet_multi_ggx_eval(sc, sd->N, sd->wi, wo, pdf, &sd->lcg_state);
->>>>>>> d9398bb5
       break;
     case CLOSURE_BSDF_MICROFACET_MULTI_GGX_GLASS_ID:
     case CLOSURE_BSDF_MICROFACET_MULTI_GGX_GLASS_FRESNEL_ID:
@@ -579,17 +571,10 @@
       break;
     case CLOSURE_BSDF_MICROFACET_BECKMANN_ID:
     case CLOSURE_BSDF_MICROFACET_BECKMANN_REFRACTION_ID:
-<<<<<<< HEAD
-      eval = bsdf_microfacet_beckmann_eval(sc, sd->N, sd->I, omega_in, pdf);
-      break;
-    case CLOSURE_BSDF_ASHIKHMIN_SHIRLEY_ID:
-      eval = bsdf_ashikhmin_shirley_eval(sc, sd->N, sd->I, omega_in, pdf);
-=======
       eval = bsdf_microfacet_beckmann_eval(sc, sd->N, sd->wi, wo, pdf);
       break;
     case CLOSURE_BSDF_ASHIKHMIN_SHIRLEY_ID:
       eval = bsdf_ashikhmin_shirley_eval(sc, sd->N, sd->wi, wo, pdf);
->>>>>>> d9398bb5
       break;
     case CLOSURE_BSDF_ASHIKHMIN_VELVET_ID:
       eval = bsdf_ashikhmin_velvet_eval(sc, sd->wi, wo, pdf);
