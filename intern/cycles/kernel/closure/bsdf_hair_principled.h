--- conflicted
+++ resolved
@@ -466,29 +466,24 @@
 }
 
 /* Hair Albedo. Also used by `bsdf_hair_microfacet.h` */
-
 ccl_device_inline float bsdf_hair_albedo_roughness_scale(const float azimuthal_roughness)
 {
   const float x = azimuthal_roughness;
   return (((((0.245f * x) + 5.574f) * x - 10.73f) * x + 2.532f) * x - 0.215f) * x + 5.969f;
 }
 
-ccl_device Spectrum bsdf_principled_hair_albedo(ccl_private const ShaderData *sd,
-                                                ccl_private const ShaderClosure *sc)
+ccl_device Spectrum bsdf_hair_albedo(ccl_private const ShaderData *sd,
+                                     ccl_private const ShaderClosure *sc)
 {
   ccl_private PrincipledHairBSDF *bsdf = (ccl_private PrincipledHairBSDF *)sc;
-<<<<<<< HEAD
-  return exp(-sqrt(bsdf->sigma) * bsdf_hair_albedo_roughness_scale(bsdf->v));
-=======
 
   const float cos_theta_o = cos_from_sin(dot(sd->wi, safe_normalize(sd->dPdu)));
   const float cos_gamma_o = cos_from_sin(bsdf->extra->geom.w);
   const float f = fresnel_dielectric_cos(cos_theta_o * cos_gamma_o, bsdf->eta);
 
-  const float roughness_scale = bsdf_principled_hair_albedo_roughness_scale(bsdf->v);
+  const float roughness_scale = bsdf_hair_albedo_roughness_scale(bsdf->v);
   /* TODO(lukas): Adding the Fresnel term here as a workaround until the proper refactor. */
   return exp(-sqrt(bsdf->sigma) * roughness_scale) + make_spectrum(f);
->>>>>>> c26566ad
 }
 
 ccl_device_inline Spectrum bsdf_hair_sigma_from_reflectance(const Spectrum color,
