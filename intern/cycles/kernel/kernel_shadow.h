/*
 * Copyright 2011-2013 Blender Foundation
 *
 * Licensed under the Apache License, Version 2.0 (the "License");
 * you may not use this file except in compliance with the License.
 * You may obtain a copy of the License at
 *
 * http://www.apache.org/licenses/LICENSE-2.0
 *
 * Unless required by applicable law or agreed to in writing, software
 * distributed under the License is distributed on an "AS IS" BASIS,
 * WITHOUT WARRANTIES OR CONDITIONS OF ANY KIND, either express or implied.
 * See the License for the specific language governing permissions and
 * limitations under the License.
 */

CCL_NAMESPACE_BEGIN

/* Attenuate throughput accordingly to the given intersection event.
 * Returns true if the throughput is zero and traversal can be aborted.
 */
ccl_device_forceinline bool shadow_handle_transparent_isect(
        KernelGlobals *kg,
        ShaderData *shadow_sd,
        ccl_addr_space PathState *state,
#    ifdef __VOLUME__
        ccl_addr_space struct PathState *volume_state,
#    endif
        Intersection *isect,
        Ray *ray,
        float3 *throughput)
{
#ifdef __VOLUME__
	/* Attenuation between last surface and next surface. */
	if(volume_state->volume_stack[0].shader != SHADER_NONE) {
		Ray segment_ray = *ray;
		segment_ray.t = isect->t;
		kernel_volume_shadow(kg,
		                     shadow_sd,
		                     volume_state,
		                     &segment_ray,
		                     throughput);
	}
#endif
	/* Setup shader data at surface. */
	shader_setup_from_ray(kg, shadow_sd, isect, ray);
	/* Attenuation from transparent surface. */
	if(!(shadow_sd->flag & SD_HAS_ONLY_VOLUME)) {
		path_state_modify_bounce(state, true);
		shader_eval_surface(kg,
		                    shadow_sd,
		                    NULL,
		                    state,
		                    0.0f,
		                    PATH_RAY_SHADOW,
		                    SHADER_CONTEXT_SHADOW);
		path_state_modify_bounce(state, false);
		*throughput *= shader_bsdf_transparency(kg, shadow_sd);
	}
	/* Stop if all light is blocked. */
	if(is_zero(*throughput)) {
		return true;
	}
#ifdef __VOLUME__
	/* Exit/enter volume. */
	kernel_volume_stack_enter_exit(kg, shadow_sd, volume_state->volume_stack);
#endif
	return false;
}

/* Special version which only handles opaque shadows. */
ccl_device bool shadow_blocked_opaque(KernelGlobals *kg,
                                      ShaderData *shadow_sd,
                                      ccl_addr_space PathState *state,
                                      Ray *ray,
                                      Intersection *isect,
                                      float3 *shadow)
{
	const bool blocked = scene_intersect(kg,
	                                     *ray,
	                                     PATH_RAY_SHADOW_OPAQUE,
	                                     isect,
	                                     NULL,
	                                     0.0f, 0.0f);
#ifdef __VOLUME__
	if(!blocked && state->volume_stack[0].shader != SHADER_NONE) {
		/* Apply attenuation from current volume shader. */
		kernel_volume_shadow(kg, shadow_sd, state, ray, shadow);
	}
#endif
	return blocked;
}

#ifdef __TRANSPARENT_SHADOWS__
#  ifdef __SHADOW_RECORD_ALL__
/* Shadow function to compute how much light is blocked,
 *
 * We trace a single ray. If it hits any opaque surface, or more than a given
 * number of transparent surfaces is hit, then we consider the geometry to be
 * entirely blocked. If not, all transparent surfaces will be recorded and we
 * will shade them one by one to determine how much light is blocked. This all
 * happens in one scene intersection function.
 *
 * Recording all hits works well in some cases but may be slower in others. If
 * we have many semi-transparent hairs, one intersection may be faster because
 * you'd be reinteresecting the same hairs a lot with each step otherwise. If
 * however there is mostly binary transparency then we may be recording many
 * unnecessary intersections when one of the first surfaces blocks all light.
 *
 * From tests in real scenes it seems the performance loss is either minimal,
 * or there is a performance increase anyway due to avoiding the need to send
 * two rays with transparent shadows.
 *
 * On CPU it'll handle all transparent bounces (by allocating storage for
 * intersections when they don't fit into the stack storage).
 *
 * On GPU it'll only handle SHADOW_STACK_MAX_HITS-1 intersections, so this
 * is something to be kept an eye on.
 */

#    define SHADOW_STACK_MAX_HITS 64

/* Actual logic with traversal loop implementation which is free from device
 * specific tweaks.
 *
 * Note that hits array should be as big as max_hits+1.
 */
ccl_device bool shadow_blocked_transparent_all_loop(KernelGlobals *kg,
                                                    ShaderData *shadow_sd,
                                                    ccl_addr_space PathState *state,
                                                    const int skip_object,
                                                    Ray *ray,
                                                    Intersection *hits,
                                                    uint max_hits,
                                                    float3 *shadow)
{
	/* Intersect to find an opaque surface, or record all transparent
	 * surface hits.
	 */
	uint num_hits;
	const bool blocked = scene_intersect_shadow_all(kg,
	                                                ray,
	                                                hits,
	                                                skip_object,
	                                                max_hits,
	                                                &num_hits);
	/* If no opaque surface found but we did find transparent hits,
	 * shade them.
	 */
	if(!blocked && num_hits > 0) {
		float3 throughput = make_float3(1.0f, 1.0f, 1.0f);
		float3 Pend = ray->P + ray->D*ray->t;
		float last_t = 0.0f;
		int bounce = state->transparent_bounce;
		Intersection *isect = hits;
#    ifdef __VOLUME__
#      ifdef __SPLIT_KERNEL__
		ccl_addr_space PathState *ps = &kernel_split_state.state_shadow[ccl_global_id(1) * ccl_global_size(0) + ccl_global_id(0)];
#      else
		PathState ps_object;
		PathState *ps = &ps_object;
#      endif
		*ps = *state;
#    endif
		sort_intersections(hits, num_hits);
		for(int hit = 0; hit < num_hits; hit++, isect++) {
			/* Adjust intersection distance for moving ray forward. */
			float new_t = isect->t;
			isect->t -= last_t;
			/* Skip hit if we did not move forward, step by step raytracing
			 * would have skipped it as well then.
			 */
			if(last_t == new_t) {
				continue;
			}
			last_t = new_t;
			/* Attenuate the throughput. */
			if(shadow_handle_transparent_isect(kg,
			                                   shadow_sd,
			                                   state,
#ifdef __VOLUME__
			                                   ps,
#endif
<<<<<<< HEAD

			qsort(hits, num_hits, sizeof(Intersection), intersections_compare);

			for(int hit = 0; hit < num_hits; hit++, isect++) {
				/* adjust intersection distance for moving ray forward */
				float new_t = isect->t;
				isect->t -= last_t;

				/* skip hit if we did not move forward, step by step raytracing
				 * would have skipped it as well then */
				if(last_t == new_t)
					continue;

				last_t = new_t;

#ifdef __VOLUME__
				/* attenuation between last surface and next surface */
				if(ps.volume_stack[0].shader != SHADER_NONE) {
					Ray segment_ray = *ray;
					segment_ray.t = isect->t;
					kernel_volume_shadow(kg, shadow_sd, &ps, &segment_ray, &throughput);
				}
#endif

				/* setup shader data at surface */
				shader_setup_from_ray(kg, shadow_sd, isect, ray);

				/* attenuation from transparent surface */
				if(!(shadow_sd->flag & SD_HAS_ONLY_VOLUME)) {
					path_state_modify_bounce(state, true);
					shader_eval_surface(kg, shadow_sd, NULL, state, 0.0f, PATH_RAY_SHADOW, SHADER_CONTEXT_SHADOW);
					path_state_modify_bounce(state, false);

					throughput *= shader_bsdf_transparency(kg, shadow_sd);
				}

				/* stop if all light is blocked */
				if(is_zero(throughput)) {
					return true;
				}

				/* move ray forward */
				ray->P = shadow_sd->P;
				if(ray->t != FLT_MAX) {
					ray->D = normalize_len(Pend - ray->P, &ray->t);
				}

#ifdef __VOLUME__
				/* exit/enter volume */
				kernel_volume_stack_enter_exit(kg, shadow_sd, ps.volume_stack);
#endif

				bounce++;
=======
			                                   isect,
			                                   ray,
			                                   &throughput))
			{
				return true;
>>>>>>> 5e9132b3
			}
			/* Move ray forward. */
			ray->P = shadow_sd->P;
			if(ray->t != FLT_MAX) {
				ray->D = normalize_len(Pend - ray->P, &ray->t);
			}
			bounce++;
		}
#    ifdef __VOLUME__
		/* Attenuation for last line segment towards light. */
		if(ps->volume_stack[0].shader != SHADER_NONE) {
			kernel_volume_shadow(kg, shadow_sd, ps, ray, &throughput);
		}
#    endif
		*shadow = throughput;
		return is_zero(throughput);
	}
<<<<<<< HEAD
	else {
		Intersection isect;
		blocked = scene_intersect(kg, *ray, PATH_RAY_SHADOW_OPAQUE, &isect, NULL, 0.0f, 0.0f);
	}

#ifdef __VOLUME__
=======
#    ifdef __VOLUME__
>>>>>>> 5e9132b3
	if(!blocked && state->volume_stack[0].shader != SHADER_NONE) {
		/* Apply attenuation from current volume shader/ */
		kernel_volume_shadow(kg, shadow_sd, state, ray, shadow);
	}
#    endif
	return blocked;
}

/* Here we do all device specific trickery before invoking actual traversal
 * loop to help readability of the actual logic.
 */
ccl_device bool shadow_blocked_transparent_all(KernelGlobals *kg,
                                               ShaderData *shadow_sd,
                                               ccl_addr_space PathState *state,
                                               const int skip_object,
                                               Ray *ray,
                                               uint max_hits,
                                               float3 *shadow)
{
#    ifdef __SPLIT_KERNEL__
	Intersection hits_[SHADOW_STACK_MAX_HITS];
	Intersection *hits = &hits_[0];
#    elif defined(__KERNEL_CUDA__)
	Intersection *hits = kg->hits_stack;
#    else
	Intersection hits_stack[SHADOW_STACK_MAX_HITS];
	Intersection *hits = hits_stack;
#    endif
#    ifndef __KERNEL_GPU__
	/* Prefer to use stack but use dynamic allocation if too deep max hits
	 * we need max_hits + 1 storage space due to the logic in
	 * scene_intersect_shadow_all which will first store and then check if
	 * the limit is exceeded.
	 *
	 * Ignore this on GPU because of slow/unavailable malloc().
	 */
	if(max_hits + 1 > SHADOW_STACK_MAX_HITS) {
		if(kg->transparent_shadow_intersections == NULL) {
			const int transparent_max_bounce = kernel_data.integrator.transparent_max_bounce;
			kg->transparent_shadow_intersections =
				(Intersection*)malloc(sizeof(Intersection)*(transparent_max_bounce + 1));
		}
		hits = kg->transparent_shadow_intersections;
	}
#    endif  /* __KERNEL_GPU__ */
	/* Invoke actual traversal. */
	return shadow_blocked_transparent_all_loop(kg,
	                                           shadow_sd,
	                                           state,
	                                           skip_object,
	                                           ray,
	                                           hits,
	                                           max_hits,
	                                           shadow);
}
#  endif  /* __SHADOW_RECORD_ALL__ */

#  if defined(__KERNEL_GPU__) || !defined(__SHADOW_RECORD_ALL__)
/* Shadow function to compute how much light is blocked,
 *
 * Here we raytrace from one transparent surface to the next step by step.
 * To minimize overhead in cases where we don't need transparent shadows, we
 * first trace a regular shadow ray. We check if the hit primitive was
 * potentially transparent, and only in that case start marching. this gives
 * one extra ray cast for the cases were we do want transparency.
 */

/* This function is only implementing device-independent traversal logic
 * which requires some precalculation done.
 */
ccl_device bool shadow_blocked_transparent_stepped_loop(
        KernelGlobals *kg,
        ShaderData *shadow_sd,
        ccl_addr_space PathState *state,
        const int skip_object,
        Ray *ray,
        Intersection *isect,
        const bool blocked,
        const bool is_transparent_isect,
        float3 *shadow)
{
<<<<<<< HEAD
	*shadow = make_float3(1.0f, 1.0f, 1.0f);

	if(ray_input->t == 0.0f)
		return false;

#ifdef __SPLIT_KERNEL__
	Ray private_ray = *ray_input;
	Ray *ray = &private_ray;
#else
	Ray *ray = ray_input;
#endif

#ifdef __SPLIT_KERNEL__
	Intersection *isect = &kg->isect_shadow[SD_THREAD];
#else
	Intersection isect_object;
	Intersection *isect = &isect_object;
#endif

	bool blocked = scene_intersect(kg, *ray, PATH_RAY_SHADOW_OPAQUE, isect, NULL, 0.0f, 0.0f);

#ifdef __TRANSPARENT_SHADOWS__
	if(blocked && kernel_data.integrator.transparent_shadows) {
		if(shader_transparent_shadow(kg, isect)) {
			float3 throughput = make_float3(1.0f, 1.0f, 1.0f);
			float3 Pend = ray->P + ray->D*ray->t;
			int bounce = state->transparent_bounce;
#ifdef __VOLUME__
			PathState ps = *state;
#endif

			for(;;) {
				if(bounce >= kernel_data.integrator.transparent_max_bounce)
					return true;

				if(!scene_intersect(kg, *ray, PATH_RAY_SHADOW_TRANSPARENT, isect, NULL, 0.0f, 0.0f))
				{
#ifdef __VOLUME__
					/* attenuation for last line segment towards light */
					if(ps.volume_stack[0].shader != SHADER_NONE)
						kernel_volume_shadow(kg, shadow_sd, &ps, ray, &throughput);
#endif

					*shadow *= throughput;

					return false;
				}

				if(!shader_transparent_shadow(kg, isect)) {
					return true;
				}

#ifdef __VOLUME__
				/* attenuation between last surface and next surface */
				if(ps.volume_stack[0].shader != SHADER_NONE) {
					Ray segment_ray = *ray;
					segment_ray.t = isect->t;
					kernel_volume_shadow(kg, shadow_sd, &ps, &segment_ray, &throughput);
=======
	if((blocked && is_transparent_isect) || skip_object != OBJECT_NONE) {
		float3 throughput = make_float3(1.0f, 1.0f, 1.0f);
		float3 Pend = ray->P + ray->D*ray->t;
		int bounce = state->transparent_bounce;
#    ifdef __VOLUME__
#      ifdef __SPLIT_KERNEL__
		ccl_addr_space PathState *ps = &kernel_split_state.state_shadow[ccl_global_id(1) * ccl_global_size(0) + ccl_global_id(0)];
#      else
		PathState ps_object;
		PathState *ps = &ps_object;
#      endif
		*ps = *state;
#    endif
		for(;;) {
			if(bounce >= kernel_data.integrator.transparent_max_bounce) {
				return true;
			}
			if(!scene_intersect(kg,
			                    *ray,
			                    PATH_RAY_SHADOW_TRANSPARENT,
			                    isect,
			                    NULL,
			                    0.0f, 0.0f))
			{
				break;
			}
#ifdef __SHADOW_TRICKS__
			if(skip_object != OBJECT_NONE) {
				const int isect_object = (isect->object == PRIM_NONE)
				        ? kernel_tex_fetch(__prim_object, isect->prim)
				        : isect->object;
				if(isect_object == skip_object) {
					shader_setup_from_ray(kg, shadow_sd, isect, ray);
					/* Move ray forward. */
					ray->P = ray_offset(shadow_sd->P, -shadow_sd->Ng);
					if(ray->t != FLT_MAX) {
						ray->D = normalize_len(Pend - ray->P, &ray->t);
					}
					bounce++;
					continue;
>>>>>>> 5e9132b3
				}
			}
#endif
<<<<<<< HEAD

				/* setup shader data at surface */
				shader_setup_from_ray(kg, shadow_sd, isect, ray);

				/* attenuation from transparent surface */
				if(!(ccl_fetch(shadow_sd, flag) & SD_HAS_ONLY_VOLUME)) {
					path_state_modify_bounce(state, true);
					shader_eval_surface(kg, shadow_sd, NULL, state, 0.0f, PATH_RAY_SHADOW, SHADER_CONTEXT_SHADOW);
					path_state_modify_bounce(state, false);

					throughput *= shader_bsdf_transparency(kg, shadow_sd);
				}

				/* stop if all light is blocked */
				if(is_zero(throughput)) {
					return true;
				}

				/* move ray forward */
				ray->P = ray_offset(ccl_fetch(shadow_sd, P), -ccl_fetch(shadow_sd, Ng));
				if(ray->t != FLT_MAX) {
					ray->D = normalize_len(Pend - ray->P, &ray->t);
				}

=======
			if(!shader_transparent_shadow(kg, isect)) {
				return true;
			}
			/* Attenuate the throughput. */
			if(shadow_handle_transparent_isect(kg,
			                                   shadow_sd,
			                                   state,
>>>>>>> 5e9132b3
#ifdef __VOLUME__
			                                   ps,
#endif
			                                   isect,
			                                   ray,
			                                   &throughput))
			{
				return true;
			}
			/* Move ray forward. */
			ray->P = ray_offset(shadow_sd->P, -shadow_sd->Ng);
			if(ray->t != FLT_MAX) {
				ray->D = normalize_len(Pend - ray->P, &ray->t);
			}
			bounce++;
		}
#    ifdef __VOLUME__
		/* Attenuation for last line segment towards light. */
		if(ps->volume_stack[0].shader != SHADER_NONE) {
			kernel_volume_shadow(kg, shadow_sd, ps, ray, &throughput);
		}
#    endif
		*shadow *= throughput;
		return is_zero(throughput);
	}
#    ifdef __VOLUME__
	if(!blocked && state->volume_stack[0].shader != SHADER_NONE) {
		/* Apply attenuation from current volume shader. */
		kernel_volume_shadow(kg, shadow_sd, state, ray, shadow);
	}
#    endif
	return blocked;
}

ccl_device bool shadow_blocked_transparent_stepped(
        KernelGlobals *kg,
        ShaderData *shadow_sd,
        ccl_addr_space PathState *state,
        const int skip_object,
        Ray *ray,
        Intersection *isect,
        float3 *shadow)
{
	bool blocked, is_transparent_isect;
	if(skip_object == OBJECT_NONE) {
		blocked = scene_intersect(kg,
		                          *ray,
		                          PATH_RAY_SHADOW_OPAQUE,
		                          isect,
		                          NULL,
		                          0.0f, 0.0f);
		is_transparent_isect = blocked
			        ? shader_transparent_shadow(kg, isect)
			        : false;
	}
	else {
		blocked = false;
		is_transparent_isect = false;
	}
	return shadow_blocked_transparent_stepped_loop(kg,
	                                               shadow_sd,
	                                               state,
	                                               skip_object,
	                                               ray,
	                                               isect,
	                                               blocked,
	                                               is_transparent_isect,
	                                               shadow);
}

#  endif  /* __KERNEL_GPU__ || !__SHADOW_RECORD_ALL__ */
#endif /* __TRANSPARENT_SHADOWS__ */

ccl_device_inline bool shadow_blocked(KernelGlobals *kg,
                                      ShaderData *shadow_sd,
                                      ccl_addr_space PathState *state,
                                      Ray *ray_input,
                                      float3 *shadow)
{
	Ray *ray = ray_input;
	Intersection isect;
	/* Some common early checks. */
	*shadow = make_float3(1.0f, 1.0f, 1.0f);
	if(ray->t == 0.0f) {
		return false;
	}
#ifdef __SHADOW_TRICKS__
	const int skip_object = state->catcher_object;
#else
	const int skip_object = OBJECT_NONE;
#endif
	/* Do actual shadow shading. */
	/* First of all, we check if integrator requires transparent shadows.
	 * if not, we use simplest and fastest ever way to calculate occlusion.
	 *
	 * NOTE: We can't do quick opaque test here if we are on shadow-catcher
	 * path because we don't want catcher object to be casting shadow here.
	 */
#ifdef __TRANSPARENT_SHADOWS__
	if(!kernel_data.integrator.transparent_shadows &&
	   skip_object == OBJECT_NONE)
#endif
	{
		return shadow_blocked_opaque(kg,
		                             shadow_sd,
		                             state,
		                             ray,
		                             &isect,
		                             shadow);
	}
#ifdef __TRANSPARENT_SHADOWS__
#  ifdef __SHADOW_RECORD_ALL__
	/* For the transparent shadows we try to use record-all logic on the
	 * devices which supports this.
	 */
	const int transparent_max_bounce = kernel_data.integrator.transparent_max_bounce;
	/* Check transparent bounces here, for volume scatter which can do
	 * lighting before surface path termination is checked.
	 */
	if(state->transparent_bounce >= transparent_max_bounce) {
		return true;
	}
	const uint max_hits = transparent_max_bounce - state->transparent_bounce - 1;
#    ifdef __KERNEL_GPU__
	/* On GPU we do trickey with tracing opaque ray first, this avoids speed
	 * regressions in some files.
	 *
	 * TODO(sergey): Check why using record-all behavior causes slowdown in such
	 * cases. Could that be caused by a higher spill pressure?
	 */
	const bool blocked = scene_intersect(kg,
	                                     *ray,
	                                     PATH_RAY_SHADOW_OPAQUE,
	                                     &isect,
	                                     NULL,
	                                     0.0f, 0.0f);
	const bool is_transparent_isect = blocked
	        ? shader_transparent_shadow(kg, &isect)
	        : false;
	if(!blocked || !is_transparent_isect ||
	   max_hits + 1 >= SHADOW_STACK_MAX_HITS)
	{
		return shadow_blocked_transparent_stepped_loop(kg,
		                                               shadow_sd,
		                                               state,
		                                               skip_object,
		                                               ray,
		                                               &isect,
		                                               blocked,
		                                               is_transparent_isect,
		                                               shadow);
	}
#    endif  /* __KERNEL_GPU__ */
	return shadow_blocked_transparent_all(kg,
	                                      shadow_sd,
	                                      state,
	                                      skip_object,
	                                      ray,
	                                      max_hits,
	                                      shadow);
#  else  /* __SHADOW_RECORD_ALL__ */
	/* Fallback to a slowest version which works on all devices. */
	return shadow_blocked_transparent_stepped(kg,
	                                          shadow_sd,
	                                          state,
	                                          skip_object,
	                                          ray,
	                                          &isect,
	                                          shadow);
#  endif  /* __SHADOW_RECORD_ALL__ */
#endif  /* __TRANSPARENT_SHADOWS__ */
}

#undef SHADOW_STACK_MAX_HITS

CCL_NAMESPACE_END<|MERGE_RESOLUTION|>--- conflicted
+++ resolved
@@ -181,67 +181,11 @@
 #ifdef __VOLUME__
 			                                   ps,
 #endif
-<<<<<<< HEAD
-
-			qsort(hits, num_hits, sizeof(Intersection), intersections_compare);
-
-			for(int hit = 0; hit < num_hits; hit++, isect++) {
-				/* adjust intersection distance for moving ray forward */
-				float new_t = isect->t;
-				isect->t -= last_t;
-
-				/* skip hit if we did not move forward, step by step raytracing
-				 * would have skipped it as well then */
-				if(last_t == new_t)
-					continue;
-
-				last_t = new_t;
-
-#ifdef __VOLUME__
-				/* attenuation between last surface and next surface */
-				if(ps.volume_stack[0].shader != SHADER_NONE) {
-					Ray segment_ray = *ray;
-					segment_ray.t = isect->t;
-					kernel_volume_shadow(kg, shadow_sd, &ps, &segment_ray, &throughput);
-				}
-#endif
-
-				/* setup shader data at surface */
-				shader_setup_from_ray(kg, shadow_sd, isect, ray);
-
-				/* attenuation from transparent surface */
-				if(!(shadow_sd->flag & SD_HAS_ONLY_VOLUME)) {
-					path_state_modify_bounce(state, true);
-					shader_eval_surface(kg, shadow_sd, NULL, state, 0.0f, PATH_RAY_SHADOW, SHADER_CONTEXT_SHADOW);
-					path_state_modify_bounce(state, false);
-
-					throughput *= shader_bsdf_transparency(kg, shadow_sd);
-				}
-
-				/* stop if all light is blocked */
-				if(is_zero(throughput)) {
-					return true;
-				}
-
-				/* move ray forward */
-				ray->P = shadow_sd->P;
-				if(ray->t != FLT_MAX) {
-					ray->D = normalize_len(Pend - ray->P, &ray->t);
-				}
-
-#ifdef __VOLUME__
-				/* exit/enter volume */
-				kernel_volume_stack_enter_exit(kg, shadow_sd, ps.volume_stack);
-#endif
-
-				bounce++;
-=======
 			                                   isect,
 			                                   ray,
 			                                   &throughput))
 			{
 				return true;
->>>>>>> 5e9132b3
 			}
 			/* Move ray forward. */
 			ray->P = shadow_sd->P;
@@ -259,16 +203,7 @@
 		*shadow = throughput;
 		return is_zero(throughput);
 	}
-<<<<<<< HEAD
-	else {
-		Intersection isect;
-		blocked = scene_intersect(kg, *ray, PATH_RAY_SHADOW_OPAQUE, &isect, NULL, 0.0f, 0.0f);
-	}
-
-#ifdef __VOLUME__
-=======
-#    ifdef __VOLUME__
->>>>>>> 5e9132b3
+#    ifdef __VOLUME__
 	if(!blocked && state->volume_stack[0].shader != SHADER_NONE) {
 		/* Apply attenuation from current volume shader/ */
 		kernel_volume_shadow(kg, shadow_sd, state, ray, shadow);
@@ -350,66 +285,6 @@
         const bool is_transparent_isect,
         float3 *shadow)
 {
-<<<<<<< HEAD
-	*shadow = make_float3(1.0f, 1.0f, 1.0f);
-
-	if(ray_input->t == 0.0f)
-		return false;
-
-#ifdef __SPLIT_KERNEL__
-	Ray private_ray = *ray_input;
-	Ray *ray = &private_ray;
-#else
-	Ray *ray = ray_input;
-#endif
-
-#ifdef __SPLIT_KERNEL__
-	Intersection *isect = &kg->isect_shadow[SD_THREAD];
-#else
-	Intersection isect_object;
-	Intersection *isect = &isect_object;
-#endif
-
-	bool blocked = scene_intersect(kg, *ray, PATH_RAY_SHADOW_OPAQUE, isect, NULL, 0.0f, 0.0f);
-
-#ifdef __TRANSPARENT_SHADOWS__
-	if(blocked && kernel_data.integrator.transparent_shadows) {
-		if(shader_transparent_shadow(kg, isect)) {
-			float3 throughput = make_float3(1.0f, 1.0f, 1.0f);
-			float3 Pend = ray->P + ray->D*ray->t;
-			int bounce = state->transparent_bounce;
-#ifdef __VOLUME__
-			PathState ps = *state;
-#endif
-
-			for(;;) {
-				if(bounce >= kernel_data.integrator.transparent_max_bounce)
-					return true;
-
-				if(!scene_intersect(kg, *ray, PATH_RAY_SHADOW_TRANSPARENT, isect, NULL, 0.0f, 0.0f))
-				{
-#ifdef __VOLUME__
-					/* attenuation for last line segment towards light */
-					if(ps.volume_stack[0].shader != SHADER_NONE)
-						kernel_volume_shadow(kg, shadow_sd, &ps, ray, &throughput);
-#endif
-
-					*shadow *= throughput;
-
-					return false;
-				}
-
-				if(!shader_transparent_shadow(kg, isect)) {
-					return true;
-				}
-
-#ifdef __VOLUME__
-				/* attenuation between last surface and next surface */
-				if(ps.volume_stack[0].shader != SHADER_NONE) {
-					Ray segment_ray = *ray;
-					segment_ray.t = isect->t;
-					kernel_volume_shadow(kg, shadow_sd, &ps, &segment_ray, &throughput);
-=======
 	if((blocked && is_transparent_isect) || skip_object != OBJECT_NONE) {
 		float3 throughput = make_float3(1.0f, 1.0f, 1.0f);
 		float3 Pend = ray->P + ray->D*ray->t;
@@ -450,36 +325,9 @@
 					}
 					bounce++;
 					continue;
->>>>>>> 5e9132b3
 				}
 			}
 #endif
-<<<<<<< HEAD
-
-				/* setup shader data at surface */
-				shader_setup_from_ray(kg, shadow_sd, isect, ray);
-
-				/* attenuation from transparent surface */
-				if(!(ccl_fetch(shadow_sd, flag) & SD_HAS_ONLY_VOLUME)) {
-					path_state_modify_bounce(state, true);
-					shader_eval_surface(kg, shadow_sd, NULL, state, 0.0f, PATH_RAY_SHADOW, SHADER_CONTEXT_SHADOW);
-					path_state_modify_bounce(state, false);
-
-					throughput *= shader_bsdf_transparency(kg, shadow_sd);
-				}
-
-				/* stop if all light is blocked */
-				if(is_zero(throughput)) {
-					return true;
-				}
-
-				/* move ray forward */
-				ray->P = ray_offset(ccl_fetch(shadow_sd, P), -ccl_fetch(shadow_sd, Ng));
-				if(ray->t != FLT_MAX) {
-					ray->D = normalize_len(Pend - ray->P, &ray->t);
-				}
-
-=======
 			if(!shader_transparent_shadow(kg, isect)) {
 				return true;
 			}
@@ -487,7 +335,6 @@
 			if(shadow_handle_transparent_isect(kg,
 			                                   shadow_sd,
 			                                   state,
->>>>>>> 5e9132b3
 #ifdef __VOLUME__
 			                                   ps,
 #endif
