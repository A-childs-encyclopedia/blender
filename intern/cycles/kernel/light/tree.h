/* SPDX-License-Identifier: Apache-2.0
 * Copyright 2011-2022 Blender Foundation */

/* This code implements a modified version of the paper [Importance Sampling of Many Lights with
 * Adaptive Tree Splitting](http://www.aconty.com/pdf/many-lights-hpg2018.pdf) by Alejandro Conty
 * Estevez, Christopher Kulla.
 * The original paper traverses both children when the variance of a node is too high (called
 * splitting). However, Cycles does not support multiple lights per shading point. Therefore, we
 * adjust the importance computation: instead of using a conservative measure (i.e., the maximal
 * possible contribution a node could make to a shading point) as in the paper, we additionally
 * compute the minimal possible contribution and choose uniformly between these two measures. Also,
 * support for distant lights is added, which is not included in the paper.
 */

#pragma once

#include "kernel/light/area.h"
#include "kernel/light/common.h"
#include "kernel/light/light.h"
#include "kernel/light/spot.h"
#include "kernel/light/triangle.h"

CCL_NAMESPACE_BEGIN

/* TODO: this seems like a relative expensive computation. We can make it a lot cheaper by using a
 * bounding sphere instead of a bounding box, but this will reduce the accuracy sometimes. */
ccl_device float light_tree_cos_bounding_box_angle(const BoundingBox bbox,
                                                   const float3 P,
                                                   const float3 point_to_centroid)
{
  if (P.x > bbox.min.x && P.y > bbox.min.y && P.z > bbox.min.z && P.x < bbox.max.x &&
      P.y < bbox.max.y && P.z < bbox.max.z) {
    /* If P is inside the bbox, `theta_u` covers the whole sphere. */
    return -1.0f;
  }
  float cos_theta_u = 1.0f;
  /* Iterate through all 8 possible points of the bounding box. */
  for (int i = 0; i < 8; ++i) {
    const float3 corner = make_float3((i & 1) ? bbox.max.x : bbox.min.x,
                                      (i & 2) ? bbox.max.y : bbox.min.y,
                                      (i & 4) ? bbox.max.z : bbox.min.z);

    /* Calculate the bounding box angle. */
    float3 point_to_corner = normalize(corner - P);
    cos_theta_u = fminf(cos_theta_u, dot(point_to_centroid, point_to_corner));
  }
  return cos_theta_u;
}

/* Compute vector v as in Fig .8. P_v is the corresponding point along the ray. */
ccl_device float3 compute_v(
    const float3 centroid, const float3 P, const float3 D, const float3 bcone_axis, const float t)
{
  const float3 unnormalized_v0 = P - centroid;
  const float3 unnormalized_v1 = unnormalized_v0 + D * fminf(t, 1e12f);
  const float3 v0 = normalize(unnormalized_v0);
  const float3 v1 = normalize(unnormalized_v1);

  const float3 o0 = v0;
  float3 o1, o2;
  make_orthonormals_tangent(o0, v1, &o1, &o2);

  const float dot_o0_a = dot(o0, bcone_axis);
  const float dot_o1_a = dot(o1, bcone_axis);
  const float inv_len = inversesqrtf(sqr(dot_o0_a) + sqr(dot_o1_a));
  const float cos_phi0 = dot_o0_a * inv_len;

  return (dot_o1_a < 0 || dot(v0, v1) > cos_phi0) ? (dot_o0_a > dot(v1, bcone_axis) ? v0 : v1) :
                                                    cos_phi0 * o0 + dot_o1_a * inv_len * o1;
}

ccl_device_inline bool is_light(const ccl_global KernelLightTreeEmitter *kemitter)
{
  return kemitter->light.id < 0;
}

ccl_device_inline bool is_mesh(const ccl_global KernelLightTreeEmitter *kemitter)
{
  return !is_light(kemitter) && kemitter->mesh_light.object_id == OBJECT_NONE;
}

ccl_device_inline bool is_triangle(const ccl_global KernelLightTreeEmitter *kemitter)
{
  return !is_light(kemitter) && kemitter->mesh_light.object_id != OBJECT_NONE;
}

ccl_device_inline bool is_leaf(const ccl_global KernelLightTreeNode *knode)
{
  /* The distant node is also considered o leaf node. */
  return knode->type >= LIGHT_TREE_LEAF;
}

template<bool in_volume_segment>
ccl_device void light_tree_to_local_space(KernelGlobals kg,
                                          const int object_id,
                                          ccl_private float3 &P,
                                          ccl_private float3 &N_or_D,
                                          ccl_private float &t)
{
  const int object_flag = kernel_data_fetch(object_flag, object_id);
  if (!(object_flag & SD_OBJECT_TRANSFORM_APPLIED)) {
#ifdef __OBJECT_MOTION__
    Transform itfm;
    object_fetch_transform_motion_test(kg, object_id, 0.5f, &itfm);
#else
    const Transform itfm = object_fetch_transform(kg, object_id, OBJECT_INVERSE_TRANSFORM);
#endif
    P = transform_point(&itfm, P);
    if (in_volume_segment) {
      /* Transform direction. */
      float3 D_local = transform_direction(&itfm, N_or_D);
      float scale;
      N_or_D = normalize_len(D_local, &scale);

      t *= scale;
    }
    else if (!is_zero(N_or_D)) {
      /* Transform normal. */
      const Transform tfm = object_fetch_transform(kg, object_id, OBJECT_TRANSFORM);
      N_or_D = normalize(transform_direction_transposed(&tfm, N_or_D));
    }
  }
}

/* This is the general function for calculating the importance of either a cluster or an emitter.
 * Both of the specialized functions obtain the necessary data before calling this function. */
template<bool in_volume_segment>
ccl_device void light_tree_importance(const float3 N_or_D,
                                      const bool has_transmission,
                                      const float3 point_to_centroid,
                                      const float cos_theta_u,
                                      const BoundingCone bcone,
                                      const float max_distance,
                                      const float min_distance,
                                      const float t,
                                      const float energy,
                                      ccl_private float &max_importance,
                                      ccl_private float &min_importance)
{
  max_importance = 0.0f;
  min_importance = 0.0f;

  const float sin_theta_u = sin_from_cos(cos_theta_u);

  /* cos(theta_i') in the paper, omitted for volume. */
  float cos_min_incidence_angle = 1.0f;
  float cos_max_incidence_angle = 1.0f;

  /* When sampling the light tree for the second time in `shade_volume.h` and when query the pdf in
   * `sample.h`. */
  const bool in_volume = is_zero(N_or_D);
  if (!in_volume_segment && !in_volume) {
    const float3 N = N_or_D;
    const float cos_theta_i = has_transmission ? fabsf(dot(point_to_centroid, N)) :
                                                 dot(point_to_centroid, N);
    const float sin_theta_i = sin_from_cos(cos_theta_i);

    /* cos_min_incidence_angle = cos(max{theta_i - theta_u, 0}) = cos(theta_i') in the paper */
    cos_min_incidence_angle = cos_theta_i >= cos_theta_u ?
                                  1.0f :
                                  cos_theta_i * cos_theta_u + sin_theta_i * sin_theta_u;

    /* If the node is guaranteed to be behind the surface we're sampling, and the surface is
     * opaque, then we can give the node an importance of 0 as it contributes nothing to the
     * surface. This is more accurate than the bbox test if we are calculating the importance of
     * an emitter with radius. */
    if (!has_transmission && cos_min_incidence_angle < 0) {
      return;
    }

    /* cos_max_incidence_angle = cos(min{theta_i + theta_u, pi}) */
    cos_max_incidence_angle = fmaxf(cos_theta_i * cos_theta_u - sin_theta_i * sin_theta_u, 0.0f);
  }

  /* cos(theta - theta_u) */
  const float cos_theta = dot(bcone.axis, -point_to_centroid);
  const float sin_theta = sin_from_cos(cos_theta);
  const float cos_theta_minus_theta_u = cos_theta * cos_theta_u + sin_theta * sin_theta_u;

  float cos_theta_o, sin_theta_o;
  fast_sincosf(bcone.theta_o, &sin_theta_o, &cos_theta_o);

  /* Minimum angle an emitter’s axis would form with the direction to the shading point,
   * cos(theta') in the paper. */
  float cos_min_outgoing_angle;
  if ((cos_theta >= cos_theta_u) || (cos_theta_minus_theta_u >= cos_theta_o)) {
    /* theta - theta_o - theta_u <= 0 */
    kernel_assert((fast_acosf(cos_theta) - bcone.theta_o - fast_acosf(cos_theta_u)) < 5e-4f);
    cos_min_outgoing_angle = 1.0f;
  }
  else if ((bcone.theta_o + bcone.theta_e > M_PI_F) ||
           (cos_theta_minus_theta_u > cos(bcone.theta_o + bcone.theta_e))) {
    /* theta' = theta - theta_o - theta_u < theta_e */
    kernel_assert(
        (fast_acosf(cos_theta) - bcone.theta_o - fast_acosf(cos_theta_u) - bcone.theta_e) < 5e-4f);
    const float sin_theta_minus_theta_u = sin_from_cos(cos_theta_minus_theta_u);
    cos_min_outgoing_angle = cos_theta_minus_theta_u * cos_theta_o +
                             sin_theta_minus_theta_u * sin_theta_o;
  }
  else {
    /* Cluster is invisible. */
    return;
  }

  /* TODO: find a good approximation for f_a. */
  const float f_a = 1.0f;
  /* TODO: also consider t (or theta_a, theta_b) for volume */
  max_importance = fabsf(f_a * cos_min_incidence_angle * energy * cos_min_outgoing_angle /
                         (in_volume_segment ? min_distance : sqr(min_distance)));

  /* TODO: also min importance for volume? */
  if (in_volume_segment) {
    min_importance = max_importance;
    return;
  }

  /* cos(theta + theta_o + theta_u) if theta + theta_o + theta_u < theta_e, 0 otherwise */
  float cos_max_outgoing_angle;
  const float cos_theta_plus_theta_u = cos_theta * cos_theta_u - sin_theta * sin_theta_u;
  if (bcone.theta_e - bcone.theta_o < 0 || cos_theta < 0 || cos_theta_u < 0 ||
      cos_theta_plus_theta_u < cos(bcone.theta_e - bcone.theta_o)) {
    min_importance = 0.0f;
  }
  else {
    const float sin_theta_plus_theta_u = sin_from_cos(cos_theta_plus_theta_u);
    cos_max_outgoing_angle = cos_theta_plus_theta_u * cos_theta_o -
                             sin_theta_plus_theta_u * sin_theta_o;
    min_importance = fabsf(f_a * cos_max_incidence_angle * energy * cos_max_outgoing_angle /
                           sqr(max_distance));
  }
}

template<bool in_volume_segment>
ccl_device bool compute_emitter_centroid_and_dir(KernelGlobals kg,
                                                 ccl_global const KernelLightTreeEmitter *kemitter,
                                                 const float3 P,
                                                 ccl_private float3 &centroid,
                                                 ccl_private packed_float3 &dir)
{
  if (is_light(kemitter)) {
    const ccl_global KernelLight *klight = &kernel_data_fetch(lights, ~(kemitter->light.id));
    centroid = klight->co;

    switch (klight->type) {
      case LIGHT_SPOT:
        dir = klight->spot.dir;
        break;
      case LIGHT_POINT:
        /* Disk-oriented normal. */
        dir = safe_normalize(P - centroid);
        break;
      case LIGHT_AREA:
        dir = klight->area.dir;
        break;
      case LIGHT_BACKGROUND:
        /* Arbitrary centroid and direction. */
        centroid = make_float3(0.0f, 0.0f, 1.0f);
        dir = make_float3(0.0f, 0.0f, -1.0f);
        return !in_volume_segment;
      case LIGHT_DISTANT:
        dir = centroid;
        return !in_volume_segment;
      default:
        return false;
    }
  }
  else {
    kernel_assert(is_triangle(kemitter));
    const int object = kemitter->mesh_light.object_id;
    float3 vertices[3];
    triangle_vertices(kg, kemitter->triangle.id, vertices);
    centroid = (vertices[0] + vertices[1] + vertices[2]) / 3.0f;

    const bool is_front_only = (kemitter->triangle.emission_sampling == EMISSION_SAMPLING_FRONT);
    const bool is_back_only = (kemitter->triangle.emission_sampling == EMISSION_SAMPLING_BACK);
    if (is_front_only || is_back_only) {
      dir = safe_normalize(cross(vertices[1] - vertices[0], vertices[2] - vertices[0]));
      if (is_back_only) {
        dir = -dir;
      }
      const int object_flag = kernel_data_fetch(object_flag, object);
      if ((object_flag & SD_OBJECT_TRANSFORM_APPLIED) &&
          (object_flag & SD_OBJECT_NEGATIVE_SCALE)) {
        dir = -dir;
      }
    }
    else {
      /* Double-sided: any vector in the plane. */
      dir = safe_normalize(vertices[0] - vertices[1]);
    }
  }
  return true;
}

template<bool in_volume_segment>
ccl_device void light_tree_node_importance(KernelGlobals kg,
                                           const float3 P,
                                           const float3 N_or_D,
                                           const float t,
                                           const bool has_transmission,
                                           const ccl_global KernelLightTreeNode *knode,
                                           ccl_private float &max_importance,
                                           ccl_private float &min_importance)
{
  const BoundingCone bcone = knode->bcone;
  const BoundingBox bbox = knode->bbox;

  float3 point_to_centroid;
  float cos_theta_u;
  float distance;
  if (knode->type == LIGHT_TREE_DISTANT) {
    if (in_volume_segment) {
      return;
    }
    point_to_centroid = -bcone.axis;
    cos_theta_u = fast_cosf(bcone.theta_o);
    distance = 1.0f;
  }
  else {
    const float3 centroid = 0.5f * (bbox.min + bbox.max);

    if (in_volume_segment) {
      const float3 D = N_or_D;
      const float3 closest_point = P + dot(centroid - P, D) * D;
      /* Minimal distance of the ray to the cluster. */
      distance = len(centroid - closest_point);
      point_to_centroid = -compute_v(centroid, P, D, bcone.axis, t);
      cos_theta_u = light_tree_cos_bounding_box_angle(bbox, closest_point, point_to_centroid);
    }
    else {
      const float3 N = N_or_D;
      const float3 bbox_extent = bbox.max - centroid;
      const bool bbox_is_visible = has_transmission |
                                   (dot(N, centroid - P) + dot(fabs(N), fabs(bbox_extent)) > 0);

      /* If the node is guaranteed to be behind the surface we're sampling, and the surface is
       * opaque, then we can give the node an importance of 0 as it contributes nothing to the
       * surface. */
      if (!bbox_is_visible) {
        return;
      }

      point_to_centroid = normalize_len(centroid - P, &distance);
      cos_theta_u = light_tree_cos_bounding_box_angle(bbox, P, point_to_centroid);
    }
    /* Clamp distance to half the radius of the cluster when splitting is disabled. */
    distance = fmaxf(0.5f * len(centroid - bbox.max), distance);
  }
  /* TODO: currently max_distance = min_distance, max_importance = min_importance for the
   * nodes. Do we need better weights for complex scenes? */
  light_tree_importance<in_volume_segment>(N_or_D,
                                           has_transmission,
                                           point_to_centroid,
                                           cos_theta_u,
                                           bcone,
                                           distance,
                                           distance,
                                           t,
                                           knode->energy,
                                           max_importance,
                                           min_importance);
}

template<bool in_volume_segment>
ccl_device void light_tree_emitter_importance(KernelGlobals kg,
                                              const float3 P,
                                              const float3 N_or_D,
                                              const float t,
                                              const bool has_transmission,
                                              int emitter_index,
                                              ccl_private float &max_importance,
                                              ccl_private float &min_importance)
{
  max_importance = 0.0f;
  min_importance = 0.0f;

  const ccl_global KernelLightTreeEmitter *kemitter = &kernel_data_fetch(light_tree_emitters,
                                                                         emitter_index);

  if (is_mesh(kemitter)) {
    const ccl_global KernelLightTreeNode *knode = &kernel_data_fetch(light_tree_nodes,
                                                                     kemitter->mesh.node_id);

    light_tree_node_importance<in_volume_segment>(
        kg, P, N_or_D, t, has_transmission, knode, max_importance, min_importance);
    return;
  }

  BoundingCone bcone;
  bcone.theta_o = kemitter->theta_o;
  bcone.theta_e = kemitter->theta_e;
  float cos_theta_u;
  float2 distance; /* distance.x = max_distance, distance.y = mix_distance */
  float3 centroid, point_to_centroid, P_c;

  if (!compute_emitter_centroid_and_dir<in_volume_segment>(
          kg, kemitter, P, centroid, bcone.axis)) {
    return;
  }

  if (in_volume_segment) {
    const float3 D = N_or_D;
    /* Closest point. */
    P_c = P + dot(centroid - P, D) * D;
    /* Minimal distance of the ray to the cluster. */
    distance.x = len(centroid - P_c);
    distance.y = distance.x;
    point_to_centroid = -compute_v(centroid, P, D, bcone.axis, t);
  }
  else {
    P_c = P;
  }

  /* Early out if the emitter is guaranteed to be invisible. */
  bool is_visible;
  if (is_triangle(kemitter)) {
    is_visible = triangle_light_tree_parameters<in_volume_segment>(
        kg, kemitter, centroid, P_c, N_or_D, bcone, cos_theta_u, distance, point_to_centroid);
  }
  else {
    kernel_assert(is_light(kemitter));
    const ccl_global KernelLight *klight = &kernel_data_fetch(lights, ~(kemitter->light.id));
    switch (klight->type) {
      /* Function templates only modifies cos_theta_u when in_volume_segment = true. */
      case LIGHT_SPOT:
        is_visible = spot_light_tree_parameters<in_volume_segment>(
            klight, centroid, P_c, cos_theta_u, distance, point_to_centroid);
        break;
      case LIGHT_POINT:
        is_visible = point_light_tree_parameters<in_volume_segment>(
            klight, centroid, P_c, cos_theta_u, distance, point_to_centroid);
        bcone.theta_o = 0.0f;
        break;
      case LIGHT_AREA:
        is_visible = area_light_tree_parameters<in_volume_segment>(
            klight, centroid, P_c, N_or_D, bcone.axis, cos_theta_u, distance, point_to_centroid);
        break;
      case LIGHT_BACKGROUND:
        is_visible = background_light_tree_parameters(
            centroid, cos_theta_u, distance, point_to_centroid);
        break;
      case LIGHT_DISTANT:
        is_visible = distant_light_tree_parameters(
            centroid, bcone.theta_e, cos_theta_u, distance, point_to_centroid);
        break;
      default:
        return;
    }
  }

  is_visible |= has_transmission;
  if (!is_visible) {
    return;
  }

  light_tree_importance<in_volume_segment>(N_or_D,
                                           has_transmission,
                                           point_to_centroid,
                                           cos_theta_u,
                                           bcone,
                                           distance.x,
                                           distance.y,
                                           t,
                                           kemitter->energy,
                                           max_importance,
                                           min_importance);
}

template<bool in_volume_segment>
ccl_device void light_tree_child_importance(KernelGlobals kg,
                                            const float3 P,
                                            const float3 N_or_D,
                                            const float t,
                                            const bool has_transmission,
                                            const ccl_global KernelLightTreeNode *knode,
                                            ccl_private float &max_importance,
                                            ccl_private float &min_importance)
{
  max_importance = 0.0f;
  min_importance = 0.0f;

  if (knode->num_emitters == 1) {
    light_tree_emitter_importance<in_volume_segment>(kg,
                                                     P,
                                                     N_or_D,
                                                     t,
                                                     has_transmission,
                                                     knode->leaf.first_emitter,
                                                     max_importance,
                                                     min_importance);
  }
  else if (knode->num_emitters != 0) {
    light_tree_node_importance<in_volume_segment>(
        kg, P, N_or_D, t, has_transmission, knode, max_importance, min_importance);
  }
}

ccl_device void sample_resevoir(const int current_index,
                                const float current_weight,
                                ccl_private int &selected_index,
                                ccl_private float &selected_weight,
                                ccl_private float &total_weight,
                                ccl_private float &rand)
{
  if (current_weight == 0.0f) {
    return;
  }
  total_weight += current_weight;
  float thresh = current_weight / total_weight;
  if (rand <= thresh) {
    selected_index = current_index;
    selected_weight = current_weight;
    rand = rand / thresh;
  }
  else {
    rand = (rand - thresh) / (1.0f - thresh);
  }
  kernel_assert(rand >= 0.0f && rand <= 1.0f);
  return;
}

/* Pick an emitter from a leaf node using resevoir sampling, keep two reservoirs for upper and
 * lower bounds. */
template<bool in_volume_segment>
ccl_device int light_tree_cluster_select_emitter(KernelGlobals kg,
                                                 ccl_private float &rand,
                                                 ccl_private float3 &P,
                                                 ccl_private float3 &N_or_D,
                                                 ccl_private float &t,
                                                 const bool has_transmission,
                                                 ccl_private int *node_index,
                                                 ccl_private float *pdf_factor)
{
  float selected_importance[2] = {0.0f, 0.0f};
  float total_importance[2] = {0.0f, 0.0f};
  int selected_index = -1;
  const ccl_global KernelLightTreeNode *knode = &kernel_data_fetch(light_tree_nodes, *node_index);
  *node_index = -1;

  /* Mark emitters with zero importance. Used for resevoir when total minimum importance = 0. */
  kernel_assert(knode->num_emitters <= sizeof(uint) * 8);
  uint has_importance = 0;

  const bool sample_max = (rand > 0.5f); /* Sampling using the maximum importance. */
  if (knode->num_emitters > 1) {
    rand = rand * 2.0f - float(sample_max);
  }

  for (int i = 0; i < knode->num_emitters; i++) {
    int current_index = knode->leaf.first_emitter + i;
    /* maximum importance = importance[0], minimum importance = importance[1] */
    float importance[2];
    light_tree_emitter_importance<in_volume_segment>(
        kg, P, N_or_D, t, has_transmission, current_index, importance[0], importance[1]);

    sample_resevoir(current_index,
                    importance[!sample_max],
                    selected_index,
                    selected_importance[!sample_max],
                    total_importance[!sample_max],
                    rand);
    if (selected_index == current_index) {
      selected_importance[sample_max] = importance[sample_max];
    }
    total_importance[sample_max] += importance[sample_max];

    has_importance |= ((importance[0] > 0) << i);
  }

  if (total_importance[0] == 0.0f) {
    return -1;
  }

  if (total_importance[1] == 0.0f) {
    /* Uniformly sample emitters with positive maximum importance. */
    if (sample_max) {
      selected_importance[1] = 1.0f;
      total_importance[1] = float(popcount(has_importance));
    }
    else {
      selected_index = -1;
      for (int i = 0; i < knode->num_emitters; i++) {
        int current_index = knode->inner.right_child + i;
        sample_resevoir(current_index,
                        float(has_importance & 1),
                        selected_index,
                        selected_importance[1],
                        total_importance[1],
                        rand);
        has_importance >>= 1;
      }

      float discard;
      light_tree_emitter_importance<in_volume_segment>(
          kg, P, N_or_D, t, has_transmission, selected_index, selected_importance[0], discard);
    }
  }

  *pdf_factor *= 0.5f * (selected_importance[0] / total_importance[0] +
                         selected_importance[1] / total_importance[1]);

  const ccl_global KernelLightTreeEmitter *kemitter = &kernel_data_fetch(light_tree_emitters,
                                                                         selected_index);

  if (is_mesh(kemitter)) {
    /* Transform ray from world to local space. */
    light_tree_to_local_space<in_volume_segment>(kg, kemitter->mesh.object_id, P, N_or_D, t);

    *node_index = kemitter->mesh.node_id;
    const ccl_global KernelLightTreeNode *knode = &kernel_data_fetch(light_tree_nodes,
                                                                     *node_index);
    if (knode->type == LIGHT_TREE_INSTANCE) {
      /* Switch to the node with the subtree. */
      *node_index = knode->instance.reference;
    }
  }

  return selected_index;
}

template<bool in_volume_segment>
ccl_device bool get_left_probability(KernelGlobals kg,
                                     const float3 P,
                                     const float3 N_or_D,
                                     const float t,
                                     const bool has_transmission,
                                     const int left_index,
                                     const int right_index,
                                     ccl_private float &left_probability)
{
  const ccl_global KernelLightTreeNode *left = &kernel_data_fetch(light_tree_nodes, left_index);
  const ccl_global KernelLightTreeNode *right = &kernel_data_fetch(light_tree_nodes, right_index);

  float min_left_importance, max_left_importance, min_right_importance, max_right_importance;
  light_tree_child_importance<in_volume_segment>(
      kg, P, N_or_D, t, has_transmission, left, max_left_importance, min_left_importance);
  light_tree_child_importance<in_volume_segment>(
      kg, P, N_or_D, t, has_transmission, right, max_right_importance, min_right_importance);

  const float total_max_importance = max_left_importance + max_right_importance;
  if (total_max_importance == 0.0f) {
    return false;
  }
  const float total_min_importance = min_left_importance + min_right_importance;

  /* Average two probabilities of picking the left child node using lower and upper bounds. */
  const float probability_max = max_left_importance / total_max_importance;
  const float probability_min = total_min_importance > 0 ?
                                    min_left_importance / total_min_importance :
                                    0.5f * (float(max_left_importance > 0) +
                                            float(max_right_importance == 0.0f));
  left_probability = 0.5f * (probability_max + probability_min);
  return true;
}

template<bool in_volume_segment>
ccl_device_noinline bool light_tree_sample(KernelGlobals kg,
                                           float randn,
                                           const float randu,
                                           const float randv,
                                           const float time,
                                           const float3 P,
<<<<<<< HEAD
                                           const float3 N_or_D,
                                           const float t,
                                           const int object_receiver,
=======
                                           float3 N_or_D,
                                           float t,
>>>>>>> 25747301
                                           const int shader_flags,
                                           const int bounce,
                                           const uint32_t path_flag,
                                           ccl_private LightSample *ls)
{
  if (!kernel_data.integrator.use_direct_light) {
    return false;
  }

  const bool has_transmission = (shader_flags & SD_BSDF_HAS_TRANSMISSION);
  float pdf_leaf = 1.0f;
  float pdf_selection = 1.0f;
  int selected_emitter = -1;
  int object = 0;
  int node_index = 0; /* Root node. */

  float3 local_P = P;

  /* Traverse the light tree until a leaf node is reached. */
  while (true) {
    const ccl_global KernelLightTreeNode *knode = &kernel_data_fetch(light_tree_nodes, node_index);

    if (is_leaf(knode)) {
      /* At a leaf node, we pick an emitter. */
      selected_emitter = light_tree_cluster_select_emitter<in_volume_segment>(
          kg, randn, local_P, N_or_D, t, has_transmission, &node_index, &pdf_selection);

      if (node_index < 0) {
        break;
      }
      else {
        /* Continue with the picked mesh light. */
        object = kernel_data_fetch(light_tree_emitters, selected_emitter).mesh.object_id;
        continue;
      }
    }

    /* At an interior node, the left child is directly after the parent, while the right child is
     * stored as the child index. */
    const int left_index = node_index + 1;
    const int right_index = knode->inner.right_child;

    float left_prob;
    if (!get_left_probability<in_volume_segment>(
            kg, local_P, N_or_D, t, has_transmission, left_index, right_index, left_prob)) {
      return false; /* Both child nodes have zero importance. */
    }

    float discard;
    float total_prob = left_prob;
    node_index = left_index;
    sample_resevoir(right_index, 1.0f - left_prob, node_index, discard, total_prob, randn);
    pdf_leaf *= (node_index == left_index) ? left_prob : (1.0f - left_prob);
  }

  if (selected_emitter < 0) {
    return false;
  }

  pdf_selection *= pdf_leaf;

<<<<<<< HEAD
  return light_sample<in_volume_segment>(kg,
                                         randu,
                                         randv,
                                         time,
                                         P,
                                         object_receiver,
                                         bounce,
                                         path_flag,
                                         selected_emitter,
                                         pdf_selection,
                                         ls);
=======
  return light_sample<in_volume_segment>(
      kg, randu, randv, time, P, bounce, path_flag, selected_emitter, object, pdf_selection, ls);
>>>>>>> 25747301
}

/* We need to be able to find the probability of selecting a given light for MIS. */
ccl_device float light_tree_pdf(
    KernelGlobals kg, float3 P, float3 N, const int path_flag, const int object, const uint target)
{
  const bool has_transmission = (path_flag & PATH_RAY_MIS_HAD_TRANSMISSION);

  ccl_global const KernelLightTreeEmitter *kemitter = &kernel_data_fetch(light_tree_emitters,
                                                                         target);
  int root_index, target_leaf;
  uint bit_trail, target_emitter;

  if (is_triangle(kemitter)) {
    /* If the target is an emissive triangle, first traverse the top level tree to find the mesh
     * light emitter, then traverse the subtree. */
    target_emitter = kernel_data_fetch(object_to_tree, object);
    ccl_global const KernelLightTreeEmitter *kmesh = &kernel_data_fetch(light_tree_emitters,
                                                                        target_emitter);
    target_leaf = kmesh->parent_index;
    root_index = kmesh->mesh.node_id;
    ccl_global const KernelLightTreeNode *kroot = &kernel_data_fetch(light_tree_nodes, root_index);
    bit_trail = kroot->bit_trail;

    if (kroot->type == LIGHT_TREE_INSTANCE) {
      root_index = kroot->instance.reference;
    }
  }
  else {
    root_index = 0;
    target_leaf = kemitter->parent_index;
    bit_trail = kernel_data_fetch(light_tree_nodes, target_leaf).bit_trail;
    target_emitter = target;
  }

  float pdf = 1.0f;
  int node_index = 0;

  /* Traverse the light tree until we reach the target leaf node. */
  while (true) {
    const ccl_global KernelLightTreeNode *knode = &kernel_data_fetch(light_tree_nodes, node_index);

    if (is_leaf(knode)) {
      kernel_assert(node_index == target_leaf);
      ccl_global const KernelLightTreeNode *kleaf = &kernel_data_fetch(light_tree_nodes,
                                                                       target_leaf);

      /* Iterate through leaf node to find the probability of sampling the target emitter. */
      float target_max_importance = 0.0f;
      float target_min_importance = 0.0f;
      float total_max_importance = 0.0f;
      float total_min_importance = 0.0f;
      int num_has_importance = 0;
      for (int i = 0; i < kleaf->num_emitters; i++) {
        const int emitter = kleaf->leaf.first_emitter + i;
        float max_importance, min_importance;
        light_tree_emitter_importance<false>(
            kg, P, N, 0, has_transmission, emitter, max_importance, min_importance);
        num_has_importance += (max_importance > 0);
        if (emitter == target_emitter) {
          target_max_importance = max_importance;
          target_min_importance = min_importance;
        }
        total_max_importance += max_importance;
        total_min_importance += min_importance;
      }

      if (target_max_importance > 0.0f) {
        pdf *= 0.5f * (target_max_importance / total_max_importance +
                       (total_min_importance > 0 ? target_min_importance / total_min_importance :
                                                   1.0f / num_has_importance));
      }
      else {
        return 0.0f;
      }

      if (root_index) {
        /* Arrived at the mesh light. Continue with the subtree. */
        float unused;
        light_tree_to_local_space<false>(kg, object, P, N, unused);

        node_index = root_index;
        root_index = 0;
        target_emitter = target;
        target_leaf = kemitter->parent_index;
        bit_trail = kernel_data_fetch(light_tree_nodes, target_leaf).bit_trail;
        continue;
      }
      else {
        kernel_assert(node_index == target_leaf);
        return pdf;
      }
    }

    /* Interior node. */
    const int left_index = node_index + 1;
    const int right_index = knode->inner.right_child;

    float left_prob;
    if (!get_left_probability<false>(
            kg, P, N, 0, has_transmission, left_index, right_index, left_prob)) {
      return 0.0f;
    }

    const bool go_left = (bit_trail & 1) == 0;
    bit_trail >>= 1;
    pdf *= go_left ? left_prob : (1.0f - left_prob);
    node_index = go_left ? left_index : right_index;

    if (pdf == 0) {
      return 0.0f;
    }
  }
}

CCL_NAMESPACE_END<|MERGE_RESOLUTION|>--- conflicted
+++ resolved
@@ -660,14 +660,9 @@
                                            const float randv,
                                            const float time,
                                            const float3 P,
-<<<<<<< HEAD
-                                           const float3 N_or_D,
-                                           const float t,
-                                           const int object_receiver,
-=======
                                            float3 N_or_D,
                                            float t,
->>>>>>> 25747301
+                                           const int object_receiver,
                                            const int shader_flags,
                                            const int bounce,
                                            const uint32_t path_flag,
@@ -729,7 +724,6 @@
 
   pdf_selection *= pdf_leaf;
 
-<<<<<<< HEAD
   return light_sample<in_volume_segment>(kg,
                                          randu,
                                          randv,
@@ -739,12 +733,9 @@
                                          bounce,
                                          path_flag,
                                          selected_emitter,
+                                         object,
                                          pdf_selection,
                                          ls);
-=======
-  return light_sample<in_volume_segment>(
-      kg, randu, randv, time, P, bounce, path_flag, selected_emitter, object, pdf_selection, ls);
->>>>>>> 25747301
 }
 
 /* We need to be able to find the probability of selecting a given light for MIS. */
