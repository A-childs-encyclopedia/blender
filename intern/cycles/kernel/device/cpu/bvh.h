--- conflicted
+++ resolved
@@ -306,31 +306,6 @@
   const KernelGlobalsCPU *kg = ctx->kg;
   const Ray *cray = ctx->ray;
 
-<<<<<<< HEAD
-  switch (ctx->type) {
-    case CCLIntersectContext::RAY_SHADOW_ALL: {
-      Intersection current_isect;
-      kernel_embree_convert_hit(
-          kg, ray, hit, &current_isect, reinterpret_cast<intptr_t>(args->geometryUserPtr));
-      if (intersection_skip_self_shadow(cray->self, current_isect.object, current_isect.prim)) {
-        *args->valid = 0;
-        return;
-      }
-
-#ifdef __LIGHT_LINKING__
-      if (intersection_skip_shadow_link(kg, cray, current_isect.object)) {
-        *args->valid = 0;
-        return;
-      }
-#endif
-
-      /* If no transparent shadows or max number of hits exceeded, all light is blocked. */
-      const int flags = intersection_get_shader_flags(kg, current_isect.prim, current_isect.type);
-      if (!(flags & (SD_HAS_TRANSPARENT_SHADOW)) || ctx->num_hits >= ctx->max_hits) {
-        ctx->opaque_hit = true;
-        return;
-      }
-=======
   Intersection current_isect;
   kernel_embree_convert_hit(
       kg, ray, hit, &current_isect, reinterpret_cast<intptr_t>(args->geometryUserPtr));
@@ -338,7 +313,13 @@
     *args->valid = 0;
     return;
   }
->>>>>>> 44d5a894
+
+#ifdef __LIGHT_LINKING__
+  if (intersection_skip_shadow_link(kg, cray, current_isect.object)) {
+    *args->valid = 0;
+    return;
+  }
+#endif
 
   /* If no transparent shadows or max number of hits exceeded, all light is blocked. */
   const int flags = intersection_get_shader_flags(kg, current_isect.prim, current_isect.type);
