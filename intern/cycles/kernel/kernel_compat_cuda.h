--- conflicted
+++ resolved
@@ -39,11 +39,7 @@
 
 #define ccl_device  __device__ __inline__
 #  define ccl_device_forceinline  __device__ __forceinline__
-<<<<<<< HEAD
-#if (__KERNEL_CUDA_VERSION__ == 80) && (__CUDA_ARCH__ < 500)
-=======
 #if __CUDA_ARCH__ < 500
->>>>>>> 5e9132b3
 #  define ccl_device_inline  __device__ __forceinline__
 #else
 #  define ccl_device_inline  __device__ __inline__
