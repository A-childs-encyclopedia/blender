/*
 * Copyright 2011-2013 Blender Foundation
 *
 * Licensed under the Apache License, Version 2.0 (the "License");
 * you may not use this file except in compliance with the License.
 * You may obtain a copy of the License at
 *
 * http://www.apache.org/licenses/LICENSE-2.0
 *
 * Unless required by applicable law or agreed to in writing, software
 * distributed under the License is distributed on an "AS IS" BASIS,
 * WITHOUT WARRANTIES OR CONDITIONS OF ANY KIND, either express or implied.
 * See the License for the specific language governing permissions and
 * limitations under the License.
 */

#ifndef __KERNEL_TYPES_H__
#define __KERNEL_TYPES_H__

#include "kernel/kernel_math.h"
#include "kernel/svm/svm_types.h"
#include "util/util_static_assert.h"

#ifndef __KERNEL_GPU__
#  define __KERNEL_CPU__
#endif

/* TODO(sergey): This is only to make it possible to include this header
 * from outside of the kernel. but this could be done somewhat cleaner?
 */
#ifndef ccl_addr_space
#  define ccl_addr_space
#endif

CCL_NAMESPACE_BEGIN

/* constants */
#define OBJECT_SIZE 		12
#define OBJECT_VECTOR_SIZE	6
#define LIGHT_SIZE		11
#define FILTER_TABLE_SIZE	1024
#define RAMP_TABLE_SIZE		256
#define SHUTTER_TABLE_SIZE		256
#define PARTICLE_SIZE 		5
#define SHADER_SIZE		5

#define BSSRDF_MIN_RADIUS			1e-8f
#define BSSRDF_MAX_HITS				4

#define BECKMANN_TABLE_SIZE		256

#define SHADER_NONE				(~0)
#define OBJECT_NONE				(~0)
#define PRIM_NONE				(~0)
#define LAMP_NONE				(~0)

#define VOLUME_STACK_SIZE		16

#define WORK_POOL_SIZE_GPU 64
#define WORK_POOL_SIZE_CPU 1
#ifdef __KERNEL_GPU__
#  define WORK_POOL_SIZE WORK_POOL_SIZE_GPU
#else
#  define WORK_POOL_SIZE WORK_POOL_SIZE_CPU
#endif


#define SHADER_SORT_BLOCK_SIZE 2048

#ifdef __KERNEL_OPENCL__
#  define SHADER_SORT_LOCAL_SIZE 64
#elif defined(__KERNEL_CUDA__)
#  define SHADER_SORT_LOCAL_SIZE 32
#else
#  define SHADER_SORT_LOCAL_SIZE 1
#endif


/* device capabilities */
#ifdef __KERNEL_CPU__
#  ifdef __KERNEL_SSE2__
#    define __QBVH__
#  endif
#  define __KERNEL_SHADING__
#  define __KERNEL_ADV_SHADING__
#  define __BRANCHED_PATH__
#  ifdef WITH_OSL
#    define __OSL__
#  endif
#  define __PRINCIPLED__
#  define __SUBSURFACE__
#  define __CMJ__
#  define __VOLUME__
#  define __VOLUME_SCATTER__
#  define __SHADOW_RECORD_ALL__
#  define __VOLUME_DECOUPLED__
#  define __VOLUME_RECORD_ALL__
#endif  /* __KERNEL_CPU__ */

#ifdef __KERNEL_CUDA__
#  define __KERNEL_SHADING__
#  define __KERNEL_ADV_SHADING__
#  define __VOLUME__
#  define __VOLUME_SCATTER__
#  define __SUBSURFACE__
#  define __PRINCIPLED__
#  define __SHADOW_RECORD_ALL__
#  define __CMJ__
#  ifndef __SPLIT_KERNEL__
#    define __BRANCHED_PATH__
#  endif
#endif  /* __KERNEL_CUDA__ */

#ifdef __KERNEL_OPENCL__

/* keep __KERNEL_ADV_SHADING__ in sync with opencl_kernel_use_advanced_shading! */

#  ifdef __KERNEL_OPENCL_NVIDIA__
#    define __KERNEL_SHADING__
#    define __KERNEL_ADV_SHADING__
#    define __SUBSURFACE__
#    define __PRINCIPLED__
#    define __VOLUME__
#    define __VOLUME_SCATTER__
#    define __SHADOW_RECORD_ALL__
#    define __CMJ__
#    define __BRANCHED_PATH__
#  endif  /* __KERNEL_OPENCL_NVIDIA__ */

#  ifdef __KERNEL_OPENCL_APPLE__
#    define __KERNEL_SHADING__
#    define __KERNEL_ADV_SHADING__
#    define __PRINCIPLED__
#    define __CMJ__
/* TODO(sergey): Currently experimental section is ignored here,
 * this is because megakernel in device_opencl does not support
 * custom cflags depending on the scene features.
 */
#  endif  /* __KERNEL_OPENCL_APPLE__ */

#  ifdef __KERNEL_OPENCL_AMD__
#    define __CL_USE_NATIVE__
#    define __KERNEL_SHADING__
#    define __KERNEL_ADV_SHADING__
#    define __SUBSURFACE__
#    define __PRINCIPLED__
#    define __VOLUME__
#    define __VOLUME_SCATTER__
#    define __SHADOW_RECORD_ALL__
#    define __CMJ__
#    define __BRANCHED_PATH__
#  endif  /* __KERNEL_OPENCL_AMD__ */

#  ifdef __KERNEL_OPENCL_INTEL_CPU__
#    define __CL_USE_NATIVE__
#    define __KERNEL_SHADING__
#    define __KERNEL_ADV_SHADING__
#    define __PRINCIPLED__
#    define __CMJ__
#  endif  /* __KERNEL_OPENCL_INTEL_CPU__ */

#endif  /* __KERNEL_OPENCL__ */

/* kernel features */
#define __SOBOL__
#define __INSTANCING__
#define __DPDU__
#define __UV__
#define __BACKGROUND__
#define __CAUSTICS_TRICKS__
#define __VISIBILITY_FLAG__
#define __RAY_DIFFERENTIALS__
#define __CAMERA_CLIPPING__
#define __INTERSECTION_REFINE__
#define __CLAMP_SAMPLE__
#define __PATCH_EVAL__
#define __SHADOW_TRICKS__

#define __DENOISING_FEATURES__

#ifdef __KERNEL_SHADING__
#  define __SVM__
#  define __EMISSION__
#  define __TEXTURES__
#  define __EXTRA_NODES__
#  define __HOLDOUT__
#endif

#ifdef __KERNEL_ADV_SHADING__
#  define __MULTI_CLOSURE__
#  define __TRANSPARENT_SHADOWS__
#  define __PASSES__
#  define __BACKGROUND_MIS__
#  define __LAMP_MIS__
#  define __AO__
#  define __CAMERA_MOTION__
#  define __OBJECT_MOTION__
#  define __HAIR__
#  define __BAKING__
#endif

#ifdef WITH_CYCLES_DEBUG
#  define __KERNEL_DEBUG__
#endif

/* Scene-based selective features compilation. */
#ifdef __NO_CAMERA_MOTION__
#  undef __CAMERA_MOTION__
#endif
#ifdef __NO_OBJECT_MOTION__
#  undef __OBJECT_MOTION__
#endif
#ifdef __NO_HAIR__
#  undef __HAIR__
#endif
#ifdef __NO_VOLUME__
#  undef __VOLUME__
#  undef __VOLUME_SCATTER__
#endif
#ifdef __NO_SUBSURFACE__
#  undef __SUBSURFACE__
#endif
#ifdef __NO_BAKING__
#  undef __BAKING__
#endif
#ifdef __NO_BRANCHED_PATH__
#  undef __BRANCHED_PATH__
#endif
#ifdef __NO_PATCH_EVAL__
#  undef __PATCH_EVAL__
#endif
#ifdef __NO_TRANSPARENT__
#  undef __TRANSPARENT_SHADOWS__
#endif
<<<<<<< HEAD
=======
#ifdef __NO_SHADOW_TRICKS__
#  undef __SHADOW_TRICKS__
#endif
#ifdef __NO_PRINCIPLED__
#  undef __PRINCIPLED__
#endif
#ifdef __NO_DENOISING__
#  undef __DENOISING_FEATURES__
#endif
>>>>>>> 5e9132b3

/* Random Numbers */

typedef uint RNG;

/* Shader Evaluation */

typedef enum ShaderEvalType {
	SHADER_EVAL_DISPLACE,
	SHADER_EVAL_BACKGROUND,
	/* bake types */
	SHADER_EVAL_BAKE, /* no real shade, it's used in the code to
	                   * differentiate the type of shader eval from the above
	                   */
	/* data passes */
	SHADER_EVAL_NORMAL,
	SHADER_EVAL_UV,
	SHADER_EVAL_DIFFUSE_COLOR,
	SHADER_EVAL_GLOSSY_COLOR,
	SHADER_EVAL_TRANSMISSION_COLOR,
	SHADER_EVAL_SUBSURFACE_COLOR,
	SHADER_EVAL_EMISSION,

	/* light passes */
	SHADER_EVAL_AO,
	SHADER_EVAL_COMBINED,
	SHADER_EVAL_SHADOW,
	SHADER_EVAL_DIFFUSE,
	SHADER_EVAL_GLOSSY,
	SHADER_EVAL_TRANSMISSION,
	SHADER_EVAL_SUBSURFACE,

	/* extra */
	SHADER_EVAL_ENVIRONMENT,
} ShaderEvalType;

/* Path Tracing
 * note we need to keep the u/v pairs at even values */

enum PathTraceDimension {
	PRNG_FILTER_U = 0,
	PRNG_FILTER_V = 1,
	PRNG_LENS_U = 2,
	PRNG_LENS_V = 3,
#ifdef __CAMERA_MOTION__
	PRNG_TIME = 4,
	PRNG_UNUSED_0 = 5,
	PRNG_UNUSED_1 = 6,	/* for some reason (6, 7) is a bad sobol pattern */
	PRNG_UNUSED_2 = 7,  /* with a low number of samples (< 64) */
#endif
	PRNG_BASE_NUM = 8,

	PRNG_BSDF_U = 0,
	PRNG_BSDF_V = 1,
	PRNG_BSDF = 2,
	PRNG_LIGHT = 3,
	PRNG_LIGHT_U = 4,
	PRNG_LIGHT_V = 5,
	PRNG_LIGHT_TERMINATE = 6,
	PRNG_TERMINATE = 7,

#ifdef __VOLUME__
	PRNG_PHASE_U = 8,
	PRNG_PHASE_V = 9,
	PRNG_PHASE = 10,
	PRNG_SCATTER_DISTANCE = 11,
#endif

	PRNG_BOUNCE_NUM = 12,
};

enum SamplingPattern {
	SAMPLING_PATTERN_SOBOL = 0,
	SAMPLING_PATTERN_CMJ = 1,

	SAMPLING_NUM_PATTERNS,
};

/* these flags values correspond to raytypes in osl.cpp, so keep them in sync! */

enum PathRayFlag {
	PATH_RAY_CAMERA              = (1 << 0),
	PATH_RAY_REFLECT             = (1 << 1),
	PATH_RAY_TRANSMIT            = (1 << 2),
	PATH_RAY_DIFFUSE             = (1 << 3),
	PATH_RAY_GLOSSY              = (1 << 4),
	PATH_RAY_SINGULAR            = (1 << 5),
	PATH_RAY_TRANSPARENT         = (1 << 6),

	PATH_RAY_SHADOW_OPAQUE       = (1 << 7),
	PATH_RAY_SHADOW_TRANSPARENT  = (1 << 8),
	PATH_RAY_SHADOW = (PATH_RAY_SHADOW_OPAQUE|PATH_RAY_SHADOW_TRANSPARENT),

	PATH_RAY_CURVE               = (1 << 9), /* visibility flag to define curve segments */
	PATH_RAY_VOLUME_SCATTER      = (1 << 10), /* volume scattering */

	/* Special flag to tag unaligned BVH nodes. */
	PATH_RAY_NODE_UNALIGNED = (1 << 11),

	PATH_RAY_ALL_VISIBILITY = ((1 << 12)-1),

	PATH_RAY_MIS_SKIP            = (1 << 12),
	PATH_RAY_DIFFUSE_ANCESTOR    = (1 << 13),
	PATH_RAY_SINGLE_PASS_DONE    = (1 << 14),
	PATH_RAY_SHADOW_CATCHER      = (1 << 15),
	PATH_RAY_SHADOW_CATCHER_ONLY = (1 << 16),
	PATH_RAY_STORE_SHADOW_INFO   = (1 << 17),
};

/* Closure Label */

typedef enum ClosureLabel {
	LABEL_NONE = 0,
	LABEL_TRANSMIT = 1,
	LABEL_REFLECT = 2,
	LABEL_DIFFUSE = 4,
	LABEL_GLOSSY = 8,
	LABEL_SINGULAR = 16,
	LABEL_TRANSPARENT = 32,
	LABEL_VOLUME_SCATTER = 64,
} ClosureLabel;

/* Render Passes */

typedef enum PassType {
	PASS_NONE = 0,
	PASS_COMBINED = (1 << 0),
	PASS_DEPTH = (1 << 1),
	PASS_NORMAL = (1 << 2),
	PASS_UV = (1 << 3),
	PASS_OBJECT_ID = (1 << 4),
	PASS_MATERIAL_ID = (1 << 5),
	PASS_DIFFUSE_COLOR = (1 << 6),
	PASS_GLOSSY_COLOR = (1 << 7),
	PASS_TRANSMISSION_COLOR = (1 << 8),
	PASS_DIFFUSE_INDIRECT = (1 << 9),
	PASS_GLOSSY_INDIRECT = (1 << 10),
	PASS_TRANSMISSION_INDIRECT = (1 << 11),
	PASS_DIFFUSE_DIRECT = (1 << 12),
	PASS_GLOSSY_DIRECT = (1 << 13),
	PASS_TRANSMISSION_DIRECT = (1 << 14),
	PASS_EMISSION = (1 << 15),
	PASS_BACKGROUND = (1 << 16),
	PASS_AO = (1 << 17),
	PASS_SHADOW = (1 << 18),
	PASS_MOTION = (1 << 19),
	PASS_MOTION_WEIGHT = (1 << 20),
	PASS_MIST = (1 << 21),
	PASS_SUBSURFACE_DIRECT = (1 << 22),
	PASS_SUBSURFACE_INDIRECT = (1 << 23),
	PASS_SUBSURFACE_COLOR = (1 << 24),
	PASS_LIGHT = (1 << 25), /* no real pass, used to force use_light_pass */
#ifdef __KERNEL_DEBUG__
	PASS_BVH_TRAVERSED_NODES = (1 << 26),
	PASS_BVH_TRAVERSED_INSTANCES = (1 << 27),
	PASS_BVH_INTERSECTIONS = (1 << 28),
	PASS_RAY_BOUNCES = (1 << 29),
#endif
} PassType;

#define PASS_ALL (~0)

typedef enum DenoisingPassOffsets {
	DENOISING_PASS_NORMAL             = 0,
	DENOISING_PASS_NORMAL_VAR         = 3,
	DENOISING_PASS_ALBEDO             = 6,
	DENOISING_PASS_ALBEDO_VAR         = 9,
	DENOISING_PASS_DEPTH              = 12,
	DENOISING_PASS_DEPTH_VAR          = 13,
	DENOISING_PASS_SHADOW_A           = 14,
	DENOISING_PASS_SHADOW_B           = 17,
	DENOISING_PASS_COLOR              = 20,
	DENOISING_PASS_COLOR_VAR          = 23,

	DENOISING_PASS_SIZE_BASE          = 26,
	DENOISING_PASS_SIZE_CLEAN         = 3,
} DenoisingPassOffsets;

typedef enum BakePassFilter {
	BAKE_FILTER_NONE = 0,
	BAKE_FILTER_DIRECT = (1 << 0),
	BAKE_FILTER_INDIRECT = (1 << 1),
	BAKE_FILTER_COLOR = (1 << 2),
	BAKE_FILTER_DIFFUSE = (1 << 3),
	BAKE_FILTER_GLOSSY = (1 << 4),
	BAKE_FILTER_TRANSMISSION = (1 << 5),
	BAKE_FILTER_SUBSURFACE = (1 << 6),
	BAKE_FILTER_EMISSION = (1 << 7),
	BAKE_FILTER_AO = (1 << 8),
} BakePassFilter;

typedef enum BakePassFilterCombos {
	BAKE_FILTER_COMBINED = (
	    BAKE_FILTER_DIRECT |
	    BAKE_FILTER_INDIRECT |
	    BAKE_FILTER_DIFFUSE |
	    BAKE_FILTER_GLOSSY |
	    BAKE_FILTER_TRANSMISSION |
	    BAKE_FILTER_SUBSURFACE |
	    BAKE_FILTER_EMISSION |
	    BAKE_FILTER_AO),
	BAKE_FILTER_DIFFUSE_DIRECT = (BAKE_FILTER_DIRECT | BAKE_FILTER_DIFFUSE),
	BAKE_FILTER_GLOSSY_DIRECT = (BAKE_FILTER_DIRECT | BAKE_FILTER_GLOSSY),
	BAKE_FILTER_TRANSMISSION_DIRECT = (BAKE_FILTER_DIRECT | BAKE_FILTER_TRANSMISSION),
	BAKE_FILTER_SUBSURFACE_DIRECT = (BAKE_FILTER_DIRECT | BAKE_FILTER_SUBSURFACE),
	BAKE_FILTER_DIFFUSE_INDIRECT = (BAKE_FILTER_INDIRECT | BAKE_FILTER_DIFFUSE),
	BAKE_FILTER_GLOSSY_INDIRECT = (BAKE_FILTER_INDIRECT | BAKE_FILTER_GLOSSY),
	BAKE_FILTER_TRANSMISSION_INDIRECT = (BAKE_FILTER_INDIRECT | BAKE_FILTER_TRANSMISSION),
	BAKE_FILTER_SUBSURFACE_INDIRECT = (BAKE_FILTER_INDIRECT | BAKE_FILTER_SUBSURFACE),
} BakePassFilterCombos;

typedef enum DenoiseFlag {
	DENOISING_CLEAN_DIFFUSE_DIR      = (1 << 0),
	DENOISING_CLEAN_DIFFUSE_IND      = (1 << 1),
	DENOISING_CLEAN_GLOSSY_DIR       = (1 << 2),
	DENOISING_CLEAN_GLOSSY_IND       = (1 << 3),
	DENOISING_CLEAN_TRANSMISSION_DIR = (1 << 4),
	DENOISING_CLEAN_TRANSMISSION_IND = (1 << 5),
	DENOISING_CLEAN_SUBSURFACE_DIR   = (1 << 6),
	DENOISING_CLEAN_SUBSURFACE_IND   = (1 << 7),
	DENOISING_CLEAN_ALL_PASSES       = (1 << 8)-1,
} DenoiseFlag;

typedef ccl_addr_space struct PathRadiance {
#ifdef __PASSES__
	int use_light_pass;
#endif

	float3 emission;
#ifdef __PASSES__
	float3 background;
	float3 ao;

	float3 indirect;
	float3 direct_throughput;
	float3 direct_emission;

	float3 color_diffuse;
	float3 color_glossy;
	float3 color_transmission;
	float3 color_subsurface;
	float3 color_scatter;

	float3 direct_diffuse;
	float3 direct_glossy;
	float3 direct_transmission;
	float3 direct_subsurface;
	float3 direct_scatter;

	float3 indirect_diffuse;
	float3 indirect_glossy;
	float3 indirect_transmission;
	float3 indirect_subsurface;
	float3 indirect_scatter;

	float3 path_diffuse;
	float3 path_glossy;
	float3 path_transmission;
	float3 path_subsurface;
	float3 path_scatter;

	float4 shadow;
	float mist;
#endif

#ifdef __SHADOW_TRICKS__
	/* Total light reachable across the path, ignoring shadow blocked queries. */
	float3 path_total;
	/* Total light reachable across the path with shadow blocked queries
	 * applied here.
	 *
	 * Dividing this figure by path_total will give estimate of shadow pass.
	 */
	float3 path_total_shaded;

	/* Color of the background on which shadow is alpha-overed. */
	float3 shadow_background_color;

	/* Path radiance sum and throughput at the moment when ray hits shadow
	 * catcher object.
	 */
	float3 shadow_radiance_sum;
	float shadow_throughput;
#endif

#ifdef __DENOISING_FEATURES__
	float3 denoising_normal;
	float3 denoising_albedo;
	float denoising_depth;
#endif  /* __DENOISING_FEATURES__ */
} PathRadiance;

typedef struct BsdfEval {
#ifdef __PASSES__
	int use_light_pass;
#endif

	float3 diffuse;
#ifdef __PASSES__
	float3 glossy;
	float3 transmission;
	float3 transparent;
	float3 subsurface;
	float3 scatter;
#endif
#ifdef __SHADOW_TRICKS__
	float3 sum_no_mis;
#endif
} BsdfEval;

/* Shader Flag */

typedef enum ShaderFlag {
	SHADER_SMOOTH_NORMAL = (1 << 31),
	SHADER_CAST_SHADOW = (1 << 30),
	SHADER_AREA_LIGHT = (1 << 29),
	SHADER_USE_MIS = (1 << 28),
	SHADER_EXCLUDE_DIFFUSE = (1 << 27),
	SHADER_EXCLUDE_GLOSSY = (1 << 26),
	SHADER_EXCLUDE_TRANSMIT = (1 << 25),
	SHADER_EXCLUDE_CAMERA = (1 << 24),
	SHADER_EXCLUDE_SCATTER = (1 << 23),
	SHADER_EXCLUDE_ANY = (SHADER_EXCLUDE_DIFFUSE|SHADER_EXCLUDE_GLOSSY|SHADER_EXCLUDE_TRANSMIT|SHADER_EXCLUDE_CAMERA|SHADER_EXCLUDE_SCATTER),

	SHADER_MASK = ~(SHADER_SMOOTH_NORMAL|SHADER_CAST_SHADOW|SHADER_AREA_LIGHT|SHADER_USE_MIS|SHADER_EXCLUDE_ANY)
} ShaderFlag;

/* Light Type */

typedef enum LightType {
	LIGHT_POINT,
	LIGHT_DISTANT,
	LIGHT_BACKGROUND,
	LIGHT_AREA,
	LIGHT_SPOT,
	LIGHT_TRIANGLE
} LightType;

/* Camera Type */

enum CameraType {
	CAMERA_PERSPECTIVE,
	CAMERA_ORTHOGRAPHIC,
	CAMERA_PANORAMA
};

/* Panorama Type */

enum PanoramaType {
	PANORAMA_EQUIRECTANGULAR = 0,
	PANORAMA_FISHEYE_EQUIDISTANT = 1,
	PANORAMA_FISHEYE_EQUISOLID = 2,
	PANORAMA_MIRRORBALL = 3,

	PANORAMA_NUM_TYPES,
};

/* Differential */

typedef struct differential3 {
	float3 dx;
	float3 dy;
} differential3;

typedef struct differential {
	float dx;
	float dy;
} differential;

/* Ray */

typedef struct Ray {
/* TODO(sergey): This is only needed because current AMD
 * compiler has hard time building the kernel with this
 * reshuffle. And at the same time reshuffle will cause
 * less optimal CPU code in certain places.
 *
 * We'll get rid of this nasty exception once AMD compiler
 * is fixed.
 */
#ifndef __KERNEL_OPENCL_AMD__
	float3 P;		/* origin */
	float3 D;		/* direction */

	float t;		/* length of the ray */
	float time;		/* time (for motion blur) */
#else
	float t;		/* length of the ray */
	float time;		/* time (for motion blur) */
	float3 P;		/* origin */
	float3 D;		/* direction */
#endif

#ifdef __RAY_DIFFERENTIALS__
	differential3 dP;
	differential3 dD;
#endif
} Ray;

/* Intersection */

typedef struct Intersection {
	float t, u, v;
	int prim;
	int object;
	int type;

#ifdef __KERNEL_DEBUG__
	int num_traversed_nodes;
	int num_traversed_instances;
	int num_intersections;
#endif
} Intersection;

/* Primitives */

typedef enum PrimitiveType {
	PRIMITIVE_NONE            = 0,
	PRIMITIVE_TRIANGLE        = (1 << 0),
	PRIMITIVE_MOTION_TRIANGLE = (1 << 1),
	PRIMITIVE_CURVE           = (1 << 2),
	PRIMITIVE_MOTION_CURVE    = (1 << 3),
	/* Lamp primitive is not included below on purpose,
	 * since it is no real traceable primitive.
	 */
	PRIMITIVE_LAMP            = (1 << 4),

	PRIMITIVE_ALL_TRIANGLE = (PRIMITIVE_TRIANGLE|PRIMITIVE_MOTION_TRIANGLE),
	PRIMITIVE_ALL_CURVE = (PRIMITIVE_CURVE|PRIMITIVE_MOTION_CURVE),
	PRIMITIVE_ALL_MOTION = (PRIMITIVE_MOTION_TRIANGLE|PRIMITIVE_MOTION_CURVE),
	PRIMITIVE_ALL = (PRIMITIVE_ALL_TRIANGLE|PRIMITIVE_ALL_CURVE),

	/* Total number of different traceable primitives.
	 * NOTE: This is an actual value, not a bitflag.
	 */
	PRIMITIVE_NUM_TOTAL = 4,
} PrimitiveType;

#define PRIMITIVE_PACK_SEGMENT(type, segment) ((segment << PRIMITIVE_NUM_TOTAL) | (type))
#define PRIMITIVE_UNPACK_SEGMENT(type) (type >> PRIMITIVE_NUM_TOTAL)

/* Attributes */

typedef enum AttributePrimitive {
	ATTR_PRIM_TRIANGLE = 0,
	ATTR_PRIM_CURVE,
	ATTR_PRIM_SUBD,

	ATTR_PRIM_TYPES
} AttributePrimitive;

typedef enum AttributeElement {
	ATTR_ELEMENT_NONE,
	ATTR_ELEMENT_OBJECT,
	ATTR_ELEMENT_MESH,
	ATTR_ELEMENT_FACE,
	ATTR_ELEMENT_VERTEX,
	ATTR_ELEMENT_VERTEX_MOTION,
	ATTR_ELEMENT_CORNER,
	ATTR_ELEMENT_CORNER_BYTE,
	ATTR_ELEMENT_CURVE,
	ATTR_ELEMENT_CURVE_KEY,
	ATTR_ELEMENT_CURVE_KEY_MOTION,
	ATTR_ELEMENT_VOXEL
} AttributeElement;

typedef enum AttributeStandard {
	ATTR_STD_NONE = 0,
	ATTR_STD_VERTEX_NORMAL,
	ATTR_STD_FACE_NORMAL,
	ATTR_STD_UV,
	ATTR_STD_UV_TANGENT,
	ATTR_STD_UV_TANGENT_SIGN,
	ATTR_STD_GENERATED,
	ATTR_STD_GENERATED_TRANSFORM,
	ATTR_STD_POSITION_UNDEFORMED,
	ATTR_STD_POSITION_UNDISPLACED,
	ATTR_STD_MOTION_VERTEX_POSITION,
	ATTR_STD_MOTION_VERTEX_NORMAL,
	ATTR_STD_PARTICLE,
	ATTR_STD_CURVE_INTERCEPT,
	ATTR_STD_PTEX_FACE_ID,
	ATTR_STD_PTEX_UV,
	ATTR_STD_VOLUME_DENSITY,
	ATTR_STD_VOLUME_COLOR,
	ATTR_STD_VOLUME_FLAME,
	ATTR_STD_VOLUME_HEAT,
	ATTR_STD_VOLUME_VELOCITY,
	ATTR_STD_POINTINESS,
	ATTR_STD_NUM,

	ATTR_STD_NOT_FOUND = ~0
} AttributeStandard;

typedef enum AttributeFlag {
	ATTR_FINAL_SIZE = (1 << 0),
	ATTR_SUBDIVIDED = (1 << 1),
} AttributeFlag;

typedef struct AttributeDescriptor {
	AttributeElement element;
	NodeAttributeType type;
	uint flags; /* see enum AttributeFlag */
	int offset;
} AttributeDescriptor;

/* Closure data */

#ifdef __MULTI_CLOSURE__
#  ifndef __MAX_CLOSURE__
#     define MAX_CLOSURE 64
#  else
#    define MAX_CLOSURE __MAX_CLOSURE__
#  endif
#else
#  define MAX_CLOSURE 1
#endif

/* This struct is the base class for all closures. The common members are
 * duplicated in all derived classes since we don't have C++ in the kernel
 * yet, and because it lets us lay out the members to minimize padding. The
 * weight member is located at the beginning of the struct for this reason.
 *
 * ShaderClosure has a fixed size, and any extra space must be allocated
 * with closure_alloc_extra().
 *
 * We pad the struct to 80 bytes and ensure it is aligned to 16 bytes, which
 * we assume to be the maximum required alignment for any struct. */

#define SHADER_CLOSURE_BASE \
	float3 weight; \
	ClosureType type; \
	float sample_weight; \
	float3 N

typedef ccl_addr_space struct ccl_align(16) ShaderClosure {
	SHADER_CLOSURE_BASE;

	float data[10]; /* pad to 80 bytes */
} ShaderClosure;

/* Shader Context
 *
 * For OSL we recycle a fixed number of contexts for speed */

typedef enum ShaderContext {
	SHADER_CONTEXT_MAIN = 0,
	SHADER_CONTEXT_INDIRECT = 1,
	SHADER_CONTEXT_EMISSION = 2,
	SHADER_CONTEXT_SHADOW = 3,
	SHADER_CONTEXT_SSS = 4,
	SHADER_CONTEXT_VOLUME = 5,
	SHADER_CONTEXT_NUM = 6
} ShaderContext;

/* Shader Data
 *
 * Main shader state at a point on the surface or in a volume. All coordinates
 * are in world space.
 */

enum ShaderDataFlag {
	/* Runtime flags. */

	/* Set when ray hits backside of surface. */
	SD_BACKFACING      = (1 << 0),
	/* Shader has emissive closure. */
	SD_EMISSION        = (1 << 1),
	/* Shader has BSDF closure. */
	SD_BSDF            = (1 << 2),
	/* Shader has non-singular BSDF closure. */
	SD_BSDF_HAS_EVAL   = (1 << 3),
	/* Shader has BSSRDF closure. */
	SD_BSSRDF          = (1 << 4),
	/* Shader has holdout closure. */
	SD_HOLDOUT         = (1 << 5),
	/* Shader has volume absorption closure. */
	SD_ABSORPTION      = (1 << 6),
	/* Shader has have volume phase (scatter) closure. */
	SD_SCATTER         = (1 << 7),
	/* Shader has AO closure. */
	SD_AO              = (1 << 8),
	/* Shader has transparent closure. */
	SD_TRANSPARENT     = (1 << 9),
	/* BSDF requires LCG for evaluation. */
	SD_BSDF_NEEDS_LCG  = (1 << 10),

	SD_CLOSURE_FLAGS = (SD_EMISSION |
	                    SD_BSDF |
	                    SD_BSDF_HAS_EVAL |
	                    SD_BSSRDF |
	                    SD_HOLDOUT |
	                    SD_ABSORPTION |
	                    SD_SCATTER |
	                    SD_AO |
	                    SD_BSDF_NEEDS_LCG),

<<<<<<< HEAD
	/* shader flags */
	SD_USE_MIS                = (1 << 12),  /* direct light sample */
	SD_HAS_TRANSPARENT_SHADOW = (1 << 13),  /* has transparent shadow */
	SD_HAS_VOLUME             = (1 << 14),  /* has volume shader */
	SD_HAS_ONLY_VOLUME        = (1 << 15),  /* has only volume shader, no surface */
	SD_HETEROGENEOUS_VOLUME   = (1 << 16),  /* has heterogeneous volume */
	SD_HAS_BSSRDF_BUMP        = (1 << 17),  /* bssrdf normal uses bump */
	SD_VOLUME_EQUIANGULAR     = (1 << 18),  /* use equiangular sampling */
	SD_VOLUME_MIS             = (1 << 19),  /* use multiple importance sampling */
	SD_VOLUME_CUBIC           = (1 << 20),  /* use cubic interpolation for voxels */
	SD_HAS_BUMP               = (1 << 21),  /* has data connected to the displacement input */
	SD_HAS_DISPLACEMENT       = (1 << 22),  /* has true displacement */
	SD_HAS_CONSTANT_EMISSION  = (1 << 23),  /* has constant emission (value stored in __shader_flag) */

	SD_SHADER_FLAGS = (SD_USE_MIS|SD_HAS_TRANSPARENT_SHADOW|SD_HAS_VOLUME|
	                   SD_HAS_ONLY_VOLUME|SD_HETEROGENEOUS_VOLUME|
	                   SD_HAS_BSSRDF_BUMP|SD_VOLUME_EQUIANGULAR|SD_VOLUME_MIS|
	                   SD_VOLUME_CUBIC|SD_HAS_BUMP|SD_HAS_DISPLACEMENT|SD_HAS_CONSTANT_EMISSION),

	/* object flags */
	SD_HOLDOUT_MASK             = (1 << 24),  /* holdout for camera rays */
	SD_OBJECT_MOTION            = (1 << 25),  /* has object motion blur */
	SD_TRANSFORM_APPLIED        = (1 << 26),  /* vertices have transform applied */
	SD_NEGATIVE_SCALE_APPLIED   = (1 << 27),  /* vertices have negative scale applied */
	SD_OBJECT_HAS_VOLUME        = (1 << 28),  /* object has a volume shader */
	SD_OBJECT_INTERSECTS_VOLUME = (1 << 29),  /* object intersects AABB of an object with volume shader */
	SD_OBJECT_HAS_VERTEX_MOTION = (1 << 30),  /* has position for motion vertices */

	SD_OBJECT_FLAGS = (SD_HOLDOUT_MASK|SD_OBJECT_MOTION|SD_TRANSFORM_APPLIED|
	                   SD_NEGATIVE_SCALE_APPLIED|SD_OBJECT_HAS_VOLUME|
	                   SD_OBJECT_INTERSECTS_VOLUME)
=======
	/* Shader flags. */

	/* direct light sample */
	SD_USE_MIS                = (1 << 16),
	/* Has transparent shadow. */
	SD_HAS_TRANSPARENT_SHADOW = (1 << 17),
	/* Has volume shader. */
	SD_HAS_VOLUME             = (1 << 18),
	/* Has only volume shader, no surface. */
	SD_HAS_ONLY_VOLUME        = (1 << 19),
	/* Has heterogeneous volume. */
	SD_HETEROGENEOUS_VOLUME   = (1 << 20),
	/* BSSRDF normal uses bump. */
	SD_HAS_BSSRDF_BUMP        = (1 << 21),
	/* Use equiangular volume sampling */
	SD_VOLUME_EQUIANGULAR     = (1 << 22),
	/* Use multiple importance volume sampling. */
	SD_VOLUME_MIS             = (1 << 23),
	/* Use cubic interpolation for voxels. */
	SD_VOLUME_CUBIC           = (1 << 24),
	/* Has data connected to the displacement input. */
	SD_HAS_BUMP               = (1 << 25),
	/* Has true displacement. */
	SD_HAS_DISPLACEMENT       = (1 << 26),
	/* Has constant emission (value stored in __shader_flag) */
	SD_HAS_CONSTANT_EMISSION  = (1 << 27),

	SD_SHADER_FLAGS = (SD_USE_MIS |
	                   SD_HAS_TRANSPARENT_SHADOW |
	                   SD_HAS_VOLUME |
	                   SD_HAS_ONLY_VOLUME |
	                   SD_HETEROGENEOUS_VOLUME|
	                   SD_HAS_BSSRDF_BUMP |
	                   SD_VOLUME_EQUIANGULAR |
	                   SD_VOLUME_MIS |
	                   SD_VOLUME_CUBIC |
	                   SD_HAS_BUMP |
	                   SD_HAS_DISPLACEMENT |
	                   SD_HAS_CONSTANT_EMISSION)
>>>>>>> 5e9132b3
};

	/* Object flags. */
enum ShaderDataObjectFlag {
	/* Holdout for camera rays. */
	SD_OBJECT_HOLDOUT_MASK           = (1 << 0),
	/* Has object motion blur. */
	SD_OBJECT_MOTION                 = (1 << 1),
	/* Vertices have transform applied. */
	SD_OBJECT_TRANSFORM_APPLIED      = (1 << 2),
	/* Vertices have negative scale applied. */
	SD_OBJECT_NEGATIVE_SCALE_APPLIED = (1 << 3),
	/* Object has a volume shader. */
	SD_OBJECT_HAS_VOLUME             = (1 << 4),
	/* Object intersects AABB of an object with volume shader. */
	SD_OBJECT_INTERSECTS_VOLUME      = (1 << 5),
	/* Has position for motion vertices. */
	SD_OBJECT_HAS_VERTEX_MOTION      = (1 << 6),
	/* object is used to catch shadows */
	SD_OBJECT_SHADOW_CATCHER         = (1 << 7),

	SD_OBJECT_FLAGS = (SD_OBJECT_HOLDOUT_MASK |
	                   SD_OBJECT_MOTION |
	                   SD_OBJECT_TRANSFORM_APPLIED |
	                   SD_OBJECT_NEGATIVE_SCALE_APPLIED |
	                   SD_OBJECT_HAS_VOLUME |
	                   SD_OBJECT_INTERSECTS_VOLUME |
	                   SD_OBJECT_SHADOW_CATCHER)
};

typedef ccl_addr_space struct ShaderData {
	/* position */
	float3 P;
	/* smooth normal for shading */
	float3 N;
	/* true geometric normal */
	float3 Ng;
	/* view/incoming direction */
	float3 I;
	/* shader id */
	int shader;
	/* booleans describing shader, see ShaderDataFlag */
	int flag;
	/* booleans describing object of the shader, see ShaderDataObjectFlag */
	int object_flag;

	/* primitive id if there is one, ~0 otherwise */
	int prim;

	/* combined type and curve segment for hair */
	int type;

	/* parametric coordinates
	 * - barycentric weights for triangles */
	float u;
	float v;
	/* object id if there is one, ~0 otherwise */
	int object;

	/* motion blur sample time */
	float time;

	/* length of the ray being shaded */
	float ray_length;

#ifdef __RAY_DIFFERENTIALS__
	/* differential of P. these are orthogonal to Ng, not N */
	differential3 dP;
	/* differential of I */
	differential3 dI;
	/* differential of u, v */
	differential du;
	differential dv;
#endif
#ifdef __DPDU__
	/* differential of P w.r.t. parametric coordinates. note that dPdu is
	 * not readily suitable as a tangent for shading on triangles. */
	float3 dPdu;
	float3 dPdv;
#endif

#ifdef __OBJECT_MOTION__
	/* object <-> world space transformations, cached to avoid
	 * re-interpolating them constantly for shading */
	Transform ob_tfm;
	Transform ob_itfm;
#endif

	/* Closure data, we store a fixed array of closures */
	struct ShaderClosure closure[MAX_CLOSURE];
	int num_closure;
	int num_closure_extra;
	float randb_closure;
	float3 svm_closure_weight;

	/* LCG state for closures that require additional random numbers. */
	uint lcg_state;

	/* ray start position, only set for backgrounds */
	float3 ray_P;
	differential3 ray_dP;

#ifdef __OSL__
	struct KernelGlobals *osl_globals;
	struct PathState *osl_path_state;
#endif
} ShaderData;

/* Path State */

#ifdef __VOLUME__
typedef struct VolumeStack {
	int object;
	int shader;
} VolumeStack;
#endif

typedef struct PathState {
	/* see enum PathRayFlag */
	int flag;

	/* random number generator state */
	int rng_offset;    		/* dimension offset */
	int sample;        		/* path sample number */
	int num_samples;		/* total number of times this path will be sampled */

	/* bounce counting */
	int bounce;
	int diffuse_bounce;
	int glossy_bounce;
	int transmission_bounce;
	int transparent_bounce;

#ifdef __DENOISING_FEATURES__
	float denoising_feature_weight;
#endif  /* __DENOISING_FEATURES__ */

	/* multiple importance sampling */
	float min_ray_pdf; /* smallest bounce pdf over entire path up to now */
	float ray_pdf;     /* last bounce pdf */
#ifdef __LAMP_MIS__
	float ray_t;       /* accumulated distance through transparent surfaces */
#endif

	/* volume rendering */
#ifdef __VOLUME__
	int volume_bounce;
	RNG rng_congruential;
	VolumeStack volume_stack[VOLUME_STACK_SIZE];
#endif

#ifdef __SHADOW_TRICKS__
	int catcher_object;
#endif
} PathState;

/* Subsurface */

/* Struct to gather multiple SSS hits. */
typedef struct SubsurfaceIntersection
{
	Ray ray;
	float3 weight[BSSRDF_MAX_HITS];

	int num_hits;
	struct Intersection hits[BSSRDF_MAX_HITS];
	float3 Ng[BSSRDF_MAX_HITS];
} SubsurfaceIntersection;

/* Struct to gather SSS indirect rays and delay tracing them. */
typedef struct SubsurfaceIndirectRays
{
	bool need_update_volume_stack;
	bool tracing;
	PathState state[BSSRDF_MAX_HITS];
	struct PathRadiance direct_L;

	int num_rays;
	struct Ray rays[BSSRDF_MAX_HITS];
	float3 throughputs[BSSRDF_MAX_HITS];
	struct PathRadiance L[BSSRDF_MAX_HITS];
} SubsurfaceIndirectRays;

/* Constant Kernel Data
 *
 * These structs are passed from CPU to various devices, and the struct layout
 * must match exactly. Structs are padded to ensure 16 byte alignment, and we
 * do not use float3 because its size may not be the same on all devices. */

typedef struct KernelCamera {
	/* type */
	int type;

	/* panorama */
	int panorama_type;
	float fisheye_fov;
	float fisheye_lens;
	float4 equirectangular_range;

	/* stereo */
	float interocular_offset;
	float convergence_distance;
	float pole_merge_angle_from;
	float pole_merge_angle_to;

	/* matrices */
	Transform cameratoworld;
	Transform rastertocamera;

	/* differentials */
	float4 dx;
	float4 dy;

	/* depth of field */
	float aperturesize;
	float blades;
	float bladesrotation;
	float focaldistance;

	/* motion blur */
	float shuttertime;
	int have_motion, have_perspective_motion;

	/* clipping */
	float nearclip;
	float cliplength;

	/* sensor size */
	float sensorwidth;
	float sensorheight;

	/* render size */
	float width, height;
	int resolution;

	/* anamorphic lens bokeh */
	float inv_aperture_ratio;

	int is_inside_volume;

	/* more matrices */
	Transform screentoworld;
	Transform rastertoworld;
	/* work around cuda sm 2.0 crash, this seems to
	 * cross some limit in combination with motion 
	 * Transform ndctoworld; */
	Transform worldtoscreen;
	Transform worldtoraster;
	Transform worldtondc;
	Transform worldtocamera;

	MotionTransform motion;

	/* Denotes changes in the projective matrix, namely in rastertocamera.
	 * Used for camera zoom motion blur,
	 */
	PerspectiveMotionTransform perspective_motion;

	int shutter_table_offset;

	/* Rolling shutter */
	int rolling_shutter_type;
	float rolling_shutter_duration;

	int pad;
} KernelCamera;
static_assert_align(KernelCamera, 16);

typedef struct KernelFilm {
	float exposure;
	int pass_flag;
	int pass_stride;
	int use_light_pass;

	int pass_combined;
	int pass_depth;
	int pass_normal;
	int pass_motion;

	int pass_motion_weight;
	int pass_uv;
	int pass_object_id;
	int pass_material_id;

	int pass_diffuse_color;
	int pass_glossy_color;
	int pass_transmission_color;
	int pass_subsurface_color;
	
	int pass_diffuse_indirect;
	int pass_glossy_indirect;
	int pass_transmission_indirect;
	int pass_subsurface_indirect;
	
	int pass_diffuse_direct;
	int pass_glossy_direct;
	int pass_transmission_direct;
	int pass_subsurface_direct;
	
	int pass_emission;
	int pass_background;
	int pass_ao;
	float pass_alpha_threshold;

	int pass_shadow;
	float pass_shadow_scale;
	int filter_table_offset;
	int pass_pad2;

	int pass_mist;
	float mist_start;
	float mist_inv_depth;
	float mist_falloff;

	int pass_denoising_data;
	int pass_denoising_clean;
	int denoising_flags;
	int pad;

#ifdef __KERNEL_DEBUG__
	int pass_bvh_traversed_nodes;
	int pass_bvh_traversed_instances;
	int pass_bvh_intersections;
	int pass_ray_bounces;
#endif
} KernelFilm;
static_assert_align(KernelFilm, 16);

typedef struct KernelBackground {
	/* only shader index */
	int surface_shader;
	int volume_shader;
	int transparent;
	int pad;

	/* ambient occlusion */
	float ao_factor;
	float ao_distance;
	float ao_pad1, ao_pad2;
} KernelBackground;
static_assert_align(KernelBackground, 16);

typedef struct KernelIntegrator {
	/* emission */
	int use_direct_light;
	int use_ambient_occlusion;
	int num_distribution;
	int num_all_lights;
	float pdf_triangles;
	float pdf_lights;
	float inv_pdf_lights;
	int pdf_background_res;

	/* light portals */
	float portal_pdf;
	int num_portals;
	int portal_offset;

	/* bounces */
	int min_bounce;
	int max_bounce;

	int max_diffuse_bounce;
	int max_glossy_bounce;
	int max_transmission_bounce;
	int max_volume_bounce;

	int ao_bounces;

	/* transparent */
	int transparent_min_bounce;
	int transparent_max_bounce;
	int transparent_shadows;

	/* caustics */
	int caustics_reflective;
	int caustics_refractive;
	float filter_glossy;

	/* seed */
	int seed;

	/* clamp */
	float sample_clamp_direct;
	float sample_clamp_indirect;

	/* branched path */
	int branched;
	int diffuse_samples;
	int glossy_samples;
	int transmission_samples;
	int ao_samples;
	int mesh_light_samples;
	int subsurface_samples;
	int sample_all_lights_direct;
	int sample_all_lights_indirect;

	/* mis */
	int use_lamp_mis;

	/* sampler */
	int sampling_pattern;
	int aa_samples;

	/* volume render */
	int use_volumes;
	int volume_max_steps;
	float volume_step_size;
	int volume_samples;

	float light_inv_rr_threshold;

	int start_sample;
<<<<<<< HEAD
=======
	int pad1, pad2, pad3;
>>>>>>> 5e9132b3
} KernelIntegrator;
static_assert_align(KernelIntegrator, 16);

typedef struct KernelBVH {
	/* root node */
	int root;
	int attributes_map_stride;
	int have_motion;
	int have_curves;
	int have_instancing;
	int use_qbvh;
	int use_bvh_steps;
	int pad1;
} KernelBVH;
static_assert_align(KernelBVH, 16);

typedef enum CurveFlag {
	/* runtime flags */
	CURVE_KN_BACKFACING = 1,				/* backside of cylinder? */
	CURVE_KN_ENCLOSEFILTER = 2,				/* don't consider strands surrounding start point? */
	CURVE_KN_INTERPOLATE = 4,				/* render as a curve? */
	CURVE_KN_ACCURATE = 8,					/* use accurate intersections test? */
	CURVE_KN_INTERSECTCORRECTION = 16,		/* correct for width after determing closest midpoint? */
	CURVE_KN_TRUETANGENTGNORMAL = 32,		/* use tangent normal for geometry? */
	CURVE_KN_RIBBONS = 64,					/* use flat curve ribbons */
} CurveFlag;

typedef struct KernelCurves {
	int curveflags;
	int subdivisions;

	float minimum_width;
	float maximum_width;
} KernelCurves;
static_assert_align(KernelCurves, 16);

typedef struct KernelTables {
	int beckmann_offset;
	int pad1, pad2, pad3;
} KernelTables;
static_assert_align(KernelTables, 16);

typedef struct KernelData {
	KernelCamera cam;
	KernelFilm film;
	KernelBackground background;
	KernelIntegrator integrator;
	KernelBVH bvh;
	KernelCurves curve;
	KernelTables tables;
} KernelData;
static_assert_align(KernelData, 16);

#ifdef __KERNEL_DEBUG__
/* NOTE: This is a runtime-only struct, alignment is not
 * really important here.
 */
typedef ccl_addr_space struct DebugData {
	int num_bvh_traversed_nodes;
	int num_bvh_traversed_instances;
	int num_bvh_intersections;
	int num_ray_bounces;
} DebugData;
#endif

/* Declarations required for split kernel */

/* Macro for queues */
/* Value marking queue's empty slot */
#define QUEUE_EMPTY_SLOT -1

/*
 * Queue 1 - Active rays
 * Queue 2 - Background queue
 * Queue 3 - Shadow ray cast kernel - AO
 * Queeu 4 - Shadow ray cast kernel - direct lighting
 */

/* Queue names */
enum QueueNumber {
	/* All active rays and regenerated rays are enqueued here. */
	QUEUE_ACTIVE_AND_REGENERATED_RAYS = 0,

	/* All
	 * 1. Background-hit rays,
	 * 2. Rays that has exited path-iteration but needs to update output buffer
	 * 3. Rays to be regenerated
	 * are enqueued here.
	 */
	QUEUE_HITBG_BUFF_UPDATE_TOREGEN_RAYS,

	/* All rays for which a shadow ray should be cast to determine radiance
	 * contribution for AO are enqueued here.
	 */
	QUEUE_SHADOW_RAY_CAST_AO_RAYS,

	/* All rays for which a shadow ray should be cast to determine radiance
	 * contributing for direct lighting are enqueued here.
	 */
	QUEUE_SHADOW_RAY_CAST_DL_RAYS,

	/* Rays sorted according to shader->id */
	QUEUE_SHADER_SORTED_RAYS,

#ifdef __BRANCHED_PATH__
	/* All rays moving to next iteration of the indirect loop for light */
	QUEUE_LIGHT_INDIRECT_ITER,
	/* Queue of all inactive rays. These are candidates for sharing work of indirect loops */
	QUEUE_INACTIVE_RAYS,
#  ifdef __VOLUME__
	/* All rays moving to next iteration of the indirect loop for volumes */
	QUEUE_VOLUME_INDIRECT_ITER,
#  endif
#  ifdef __SUBSURFACE__
	/* All rays moving to next iteration of the indirect loop for subsurface */
	QUEUE_SUBSURFACE_INDIRECT_ITER,
#  endif
#endif  /* __BRANCHED_PATH__ */

	NUM_QUEUES
};

/* We use RAY_STATE_MASK to get ray_state */
#define RAY_STATE_MASK 0x0F
#define RAY_FLAG_MASK 0xF0
enum RayState {
	RAY_INVALID = 0,
	/* Denotes ray is actively involved in path-iteration. */
	RAY_ACTIVE,
	/* Denotes ray has completed processing all samples and is inactive. */
	RAY_INACTIVE,
	/* Denoted ray has exited path-iteration and needs to update output buffer. */
	RAY_UPDATE_BUFFER,
	/* Donotes ray has hit background */
	RAY_HIT_BACKGROUND,
	/* Denotes ray has to be regenerated */
	RAY_TO_REGENERATE,
	/* Denotes ray has been regenerated */
	RAY_REGENERATED,
	/* Denotes ray is moving to next iteration of the branched indirect loop */
	RAY_LIGHT_INDIRECT_NEXT_ITER,
	RAY_VOLUME_INDIRECT_NEXT_ITER,
	RAY_SUBSURFACE_INDIRECT_NEXT_ITER,

	/* Ray flags */

	/* Flags to denote that the ray is currently evaluating the branched indirect loop */
	RAY_BRANCHED_LIGHT_INDIRECT = (1 << 4),
	RAY_BRANCHED_VOLUME_INDIRECT = (1 << 5),
	RAY_BRANCHED_SUBSURFACE_INDIRECT = (1 << 6),
	RAY_BRANCHED_INDIRECT = (RAY_BRANCHED_LIGHT_INDIRECT | RAY_BRANCHED_VOLUME_INDIRECT | RAY_BRANCHED_SUBSURFACE_INDIRECT),

	/* Ray is evaluating an iteration of an indirect loop for another thread */
	RAY_BRANCHED_INDIRECT_SHARED = (1 << 7),
};

#define ASSIGN_RAY_STATE(ray_state, ray_index, state) (ray_state[ray_index] = ((ray_state[ray_index] & RAY_FLAG_MASK) | state))
#define IS_STATE(ray_state, ray_index, state) ((ray_index) != QUEUE_EMPTY_SLOT && ((ray_state)[(ray_index)] & RAY_STATE_MASK) == (state))
#define ADD_RAY_FLAG(ray_state, ray_index, flag) (ray_state[ray_index] = (ray_state[ray_index] | flag))
#define REMOVE_RAY_FLAG(ray_state, ray_index, flag) (ray_state[ray_index] = (ray_state[ray_index] & (~flag)))
#define IS_FLAG(ray_state, ray_index, flag) (ray_state[ray_index] & flag)

/* Patches */

#define PATCH_MAX_CONTROL_VERTS 16

/* Patch map node flags */

#define PATCH_MAP_NODE_IS_SET (1 << 30)
#define PATCH_MAP_NODE_IS_LEAF (1u << 31)
#define PATCH_MAP_NODE_INDEX_MASK (~(PATCH_MAP_NODE_IS_SET | PATCH_MAP_NODE_IS_LEAF))

CCL_NAMESPACE_END

#endif /*  __KERNEL_TYPES_H__ */
<|MERGE_RESOLUTION|>--- conflicted
+++ resolved
@@ -232,8 +232,6 @@
 #ifdef __NO_TRANSPARENT__
 #  undef __TRANSPARENT_SHADOWS__
 #endif
-<<<<<<< HEAD
-=======
 #ifdef __NO_SHADOW_TRICKS__
 #  undef __SHADOW_TRICKS__
 #endif
@@ -243,7 +241,6 @@
 #ifdef __NO_DENOISING__
 #  undef __DENOISING_FEATURES__
 #endif
->>>>>>> 5e9132b3
 
 /* Random Numbers */
 
@@ -841,39 +838,6 @@
 	                    SD_AO |
 	                    SD_BSDF_NEEDS_LCG),
 
-<<<<<<< HEAD
-	/* shader flags */
-	SD_USE_MIS                = (1 << 12),  /* direct light sample */
-	SD_HAS_TRANSPARENT_SHADOW = (1 << 13),  /* has transparent shadow */
-	SD_HAS_VOLUME             = (1 << 14),  /* has volume shader */
-	SD_HAS_ONLY_VOLUME        = (1 << 15),  /* has only volume shader, no surface */
-	SD_HETEROGENEOUS_VOLUME   = (1 << 16),  /* has heterogeneous volume */
-	SD_HAS_BSSRDF_BUMP        = (1 << 17),  /* bssrdf normal uses bump */
-	SD_VOLUME_EQUIANGULAR     = (1 << 18),  /* use equiangular sampling */
-	SD_VOLUME_MIS             = (1 << 19),  /* use multiple importance sampling */
-	SD_VOLUME_CUBIC           = (1 << 20),  /* use cubic interpolation for voxels */
-	SD_HAS_BUMP               = (1 << 21),  /* has data connected to the displacement input */
-	SD_HAS_DISPLACEMENT       = (1 << 22),  /* has true displacement */
-	SD_HAS_CONSTANT_EMISSION  = (1 << 23),  /* has constant emission (value stored in __shader_flag) */
-
-	SD_SHADER_FLAGS = (SD_USE_MIS|SD_HAS_TRANSPARENT_SHADOW|SD_HAS_VOLUME|
-	                   SD_HAS_ONLY_VOLUME|SD_HETEROGENEOUS_VOLUME|
-	                   SD_HAS_BSSRDF_BUMP|SD_VOLUME_EQUIANGULAR|SD_VOLUME_MIS|
-	                   SD_VOLUME_CUBIC|SD_HAS_BUMP|SD_HAS_DISPLACEMENT|SD_HAS_CONSTANT_EMISSION),
-
-	/* object flags */
-	SD_HOLDOUT_MASK             = (1 << 24),  /* holdout for camera rays */
-	SD_OBJECT_MOTION            = (1 << 25),  /* has object motion blur */
-	SD_TRANSFORM_APPLIED        = (1 << 26),  /* vertices have transform applied */
-	SD_NEGATIVE_SCALE_APPLIED   = (1 << 27),  /* vertices have negative scale applied */
-	SD_OBJECT_HAS_VOLUME        = (1 << 28),  /* object has a volume shader */
-	SD_OBJECT_INTERSECTS_VOLUME = (1 << 29),  /* object intersects AABB of an object with volume shader */
-	SD_OBJECT_HAS_VERTEX_MOTION = (1 << 30),  /* has position for motion vertices */
-
-	SD_OBJECT_FLAGS = (SD_HOLDOUT_MASK|SD_OBJECT_MOTION|SD_TRANSFORM_APPLIED|
-	                   SD_NEGATIVE_SCALE_APPLIED|SD_OBJECT_HAS_VOLUME|
-	                   SD_OBJECT_INTERSECTS_VOLUME)
-=======
 	/* Shader flags. */
 
 	/* direct light sample */
@@ -913,7 +877,6 @@
 	                   SD_HAS_BUMP |
 	                   SD_HAS_DISPLACEMENT |
 	                   SD_HAS_CONSTANT_EMISSION)
->>>>>>> 5e9132b3
 };
 
 	/* Object flags. */
@@ -1327,10 +1290,7 @@
 	float light_inv_rr_threshold;
 
 	int start_sample;
-<<<<<<< HEAD
-=======
 	int pad1, pad2, pad3;
->>>>>>> 5e9132b3
 } KernelIntegrator;
 static_assert_align(KernelIntegrator, 16);
 
