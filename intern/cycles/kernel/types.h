/* SPDX-License-Identifier: Apache-2.0
 * Copyright 2011-2022 Blender Foundation */

#pragma once

#if !defined(__KERNEL_GPU__) && defined(WITH_EMBREE)
#  include <embree3/rtcore.h>
#  include <embree3/rtcore_scene.h>
#  define __EMBREE__
#endif

#include "util/math.h"
#include "util/math_fast.h"
#include "util/math_intersect.h"
#include "util/projection.h"
#include "util/static_assert.h"
#include "util/texture.h"
#include "util/transform.h"

#include "kernel/svm/types.h"

CCL_NAMESPACE_BEGIN

/* Constants */
#define OBJECT_MOTION_PASS_SIZE 2
#define FILTER_TABLE_SIZE 1024
#define RAMP_TABLE_SIZE 256
#define SHUTTER_TABLE_SIZE 256

#define BSSRDF_MIN_RADIUS 1e-8f
#define BSSRDF_MAX_HITS 4
#define BSSRDF_MAX_BOUNCES 256
#define LOCAL_MAX_HITS 4

#define VOLUME_BOUNDS_MAX 1024

#define BECKMANN_TABLE_SIZE 256

#define SHADER_NONE (~0)
#define OBJECT_NONE (~0)
#define PRIM_NONE (~0)
#define LAMP_NONE (~0)
#define ID_NONE (0.0f)
#define PASS_UNUSED (~0)
#define LIGHTGROUP_NONE (~0)

#define INTEGRATOR_SHADOW_ISECT_SIZE_CPU 1024U
#define INTEGRATOR_SHADOW_ISECT_SIZE_GPU 4U

#ifdef __KERNEL_GPU__
#  define INTEGRATOR_SHADOW_ISECT_SIZE INTEGRATOR_SHADOW_ISECT_SIZE_GPU
#else
#  define INTEGRATOR_SHADOW_ISECT_SIZE INTEGRATOR_SHADOW_ISECT_SIZE_CPU
#endif

/* Kernel features */
#define __SOBOL__
#define __DPDU__
#define __BACKGROUND__
#define __CAUSTICS_TRICKS__
#define __VISIBILITY_FLAG__
#define __RAY_DIFFERENTIALS__
#define __CAMERA_CLIPPING__
#define __INTERSECTION_REFINE__
#define __CLAMP_SAMPLE__
#define __PATCH_EVAL__
#define __SHADOW_CATCHER__
#define __DENOISING_FEATURES__
#define __SHADER_RAYTRACE__
#define __AO__
#define __PASSES__
#define __HAIR__
#define __POINTCLOUD__
#define __SVM__
#define __EMISSION__
#define __HOLDOUT__
#define __TRANSPARENT_SHADOWS__
#define __BACKGROUND_MIS__
#define __LAMP_MIS__
#define __CAMERA_MOTION__
#define __OBJECT_MOTION__
#define __PRINCIPLED__
#define __SUBSURFACE__
#define __VOLUME__
#define __CMJ__
#define __SHADOW_RECORD_ALL__
#define __BRANCHED_PATH__

/* Device specific features */
#ifndef __KERNEL_GPU__
#  ifdef WITH_OSL
#    define __OSL__
#  endif
#  ifdef WITH_PATH_GUIDING
#    define __PATH_GUIDING__
#  endif
#  define __VOLUME_RECORD_ALL__
#endif /* !__KERNEL_GPU__ */

/* MNEE currently causes "Compute function exceeds available temporary registers"
 * on Metal, disabled for now. */
#ifndef __KERNEL_METAL__
#  define __MNEE__
#endif

/* Scene-based selective features compilation. */
#ifdef __KERNEL_FEATURES__
#  if !(__KERNEL_FEATURES & KERNEL_FEATURE_CAMERA_MOTION)
#    undef __CAMERA_MOTION__
#  endif
#  if !(__KERNEL_FEATURES & KERNEL_FEATURE_OBJECT_MOTION)
#    undef __OBJECT_MOTION__
#  endif
#  if !(__KERNEL_FEATURES & KERNEL_FEATURE_HAIR)
#    undef __HAIR__
#  endif
#  if !(__KERNEL_FEATURES & KERNEL_FEATURE_POINTCLOUD)
#    undef __POINTCLOUD__
#  endif
#  if !(__KERNEL_FEATURES & KERNEL_FEATURE_VOLUME)
#    undef __VOLUME__
#  endif
#  if !(__KERNEL_FEATURES & KERNEL_FEATURE_SUBSURFACE)
#    undef __SUBSURFACE__
#  endif
#  if !(__KERNEL_FEATURES & KERNEL_FEATURE_PATCH_EVALUATION)
#    undef __PATCH_EVAL__
#  endif
#  if !(__KERNEL_FEATURES & KERNEL_FEATURE_TRANSPARENT)
#    undef __TRANSPARENT_SHADOWS__
#  endif
#  if !(__KERNEL_FEATURES & KERNEL_FEATURE_SHADOW_CATCHER)
#    undef __SHADOW_CATCHER__
#  endif
#  if !(__KERNEL_FEATURES & KERNEL_FEATURE_PRINCIPLED)
#    undef __PRINCIPLED__
#  endif
#  if !(__KERNEL_FEATURES & KERNEL_FEATURE_DENOISING)
#    undef __DENOISING_FEATURES__
#  endif
#endif

#ifdef WITH_CYCLES_DEBUG_NAN
#  define __KERNEL_DEBUG_NAN__
#endif

/* Features that enable others */

#if defined(__SUBSURFACE__) || defined(__SHADER_RAYTRACE__)
#  define __BVH_LOCAL__
#endif

/* Path Tracing
 * note we need to keep the u/v pairs at even values */

enum PathTraceDimension {
  PRNG_FILTER_U = 0,
  PRNG_FILTER_V = 1,
  PRNG_LENS_U = 2,
  PRNG_LENS_V = 3,
  PRNG_TIME = 4,
  PRNG_UNUSED_0 = 5,
  PRNG_UNUSED_1 = 6, /* for some reason (6, 7) is a bad sobol pattern */
  PRNG_UNUSED_2 = 7, /* with a low number of samples (< 64) */
  PRNG_BASE_NUM = 10,

  PRNG_BSDF_U = 0,
  PRNG_BSDF_V = 1,
  PRNG_LIGHT_U = 2,
  PRNG_LIGHT_V = 3,
  PRNG_LIGHT_TERMINATE = 4,
  PRNG_TERMINATE = 5,
  PRNG_PHASE_CHANNEL = 6,
  PRNG_SCATTER_DISTANCE = 7,
  PRNG_BOUNCE_NUM = 8,

  PRNG_GUIDING = 9,

  PRNG_BEVEL_U = 6, /* reuse volume dimension, correlation won't harm */
  PRNG_BEVEL_V = 7,
};

enum SamplingPattern {
  SAMPLING_PATTERN_SOBOL = 0,
  SAMPLING_PATTERN_PMJ = 1,

  SAMPLING_NUM_PATTERNS,
};

/* These flags values correspond to `raytypes` in `osl.cpp`, so keep them in sync! */

enum PathRayFlag : uint32_t {
  /* --------------------------------------------------------------------
   * Ray visibility.
   *
   * NOTE: Recalculated after a surface bounce.
   */

  PATH_RAY_CAMERA = (1U << 0U),
  PATH_RAY_REFLECT = (1U << 1U),
  PATH_RAY_TRANSMIT = (1U << 2U),
  PATH_RAY_DIFFUSE = (1U << 3U),
  PATH_RAY_GLOSSY = (1U << 4U),
  PATH_RAY_SINGULAR = (1U << 5U),
  PATH_RAY_TRANSPARENT = (1U << 6U),
  PATH_RAY_VOLUME_SCATTER = (1U << 7U),

  /* Shadow ray visibility. */
  PATH_RAY_SHADOW_OPAQUE = (1U << 8U),
  PATH_RAY_SHADOW_TRANSPARENT = (1U << 9U),
  PATH_RAY_SHADOW = (PATH_RAY_SHADOW_OPAQUE | PATH_RAY_SHADOW_TRANSPARENT),

  /* Special flag to tag unaligned BVH nodes.
   * Only set and used in BVH nodes to distinguish how to interpret bounding box information stored
   * in the node (either it should be intersected as AABB or as OBBU). */
  PATH_RAY_NODE_UNALIGNED = (1U << 10U),

  /* Subset of flags used for ray visibility for intersection.
   *
   * NOTE: SHADOW_CATCHER macros below assume there are no more than
   * 16 visibility bits. */
  PATH_RAY_ALL_VISIBILITY = ((1U << 11U) - 1U),

  /* --------------------------------------------------------------------
   * Path flags.
   */

  /* Don't apply multiple importance sampling weights to emission from
   * lamp or surface hits, because they were not direct light sampled. */
  PATH_RAY_MIS_SKIP = (1U << 11U),

  /* Diffuse bounce earlier in the path, skip SSS to improve performance
   * and avoid branching twice with disk sampling SSS. */
  PATH_RAY_DIFFUSE_ANCESTOR = (1U << 12U),

  /* Single pass has been written. */
  PATH_RAY_SINGLE_PASS_DONE = (1U << 13U),

  /* Zero background alpha, for camera or transparent glass rays. */
  PATH_RAY_TRANSPARENT_BACKGROUND = (1U << 14U),

  /* Terminate ray immediately at next bounce. */
  PATH_RAY_TERMINATE_ON_NEXT_SURFACE = (1U << 15U),
  PATH_RAY_TERMINATE_IN_NEXT_VOLUME = (1U << 16U),

  /* Ray is to be terminated, but continue with transparent bounces and
   * emission as long as we encounter them. This is required to make the
   * MIS between direct and indirect light rays match, as shadow rays go
   * through transparent surfaces to reach emission too. */
  PATH_RAY_TERMINATE_AFTER_TRANSPARENT = (1U << 17U),

  /* Terminate ray immediately after volume shading. */
  PATH_RAY_TERMINATE_AFTER_VOLUME = (1U << 18U),

  /* Ray is to be terminated. */
  PATH_RAY_TERMINATE = (PATH_RAY_TERMINATE_ON_NEXT_SURFACE | PATH_RAY_TERMINATE_IN_NEXT_VOLUME |
                        PATH_RAY_TERMINATE_AFTER_TRANSPARENT | PATH_RAY_TERMINATE_AFTER_VOLUME),

  /* Path and shader is being evaluated for direct lighting emission. */
  PATH_RAY_EMISSION = (1U << 19U),

  /* Perform subsurface scattering. */
  PATH_RAY_SUBSURFACE_RANDOM_WALK = (1U << 20U),
  PATH_RAY_SUBSURFACE_DISK = (1U << 21U),
  PATH_RAY_SUBSURFACE_USE_FRESNEL = (1U << 22U),
  PATH_RAY_SUBSURFACE_BACKFACING = (1U << 23U),
  PATH_RAY_SUBSURFACE = (PATH_RAY_SUBSURFACE_RANDOM_WALK | PATH_RAY_SUBSURFACE_DISK |
                         PATH_RAY_SUBSURFACE_USE_FRESNEL | PATH_RAY_SUBSURFACE_BACKFACING),

  /* Contribute to denoising features. */
  PATH_RAY_DENOISING_FEATURES = (1U << 24U),

  /* Render pass categories. */
  PATH_RAY_SURFACE_PASS = (1U << 25U),
  PATH_RAY_VOLUME_PASS = (1U << 26U),
  PATH_RAY_ANY_PASS = (PATH_RAY_SURFACE_PASS | PATH_RAY_VOLUME_PASS),

  /* Shadow ray is for a light or surface, or AO. */
  PATH_RAY_SHADOW_FOR_LIGHT = (1U << 27U),
  PATH_RAY_SHADOW_FOR_AO = (1U << 28U),

  /* A shadow catcher object was hit and the path was split into two. */
  PATH_RAY_SHADOW_CATCHER_HIT = (1U << 29U),

  /* A shadow catcher object was hit and this path traces only shadow catchers, writing them into
   * their dedicated pass for later division.
   *
   * NOTE: Is not covered with `PATH_RAY_ANY_PASS` because shadow catcher does special handling
   * which is separate from the light passes. */
  PATH_RAY_SHADOW_CATCHER_PASS = (1U << 30U),

  /* Path is evaluating background for an approximate shadow catcher with non-transparent film. */
  PATH_RAY_SHADOW_CATCHER_BACKGROUND = (1U << 31U),
};

// 8bit enum, just in case we need to move more variables in it
enum PathRayMNEE {
  PATH_MNEE_VALID = (1U << 0U),
  PATH_MNEE_RECEIVER_ANCESTOR = (1U << 1U),
  PATH_MNEE_CULL_LIGHT_CONNECTION = (1U << 2U),
};

/* Configure ray visibility bits for rays and objects respectively,
 * to make shadow catchers work.
 *
 * On shadow catcher paths we want to ignore any intersections with non-catchers,
 * whereas on regular paths we want to intersect all objects. */

#define SHADOW_CATCHER_VISIBILITY_SHIFT(visibility) ((visibility) << 16)

#define SHADOW_CATCHER_PATH_VISIBILITY(path_flag, visibility) \
  (((path_flag)&PATH_RAY_SHADOW_CATCHER_PASS) ? SHADOW_CATCHER_VISIBILITY_SHIFT(visibility) : \
                                                (visibility))

#define SHADOW_CATCHER_OBJECT_VISIBILITY(is_shadow_catcher, visibility) \
  (((is_shadow_catcher) ? SHADOW_CATCHER_VISIBILITY_SHIFT(visibility) : 0) | (visibility))

/* Closure Label */

typedef enum ClosureLabel {
  LABEL_NONE = 0,
  LABEL_TRANSMIT = 1,
  LABEL_REFLECT = 2,
  LABEL_DIFFUSE = 4,
  LABEL_GLOSSY = 8,
  LABEL_SINGULAR = 16,
  LABEL_TRANSPARENT = 32,
  LABEL_VOLUME_SCATTER = 64,
  LABEL_TRANSMIT_TRANSPARENT = 128,
  LABEL_SUBSURFACE_SCATTER = 256,
} ClosureLabel;

/* Render Passes */

#define PASS_NAME_JOIN(a, b) a##_##b
#define PASSMASK(pass) (1 << ((PASS_NAME_JOIN(PASS, pass)) % 32))

// NOTE: Keep in sync with `Pass::get_type_enum()`.
typedef enum PassType {
  PASS_NONE = 0,

  /* Light Passes */
  PASS_COMBINED = 1,
  PASS_EMISSION,
  PASS_BACKGROUND,
  PASS_AO,
  PASS_SHADOW,
  PASS_DIFFUSE,
  PASS_DIFFUSE_DIRECT,
  PASS_DIFFUSE_INDIRECT,
  PASS_GLOSSY,
  PASS_GLOSSY_DIRECT,
  PASS_GLOSSY_INDIRECT,
  PASS_TRANSMISSION,
  PASS_TRANSMISSION_DIRECT,
  PASS_TRANSMISSION_INDIRECT,
  PASS_VOLUME,
  PASS_VOLUME_DIRECT,
  PASS_VOLUME_INDIRECT,
  PASS_CATEGORY_LIGHT_END = 31,

  /* Data passes */
  PASS_DEPTH = 32,
  PASS_POSITION,
  PASS_NORMAL,
  PASS_ROUGHNESS,
  PASS_UV,
  PASS_OBJECT_ID,
  PASS_MATERIAL_ID,
  PASS_MOTION,
  PASS_MOTION_WEIGHT,
  PASS_CRYPTOMATTE,
  PASS_AOV_COLOR,
  PASS_AOV_VALUE,
  PASS_ADAPTIVE_AUX_BUFFER,
  PASS_SAMPLE_COUNT,
  PASS_DIFFUSE_COLOR,
  PASS_GLOSSY_COLOR,
  PASS_TRANSMISSION_COLOR,
  /* No Scatter color since it's tricky to define what it would even mean. */
  PASS_MIST,
  PASS_DENOISING_NORMAL,
  PASS_DENOISING_ALBEDO,
  PASS_DENOISING_DEPTH,
  PASS_DENOISING_PREVIOUS,

  /* PASS_SHADOW_CATCHER accumulates contribution of shadow catcher object which is not affected by
   * any other object. The pass accessor will divide the combined pass by the shadow catcher. The
   * result of this division is then to be multiplied with the backdrop. The alpha channel of this
   * pass contains number of samples which contributed to the color components of the pass.
   *
   * PASS_SHADOW_CATCHER_SAMPLE_COUNT contains number of samples for which the path split
   * happened.
   *
   * PASS_SHADOW_CATCHER_MATTE contains pass which contains non-catcher objects. This pass is to be
   * alpha-overed onto the backdrop (after multiplication). */
  PASS_SHADOW_CATCHER,
  PASS_SHADOW_CATCHER_SAMPLE_COUNT,
  PASS_SHADOW_CATCHER_MATTE,
#if defined(WITH_PATH_GUIDING) && defined(PATH_GUIDING_DEBUG_PASS)
  PASS_OPGL_COLOR,
  PASS_OPGL_GUIDING_PROB,
  PASS_OPGL_AVG_ROUGHNESS,
  PASS_CATEGORY_DATA_END = 66,
#else
  PASS_CATEGORY_DATA_END = 63,
#endif

  PASS_BAKE_PRIMITIVE,
  PASS_BAKE_DIFFERENTIAL,
  PASS_CATEGORY_BAKE_END = 95,

  PASS_NUM,
} PassType;

#define PASS_ANY (~0)

typedef enum CryptomatteType {
  CRYPT_NONE = 0,
  CRYPT_OBJECT = (1 << 0),
  CRYPT_MATERIAL = (1 << 1),
  CRYPT_ASSET = (1 << 2),
  CRYPT_ACCURATE = (1 << 3),
} CryptomatteType;

typedef struct BsdfEval {
  float3 diffuse;
  float3 glossy;
  float3 sum;
} BsdfEval;

/* Closure Filter */

typedef enum FilterClosures {
  FILTER_CLOSURE_EMISSION = (1 << 0),
  FILTER_CLOSURE_DIFFUSE = (1 << 1),
  FILTER_CLOSURE_GLOSSY = (1 << 2),
  FILTER_CLOSURE_TRANSMISSION = (1 << 3),
  FILTER_CLOSURE_TRANSPARENT = (1 << 4),
  FILTER_CLOSURE_DIRECT_LIGHT = (1 << 5),
} FilterClosures;

/* Shader Flag */

typedef enum ShaderFlag {
  SHADER_SMOOTH_NORMAL = (1 << 31),
  SHADER_CAST_SHADOW = (1 << 30),
  SHADER_AREA_LIGHT = (1 << 29),
  SHADER_USE_MIS = (1 << 28),
  SHADER_EXCLUDE_DIFFUSE = (1 << 27),
  SHADER_EXCLUDE_GLOSSY = (1 << 26),
  SHADER_EXCLUDE_TRANSMIT = (1 << 25),
  SHADER_EXCLUDE_CAMERA = (1 << 24),
  SHADER_EXCLUDE_SCATTER = (1 << 23),
  SHADER_EXCLUDE_SHADOW_CATCHER = (1 << 22),
  SHADER_EXCLUDE_ANY = (SHADER_EXCLUDE_DIFFUSE | SHADER_EXCLUDE_GLOSSY | SHADER_EXCLUDE_TRANSMIT |
                        SHADER_EXCLUDE_CAMERA | SHADER_EXCLUDE_SCATTER |
                        SHADER_EXCLUDE_SHADOW_CATCHER),

  SHADER_MASK = ~(SHADER_SMOOTH_NORMAL | SHADER_CAST_SHADOW | SHADER_AREA_LIGHT | SHADER_USE_MIS |
                  SHADER_EXCLUDE_ANY)
} ShaderFlag;

/* Light Type */

typedef enum LightType {
  LIGHT_POINT,
  LIGHT_DISTANT,
  LIGHT_BACKGROUND,
  LIGHT_AREA,
  LIGHT_SPOT,
  LIGHT_TRIANGLE
} LightType;

/* Guiding Distribution Type */

typedef enum GuidingDistributionType {
  GUIDING_TYPE_PAVMM = 0,
  GUIDING_TYPE_DQT = 1,
  GUIDING_TYPE_VMM = 2,

  GUIDING_NUM_TYPES,
} GuidingDistributionType;

/* Camera Type */

enum CameraType { CAMERA_PERSPECTIVE, CAMERA_ORTHOGRAPHIC, CAMERA_PANORAMA };

/* Panorama Type */

enum PanoramaType {
  PANORAMA_EQUIRECTANGULAR = 0,
  PANORAMA_FISHEYE_EQUIDISTANT = 1,
  PANORAMA_FISHEYE_EQUISOLID = 2,
  PANORAMA_MIRRORBALL = 3,
  PANORAMA_FISHEYE_LENS_POLYNOMIAL = 4,

  PANORAMA_NUM_TYPES,
};

/* Specifies an offset for the shutter's time interval. */
enum MotionPosition {
  /* Shutter opens at the current frame. */
  MOTION_POSITION_START = 0,
  /* Shutter is fully open at the current frame. */
  MOTION_POSITION_CENTER = 1,
  /* Shutter closes at the current frame. */
  MOTION_POSITION_END = 2,

  MOTION_NUM_POSITIONS,
};

/* Direct Light Sampling */

enum DirectLightSamplingType {
  DIRECT_LIGHT_SAMPLING_MIS = 0,
  DIRECT_LIGHT_SAMPLING_FORWARD = 1,
  DIRECT_LIGHT_SAMPLING_NEE = 2,

  DIRECT_LIGHT_SAMPLING_NUM,
};

/* Differential */

typedef struct differential3 {
  float3 dx;
  float3 dy;
} differential3;

typedef struct differential {
  float dx;
  float dy;
} differential;

/* Ray */

typedef struct RaySelfPrimitives {
  int prim;         /* Primitive the ray is starting from */
  int object;       /* Instance prim is a part of */
  int light_prim;   /* Light primitive */
  int light_object; /* Light object */
} RaySelfPrimitives;

typedef struct Ray {
  float3 P;   /* origin */
  float3 D;   /* direction */
  float tmin; /* start distance */
  float tmax; /* end distance */
  float time; /* time (for motion blur) */

  RaySelfPrimitives self;

#ifdef __RAY_DIFFERENTIALS__
  float dP;
  float dD;
#endif
} Ray;

/* Intersection */

typedef struct Intersection {
  float t, u, v;
  int prim;
  int object;
  int type;
} Intersection;

/* Primitives */

typedef enum PrimitiveType {
  PRIMITIVE_NONE = 0,
  PRIMITIVE_TRIANGLE = (1 << 0),
  PRIMITIVE_CURVE_THICK = (1 << 1),
  PRIMITIVE_CURVE_RIBBON = (1 << 2),
  PRIMITIVE_POINT = (1 << 3),
  PRIMITIVE_VOLUME = (1 << 4),
  PRIMITIVE_LAMP = (1 << 5),

  PRIMITIVE_MOTION = (1 << 6),
  PRIMITIVE_MOTION_TRIANGLE = (PRIMITIVE_TRIANGLE | PRIMITIVE_MOTION),
  PRIMITIVE_MOTION_CURVE_THICK = (PRIMITIVE_CURVE_THICK | PRIMITIVE_MOTION),
  PRIMITIVE_MOTION_CURVE_RIBBON = (PRIMITIVE_CURVE_RIBBON | PRIMITIVE_MOTION),
  PRIMITIVE_MOTION_POINT = (PRIMITIVE_POINT | PRIMITIVE_MOTION),

  PRIMITIVE_CURVE = (PRIMITIVE_CURVE_THICK | PRIMITIVE_CURVE_RIBBON),

  PRIMITIVE_ALL = (PRIMITIVE_TRIANGLE | PRIMITIVE_CURVE | PRIMITIVE_POINT | PRIMITIVE_VOLUME |
                   PRIMITIVE_LAMP | PRIMITIVE_MOTION),

  PRIMITIVE_NUM_SHAPES = 6,
  PRIMITIVE_NUM_BITS = PRIMITIVE_NUM_SHAPES + 1, /* All shapes + motion bit. */
  PRIMITIVE_NUM = PRIMITIVE_NUM_SHAPES * 2,      /* With and without motion. */
} PrimitiveType;

/* Convert type to index in range 0..PRIMITIVE_NUM-1. */
#define PRIMITIVE_INDEX(type) (bitscan((uint32_t)(type)) * 2 + (((type)&PRIMITIVE_MOTION) ? 1 : 0))

/* Pack segment into type value to save space. */
#define PRIMITIVE_PACK_SEGMENT(type, segment) ((segment << PRIMITIVE_NUM_BITS) | (type))
#define PRIMITIVE_UNPACK_SEGMENT(type) (type >> PRIMITIVE_NUM_BITS)

typedef enum CurveShapeType {
  CURVE_RIBBON = 0,
  CURVE_THICK = 1,

  CURVE_NUM_SHAPE_TYPES,
} CurveShapeType;

/* Attributes */

typedef enum AttributePrimitive {
  ATTR_PRIM_GEOMETRY = 0,
  ATTR_PRIM_SUBD,

  ATTR_PRIM_TYPES
} AttributePrimitive;

typedef enum AttributeElement {
  ATTR_ELEMENT_NONE = 0,
  ATTR_ELEMENT_OBJECT = (1 << 0),
  ATTR_ELEMENT_MESH = (1 << 1),
  ATTR_ELEMENT_FACE = (1 << 2),
  ATTR_ELEMENT_VERTEX = (1 << 3),
  ATTR_ELEMENT_VERTEX_MOTION = (1 << 4),
  ATTR_ELEMENT_CORNER = (1 << 5),
  ATTR_ELEMENT_CORNER_BYTE = (1 << 6),
  ATTR_ELEMENT_CURVE = (1 << 7),
  ATTR_ELEMENT_CURVE_KEY = (1 << 8),
  ATTR_ELEMENT_CURVE_KEY_MOTION = (1 << 9),
  ATTR_ELEMENT_VOXEL = (1 << 10)
} AttributeElement;

typedef enum AttributeStandard {
  ATTR_STD_NONE = 0,
  ATTR_STD_VERTEX_NORMAL,
  ATTR_STD_FACE_NORMAL,
  ATTR_STD_UV,
  ATTR_STD_UV_TANGENT,
  ATTR_STD_UV_TANGENT_SIGN,
  ATTR_STD_VERTEX_COLOR,
  ATTR_STD_GENERATED,
  ATTR_STD_GENERATED_TRANSFORM,
  ATTR_STD_POSITION_UNDEFORMED,
  ATTR_STD_POSITION_UNDISPLACED,
  ATTR_STD_MOTION_VERTEX_POSITION,
  ATTR_STD_MOTION_VERTEX_NORMAL,
  ATTR_STD_PARTICLE,
  ATTR_STD_CURVE_INTERCEPT,
  ATTR_STD_CURVE_LENGTH,
  ATTR_STD_CURVE_RANDOM,
  ATTR_STD_POINT_RANDOM,
  ATTR_STD_PTEX_FACE_ID,
  ATTR_STD_PTEX_UV,
  ATTR_STD_VOLUME_DENSITY,
  ATTR_STD_VOLUME_COLOR,
  ATTR_STD_VOLUME_FLAME,
  ATTR_STD_VOLUME_HEAT,
  ATTR_STD_VOLUME_TEMPERATURE,
  ATTR_STD_VOLUME_VELOCITY,
  ATTR_STD_VOLUME_VELOCITY_X,
  ATTR_STD_VOLUME_VELOCITY_Y,
  ATTR_STD_VOLUME_VELOCITY_Z,
  ATTR_STD_POINTINESS,
  ATTR_STD_RANDOM_PER_ISLAND,
  ATTR_STD_SHADOW_TRANSPARENCY,
  ATTR_STD_NUM,

  ATTR_STD_NOT_FOUND = ~0
} AttributeStandard;

typedef enum AttributeFlag {
  ATTR_FINAL_SIZE = (1 << 0),
  ATTR_SUBDIVIDED = (1 << 1),
} AttributeFlag;

typedef struct AttributeDescriptor {
  AttributeElement element;
  NodeAttributeType type;
  uint flags; /* see enum AttributeFlag */
  int offset;
} AttributeDescriptor;

/* For looking up attributes on objects and geometry. */
typedef struct AttributeMap {
  uint id;       /* Global unique identifier. */
  uint element;  /* AttributeElement. */
  int offset;    /* Offset into __attributes global arrays. */
  uint8_t type;  /* NodeAttributeType. */
  uint8_t flags; /* AttributeFlag. */
  uint8_t pad[2];
} AttributeMap;

/* Closure data */

#ifndef __MAX_CLOSURE__
#  define MAX_CLOSURE 64
#else
#  define MAX_CLOSURE __MAX_CLOSURE__
#endif

/* For manifold next event estimation, we need space to store and evaluate
 * 2 closures (with extra data) on the refractive interfaces, in addition
 * to keeping the full sd at the current shading point. We need 4 because a
 * refractive BSDF is instanced with a companion reflection BSDF, even though
 * we only need the refractive one, and each of them requires 2 slots. */
#ifndef __CAUSTICS_MAX_CLOSURE__
#  define CAUSTICS_MAX_CLOSURE 4
#else
#  define CAUSTICS_MAX_CLOSURE __CAUSTICS_MAX_CLOSURE__
#endif

#ifndef __MAX_VOLUME_STACK_SIZE__
#  define MAX_VOLUME_STACK_SIZE 32
#else
#  define MAX_VOLUME_STACK_SIZE __MAX_VOLUME_STACK_SIZE__
#endif

#define MAX_VOLUME_CLOSURE 8

/* This struct is the base class for all closures. The common members are
 * duplicated in all derived classes since we don't have C++ in the kernel
 * yet, and because it lets us lay out the members to minimize padding. The
 * weight member is located at the beginning of the struct for this reason.
 *
 * ShaderClosure has a fixed size, and any extra space must be allocated
 * with closure_alloc_extra().
 *
 * We pad the struct to align to 16 bytes. All shader closures are assumed
 * to fit in this struct size. CPU sizes are a bit larger because float3 is
 * padded to be 16 bytes, while it's only 12 bytes on the GPU. */

#define SHADER_CLOSURE_BASE \
  float3 weight; \
  ClosureType type; \
  float sample_weight; \
  float3 N

typedef struct ccl_align(16) ShaderClosure
{
  SHADER_CLOSURE_BASE;

#ifndef __KERNEL_GPU__
  float pad[2];
#endif
  float data[10];
}
ShaderClosure;

/* Shader Data
 *
 * Main shader state at a point on the surface or in a volume. All coordinates
 * are in world space.
 */

enum ShaderDataFlag {
  /* Runtime flags. */

  /* Set when ray hits backside of surface. */
  SD_BACKFACING = (1 << 0),
  /* Shader has non-zero emission. */
  SD_EMISSION = (1 << 1),
  /* Shader has BSDF closure. */
  SD_BSDF = (1 << 2),
  /* Shader has non-singular BSDF closure. */
  SD_BSDF_HAS_EVAL = (1 << 3),
  /* Shader has BSSRDF closure. */
  SD_BSSRDF = (1 << 4),
  /* Shader has holdout closure. */
  SD_HOLDOUT = (1 << 5),
  /* Shader has non-zero volume extinction. */
  SD_EXTINCTION = (1 << 6),
  /* Shader has have volume phase (scatter) closure. */
  SD_SCATTER = (1 << 7),
  /* Shader has transparent closure. */
  SD_TRANSPARENT = (1 << 9),
  /* BSDF requires LCG for evaluation. */
  SD_BSDF_NEEDS_LCG = (1 << 10),

  SD_CLOSURE_FLAGS = (SD_EMISSION | SD_BSDF | SD_BSDF_HAS_EVAL | SD_BSSRDF | SD_HOLDOUT |
                      SD_EXTINCTION | SD_SCATTER | SD_BSDF_NEEDS_LCG),

  /* Shader flags. */

  /* direct light sample */
  SD_USE_MIS = (1 << 16),
  /* Has transparent shadow. */
  SD_HAS_TRANSPARENT_SHADOW = (1 << 17),
  /* Has volume shader. */
  SD_HAS_VOLUME = (1 << 18),
  /* Has only volume shader, no surface. */
  SD_HAS_ONLY_VOLUME = (1 << 19),
  /* Has heterogeneous volume. */
  SD_HETEROGENEOUS_VOLUME = (1 << 20),
  /* BSSRDF normal uses bump. */
  SD_HAS_BSSRDF_BUMP = (1 << 21),
  /* Use equiangular volume sampling */
  SD_VOLUME_EQUIANGULAR = (1 << 22),
  /* Use multiple importance volume sampling. */
  SD_VOLUME_MIS = (1 << 23),
  /* Use cubic interpolation for voxels. */
  SD_VOLUME_CUBIC = (1 << 24),
  /* Has data connected to the displacement input or uses bump map. */
  SD_HAS_BUMP = (1 << 25),
  /* Has true displacement. */
  SD_HAS_DISPLACEMENT = (1 << 26),
  /* Has constant emission (value stored in __shaders) */
  SD_HAS_CONSTANT_EMISSION = (1 << 27),
  /* Needs to access attributes for volume rendering */
  SD_NEED_VOLUME_ATTRIBUTES = (1 << 28),
  /* Shader has emission */
  SD_HAS_EMISSION = (1 << 29),
  /* Shader has raytracing */
  SD_HAS_RAYTRACE = (1 << 30),

  SD_SHADER_FLAGS = (SD_USE_MIS | SD_HAS_TRANSPARENT_SHADOW | SD_HAS_VOLUME | SD_HAS_ONLY_VOLUME |
                     SD_HETEROGENEOUS_VOLUME | SD_HAS_BSSRDF_BUMP | SD_VOLUME_EQUIANGULAR |
                     SD_VOLUME_MIS | SD_VOLUME_CUBIC | SD_HAS_BUMP | SD_HAS_DISPLACEMENT |
                     SD_HAS_CONSTANT_EMISSION | SD_NEED_VOLUME_ATTRIBUTES | SD_HAS_EMISSION |
                     SD_HAS_RAYTRACE)
};

/* Object flags. */
enum ShaderDataObjectFlag {
  /* Holdout for camera rays. */
  SD_OBJECT_HOLDOUT_MASK = (1 << 0),
  /* Has object motion blur. */
  SD_OBJECT_MOTION = (1 << 1),
  /* Vertices have transform applied. */
  SD_OBJECT_TRANSFORM_APPLIED = (1 << 2),
  /* Vertices have negative scale applied. */
  SD_OBJECT_NEGATIVE_SCALE_APPLIED = (1 << 3),
  /* Object has a volume shader. */
  SD_OBJECT_HAS_VOLUME = (1 << 4),
  /* Object intersects AABB of an object with volume shader. */
  SD_OBJECT_INTERSECTS_VOLUME = (1 << 5),
  /* Has position for motion vertices. */
  SD_OBJECT_HAS_VERTEX_MOTION = (1 << 6),
  /* object is used to catch shadows */
  SD_OBJECT_SHADOW_CATCHER = (1 << 7),
  /* object has volume attributes */
  SD_OBJECT_HAS_VOLUME_ATTRIBUTES = (1 << 8),
  /* object is caustics caster */
  SD_OBJECT_CAUSTICS_CASTER = (1 << 9),
  /* object is caustics receiver */
  SD_OBJECT_CAUSTICS_RECEIVER = (1 << 10),
  /* object has attribute for volume motion */
  SD_OBJECT_HAS_VOLUME_MOTION = (1 << 11),

  /* object is using caustics */
  SD_OBJECT_CAUSTICS = (SD_OBJECT_CAUSTICS_CASTER | SD_OBJECT_CAUSTICS_RECEIVER),

  SD_OBJECT_FLAGS = (SD_OBJECT_HOLDOUT_MASK | SD_OBJECT_MOTION | SD_OBJECT_TRANSFORM_APPLIED |
                     SD_OBJECT_NEGATIVE_SCALE_APPLIED | SD_OBJECT_HAS_VOLUME |
                     SD_OBJECT_INTERSECTS_VOLUME | SD_OBJECT_SHADOW_CATCHER |
                     SD_OBJECT_HAS_VOLUME_ATTRIBUTES | SD_OBJECT_CAUSTICS |
                     SD_OBJECT_HAS_VOLUME_MOTION)
};

typedef struct ccl_align(16) ShaderData
{
  /* position */
  float3 P;
  /* smooth normal for shading */
  float3 N;
  /* true geometric normal */
  float3 Ng;
  /* view/incoming direction */
  float3 I;
  /* shader id */
  int shader;
  /* booleans describing shader, see ShaderDataFlag */
  int flag;
  /* booleans describing object of the shader, see ShaderDataObjectFlag */
  int object_flag;

  /* primitive id if there is one, ~0 otherwise */
  int prim;

  /* combined type and curve segment for hair */
  int type;

  /* parametric coordinates
   * - barycentric weights for triangles */
  float u;
  float v;
  /* object id if there is one, ~0 otherwise */
  int object;
  /* lamp id if there is one, ~0 otherwise */
  int lamp;

  /* motion blur sample time */
  float time;

  /* length of the ray being shaded */
  float ray_length;

#ifdef __RAY_DIFFERENTIALS__
  /* differential of P. these are orthogonal to Ng, not N */
  differential3 dP;
  /* differential of I */
  differential3 dI;
  /* differential of u, v */
  differential du;
  differential dv;
#endif
#ifdef __DPDU__
  /* differential of P w.r.t. parametric coordinates. note that dPdu is
   * not readily suitable as a tangent for shading on triangles. */
  float3 dPdu;
  float3 dPdv;
#endif

#ifdef __OBJECT_MOTION__
  /* Object <-> world space transformations for motion blur, cached to avoid
   * re-interpolating them constantly for shading. */
  Transform ob_tfm_motion;
  Transform ob_itfm_motion;
#endif

  /* ray start position, only set for backgrounds */
  float3 ray_P;
  float ray_dP;

#ifdef __OSL__
  const struct KernelGlobalsCPU *osl_globals;
  const struct IntegratorStateCPU *osl_path_state;
  const struct IntegratorShadowStateCPU *osl_shadow_path_state;
#endif

  /* LCG state for closures that require additional random numbers. */
  uint lcg_state;

  /* Closure data, we store a fixed array of closures */
  int num_closure;
  int num_closure_left;
  float3 svm_closure_weight;

  /* Closure weights summed directly, so we can evaluate
   * emission and shadow transparency with MAX_CLOSURE 0. */
  float3 closure_emission_background;
  float3 closure_transparent_extinction;

  /* At the end so we can adjust size in ShaderDataTinyStorage. */
  struct ShaderClosure closure[MAX_CLOSURE];
}
ShaderData;

/* ShaderDataTinyStorage needs the same alignment as ShaderData, or else
 * the pointer cast in AS_SHADER_DATA invokes undefined behavior. */
typedef struct ccl_align(16) ShaderDataTinyStorage
{
  char pad[sizeof(ShaderData) - sizeof(ShaderClosure) * MAX_CLOSURE];
}
ShaderDataTinyStorage;

/* ShaderDataCausticsStorage needs the same alignment as ShaderData, or else
 * the pointer cast in AS_SHADER_DATA invokes undefined behavior. */
typedef struct ccl_align(16) ShaderDataCausticsStorage
{
  char pad[sizeof(ShaderData) - sizeof(ShaderClosure) * (MAX_CLOSURE - CAUSTICS_MAX_CLOSURE)];
}
ShaderDataCausticsStorage;

#define AS_SHADER_DATA(shader_data_tiny_storage) \
  ((ccl_private ShaderData *)shader_data_tiny_storage)

/* Compact volume closures storage.
 *
 * Used for decoupled direct/indirect light closure storage. */

typedef struct ShaderVolumeClosure {
  float3 weight;
  float sample_weight;
  float g;
} ShaderVolumeClosure;

typedef struct ShaderVolumePhases {
  ShaderVolumeClosure closure[MAX_VOLUME_CLOSURE];
  int num_closure;
} ShaderVolumePhases;

/* Volume Stack */

#ifdef __VOLUME__
typedef struct VolumeStack {
  int object;
  int shader;
} VolumeStack;
#endif

/* Struct to gather multiple nearby intersections. */
typedef struct LocalIntersection {
  int num_hits;
  struct Intersection hits[LOCAL_MAX_HITS];
  float3 Ng[LOCAL_MAX_HITS];
} LocalIntersection;

/* Constant Kernel Data
 *
 * These structs are passed from CPU to various devices, and the struct layout
 * must match exactly. Structs are padded to ensure 16 byte alignment, and we
 * do not use float3 because its size may not be the same on all devices. */

typedef struct KernelCamera {
  /* type */
  int type;

  /* panorama */
  int panorama_type;
  float fisheye_fov;
  float fisheye_lens;
  float4 equirectangular_range;
  float fisheye_lens_polynomial_bias;
  float4 fisheye_lens_polynomial_coefficients;

  /* stereo */
  float interocular_offset;
  float convergence_distance;
  float pole_merge_angle_from;
  float pole_merge_angle_to;

  /* matrices */
  Transform cameratoworld;
  ProjectionTransform rastertocamera;

  /* differentials */
  float4 dx;
  float4 dy;

  /* depth of field */
  float aperturesize;
  float blades;
  float bladesrotation;
  float focaldistance;

  /* motion blur */
  float shuttertime;
  int num_motion_steps, have_perspective_motion;

  /* clipping */
  float nearclip;
  float cliplength;

  /* sensor size */
  float sensorwidth;
  float sensorheight;

  /* render size */
  float width, height;
  int pad1;

  /* anamorphic lens bokeh */
  float inv_aperture_ratio;

  int is_inside_volume;

  /* more matrices */
  ProjectionTransform screentoworld;
  ProjectionTransform rastertoworld;
  ProjectionTransform ndctoworld;
  ProjectionTransform worldtoscreen;
  ProjectionTransform worldtoraster;
  ProjectionTransform worldtondc;
  Transform worldtocamera;

  /* Stores changes in the projection matrix. Use for camera zoom motion
   * blur and motion pass output for perspective camera. */
  ProjectionTransform perspective_pre;
  ProjectionTransform perspective_post;

  /* Transforms for motion pass. */
  Transform motion_pass_pre;
  Transform motion_pass_post;

  int shutter_table_offset;

  /* Rolling shutter */
  int rolling_shutter_type;
  float rolling_shutter_duration;

  int motion_position;
} KernelCamera;
static_assert_align(KernelCamera, 16);

<<<<<<< HEAD
typedef struct KernelFilm {
  float exposure;
  int pass_flag;

  int light_pass_flag;
  int pass_stride;

  int pass_combined;
  int pass_depth;
  int pass_position;
  int pass_normal;
  int pass_roughness;
  int pass_motion;

  int pass_motion_weight;
  int pass_uv;
  int pass_object_id;
  int pass_material_id;

  int pass_diffuse_color;
  int pass_glossy_color;
  int pass_transmission_color;

  int pass_diffuse_indirect;
  int pass_glossy_indirect;
  int pass_transmission_indirect;
  int pass_volume_indirect;

  int pass_diffuse_direct;
  int pass_glossy_direct;
  int pass_transmission_direct;
  int pass_volume_direct;

  int pass_emission;
  int pass_background;
  int pass_ao;
  float pass_alpha_threshold;

  int pass_shadow;
  float pass_shadow_scale;

  int pass_shadow_catcher;
  int pass_shadow_catcher_sample_count;
  int pass_shadow_catcher_matte;

  int filter_table_offset;

  int cryptomatte_passes;
  int cryptomatte_depth;
  int pass_cryptomatte;

  int pass_adaptive_aux_buffer;
  int pass_sample_count;

  int pass_mist;
  float mist_start;
  float mist_inv_depth;
  float mist_falloff;

  int pass_denoising_normal;
  int pass_denoising_albedo;
  int pass_denoising_depth;

  int pass_aov_color;
  int pass_aov_value;
  int pass_lightgroup;

//#ifdef __PATH_GUIDING__
#if 1
  int pass_opgl_color;
  int pass_opgl_guiding_prob;
  int pass_opgl_avg_roughness;
#endif

  /* XYZ to rendering color space transform. float4 instead of float3 to
   * ensure consistent padding/alignment across devices. */
  float4 xyz_to_r;
  float4 xyz_to_g;
  float4 xyz_to_b;
  float4 rgb_to_y;
  /* Rec709 to rendering color space. */
  float4 rec709_to_r;
  float4 rec709_to_g;
  float4 rec709_to_b;
  int is_rec709;

  int pass_bake_primitive;
  int pass_bake_differential;

  int use_approximate_shadow_catcher;

  int pad1;
} KernelFilm;
static_assert_align(KernelFilm, 16);

=======
>>>>>>> 99f2b59f
typedef struct KernelFilmConvert {
  int pass_offset;
  int pass_stride;

  int pass_use_exposure;
  int pass_use_filter;

  int pass_divide;
  int pass_indirect;

  int pass_combined;
  int pass_sample_count;
  int pass_adaptive_aux_buffer;
  int pass_motion_weight;
  int pass_shadow_catcher;
  int pass_shadow_catcher_sample_count;
  int pass_shadow_catcher_matte;
  int pass_background;

  float scale;
  float exposure;
  float scale_exposure;

  int use_approximate_shadow_catcher;
  int use_approximate_shadow_catcher_background;
  int show_active_pixels;

  /* Number of components to write to. */
  int num_components;

  /* Number of floats per pixel. When zero is the same as `num_components`.
   * NOTE: Is ignored for half4 destination. */
  int pixel_stride;

  int is_denoised;

  /* Padding. */
  int pad1;
} KernelFilmConvert;
static_assert_align(KernelFilmConvert, 16);

<<<<<<< HEAD
typedef struct KernelBackground {
  /* only shader index */
  int surface_shader;
  int volume_shader;
  float volume_step_size;
  int transparent;
  float transparent_roughness_squared_threshold;

  /* portal sampling */
  float portal_weight;
  int num_portals;
  int portal_offset;

  /* sun sampling */
  float sun_weight;
  /* xyz store direction, w the angle. float4 instead of float3 is used
   * to ensure consistent padding/alignment across devices. */
  float4 sun;

  /* map sampling */
  float map_weight;
  int map_res_x;
  int map_res_y;

  int use_mis;

  int lightgroup;

  /* Padding */
  int pad1, pad2;
} KernelBackground;
static_assert_align(KernelBackground, 16);

typedef struct KernelIntegrator {
  /* emission */
  int use_direct_light;
  int num_distribution;
  int num_all_lights;
  float pdf_triangles;
  float pdf_lights;
  float light_inv_rr_threshold;

  /* bounces */
  int min_bounce;
  int max_bounce;

  int max_diffuse_bounce;
  int max_glossy_bounce;
  int max_transmission_bounce;
  int max_volume_bounce;

  /* AO bounces */
  int ao_bounces;
  float ao_bounces_distance;
  float ao_bounces_factor;
  float ao_additive_factor;

  /* transparent */
  int transparent_min_bounce;
  int transparent_max_bounce;
  int transparent_shadows;

  /* caustics */
  int caustics_reflective;
  int caustics_refractive;
  float filter_glossy;

  /* seed */
  int seed;

  /* clamp */
  float sample_clamp_direct;
  float sample_clamp_indirect;

  /* mis */
  int use_lamp_mis;

  /* caustics */
  int use_caustics;

  /* sampler */
  int sampling_pattern;

  /* volume render */
  int use_volumes;
  int volume_max_steps;
  float volume_step_rate;

  int has_shadow_catcher;
  float scrambling_distance;

  /* Closure filter. */
  int filter_closures;

  /* MIS debugging. */
  int direct_light_sampling_type;

//#ifdef __PATH_GUIDING__
#if 1
  /* Guiding */
  float surface_guiding_probability;
  float volume_guiding_probability;
  GuidingDistributionType guiding_distribution_type;
  bool use_guiding;
  bool use_surface_guiding;
  bool use_volume_guiding;
  bool use_guide_direct_light;
  bool use_mis_weights;
  /* padding */
  bool pad1, pad2, pad3;
  // int pad4;
#else
  /* padding */
  int pad1;
#endif
} KernelIntegrator;
static_assert_align(KernelIntegrator, 16);

=======
>>>>>>> 99f2b59f
typedef enum KernelBVHLayout {
  BVH_LAYOUT_NONE = 0,

  BVH_LAYOUT_BVH2 = (1 << 0),
  BVH_LAYOUT_EMBREE = (1 << 1),
  BVH_LAYOUT_OPTIX = (1 << 2),
  BVH_LAYOUT_MULTI_OPTIX = (1 << 3),
  BVH_LAYOUT_MULTI_OPTIX_EMBREE = (1 << 4),
  BVH_LAYOUT_METAL = (1 << 5),
  BVH_LAYOUT_MULTI_METAL = (1 << 6),
  BVH_LAYOUT_MULTI_METAL_EMBREE = (1 << 7),

  /* Default BVH layout to use for CPU. */
  BVH_LAYOUT_AUTO = BVH_LAYOUT_EMBREE,
  BVH_LAYOUT_ALL = BVH_LAYOUT_BVH2 | BVH_LAYOUT_EMBREE | BVH_LAYOUT_OPTIX | BVH_LAYOUT_METAL,
} KernelBVHLayout;

/* Specialized struct that can become constants in dynamic compilation. */
#define KERNEL_STRUCT_BEGIN(name, parent) struct name {
#define KERNEL_STRUCT_END(name) \
  } \
  ; \
  static_assert_align(name, 16);

#ifdef __KERNEL_USE_DATA_CONSTANTS__
#  define KERNEL_STRUCT_MEMBER(parent, type, name) type __unused_##name;
#else
#  define KERNEL_STRUCT_MEMBER(parent, type, name) type name;
#endif

#include "kernel/data_template.h"

typedef struct KernelTables {
  int beckmann_offset;
  int filter_table_offset;
  int pad1, pad2;
} KernelTables;
static_assert_align(KernelTables, 16);

typedef struct KernelBake {
  int use;
  int object_index;
  int tri_offset;
  int pad1;
} KernelBake;
static_assert_align(KernelBake, 16);

typedef struct KernelData {
  /* Features and limits. */
  uint kernel_features;
  uint max_closures;
  uint max_shaders;
  uint volume_stack_size;

  /* Always dynamic data members. */
  KernelCamera cam;
  KernelBake bake;
  KernelTables tables;

  /* Potentially specialized data members. */
#define KERNEL_STRUCT_BEGIN(name, parent) name parent;
#include "kernel/data_template.h"

  /* Device specific BVH. */
#ifdef __KERNEL_OPTIX__
  OptixTraversableHandle device_bvh;
#elif defined __METALRT__
  metalrt_as_type device_bvh;
#else
#  ifdef __EMBREE__
  RTCScene device_bvh;
#    ifndef __KERNEL_64_BIT__
  int pad1;
#    endif
#  else
  int device_bvh, pad1;
#  endif
#endif
  int pad2, pad3;
} KernelData;
static_assert_align(KernelData, 16);

/* Kernel data structures. */

typedef struct KernelObject {
  Transform tfm;
  Transform itfm;

  float volume_density;
  float pass_id;
  float random_number;
  float color[3];
  float alpha;
  int particle_index;

  float dupli_generated[3];
  float dupli_uv[2];

  int numkeys;
  int numsteps;
  int numverts;

  uint patch_map_offset;
  uint attribute_map_offset;
  uint motion_offset;

  float cryptomatte_object;
  float cryptomatte_asset;

  float shadow_terminator_shading_offset;
  float shadow_terminator_geometry_offset;

  float ao_distance;

  int lightgroup;

  uint visibility;
  int primitive_type;

  /* Volume velocity scale. */
  float velocity_scale;
} KernelObject;
static_assert_align(KernelObject, 16);

typedef struct KernelCurve {
  int shader_id;
  int first_key;
  int num_keys;
  int type;
} KernelCurve;
static_assert_align(KernelCurve, 16);

typedef struct KernelCurveSegment {
  int prim;
  int type;
} KernelCurveSegment;
static_assert_align(KernelCurveSegment, 8);

typedef struct KernelSpotLight {
  float radius;
  float invarea;
  float spot_angle;
  float spot_smooth;
  float dir[3];
  float pad;
} KernelSpotLight;

/* PointLight is SpotLight with only radius and invarea being used. */

typedef struct KernelAreaLight {
  float axisu[3];
  float invarea;
  float axisv[3];
  float tan_spread;
  float dir[3];
  float normalize_spread;
} KernelAreaLight;

typedef struct KernelDistantLight {
  float radius;
  float cosangle;
  float invarea;
  float pad;
} KernelDistantLight;

typedef struct KernelLight {
  int type;
  float co[3];
  int shader_id;
  float max_bounces;
  float random;
  float strength[3];
  int use_caustics;
  int lightgroup;
  Transform tfm;
  Transform itfm;
  union {
    KernelSpotLight spot;
    KernelAreaLight area;
    KernelDistantLight distant;
  };
} KernelLight;
static_assert_align(KernelLight, 16);

typedef struct KernelLightDistribution {
  float totarea;
  int prim;
  union {
    struct {
      int shader_flag;
      int object_id;
    } mesh_light;
    struct {
      float pad;
      float size;
    } lamp;
  };
} KernelLightDistribution;
static_assert_align(KernelLightDistribution, 16);

typedef struct KernelParticle {
  int index;
  float age;
  float lifetime;
  float size;
  float4 rotation;
  /* Only xyz are used of the following. float4 instead of float3 are used
   * to ensure consistent padding/alignment across devices. */
  float4 location;
  float4 velocity;
  float4 angular_velocity;
} KernelParticle;
static_assert_align(KernelParticle, 16);

typedef struct KernelShader {
  float constant_emission[3];
  float cryptomatte_id;
  int flags;
  int pass_id;
  int pad2, pad3;
} KernelShader;
static_assert_align(KernelShader, 16);

/* Patches */

#define PATCH_MAX_CONTROL_VERTS 16

/* Patch map node flags */

#define PATCH_MAP_NODE_IS_SET (1 << 30)
#define PATCH_MAP_NODE_IS_LEAF (1u << 31)
#define PATCH_MAP_NODE_INDEX_MASK (~(PATCH_MAP_NODE_IS_SET | PATCH_MAP_NODE_IS_LEAF))

/* Work Tiles */

typedef struct KernelWorkTile {
  uint x, y, w, h;

  uint start_sample;
  uint num_samples;
  uint sample_offset;

  int offset;
  uint stride;

  /* Precalculated parameters used by init_from_camera kernel on GPU. */
  int path_index_offset;
  int work_size;
} KernelWorkTile;

/* Shader Evaluation.
 *
 * Position on a primitive on an object at which we want to evaluate the
 * shader for e.g. mesh displacement or light importance map. */

typedef struct KernelShaderEvalInput {
  int object;
  int prim;
  float u, v;
} KernelShaderEvalInput;
static_assert_align(KernelShaderEvalInput, 16);

/* Pre-computed sample table sizes for PMJ02 sampler. */
#define NUM_PMJ_DIVISIONS 32
#define NUM_PMJ_SAMPLES ((NUM_PMJ_DIVISIONS) * (NUM_PMJ_DIVISIONS))
#define NUM_PMJ_PATTERNS 1

/* Device kernels.
 *
 * Identifier for kernels that can be executed in device queues.
 *
 * Some implementation details.
 *
 * If the kernel uses shared CUDA memory, `CUDADeviceQueue::enqueue` is to be modified.
 * The path iteration kernels are handled in `PathTraceWorkGPU::enqueue_path_iteration`. */

typedef enum DeviceKernel : int {
  DEVICE_KERNEL_INTEGRATOR_INIT_FROM_CAMERA = 0,
  DEVICE_KERNEL_INTEGRATOR_INIT_FROM_BAKE,
  DEVICE_KERNEL_INTEGRATOR_INTERSECT_CLOSEST,
  DEVICE_KERNEL_INTEGRATOR_INTERSECT_SHADOW,
  DEVICE_KERNEL_INTEGRATOR_INTERSECT_SUBSURFACE,
  DEVICE_KERNEL_INTEGRATOR_INTERSECT_VOLUME_STACK,
  DEVICE_KERNEL_INTEGRATOR_SHADE_BACKGROUND,
  DEVICE_KERNEL_INTEGRATOR_SHADE_LIGHT,
  DEVICE_KERNEL_INTEGRATOR_SHADE_SURFACE,
  DEVICE_KERNEL_INTEGRATOR_SHADE_SURFACE_RAYTRACE,
  DEVICE_KERNEL_INTEGRATOR_SHADE_SURFACE_MNEE,
  DEVICE_KERNEL_INTEGRATOR_SHADE_VOLUME,
  DEVICE_KERNEL_INTEGRATOR_SHADE_SHADOW,
  DEVICE_KERNEL_INTEGRATOR_MEGAKERNEL,

  DEVICE_KERNEL_INTEGRATOR_QUEUED_PATHS_ARRAY,
  DEVICE_KERNEL_INTEGRATOR_QUEUED_SHADOW_PATHS_ARRAY,
  DEVICE_KERNEL_INTEGRATOR_ACTIVE_PATHS_ARRAY,
  DEVICE_KERNEL_INTEGRATOR_TERMINATED_PATHS_ARRAY,
  DEVICE_KERNEL_INTEGRATOR_SORTED_PATHS_ARRAY,
  DEVICE_KERNEL_INTEGRATOR_COMPACT_PATHS_ARRAY,
  DEVICE_KERNEL_INTEGRATOR_COMPACT_STATES,
  DEVICE_KERNEL_INTEGRATOR_TERMINATED_SHADOW_PATHS_ARRAY,
  DEVICE_KERNEL_INTEGRATOR_COMPACT_SHADOW_PATHS_ARRAY,
  DEVICE_KERNEL_INTEGRATOR_COMPACT_SHADOW_STATES,
  DEVICE_KERNEL_INTEGRATOR_RESET,
  DEVICE_KERNEL_INTEGRATOR_SHADOW_CATCHER_COUNT_POSSIBLE_SPLITS,

  DEVICE_KERNEL_SHADER_EVAL_DISPLACE,
  DEVICE_KERNEL_SHADER_EVAL_BACKGROUND,
  DEVICE_KERNEL_SHADER_EVAL_CURVE_SHADOW_TRANSPARENCY,

#define DECLARE_FILM_CONVERT_KERNEL(variant) \
  DEVICE_KERNEL_FILM_CONVERT_##variant, DEVICE_KERNEL_FILM_CONVERT_##variant##_HALF_RGBA

  DECLARE_FILM_CONVERT_KERNEL(DEPTH),
  DECLARE_FILM_CONVERT_KERNEL(MIST),
  DECLARE_FILM_CONVERT_KERNEL(SAMPLE_COUNT),
  DECLARE_FILM_CONVERT_KERNEL(FLOAT),
  DECLARE_FILM_CONVERT_KERNEL(LIGHT_PATH),
  DECLARE_FILM_CONVERT_KERNEL(FLOAT3),
  DECLARE_FILM_CONVERT_KERNEL(MOTION),
  DECLARE_FILM_CONVERT_KERNEL(CRYPTOMATTE),
  DECLARE_FILM_CONVERT_KERNEL(SHADOW_CATCHER),
  DECLARE_FILM_CONVERT_KERNEL(SHADOW_CATCHER_MATTE_WITH_SHADOW),
  DECLARE_FILM_CONVERT_KERNEL(COMBINED),
  DECLARE_FILM_CONVERT_KERNEL(FLOAT4),

#undef DECLARE_FILM_CONVERT_KERNEL

  DEVICE_KERNEL_ADAPTIVE_SAMPLING_CONVERGENCE_CHECK,
  DEVICE_KERNEL_ADAPTIVE_SAMPLING_CONVERGENCE_FILTER_X,
  DEVICE_KERNEL_ADAPTIVE_SAMPLING_CONVERGENCE_FILTER_Y,

  DEVICE_KERNEL_FILTER_GUIDING_PREPROCESS,
  DEVICE_KERNEL_FILTER_GUIDING_SET_FAKE_ALBEDO,
  DEVICE_KERNEL_FILTER_COLOR_PREPROCESS,
  DEVICE_KERNEL_FILTER_COLOR_POSTPROCESS,

  DEVICE_KERNEL_CRYPTOMATTE_POSTPROCESS,

  DEVICE_KERNEL_PREFIX_SUM,

  DEVICE_KERNEL_NUM,
} DeviceKernel;

enum {
  DEVICE_KERNEL_INTEGRATOR_NUM = DEVICE_KERNEL_INTEGRATOR_MEGAKERNEL + 1,
};

/* Kernel Features */

enum KernelFeatureFlag : uint32_t {
  /* Shader nodes. */
  KERNEL_FEATURE_NODE_BSDF = (1U << 0U),
  KERNEL_FEATURE_NODE_EMISSION = (1U << 1U),
  KERNEL_FEATURE_NODE_VOLUME = (1U << 2U),
  KERNEL_FEATURE_NODE_BUMP = (1U << 3U),
  KERNEL_FEATURE_NODE_BUMP_STATE = (1U << 4U),
  KERNEL_FEATURE_NODE_VORONOI_EXTRA = (1U << 5U),
  KERNEL_FEATURE_NODE_RAYTRACE = (1U << 6U),
  KERNEL_FEATURE_NODE_AOV = (1U << 7U),
  KERNEL_FEATURE_NODE_LIGHT_PATH = (1U << 8U),

  /* Use denoising kernels and output denoising passes. */
  KERNEL_FEATURE_DENOISING = (1U << 9U),

  /* Use path tracing kernels. */
  KERNEL_FEATURE_PATH_TRACING = (1U << 10U),

  /* BVH/sampling kernel features. */
  KERNEL_FEATURE_POINTCLOUD = (1U << 11U),
  KERNEL_FEATURE_HAIR = (1U << 12U),
  KERNEL_FEATURE_HAIR_THICK = (1U << 13U),
  KERNEL_FEATURE_OBJECT_MOTION = (1U << 14U),
  KERNEL_FEATURE_CAMERA_MOTION = (1U << 15U),

  /* Denotes whether baking functionality is needed. */
  KERNEL_FEATURE_BAKING = (1U << 16U),

  /* Use subsurface scattering materials. */
  KERNEL_FEATURE_SUBSURFACE = (1U << 17U),

  /* Use volume materials. */
  KERNEL_FEATURE_VOLUME = (1U << 18U),

  /* Use OpenSubdiv patch evaluation */
  KERNEL_FEATURE_PATCH_EVALUATION = (1U << 19U),

  /* Use Transparent shadows */
  KERNEL_FEATURE_TRANSPARENT = (1U << 20U),

  /* Use shadow catcher. */
  KERNEL_FEATURE_SHADOW_CATCHER = (1U << 21U),

  /* Per-uber shader usage flags. */
  KERNEL_FEATURE_PRINCIPLED = (1U << 22U),

  /* Light render passes. */
  KERNEL_FEATURE_LIGHT_PASSES = (1U << 23U),

  /* Shadow render pass. */
  KERNEL_FEATURE_SHADOW_PASS = (1U << 24U),

  /* AO. */
  KERNEL_FEATURE_AO_PASS = (1U << 25U),
  KERNEL_FEATURE_AO_ADDITIVE = (1U << 26U),
  KERNEL_FEATURE_AO = (KERNEL_FEATURE_AO_PASS | KERNEL_FEATURE_AO_ADDITIVE),

  /* MNEE. */
  KERNEL_FEATURE_MNEE = (1U << 27U),
};

/* Shader node feature mask, to specialize shader evaluation for kernels. */

#define KERNEL_FEATURE_NODE_MASK_SURFACE_LIGHT \
  (KERNEL_FEATURE_NODE_EMISSION | KERNEL_FEATURE_NODE_VORONOI_EXTRA | \
   KERNEL_FEATURE_NODE_LIGHT_PATH)
#define KERNEL_FEATURE_NODE_MASK_SURFACE_BACKGROUND \
  (KERNEL_FEATURE_NODE_MASK_SURFACE_LIGHT | KERNEL_FEATURE_NODE_AOV)
#define KERNEL_FEATURE_NODE_MASK_SURFACE_SHADOW \
  (KERNEL_FEATURE_NODE_BSDF | KERNEL_FEATURE_NODE_EMISSION | KERNEL_FEATURE_NODE_VOLUME | \
   KERNEL_FEATURE_NODE_BUMP | KERNEL_FEATURE_NODE_BUMP_STATE | \
   KERNEL_FEATURE_NODE_VORONOI_EXTRA | KERNEL_FEATURE_NODE_LIGHT_PATH)
#define KERNEL_FEATURE_NODE_MASK_SURFACE \
  (KERNEL_FEATURE_NODE_MASK_SURFACE_SHADOW | KERNEL_FEATURE_NODE_RAYTRACE | \
   KERNEL_FEATURE_NODE_AOV | KERNEL_FEATURE_NODE_LIGHT_PATH)
#define KERNEL_FEATURE_NODE_MASK_VOLUME \
  (KERNEL_FEATURE_NODE_EMISSION | KERNEL_FEATURE_NODE_VOLUME | \
   KERNEL_FEATURE_NODE_VORONOI_EXTRA | KERNEL_FEATURE_NODE_LIGHT_PATH)
#define KERNEL_FEATURE_NODE_MASK_DISPLACEMENT \
  (KERNEL_FEATURE_NODE_VORONOI_EXTRA | KERNEL_FEATURE_NODE_BUMP | KERNEL_FEATURE_NODE_BUMP_STATE)
#define KERNEL_FEATURE_NODE_MASK_BUMP KERNEL_FEATURE_NODE_MASK_DISPLACEMENT

/* Must be constexpr on the CPU to avoid compile errors because the state types
 * are different depending on the main, shadow or null path. For GPU we don't have
 * C++17 everywhere so can't use it. */
#ifdef __KERNEL_GPU__
#  define IF_KERNEL_FEATURE(feature) if ((node_feature_mask & (KERNEL_FEATURE_##feature)) != 0U)
#  define IF_KERNEL_NODES_FEATURE(feature) \
    if ((node_feature_mask & (KERNEL_FEATURE_NODE_##feature)) != 0U)
#else
#  define IF_KERNEL_FEATURE(feature) \
    if constexpr ((node_feature_mask & (KERNEL_FEATURE_##feature)) != 0U)
#  define IF_KERNEL_NODES_FEATURE(feature) \
    if constexpr ((node_feature_mask & (KERNEL_FEATURE_NODE_##feature)) != 0U)
#endif

CCL_NAMESPACE_END<|MERGE_RESOLUTION|>--- conflicted
+++ resolved
@@ -1082,104 +1082,6 @@
 } KernelCamera;
 static_assert_align(KernelCamera, 16);
 
-<<<<<<< HEAD
-typedef struct KernelFilm {
-  float exposure;
-  int pass_flag;
-
-  int light_pass_flag;
-  int pass_stride;
-
-  int pass_combined;
-  int pass_depth;
-  int pass_position;
-  int pass_normal;
-  int pass_roughness;
-  int pass_motion;
-
-  int pass_motion_weight;
-  int pass_uv;
-  int pass_object_id;
-  int pass_material_id;
-
-  int pass_diffuse_color;
-  int pass_glossy_color;
-  int pass_transmission_color;
-
-  int pass_diffuse_indirect;
-  int pass_glossy_indirect;
-  int pass_transmission_indirect;
-  int pass_volume_indirect;
-
-  int pass_diffuse_direct;
-  int pass_glossy_direct;
-  int pass_transmission_direct;
-  int pass_volume_direct;
-
-  int pass_emission;
-  int pass_background;
-  int pass_ao;
-  float pass_alpha_threshold;
-
-  int pass_shadow;
-  float pass_shadow_scale;
-
-  int pass_shadow_catcher;
-  int pass_shadow_catcher_sample_count;
-  int pass_shadow_catcher_matte;
-
-  int filter_table_offset;
-
-  int cryptomatte_passes;
-  int cryptomatte_depth;
-  int pass_cryptomatte;
-
-  int pass_adaptive_aux_buffer;
-  int pass_sample_count;
-
-  int pass_mist;
-  float mist_start;
-  float mist_inv_depth;
-  float mist_falloff;
-
-  int pass_denoising_normal;
-  int pass_denoising_albedo;
-  int pass_denoising_depth;
-
-  int pass_aov_color;
-  int pass_aov_value;
-  int pass_lightgroup;
-
-//#ifdef __PATH_GUIDING__
-#if 1
-  int pass_opgl_color;
-  int pass_opgl_guiding_prob;
-  int pass_opgl_avg_roughness;
-#endif
-
-  /* XYZ to rendering color space transform. float4 instead of float3 to
-   * ensure consistent padding/alignment across devices. */
-  float4 xyz_to_r;
-  float4 xyz_to_g;
-  float4 xyz_to_b;
-  float4 rgb_to_y;
-  /* Rec709 to rendering color space. */
-  float4 rec709_to_r;
-  float4 rec709_to_g;
-  float4 rec709_to_b;
-  int is_rec709;
-
-  int pass_bake_primitive;
-  int pass_bake_differential;
-
-  int use_approximate_shadow_catcher;
-
-  int pad1;
-} KernelFilm;
-static_assert_align(KernelFilm, 16);
-
-=======
->>>>>>> 99f2b59f
 typedef struct KernelFilmConvert {
   int pass_offset;
   int pass_stride;
@@ -1221,127 +1123,6 @@
 } KernelFilmConvert;
 static_assert_align(KernelFilmConvert, 16);
 
-<<<<<<< HEAD
-typedef struct KernelBackground {
-  /* only shader index */
-  int surface_shader;
-  int volume_shader;
-  float volume_step_size;
-  int transparent;
-  float transparent_roughness_squared_threshold;
-
-  /* portal sampling */
-  float portal_weight;
-  int num_portals;
-  int portal_offset;
-
-  /* sun sampling */
-  float sun_weight;
-  /* xyz store direction, w the angle. float4 instead of float3 is used
-   * to ensure consistent padding/alignment across devices. */
-  float4 sun;
-
-  /* map sampling */
-  float map_weight;
-  int map_res_x;
-  int map_res_y;
-
-  int use_mis;
-
-  int lightgroup;
-
-  /* Padding */
-  int pad1, pad2;
-} KernelBackground;
-static_assert_align(KernelBackground, 16);
-
-typedef struct KernelIntegrator {
-  /* emission */
-  int use_direct_light;
-  int num_distribution;
-  int num_all_lights;
-  float pdf_triangles;
-  float pdf_lights;
-  float light_inv_rr_threshold;
-
-  /* bounces */
-  int min_bounce;
-  int max_bounce;
-
-  int max_diffuse_bounce;
-  int max_glossy_bounce;
-  int max_transmission_bounce;
-  int max_volume_bounce;
-
-  /* AO bounces */
-  int ao_bounces;
-  float ao_bounces_distance;
-  float ao_bounces_factor;
-  float ao_additive_factor;
-
-  /* transparent */
-  int transparent_min_bounce;
-  int transparent_max_bounce;
-  int transparent_shadows;
-
-  /* caustics */
-  int caustics_reflective;
-  int caustics_refractive;
-  float filter_glossy;
-
-  /* seed */
-  int seed;
-
-  /* clamp */
-  float sample_clamp_direct;
-  float sample_clamp_indirect;
-
-  /* mis */
-  int use_lamp_mis;
-
-  /* caustics */
-  int use_caustics;
-
-  /* sampler */
-  int sampling_pattern;
-
-  /* volume render */
-  int use_volumes;
-  int volume_max_steps;
-  float volume_step_rate;
-
-  int has_shadow_catcher;
-  float scrambling_distance;
-
-  /* Closure filter. */
-  int filter_closures;
-
-  /* MIS debugging. */
-  int direct_light_sampling_type;
-
-//#ifdef __PATH_GUIDING__
-#if 1
-  /* Guiding */
-  float surface_guiding_probability;
-  float volume_guiding_probability;
-  GuidingDistributionType guiding_distribution_type;
-  bool use_guiding;
-  bool use_surface_guiding;
-  bool use_volume_guiding;
-  bool use_guide_direct_light;
-  bool use_mis_weights;
-  /* padding */
-  bool pad1, pad2, pad3;
-  // int pad4;
-#else
-  /* padding */
-  int pad1;
-#endif
-} KernelIntegrator;
-static_assert_align(KernelIntegrator, 16);
-
-=======
->>>>>>> 99f2b59f
 typedef enum KernelBVHLayout {
   BVH_LAYOUT_NONE = 0,
 
