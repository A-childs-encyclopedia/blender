--- conflicted
+++ resolved
@@ -160,13 +160,8 @@
   PRNG_VOLUME_SCATTER_DISTANCE = 5,
   PRNG_VOLUME_OFFSET = 6,
   PRNG_VOLUME_SHADE_OFFSET = 7,
-<<<<<<< HEAD
-  PRNG_VOLUME_PHASE_GUIDING = 8,
-  PRNG_VOLUME_SEGMENT_LIGHT = 9,
-=======
   PRNG_VOLUME_PHASE_GUIDING_DISTANCE = 8,
   PRNG_VOLUME_PHASE_GUIDING_EQUIANGULAR = 9,
->>>>>>> 4ed64935
 
   /* Subsurface random walk bounces */
   PRNG_SUBSURFACE_BSDF = 0,
