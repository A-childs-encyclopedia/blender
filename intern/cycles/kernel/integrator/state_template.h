/* SPDX-License-Identifier: Apache-2.0
 * Copyright 2011-2022 Blender Foundation */

/************************************ Path State *****************************/

KERNEL_STRUCT_BEGIN(path)
/* Index of a pixel within the device render buffer where this path will write its result.
 * To get an actual offset within the buffer the value needs to be multiplied by the
 * `kernel_data.film.pass_stride`.
 *
 * The multiplication is delayed for later, so that state can use 32bit integer. */
KERNEL_STRUCT_MEMBER(path, uint32_t, render_pixel_index, KERNEL_FEATURE_PATH_TRACING)
/* Current sample number. */
KERNEL_STRUCT_MEMBER(path, uint32_t, sample, KERNEL_FEATURE_PATH_TRACING)
/* Current ray bounce depth. */
KERNEL_STRUCT_MEMBER(path, uint16_t, bounce, KERNEL_FEATURE_PATH_TRACING)
/* Current transparent ray bounce depth. */
KERNEL_STRUCT_MEMBER(path, uint16_t, transparent_bounce, KERNEL_FEATURE_PATH_TRACING)
/* Current diffuse ray bounce depth. */
KERNEL_STRUCT_MEMBER(path, uint16_t, diffuse_bounce, KERNEL_FEATURE_PATH_TRACING)
/* Current glossy ray bounce depth. */
KERNEL_STRUCT_MEMBER(path, uint16_t, glossy_bounce, KERNEL_FEATURE_PATH_TRACING)
/* Current transmission ray bounce depth. */
KERNEL_STRUCT_MEMBER(path, uint16_t, transmission_bounce, KERNEL_FEATURE_PATH_TRACING)
/* Current volume ray bounce depth. */
KERNEL_STRUCT_MEMBER(path, uint16_t, volume_bounce, KERNEL_FEATURE_PATH_TRACING)
/* Current volume bounds ray bounce depth. */
KERNEL_STRUCT_MEMBER(path, uint16_t, volume_bounds_bounce, KERNEL_FEATURE_PATH_TRACING)
/* DeviceKernel bit indicating queued kernels. */
KERNEL_STRUCT_MEMBER(path, uint16_t, queued_kernel, KERNEL_FEATURE_PATH_TRACING)
/* Random number generator seed. */
KERNEL_STRUCT_MEMBER(path, uint32_t, rng_hash, KERNEL_FEATURE_PATH_TRACING)
/* Random number dimension offset. */
KERNEL_STRUCT_MEMBER(path, uint16_t, rng_offset, KERNEL_FEATURE_PATH_TRACING)
/* enum PathRayFlag */
KERNEL_STRUCT_MEMBER(path, uint32_t, flag, KERNEL_FEATURE_PATH_TRACING)
/* enum PathRayMNEE */
KERNEL_STRUCT_MEMBER(path, uint8_t, mnee, KERNEL_FEATURE_PATH_TRACING)
/* Multiple importance sampling
 * The PDF of BSDF sampling at the last scatter point, which is at ray distance
 * zero and distance. Note that transparency and volume attenuation increase
 * the ray tmin but keep P unmodified so that this works. */
KERNEL_STRUCT_MEMBER(path, float, mis_ray_pdf, KERNEL_FEATURE_PATH_TRACING)
<<<<<<< HEAD
KERNEL_STRUCT_MEMBER(path, float, mis_ray_t, KERNEL_FEATURE_PATH_TRACING)
KERNEL_STRUCT_MEMBER(path, packed_float3, mis_origin_n, KERNEL_FEATURE_PATH_TRACING)
=======
>>>>>>> 28985ccc
/* Filter glossy. */
KERNEL_STRUCT_MEMBER(path, float, min_ray_pdf, KERNEL_FEATURE_PATH_TRACING)
/* Continuation probability for path termination. */
KERNEL_STRUCT_MEMBER(path, float, continuation_probability, KERNEL_FEATURE_PATH_TRACING)
/* Throughput. */
KERNEL_STRUCT_MEMBER(path, packed_float3, throughput, KERNEL_FEATURE_PATH_TRACING)
/* Ratio of throughput to distinguish diffuse / glossy / transmission render passes. */
KERNEL_STRUCT_MEMBER(path, packed_float3, pass_diffuse_weight, KERNEL_FEATURE_LIGHT_PASSES)
KERNEL_STRUCT_MEMBER(path, packed_float3, pass_glossy_weight, KERNEL_FEATURE_LIGHT_PASSES)
/* Denoising. */
KERNEL_STRUCT_MEMBER(path, packed_float3, denoising_feature_throughput, KERNEL_FEATURE_DENOISING)
/* Shader sorting. */
/* TODO: compress as uint16? or leave out entirely and recompute key in sorting code? */
KERNEL_STRUCT_MEMBER(path, uint32_t, shader_sort_key, KERNEL_FEATURE_PATH_TRACING)
KERNEL_STRUCT_END(path)

/************************************** Ray ***********************************/

KERNEL_STRUCT_BEGIN(ray)
KERNEL_STRUCT_MEMBER(ray, packed_float3, P, KERNEL_FEATURE_PATH_TRACING)
KERNEL_STRUCT_MEMBER(ray, packed_float3, D, KERNEL_FEATURE_PATH_TRACING)
KERNEL_STRUCT_MEMBER(ray, float, tmin, KERNEL_FEATURE_PATH_TRACING)
KERNEL_STRUCT_MEMBER(ray, float, tmax, KERNEL_FEATURE_PATH_TRACING)
KERNEL_STRUCT_MEMBER(ray, float, time, KERNEL_FEATURE_PATH_TRACING)
KERNEL_STRUCT_MEMBER(ray, float, dP, KERNEL_FEATURE_PATH_TRACING)
KERNEL_STRUCT_MEMBER(ray, float, dD, KERNEL_FEATURE_PATH_TRACING)
KERNEL_STRUCT_END(ray)

/*************************** Intersection result ******************************/

/* Result from scene intersection. */
KERNEL_STRUCT_BEGIN(isect)
KERNEL_STRUCT_MEMBER(isect, float, t, KERNEL_FEATURE_PATH_TRACING)
KERNEL_STRUCT_MEMBER(isect, float, u, KERNEL_FEATURE_PATH_TRACING)
KERNEL_STRUCT_MEMBER(isect, float, v, KERNEL_FEATURE_PATH_TRACING)
KERNEL_STRUCT_MEMBER(isect, int, prim, KERNEL_FEATURE_PATH_TRACING)
KERNEL_STRUCT_MEMBER(isect, int, object, KERNEL_FEATURE_PATH_TRACING)
KERNEL_STRUCT_MEMBER(isect, int, type, KERNEL_FEATURE_PATH_TRACING)
KERNEL_STRUCT_END(isect)

/*************** Subsurface closure state for subsurface kernel ***************/

KERNEL_STRUCT_BEGIN(subsurface)
KERNEL_STRUCT_MEMBER(subsurface, packed_float3, albedo, KERNEL_FEATURE_SUBSURFACE)
KERNEL_STRUCT_MEMBER(subsurface, packed_float3, radius, KERNEL_FEATURE_SUBSURFACE)
KERNEL_STRUCT_MEMBER(subsurface, float, anisotropy, KERNEL_FEATURE_SUBSURFACE)
KERNEL_STRUCT_MEMBER(subsurface, packed_float3, Ng, KERNEL_FEATURE_SUBSURFACE)
KERNEL_STRUCT_END(subsurface)

/********************************** Volume Stack ******************************/

KERNEL_STRUCT_BEGIN(volume_stack)
KERNEL_STRUCT_ARRAY_MEMBER(volume_stack, int, object, KERNEL_FEATURE_VOLUME)
KERNEL_STRUCT_ARRAY_MEMBER(volume_stack, int, shader, KERNEL_FEATURE_VOLUME)
KERNEL_STRUCT_END_ARRAY(volume_stack,
                        KERNEL_STRUCT_VOLUME_STACK_SIZE,
                        KERNEL_STRUCT_VOLUME_STACK_SIZE)<|MERGE_RESOLUTION|>--- conflicted
+++ resolved
@@ -41,11 +41,7 @@
  * zero and distance. Note that transparency and volume attenuation increase
  * the ray tmin but keep P unmodified so that this works. */
 KERNEL_STRUCT_MEMBER(path, float, mis_ray_pdf, KERNEL_FEATURE_PATH_TRACING)
-<<<<<<< HEAD
-KERNEL_STRUCT_MEMBER(path, float, mis_ray_t, KERNEL_FEATURE_PATH_TRACING)
 KERNEL_STRUCT_MEMBER(path, packed_float3, mis_origin_n, KERNEL_FEATURE_PATH_TRACING)
-=======
->>>>>>> 28985ccc
 /* Filter glossy. */
 KERNEL_STRUCT_MEMBER(path, float, min_ray_pdf, KERNEL_FEATURE_PATH_TRACING)
 /* Continuation probability for path termination. */
