--- conflicted
+++ resolved
@@ -111,13 +111,8 @@
   const float volume_guiding_probability = kernel_data.integrator.volume_guiding_probability;
   float rand_phase_guiding = path_state_rng_1D(kg, rng_state, PRNG_VOLUME_PHASE_GUIDING);
 
-<<<<<<< HEAD
-  /* If we have more than one ohase function we select one random based on its
-   * sample weight to caclulate the product distribution for guiding. */
-=======
   /* If we have more than one phase function we select one random based on its
    * sample weight to calculate the product distribution for guiding. */
->>>>>>> 0484b6bb
   int phase_id = 0;
   float phase_weight = 1.0f;
 
