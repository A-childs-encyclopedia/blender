/* SPDX-License-Identifier: Apache-2.0
 * Copyright 2011-2022 Blender Foundation */

/* Functions to evaluate shaders and use the resulting shader closures. */

#pragma once

#include "kernel/closure/alloc.h"
#include "kernel/closure/bsdf.h"
#include "kernel/closure/bsdf_util.h"
#include "kernel/closure/emissive.h"

#include "kernel/film/accumulate.h"

#include "kernel/integrator/guiding.h"

#include "kernel/svm/svm.h"

#ifdef __OSL__
#  include "kernel/osl/shader.h"
#endif

CCL_NAMESPACE_BEGIN

/* Merging */

#if defined(__VOLUME__)
ccl_device_inline void shader_merge_volume_closures(ccl_private ShaderData *sd)
{
  /* Merge identical closures to save closure space with stacked volumes. */
  for (int i = 0; i < sd->num_closure; i++) {
    ccl_private ShaderClosure *sci = &sd->closure[i];

    if (sci->type != CLOSURE_VOLUME_HENYEY_GREENSTEIN_ID) {
      continue;
    }

    for (int j = i + 1; j < sd->num_closure; j++) {
      ccl_private ShaderClosure *scj = &sd->closure[j];
      if (sci->type != scj->type) {
        continue;
      }

      ccl_private const HenyeyGreensteinVolume *hgi = (ccl_private const HenyeyGreensteinVolume *)
          sci;
      ccl_private const HenyeyGreensteinVolume *hgj = (ccl_private const HenyeyGreensteinVolume *)
          scj;
      if (!(hgi->g == hgj->g)) {
        continue;
      }

      sci->weight += scj->weight;
      sci->sample_weight += scj->sample_weight;

      int size = sd->num_closure - (j + 1);
      if (size > 0) {
        for (int k = 0; k < size; k++) {
          scj[k] = scj[k + 1];
        }
      }

      sd->num_closure--;
      kernel_assert(sd->num_closure >= 0);
      j--;
    }
  }
}

ccl_device_inline void shader_copy_volume_phases(ccl_private ShaderVolumePhases *ccl_restrict
                                                     phases,
                                                 ccl_private const ShaderData *ccl_restrict sd)
{
  phases->num_closure = 0;

  for (int i = 0; i < sd->num_closure; i++) {
    ccl_private const ShaderClosure *from_sc = &sd->closure[i];
    ccl_private const HenyeyGreensteinVolume *from_hg =
        (ccl_private const HenyeyGreensteinVolume *)from_sc;

    if (from_sc->type == CLOSURE_VOLUME_HENYEY_GREENSTEIN_ID) {
      ccl_private ShaderVolumeClosure *to_sc = &phases->closure[phases->num_closure];

      to_sc->weight = from_sc->weight;
      to_sc->sample_weight = from_sc->sample_weight;
      to_sc->g = from_hg->g;
      phases->num_closure++;
      if (phases->num_closure >= MAX_VOLUME_CLOSURE) {
        break;
      }
    }
  }
}
#endif /* __VOLUME__ */

#if defined(__PATH_GUIDING__) && PATH_GUIDING_LEVEL >= 4
ccl_device_inline void shader_prepare_surface_guiding(KernelGlobals kg,
                                                      IntegratorState state,
                                                      ccl_private ShaderData *sd,
                                                      ccl_private const RNGState *rng_state)
{
  const bool guiding = kernel_data.integrator.use_guiding;
  const bool surface_guiding = kernel_data.integrator.use_surface_guiding;
  const float surface_guiding_probability = kernel_data.integrator.surface_guiding_probability;

  float diffuse_sampling_fraction = 0.f;
  float bssrdf_sampling_fraction = 0.f;
  float bsdf_bssrdf_sampling_sum = 0.f;
  float guiding_sampling_prob = 0.f;

  float grand = 0.f;

  bool useGuiding = false;

  if (guiding && surface_guiding) {

    grand = path_state_rng_1D(kg, rng_state, PRNG_GUIDING);

    for (int i = 0; i < sd->num_closure; i++) {
      ShaderClosure *sc = &sd->closure[i];
      if (CLOSURE_IS_BSDF_OR_BSSRDF(sc->type)) {

        const float sweight = sc->sample_weight;
        kernel_assert(sweight >= 0.f);
        bsdf_bssrdf_sampling_sum += sweight;
        if (CLOSURE_IS_BSDF_DIFFUSE(sc->type)) {
          diffuse_sampling_fraction += sweight;
        }
        if (CLOSURE_IS_BSSRDF(sc->type)) {
          bssrdf_sampling_fraction += sweight;
        }
      }
    }

    if (bsdf_bssrdf_sampling_sum > 0.f) {
      diffuse_sampling_fraction /= bsdf_bssrdf_sampling_sum;
      bssrdf_sampling_fraction /= bsdf_bssrdf_sampling_sum;
    }

    if (diffuse_sampling_fraction > 0.f) {
      const float3 P = sd->P;
      const float3 N = sd->N;
      pgl_point3f pgl_p = openpgl::cpp::Point3(P[0], P[1], P[2]);
      pgl_point3f pgl_N = openpgl::cpp::Point3(N[0], N[1], N[2]);

      useGuiding = state->guiding.surface_sampling_distribution->Init(
          kg->opgl_guiding_field, pgl_p, grand, true);

      if (useGuiding) {
        state->guiding.surface_sampling_distribution->ApplyCosineProduct(pgl_N);
        guiding_sampling_prob = surface_guiding_probability * diffuse_sampling_fraction;
      }
    }
  }

  kernel_assert(guiding_sampling_prob >= 0.f && guiding_sampling_prob <= 1.0f);
  state->guiding.surface_guiding_sampling_prob = guiding_sampling_prob;
  state->guiding.bssrdf_sampling_prob = bssrdf_sampling_fraction;
  state->guiding.use_surface_guiding = useGuiding;
  state->guiding.sample_surface_guiding_rand = grand;
}
#endif

ccl_device_inline void shader_prepare_surface_closures(KernelGlobals kg,
                                                       ConstIntegratorState state,
                                                       ccl_private ShaderData *sd,
                                                       const uint32_t path_flag)
{
  /* Filter out closures. */
  if (kernel_data.integrator.filter_closures) {
    if (kernel_data.integrator.filter_closures & FILTER_CLOSURE_EMISSION) {
      sd->closure_emission_background = zero_spectrum();
    }

    if (kernel_data.integrator.filter_closures & FILTER_CLOSURE_DIRECT_LIGHT) {
      sd->flag &= ~SD_BSDF_HAS_EVAL;
    }

    if (path_flag & PATH_RAY_CAMERA) {
      for (int i = 0; i < sd->num_closure; i++) {
        ccl_private ShaderClosure *sc = &sd->closure[i];

        if ((CLOSURE_IS_BSDF_DIFFUSE(sc->type) &&
             (kernel_data.integrator.filter_closures & FILTER_CLOSURE_DIFFUSE)) ||
            (CLOSURE_IS_BSDF_GLOSSY(sc->type) &&
             (kernel_data.integrator.filter_closures & FILTER_CLOSURE_GLOSSY)) ||
            (CLOSURE_IS_BSDF_TRANSMISSION(sc->type) &&
             (kernel_data.integrator.filter_closures & FILTER_CLOSURE_TRANSMISSION))) {
          sc->type = CLOSURE_NONE_ID;
          sc->sample_weight = 0.0f;
        }
        else if ((CLOSURE_IS_BSDF_TRANSPARENT(sc->type) &&
                  (kernel_data.integrator.filter_closures & FILTER_CLOSURE_TRANSPARENT))) {
          sc->type = CLOSURE_HOLDOUT_ID;
          sc->sample_weight = 0.0f;
          sd->flag |= SD_HOLDOUT;
        }
      }
    }
  }

  /* Defensive sampling.
   *
   * We can likely also do defensive sampling at deeper bounces, particularly
   * for cases like a perfect mirror but possibly also others. This will need
   * a good heuristic. */
  if (INTEGRATOR_STATE(state, path, bounce) + INTEGRATOR_STATE(state, path, transparent_bounce) ==
          0 &&
      sd->num_closure > 1) {
    float sum = 0.0f;

    for (int i = 0; i < sd->num_closure; i++) {
      ccl_private ShaderClosure *sc = &sd->closure[i];
      if (CLOSURE_IS_BSDF_OR_BSSRDF(sc->type)) {
        sum += sc->sample_weight;
      }
    }

    for (int i = 0; i < sd->num_closure; i++) {
      ccl_private ShaderClosure *sc = &sd->closure[i];
      if (CLOSURE_IS_BSDF_OR_BSSRDF(sc->type)) {
        sc->sample_weight = max(sc->sample_weight, 0.125f * sum);
      }
    }
  }
  /* Filter glossy.
   *
   * Blurring of bsdf after bounces, for rays that have a small likelihood
   * of following this particular path (diffuse, rough glossy) */
  if (kernel_data.integrator.filter_glossy != FLT_MAX
#ifdef __MNEE__
      && !(INTEGRATOR_STATE(state, path, mnee) & PATH_MNEE_VALID)
#endif
  ) {
    float blur_pdf = kernel_data.integrator.filter_glossy *
                     INTEGRATOR_STATE(state, path, min_ray_pdf);

    if (blur_pdf < 1.0f) {
      float blur_roughness = sqrtf(1.0f - blur_pdf) * 0.5f;

      for (int i = 0; i < sd->num_closure; i++) {
        ccl_private ShaderClosure *sc = &sd->closure[i];
        if (CLOSURE_IS_BSDF(sc->type)) {
          bsdf_blur(kg, sc, blur_roughness);
        }
      }
    }
  }
}

/* BSDF */

ccl_device_inline bool shader_bsdf_is_transmission(ccl_private const ShaderData *sd,
                                                   const float3 omega_in)
{
  return dot(sd->N, omega_in) < 0.0f;
}

ccl_device_inline bool shader_bsdf_is_transmission3(const ShaderClosure *sc, const float3 omega_in)
{
  return dot(sc->N, omega_in) < 0.0f;
}

ccl_device_forceinline bool _shader_bsdf_exclude(ClosureType type, uint light_shader_flags)
{
  if (!(light_shader_flags & SHADER_EXCLUDE_ANY)) {
    return false;
  }
  if (light_shader_flags & SHADER_EXCLUDE_DIFFUSE) {
    if (CLOSURE_IS_BSDF_DIFFUSE(type)) {
      return true;
    }
  }
  if (light_shader_flags & SHADER_EXCLUDE_GLOSSY) {
    if (CLOSURE_IS_BSDF_GLOSSY(type)) {
      return true;
    }
  }
  if (light_shader_flags & SHADER_EXCLUDE_TRANSMIT) {
    if (CLOSURE_IS_BSDF_TRANSMISSION(type)) {
      return true;
    }
  }
  return false;
}

ccl_device_inline float _shader_bsdf_multi_eval(KernelGlobals kg,
                                                ccl_private ShaderData *sd,
                                                const float3 omega_in,
                                                const bool is_transmission,
                                                ccl_private const ShaderClosure *skip_sc,
                                                ccl_private BsdfEval *result_eval,
                                                float sum_pdf,
                                                float sum_sample_weight,
                                                const uint light_shader_flags)
{
  /* This is the veach one-sample model with balance heuristic,
   * some PDF factors drop out when using balance heuristic weighting. */
  for (int i = 0; i < sd->num_closure; i++) {
    ccl_private const ShaderClosure *sc = &sd->closure[i];

    if (sc == skip_sc) {
      continue;
    }

    if (CLOSURE_IS_BSDF_OR_BSSRDF(sc->type)) {
      if (CLOSURE_IS_BSDF(sc->type) && !_shader_bsdf_exclude(sc->type, light_shader_flags)) {
        float bsdf_pdf = 0.0f;
        Spectrum eval = bsdf_eval(kg, sd, sc, omega_in, is_transmission, &bsdf_pdf);

        if (bsdf_pdf != 0.0f) {
          bsdf_eval_accum(result_eval, sc->type, eval * sc->weight);
          sum_pdf += bsdf_pdf * sc->sample_weight;
        }
      }

      sum_sample_weight += sc->sample_weight;
    }
  }

  return (sum_sample_weight > 0.0f) ? sum_pdf / sum_sample_weight : 0.0f;
}

ccl_device_inline float shader_bsdf_eval_pdfs(const KernelGlobals kg,
                                              ShaderData *sd,
                                              const float3 omega_in,
                                              const bool is_transmission,
                                              BsdfEval *result_eval,
                                              float *pdfs,
                                              const uint light_shader_flags)
{
  float sum_pdf = 0.0f;
  float sum_sample_weight = 0.0f;
  bsdf_eval_init(result_eval, CLOSURE_NONE_ID, zero_spectrum());
  /* this is the veach one-sample model with balance heuristic, some pdf
   * factors drop out when using balance heuristic weighting */
  for (int i = 0; i < sd->num_closure; i++) {
    const ShaderClosure *sc = &sd->closure[i];

    if (CLOSURE_IS_BSDF_OR_BSSRDF(sc->type)) {
      if (CLOSURE_IS_BSDF(sc->type) && !_shader_bsdf_exclude(sc->type, light_shader_flags)) {
        float bsdf_pdf = 0.0f;
        Spectrum eval = bsdf_eval(kg, sd, sc, omega_in, is_transmission, &bsdf_pdf);
        kernel_assert(bsdf_pdf >= 0.f);
        if (bsdf_pdf != 0.0f) {
          bsdf_eval_accum(result_eval, sc->type, eval * sc->weight);
          sum_pdf += bsdf_pdf * sc->sample_weight;
          kernel_assert(bsdf_pdf * sc->sample_weight >= 0.f);
          pdfs[i] = bsdf_pdf * sc->sample_weight;
        }
        else {
          pdfs[i] = 0.f;
        }
      }
      else {
        pdfs[i] = 0.f;
      }

      sum_sample_weight += sc->sample_weight;
    }
    else {
      pdfs[i] = 0.f;
    }
  }
  if (sum_pdf > 0.f) {
    for (int i = 0; i < sd->num_closure; i++) {
      pdfs[i] /= sum_pdf;
    }
  }

  return (sum_sample_weight > 0.0f) ? sum_pdf / sum_sample_weight : 0.0f;
}

/*
ccl_device_inline float _shader_bsdf_single_eval(const KernelGlobals *kg,
                                                ShaderData *sd,
                                                const ShaderClosure *sc,
                                                const float3 omega_in,
                                                const bool is_transmission,
                                                BsdfEval *result_eval,
                                                const uint light_shader_flags)
{
  float bsdf_pdf = 0.0f;
  if (CLOSURE_IS_BSDF_OR_BSSRDF(sc->type)) {
    if (CLOSURE_IS_BSDF(sc->type) && !_shader_bsdf_exclude(sc->type, light_shader_flags)) {

      Spectrum eval = bsdf_eval(kg, sd, sc, omega_in, is_transmission, &bsdf_pdf);

      if (bsdf_pdf != 0.0f) {
        const bool is_diffuse = (CLOSURE_IS_BSDF_DIFFUSE(sc->type) ||
                                  CLOSURE_IS_BSDF_BSSRDF(sc->type));
        bsdf_eval_accum(result_eval, is_diffuse, eval * sc->weight, 1.0f);
      }
    }
  }
  return (bsdf_pdf > 0.0f) ? bsdf_pdf : 0.0f;
}
*/
#ifndef __KERNEL_CUDA__
ccl_device
#else
ccl_device_inline
#endif
    float
    shader_bsdf_eval(KernelGlobals kg,
                     ccl_private ShaderData *sd,
                     const float3 omega_in,
                     const bool is_transmission,
                     ccl_private BsdfEval *bsdf_eval,
                     const uint light_shader_flags)
{
  bsdf_eval_init(bsdf_eval, CLOSURE_NONE_ID, zero_spectrum());

  return _shader_bsdf_multi_eval(
      kg, sd, omega_in, is_transmission, NULL, bsdf_eval, 0.0f, 0.0f, light_shader_flags);
}

/* Randomly sample a BSSRDF or BSDF proportional to ShaderClosure.sample_weight. */
ccl_device_inline ccl_private const ShaderClosure *shader_bsdf_bssrdf_pick(
    ccl_private const ShaderData *ccl_restrict sd, ccl_private float *randu)
{
  int sampled = 0;

  if (sd->num_closure > 1) {
    /* Pick a BSDF or based on sample weights. */
    float sum = 0.0f;

    for (int i = 0; i < sd->num_closure; i++) {
      ccl_private const ShaderClosure *sc = &sd->closure[i];

      if (CLOSURE_IS_BSDF_OR_BSSRDF(sc->type)) {
        sum += sc->sample_weight;
      }
    }

    float r = (*randu) * sum;
    float partial_sum = 0.0f;

    for (int i = 0; i < sd->num_closure; i++) {
      ccl_private const ShaderClosure *sc = &sd->closure[i];

      if (CLOSURE_IS_BSDF_OR_BSSRDF(sc->type)) {
        float next_sum = partial_sum + sc->sample_weight;

        if (r < next_sum) {
          sampled = i;

          /* Rescale to reuse for direction sample, to better preserve stratification. */
          *randu = (r - partial_sum) / sc->sample_weight;
          break;
        }

        partial_sum = next_sum;
      }
    }
  }

  return &sd->closure[sampled];
}

/* Return weight for picked BSSRDF. */
ccl_device_inline Spectrum
shader_bssrdf_sample_weight(ccl_private const ShaderData *ccl_restrict sd,
                            ccl_private const ShaderClosure *ccl_restrict bssrdf_sc)
{
  Spectrum weight = bssrdf_sc->weight;

  if (sd->num_closure > 1) {
    float sum = 0.0f;
    for (int i = 0; i < sd->num_closure; i++) {
      ccl_private const ShaderClosure *sc = &sd->closure[i];

      if (CLOSURE_IS_BSDF_OR_BSSRDF(sc->type)) {
        sum += sc->sample_weight;
      }
    }
    weight *= sum / bssrdf_sc->sample_weight;
  }

  return weight;
}

#if defined(__PATH_GUIDING__) && PATH_GUIDING_LEVEL >= 4
/* Sample direction for picked BSDF, and return evaluation and pdf for all
 * BSDFs combined using MIS. */

ccl_device int shader_guided_bsdf_sample_closure(KernelGlobals kg,
                                                 IntegratorState state,
                                                 ShaderData *sd,
                                                 const ShaderClosure *sc,
                                                 float randu,
                                                 float randv,
                                                 BsdfEval *bsdf_eval,
                                                 float3 *omega_in,
                                                 differential3 *domega_in,
                                                 float *guided_bsdf_pdf,
                                                 float *bsdf_pdf,
                                                 float2 *sampled_rougness,
                                                 float *eta)
{
  /* BSSRDF should already have been handled elsewhere. */
  kernel_assert(CLOSURE_IS_BSDF(sc->type));
  bool useGuiding = kernel_data.integrator.use_guiding && state->guiding.use_surface_guiding;
  const float guiding_sampling_prob = state->guiding.surface_guiding_sampling_prob;
  float randw = state->guiding.sample_surface_guiding_rand;

  differential3 old_domega_in = *domega_in;

  bool sampleGuding = false;
  if (useGuiding && randw < guiding_sampling_prob) {
    sampleGuding = true;
    randw /= guiding_sampling_prob;
  }
  else {
    randw -= guiding_sampling_prob;
    randw /= (1.0f - guiding_sampling_prob);
  }

  // used for debugging can be removed later
  Spectrum bsdf_weight = bsdf_eval_sum(bsdf_eval);

  int label = LABEL_NONE;
  Spectrum eval = zero_spectrum();
  bsdf_eval_init(bsdf_eval, CLOSURE_NONE_ID, eval);

  *bsdf_pdf = 0.f;
  float guide_pdf = 0.f;

  float bsdf_pdfs[MAX_CLOSURE];

  float bssrdf_sampling_prob = state->guiding.bssrdf_sampling_prob;

  if (sampleGuding) {
    // sample guiding distr.
    pgl_vec3f pglWo;
    pgl_point2f pglSample = openpgl::cpp::Point2(randu, randv);
    guide_pdf = state->guiding.surface_sampling_distribution->SamplePDF(pglSample, pglWo);
    *omega_in = make_float3(pglWo.x, pglWo.y, pglWo.z);
    *guided_bsdf_pdf = 0.0f;
    if (guide_pdf != 0.0f) {
      // TODO: update is_transmission when closure is picked
      const bool is_transmission = shader_bsdf_is_transmission(sd, *omega_in);
      *bsdf_pdf = shader_bsdf_eval_pdfs(
          kg, sd, *omega_in, is_transmission, bsdf_eval, bsdf_pdfs, 0);
      *guided_bsdf_pdf = (guiding_sampling_prob * guide_pdf * (1.0f - bssrdf_sampling_prob)) +
                         ((1.f - guiding_sampling_prob) * (*bsdf_pdf));
      float sumPDFs = 0.0f;

      if (*bsdf_pdf > 0.f) {
        int idx = -1;
        for (int i = 0; i < sd->num_closure; i++) {
          sumPDFs += bsdf_pdfs[i];
          if (randw <= sumPDFs) {
            idx = i;
            break;
          }
        }

        kernel_assert(idx >= 0);
        // set the default idx to the last in the list
        // in case of numerical problems and randw is just >=1.0f and
        // the sum of all bsdf_pdfs is just < 1.0f
        idx = (randw > sumPDFs) ? sd->num_closure - 1 : idx;

        label = bsdf_label(kg, &sd->closure[idx], is_transmission);
      }
    }

    bsdf_weight = bsdf_eval_sum(bsdf_eval);
    kernel_assert(reduce_min(bsdf_weight) >= 0.0f);

    *sampled_rougness = make_float2(1.f, 1.f);
    *eta = 1.f;
  }
  else {
    *guided_bsdf_pdf = 0.0f;
    label = bsdf_sample(
        kg, sd, sc, randu, randv, &eval, omega_in, domega_in, bsdf_pdf, sampled_rougness, eta);
#  ifdef WITH_CYCLES_DEBUG
    ///////
    // validation code to test the bsdf_label function
    ///////
    bool is_transmission3 = shader_bsdf_is_transmission3(sc, *omega_in);
    int label2 = bsdf_label(kg, sc, is_transmission3);

    if (*bsdf_pdf > 0.f && label != label2) {
      std::cout << "LABEL ERROR: " << std::endl;
      std::cout << "LABEL:  reflect = " << (label & LABEL_REFLECT)
                << "\t transmit = " << (label & LABEL_TRANSMIT)
                << "\t diffuse = " << (label & LABEL_DIFFUSE)
                << "\t glossy = " << (label & LABEL_GLOSSY)
                << "\t singular = " << (label & LABEL_SINGULAR) << std::endl;
      std::cout << "LABEL2: reflect = " << (label2 & LABEL_REFLECT)
                << "\t transmit = " << (label2 & LABEL_TRANSMIT)
                << "\t diffuse = " << (label2 & LABEL_DIFFUSE)
                << "\t glossy = " << (label2 & LABEL_GLOSSY)
                << "\t singular = " << (label2 & LABEL_SINGULAR) << std::endl;
      // int label2 = bsdf_label(kg, sc, is_transmission3);
    }

    float2 sampled_rougness2;
    float eta2;
    bsdf_roughness_eta(kg, sc, &sampled_rougness2, &eta2);
    if (*bsdf_pdf > 0.f && (*eta != eta2 || sampled_rougness->x != sampled_rougness2.x ||
                            sampled_rougness->y != sampled_rougness2.y)) {
      std::cout << "ROUGHNESS ETA ERROR: " << std::endl;
      std::cout << "ETA:  eta = " << *eta << "\t eta2 = " << eta2
                << "\t rough.x = " << sampled_rougness->x << "\t rough.y = " << sampled_rougness->y
                << "\t rough2.x = " << sampled_rougness2.x
                << "\t rough2.y = " << sampled_rougness2.y << std::endl;
      bsdf_roughness_eta(kg, sc, &sampled_rougness2, &eta2);
    }

    ////////
#  endif

    if (*bsdf_pdf != 0.0f) {
      bsdf_eval_init(bsdf_eval, sc->type, eval * sc->weight);

      bsdf_weight = bsdf_eval_sum(bsdf_eval);
      kernel_assert(reduce_min(bsdf_weight) >= 0.0f);

      if (sd->num_closure > 1) {
        const bool is_transmission = shader_bsdf_is_transmission(sd, *omega_in);
        float sweight = sc->sample_weight;
        // BsdfEval bsdf_eval_old = *bsdf_eval;
        *bsdf_pdf = _shader_bsdf_multi_eval(
            kg, sd, *omega_in, is_transmission, sc, bsdf_eval, (*bsdf_pdf) * sweight, sweight, 0);
        bsdf_weight = bsdf_eval_sum(bsdf_eval);
        kernel_assert(reduce_min(bsdf_weight) >= 0.0f);
      }
      *guided_bsdf_pdf = *bsdf_pdf;

      if (useGuiding) {
        const float3 omega = *omega_in;
        pgl_vec3f pglWo = openpgl::cpp::Vector3(omega[0], omega[1], omega[2]);
        guide_pdf = state->guiding.surface_sampling_distribution->PDF(pglWo);
        *guided_bsdf_pdf *= 1.0f - guiding_sampling_prob;
        *guided_bsdf_pdf += guiding_sampling_prob * guide_pdf * (1.0f - bssrdf_sampling_prob);
      }
    }
    else {
      bsdf_eval_init(bsdf_eval, sc->type, zero_spectrum());
    }

    bsdf_weight = bsdf_eval_sum(bsdf_eval);
    kernel_assert(reduce_min(bsdf_weight) >= 0.0f);
  }
  *domega_in = old_domega_in;

  return label;
}

#endif

/* Sample direction for picked BSDF, and return evaluation and pdf for all
 * BSDFs combined using MIS. */
ccl_device int shader_bsdf_sample_closure(KernelGlobals kg,
                                          ccl_private ShaderData *sd,
                                          ccl_private const ShaderClosure *sc,
                                          float randu,
                                          float randv,
                                          ccl_private BsdfEval *bsdf_eval,
                                          ccl_private float3 *omega_in,
<<<<<<< HEAD
                                          ccl_private differential3 *domega_in,
                                          ccl_private float *pdf,
                                          ccl_private float2 *sampled_rougness,
                                          ccl_private float *eta)
=======
                                          ccl_private float *pdf)
>>>>>>> 3aeacb9a
{
  /* BSSRDF should already have been handled elsewhere. */
  kernel_assert(CLOSURE_IS_BSDF(sc->type));

  int label;
  Spectrum eval = zero_spectrum();

  *pdf = 0.0f;
<<<<<<< HEAD
  label = bsdf_sample(
      kg, sd, sc, randu, randv, &eval, omega_in, domega_in, pdf, sampled_rougness, eta);
=======
  label = bsdf_sample(kg, sd, sc, randu, randv, &eval, omega_in, pdf);
>>>>>>> 3aeacb9a

  if (*pdf != 0.0f) {
    bsdf_eval_init(bsdf_eval, sc->type, eval * sc->weight);

    if (sd->num_closure > 1) {
      const bool is_transmission = shader_bsdf_is_transmission(sd, *omega_in);
      float sweight = sc->sample_weight;
      *pdf = _shader_bsdf_multi_eval(
          kg, sd, *omega_in, is_transmission, sc, bsdf_eval, *pdf * sweight, sweight, 0);
    }
  }
  else {
    bsdf_eval_init(bsdf_eval, sc->type, zero_spectrum());
  }

  return label;
}

ccl_device float shader_bsdf_average_roughness(ccl_private const ShaderData *sd)
{
  float roughness = 0.0f;
  float sum_weight = 0.0f;

  for (int i = 0; i < sd->num_closure; i++) {
    ccl_private const ShaderClosure *sc = &sd->closure[i];

    if (CLOSURE_IS_BSDF(sc->type)) {
      /* sqrt once to undo the squaring from multiplying roughness on the
       * two axes, and once for the squared roughness convention. */
      float weight = fabsf(average(sc->weight));
      roughness += weight * sqrtf(safe_sqrtf(bsdf_get_roughness_squared(sc)));
      sum_weight += weight;
    }
  }

  return (sum_weight > 0.0f) ? roughness / sum_weight : 0.0f;
}

ccl_device Spectrum shader_bsdf_transparency(KernelGlobals kg, ccl_private const ShaderData *sd)
{
  if (sd->flag & SD_HAS_ONLY_VOLUME) {
    return one_spectrum();
  }
  else if (sd->flag & SD_TRANSPARENT) {
    return sd->closure_transparent_extinction;
  }
  else {
    return zero_spectrum();
  }
}

ccl_device void shader_bsdf_disable_transparency(KernelGlobals kg, ccl_private ShaderData *sd)
{
  if (sd->flag & SD_TRANSPARENT) {
    for (int i = 0; i < sd->num_closure; i++) {
      ccl_private ShaderClosure *sc = &sd->closure[i];

      if (sc->type == CLOSURE_BSDF_TRANSPARENT_ID) {
        sc->sample_weight = 0.0f;
        sc->weight = zero_spectrum();
      }
    }

    sd->flag &= ~SD_TRANSPARENT;
  }
}

ccl_device Spectrum shader_bsdf_alpha(KernelGlobals kg, ccl_private const ShaderData *sd)
{
  Spectrum alpha = one_spectrum() - shader_bsdf_transparency(kg, sd);

  alpha = saturate(alpha);

  return alpha;
}

ccl_device Spectrum shader_bsdf_diffuse(KernelGlobals kg, ccl_private const ShaderData *sd)
{
  Spectrum eval = zero_spectrum();

  for (int i = 0; i < sd->num_closure; i++) {
    ccl_private const ShaderClosure *sc = &sd->closure[i];

    if (CLOSURE_IS_BSDF_DIFFUSE(sc->type) || CLOSURE_IS_BSSRDF(sc->type))
      eval += sc->weight;
  }

  return eval;
}

ccl_device Spectrum shader_bsdf_glossy(KernelGlobals kg, ccl_private const ShaderData *sd)
{
  Spectrum eval = zero_spectrum();

  for (int i = 0; i < sd->num_closure; i++) {
    ccl_private const ShaderClosure *sc = &sd->closure[i];

    if (CLOSURE_IS_BSDF_GLOSSY(sc->type))
      eval += sc->weight;
  }

  return eval;
}

ccl_device Spectrum shader_bsdf_transmission(KernelGlobals kg, ccl_private const ShaderData *sd)
{
  Spectrum eval = zero_spectrum();

  for (int i = 0; i < sd->num_closure; i++) {
    ccl_private const ShaderClosure *sc = &sd->closure[i];

    if (CLOSURE_IS_BSDF_TRANSMISSION(sc->type))
      eval += sc->weight;
  }

  return eval;
}

ccl_device float3 shader_bsdf_average_normal(KernelGlobals kg, ccl_private const ShaderData *sd)
{
  float3 N = zero_float3();

  for (int i = 0; i < sd->num_closure; i++) {
    ccl_private const ShaderClosure *sc = &sd->closure[i];
    if (CLOSURE_IS_BSDF_OR_BSSRDF(sc->type))
      N += sc->N * fabsf(average(sc->weight));
  }

  return (is_zero(N)) ? sd->N : normalize(N);
}

ccl_device Spectrum shader_bsdf_ao(KernelGlobals kg,
                                   ccl_private const ShaderData *sd,
                                   const float ao_factor,
                                   ccl_private float3 *N_)
{
  Spectrum eval = zero_spectrum();
  float3 N = zero_float3();

  for (int i = 0; i < sd->num_closure; i++) {
    ccl_private const ShaderClosure *sc = &sd->closure[i];

    if (CLOSURE_IS_BSDF_DIFFUSE(sc->type)) {
      ccl_private const DiffuseBsdf *bsdf = (ccl_private const DiffuseBsdf *)sc;
      eval += sc->weight * ao_factor;
      N += bsdf->N * fabsf(average(sc->weight));
    }
  }

  *N_ = (is_zero(N)) ? sd->N : normalize(N);
  return eval;
}

#ifdef __SUBSURFACE__
ccl_device float3 shader_bssrdf_normal(ccl_private const ShaderData *sd)
{
  float3 N = zero_float3();

  for (int i = 0; i < sd->num_closure; i++) {
    ccl_private const ShaderClosure *sc = &sd->closure[i];

    if (CLOSURE_IS_BSSRDF(sc->type)) {
      ccl_private const Bssrdf *bssrdf = (ccl_private const Bssrdf *)sc;
      float avg_weight = fabsf(average(sc->weight));

      N += bssrdf->N * avg_weight;
    }
  }

  return (is_zero(N)) ? sd->N : normalize(N);
}
#endif /* __SUBSURFACE__ */

/* Constant emission optimization */

ccl_device bool shader_constant_emission_eval(KernelGlobals kg,
                                              int shader,
                                              ccl_private Spectrum *eval)
{
  int shader_index = shader & SHADER_MASK;
  int shader_flag = kernel_data_fetch(shaders, shader_index).flags;

  if (shader_flag & SD_HAS_CONSTANT_EMISSION) {
    const float3 emission_rgb = make_float3(
        kernel_data_fetch(shaders, shader_index).constant_emission[0],
        kernel_data_fetch(shaders, shader_index).constant_emission[1],
        kernel_data_fetch(shaders, shader_index).constant_emission[2]);
    *eval = rgb_to_spectrum(emission_rgb);

    return true;
  }

  return false;
}

/* Background */

ccl_device Spectrum shader_background_eval(ccl_private const ShaderData *sd)
{
  if (sd->flag & SD_EMISSION) {
    return sd->closure_emission_background;
  }
  else {
    return zero_spectrum();
  }
}

/* Emission */

ccl_device Spectrum shader_emissive_eval(ccl_private const ShaderData *sd)
{
  if (sd->flag & SD_EMISSION) {
    return emissive_simple_eval(sd->Ng, sd->I) * sd->closure_emission_background;
  }
  else {
    return zero_spectrum();
  }
}

/* Holdout */

ccl_device Spectrum shader_holdout_apply(KernelGlobals kg, ccl_private ShaderData *sd)
{
  Spectrum weight = zero_spectrum();

  /* For objects marked as holdout, preserve transparency and remove all other
   * closures, replacing them with a holdout weight. */
  if (sd->object_flag & SD_OBJECT_HOLDOUT_MASK) {
    if ((sd->flag & SD_TRANSPARENT) && !(sd->flag & SD_HAS_ONLY_VOLUME)) {
      weight = one_spectrum() - sd->closure_transparent_extinction;

      for (int i = 0; i < sd->num_closure; i++) {
        ccl_private ShaderClosure *sc = &sd->closure[i];
        if (!CLOSURE_IS_BSDF_TRANSPARENT(sc->type)) {
          sc->type = NBUILTIN_CLOSURES;
        }
      }

      sd->flag &= ~(SD_CLOSURE_FLAGS - (SD_TRANSPARENT | SD_BSDF));
    }
    else {
      weight = one_spectrum();
    }
  }
  else {
    for (int i = 0; i < sd->num_closure; i++) {
      ccl_private const ShaderClosure *sc = &sd->closure[i];
      if (CLOSURE_IS_HOLDOUT(sc->type)) {
        weight += sc->weight;
      }
    }
  }

  return weight;
}

/* Surface Evaluation */

template<uint node_feature_mask, typename ConstIntegratorGenericState>
ccl_device void shader_eval_surface(KernelGlobals kg,
                                    ConstIntegratorGenericState state,
                                    ccl_private ShaderData *ccl_restrict sd,
                                    ccl_global float *ccl_restrict buffer,
                                    uint32_t path_flag,
                                    bool use_caustics_storage = false)
{
  /* If path is being terminated, we are tracing a shadow ray or evaluating
   * emission, then we don't need to store closures. The emission and shadow
   * shader data also do not have a closure array to save GPU memory. */
  int max_closures;
  if (path_flag & (PATH_RAY_TERMINATE | PATH_RAY_SHADOW | PATH_RAY_EMISSION)) {
    max_closures = 0;
  }
  else {
    max_closures = use_caustics_storage ? CAUSTICS_MAX_CLOSURE : kernel_data.max_closures;
  }

  sd->num_closure = 0;
  sd->num_closure_left = max_closures;

#ifdef __OSL__
  if (kg->osl) {
    if (sd->object == OBJECT_NONE && sd->lamp == LAMP_NONE) {
      OSLShader::eval_background(kg, state, sd, path_flag);
    }
    else {
      OSLShader::eval_surface(kg, state, sd, path_flag);
    }
  }
  else
#endif
  {
#ifdef __SVM__
    svm_eval_nodes<node_feature_mask, SHADER_TYPE_SURFACE>(kg, state, sd, buffer, path_flag);
#else
    if (sd->object == OBJECT_NONE) {
      sd->closure_emission_background = make_spectrum(0.8f);
      sd->flag |= SD_EMISSION;
    }
    else {
      ccl_private DiffuseBsdf *bsdf = (ccl_private DiffuseBsdf *)bsdf_alloc(
          sd, sizeof(DiffuseBsdf), make_spectrum(0.8f));
      if (bsdf != NULL) {
        bsdf->N = sd->N;
        sd->flag |= bsdf_diffuse_setup(bsdf);
      }
    }
#endif
  }
}

/* Volume */

#ifdef __VOLUME__

ccl_device_inline float _shader_volume_phase_multi_eval(
    ccl_private const ShaderData *sd,
    ccl_private const ShaderVolumePhases *phases,
    const float3 omega_in,
    int skip_phase,
    ccl_private BsdfEval *result_eval,
    float sum_pdf,
    float sum_sample_weight)
{
  for (int i = 0; i < phases->num_closure; i++) {
    if (i == skip_phase)
      continue;

    ccl_private const ShaderVolumeClosure *svc = &phases->closure[i];
    float phase_pdf = 0.0f;
    Spectrum eval = volume_phase_eval(sd, svc, omega_in, &phase_pdf);

    if (phase_pdf != 0.0f) {
      bsdf_eval_accum(result_eval, CLOSURE_VOLUME_HENYEY_GREENSTEIN_ID, eval);
      sum_pdf += phase_pdf * svc->sample_weight;
    }

    sum_sample_weight += svc->sample_weight;
  }

  return (sum_sample_weight > 0.0f) ? sum_pdf / sum_sample_weight : 0.0f;
}

ccl_device float shader_volume_phase_eval(KernelGlobals kg,
                                          ccl_private const ShaderData *sd,
                                          ccl_private const ShaderVolumeClosure *svc,
                                          const float3 omega_in,
                                          ccl_private BsdfEval *phase_eval)
{
  float phase_pdf = 0.0f;
  Spectrum eval = volume_phase_eval(sd, svc, omega_in, &phase_pdf);

  if (phase_pdf != 0.0f) {
    bsdf_eval_accum(phase_eval, CLOSURE_VOLUME_HENYEY_GREENSTEIN_ID, eval);
  }

  return phase_pdf;
}

ccl_device float shader_volume_phase_eval(KernelGlobals kg,
                                          ccl_private const ShaderData *sd,
                                          ccl_private const ShaderVolumePhases *phases,
                                          const float3 omega_in,
                                          ccl_private BsdfEval *phase_eval)
{
  bsdf_eval_init(phase_eval, CLOSURE_VOLUME_HENYEY_GREENSTEIN_ID, zero_spectrum());

  return _shader_volume_phase_multi_eval(sd, phases, omega_in, -1, phase_eval, 0.0f, 0.0f);
}

#  if defined(__PATH_GUIDING__) && PATH_GUIDING_LEVEL >= 4
ccl_device int shader_guided_volume_phase_sample(KernelGlobals kg,
                                                 IntegratorState state,
                                                 ccl_private const ShaderData *sd,
                                                 ccl_private const ShaderVolumeClosure *svc,
                                                 float randu,
                                                 float randv,
                                                 ccl_private BsdfEval *phase_eval,
                                                 ccl_private float3 *omega_in,
                                                 ccl_private differential3 *domega_in,
                                                 ccl_private float *guided_phase_pdf,
                                                 ccl_private float *phase_pdf,
                                                 ccl_private float *sampled_roughness)
{

  bool useGuiding = kernel_data.integrator.use_guiding && state->guiding.use_volume_guiding;
  const float guiding_sampling_prob = state->guiding.volume_guiding_sampling_prob;
  float randw = state->guiding.sample_volume_guiding_rand;

  bool sampleGuding = false;
  if (useGuiding && randw < guiding_sampling_prob) {
    sampleGuding = true;
    randw /= guiding_sampling_prob;
  }
  else {
    randw -= guiding_sampling_prob;
    randw /= (1.0f - guiding_sampling_prob);
  }

  int label = LABEL_NONE;
  Spectrum eval = zero_spectrum();

  *phase_pdf = 0.f;
  float guide_pdf = 0.f;
  Spectrum phase_weight;
  *sampled_roughness = 1.0f - fabsf(svc->g);

  bsdf_eval_init(phase_eval, CLOSURE_VOLUME_HENYEY_GREENSTEIN_ID, zero_spectrum());

  if (sampleGuding) {
    pgl_vec3f pglWo;
    pgl_point2f pglSample = openpgl::cpp::Point2(randu, randv);
    guide_pdf = state->guiding.volume_sampling_distribution->SamplePDF(pglSample, pglWo);
    *omega_in = make_float3(pglWo.x, pglWo.y, pglWo.z);
    *guided_phase_pdf = 0.0f;

    if (guide_pdf != 0.0f) {
      *phase_pdf = shader_volume_phase_eval(kg, sd, svc, *omega_in, phase_eval);
      *guided_phase_pdf = (guiding_sampling_prob * guide_pdf) +
                          ((1.f - guiding_sampling_prob) * (*phase_pdf));
      label = LABEL_VOLUME_SCATTER;
    }
    domega_in->dx = make_float3(0.0f, 0.0f, 0.0f);
    domega_in->dy = make_float3(0.0f, 0.0f, 0.0f);
  }
  else {
    *guided_phase_pdf = 0.0f;
    label = volume_phase_sample(sd, svc, randu, randv, &eval, omega_in, domega_in, phase_pdf);

    if (*phase_pdf != 0.0f) {
      bsdf_eval_init(phase_eval, CLOSURE_VOLUME_HENYEY_GREENSTEIN_ID, eval);

      *guided_phase_pdf = *phase_pdf;
      if (useGuiding) {
        const float3 omega = *omega_in;
        pgl_vec3f pglWo = openpgl::cpp::Vector3(omega[0], omega[1], omega[2]);
        guide_pdf = state->guiding.volume_sampling_distribution->PDF(pglWo);
        *guided_phase_pdf *= 1.0f - guiding_sampling_prob;
        *guided_phase_pdf += guiding_sampling_prob * guide_pdf;
      }
      // phase_weight = bsdf_eval_sum(phase_eval);
      // kernel_assert(reduce_min(phase_weight) >= 0.0f);
    }
    else {
      bsdf_eval_init(phase_eval, CLOSURE_VOLUME_HENYEY_GREENSTEIN_ID, zero_spectrum());
    }

    phase_weight = bsdf_eval_sum(phase_eval);
    // kernel_assert(reduce_min(phase_weight) >= 0.0f);
  }
  return label;
}
#  endif

ccl_device int shader_volume_phase_sample(KernelGlobals kg,
                                          ccl_private const ShaderData *sd,
                                          ccl_private const ShaderVolumePhases *phases,
                                          float randu,
                                          float randv,
                                          ccl_private BsdfEval *phase_eval,
                                          ccl_private float3 *omega_in,
<<<<<<< HEAD
                                          ccl_private differential3 *domega_in,
                                          ccl_private float *pdf,
                                          ccl_private float *sampled_roughness)
=======
                                          ccl_private float *pdf)
>>>>>>> 3aeacb9a
{
  int sampled = 0;

  if (phases->num_closure > 1) {
    /* pick a phase closure based on sample weights */
    float sum = 0.0f;

    for (sampled = 0; sampled < phases->num_closure; sampled++) {
      ccl_private const ShaderVolumeClosure *svc = &phases->closure[sampled];
      sum += svc->sample_weight;
    }

    float r = randu * sum;
    float partial_sum = 0.0f;

    for (sampled = 0; sampled < phases->num_closure; sampled++) {
      ccl_private const ShaderVolumeClosure *svc = &phases->closure[sampled];
      float next_sum = partial_sum + svc->sample_weight;

      if (r <= next_sum) {
        /* Rescale to reuse for BSDF direction sample. */
        randu = (r - partial_sum) / svc->sample_weight;
        break;
      }

      partial_sum = next_sum;
    }

    if (sampled == phases->num_closure) {
      *pdf = 0.0f;
      return LABEL_NONE;
    }
  }

  /* todo: this isn't quite correct, we don't weight anisotropy properly
   * depending on color channels, even if this is perhaps not a common case */
  ccl_private const ShaderVolumeClosure *svc = &phases->closure[sampled];
  int label;
  *sampled_roughness = 1.f - fabsf(svc->g);
  Spectrum eval = zero_spectrum();

  *pdf = 0.0f;
  label = volume_phase_sample(sd, svc, randu, randv, &eval, omega_in, pdf);

  if (*pdf != 0.0f) {
    bsdf_eval_init(phase_eval, CLOSURE_VOLUME_HENYEY_GREENSTEIN_ID, eval);
  }

  return label;
}

ccl_device int shader_phase_sample_closure(KernelGlobals kg,
                                           ccl_private const ShaderData *sd,
                                           ccl_private const ShaderVolumeClosure *sc,
                                           float randu,
                                           float randv,
                                           ccl_private BsdfEval *phase_eval,
                                           ccl_private float3 *omega_in,
                                           ccl_private float *pdf)
{
  int label;
  Spectrum eval = zero_spectrum();

  *pdf = 0.0f;
  label = volume_phase_sample(sd, sc, randu, randv, &eval, omega_in, pdf);

  if (*pdf != 0.0f)
    bsdf_eval_init(phase_eval, CLOSURE_VOLUME_HENYEY_GREENSTEIN_ID, eval);

  return label;
}

/* Volume Evaluation */

template<const bool shadow, typename StackReadOp, typename ConstIntegratorGenericState>
ccl_device_inline void shader_eval_volume(KernelGlobals kg,
                                          ConstIntegratorGenericState state,
                                          ccl_private ShaderData *ccl_restrict sd,
                                          const uint32_t path_flag,
                                          StackReadOp stack_read)
{
  /* If path is being terminated, we are tracing a shadow ray or evaluating
   * emission, then we don't need to store closures. The emission and shadow
   * shader data also do not have a closure array to save GPU memory. */
  int max_closures;
  if (path_flag & (PATH_RAY_TERMINATE | PATH_RAY_SHADOW | PATH_RAY_EMISSION)) {
    max_closures = 0;
  }
  else {
    max_closures = kernel_data.max_closures;
  }

  /* reset closures once at the start, we will be accumulating the closures
   * for all volumes in the stack into a single array of closures */
  sd->num_closure = 0;
  sd->num_closure_left = max_closures;
  sd->flag = 0;
  sd->object_flag = 0;

  for (int i = 0;; i++) {
    const VolumeStack entry = stack_read(i);
    if (entry.shader == SHADER_NONE) {
      break;
    }

    /* Setup shader-data from stack. it's mostly setup already in
     * shader_setup_from_volume, this switching should be quick. */
    sd->object = entry.object;
    sd->lamp = LAMP_NONE;
    sd->shader = entry.shader;

    sd->flag &= ~SD_SHADER_FLAGS;
    sd->flag |= kernel_data_fetch(shaders, (sd->shader & SHADER_MASK)).flags;
    sd->object_flag &= ~SD_OBJECT_FLAGS;

    if (sd->object != OBJECT_NONE) {
      sd->object_flag |= kernel_data_fetch(object_flag, sd->object);

#  ifdef __OBJECT_MOTION__
      /* todo: this is inefficient for motion blur, we should be
       * caching matrices instead of recomputing them each step */
      shader_setup_object_transforms(kg, sd, sd->time);

      if ((sd->object_flag & SD_OBJECT_HAS_VOLUME_MOTION) != 0) {
        AttributeDescriptor v_desc = find_attribute(kg, sd, ATTR_STD_VOLUME_VELOCITY);
        kernel_assert(v_desc.offset != ATTR_STD_NOT_FOUND);

        const float3 P = sd->P;
        const float velocity_scale = kernel_data_fetch(objects, sd->object).velocity_scale;
        const float time_offset = kernel_data.cam.motion_position == MOTION_POSITION_CENTER ?
                                      0.5f :
                                      0.0f;
        const float time = kernel_data.cam.motion_position == MOTION_POSITION_END ?
                               (1.0f - kernel_data.cam.shuttertime) + sd->time :
                               sd->time;

        /* Use a 1st order semi-lagrangian advection scheme to estimate what volume quantity
         * existed, or will exist, at the given time:
         *
         * `phi(x, T) = phi(x - (T - t) * u(x, T), t)`
         *
         * where
         *
         * x : position
         * T : super-sampled time (or ray time)
         * t : current time of the simulation (in rendering we assume this is center frame with
         * relative time = 0)
         * phi : the volume quantity
         * u : the velocity field
         *
         * But first we need to determine the velocity field `u(x, T)`, which we can estimate also
         * using semi-lagrangian advection.
         *
         * `u(x, T) = u(x - (T - t) * u(x, T), t)`
         *
         * This is the typical way to model self-advection in fluid dynamics, however, we do not
         * account for other forces affecting the velocity during simulation (pressure, buoyancy,
         * etc.): this gives a linear interpolation when fluid are mostly "curvy". For better
         * results, a higher order interpolation scheme can be used (at the cost of more lookups),
         * or an interpolation of the velocity fields for the previous and next frames could also
         * be used to estimate `u(x, T)` (which will cost more memory and lookups).
         *
         * References:
         * "Eulerian Motion Blur", Kim and Ko, 2007
         * "Production Volume Rendering", Wreninge et al., 2012
         */

        /* Find velocity. */
        float3 velocity = primitive_volume_attribute_float3(kg, sd, v_desc);
        object_dir_transform(kg, sd, &velocity);

        /* Find advected P. */
        sd->P = P - (time - time_offset) * velocity_scale * velocity;

        /* Find advected velocity. */
        velocity = primitive_volume_attribute_float3(kg, sd, v_desc);
        object_dir_transform(kg, sd, &velocity);

        /* Find advected P. */
        sd->P = P - (time - time_offset) * velocity_scale * velocity;
      }
#  endif
    }

    /* evaluate shader */
#  ifdef __SVM__
#    ifdef __OSL__
    if (kg->osl) {
      OSLShader::eval_volume(kg, state, sd, path_flag);
    }
    else
#    endif
    {
      svm_eval_nodes<KERNEL_FEATURE_NODE_MASK_VOLUME, SHADER_TYPE_VOLUME>(
          kg, state, sd, NULL, path_flag);
    }
#  endif

    /* Merge closures to avoid exceeding number of closures limit. */
    if (!shadow) {
      if (i > 0) {
        shader_merge_volume_closures(sd);
      }
    }
  }
}

#endif /* __VOLUME__ */

/* Displacement Evaluation */

template<typename ConstIntegratorGenericState>
ccl_device void shader_eval_displacement(KernelGlobals kg,
                                         ConstIntegratorGenericState state,
                                         ccl_private ShaderData *sd)
{
  sd->num_closure = 0;
  sd->num_closure_left = 0;

  /* this will modify sd->P */
#ifdef __SVM__
#  ifdef __OSL__
  if (kg->osl)
    OSLShader::eval_displacement(kg, state, sd);
  else
#  endif
  {
    svm_eval_nodes<KERNEL_FEATURE_NODE_MASK_DISPLACEMENT, SHADER_TYPE_DISPLACEMENT>(
        kg, state, sd, NULL, 0);
  }
#endif
}

/* Cryptomatte */

ccl_device float shader_cryptomatte_id(KernelGlobals kg, int shader)
{
  return kernel_data_fetch(shaders, (shader & SHADER_MASK)).cryptomatte_id;
}

CCL_NAMESPACE_END<|MERGE_RESOLUTION|>--- conflicted
+++ resolved
@@ -491,7 +491,6 @@
                                                  float randv,
                                                  BsdfEval *bsdf_eval,
                                                  float3 *omega_in,
-                                                 differential3 *domega_in,
                                                  float *guided_bsdf_pdf,
                                                  float *bsdf_pdf,
                                                  float2 *sampled_rougness,
@@ -502,8 +501,6 @@
   bool useGuiding = kernel_data.integrator.use_guiding && state->guiding.use_surface_guiding;
   const float guiding_sampling_prob = state->guiding.surface_guiding_sampling_prob;
   float randw = state->guiding.sample_surface_guiding_rand;
-
-  differential3 old_domega_in = *domega_in;
 
   bool sampleGuding = false;
   if (useGuiding && randw < guiding_sampling_prob) {
@@ -574,7 +571,7 @@
   else {
     *guided_bsdf_pdf = 0.0f;
     label = bsdf_sample(
-        kg, sd, sc, randu, randv, &eval, omega_in, domega_in, bsdf_pdf, sampled_rougness, eta);
+        kg, sd, sc, randu, randv, &eval, omega_in, bsdf_pdf, sampled_rougness, eta);
 #  ifdef WITH_CYCLES_DEBUG
     ///////
     // validation code to test the bsdf_label function
@@ -645,7 +642,6 @@
     bsdf_weight = bsdf_eval_sum(bsdf_eval);
     kernel_assert(reduce_min(bsdf_weight) >= 0.0f);
   }
-  *domega_in = old_domega_in;
 
   return label;
 }
@@ -661,14 +657,9 @@
                                           float randv,
                                           ccl_private BsdfEval *bsdf_eval,
                                           ccl_private float3 *omega_in,
-<<<<<<< HEAD
-                                          ccl_private differential3 *domega_in,
                                           ccl_private float *pdf,
                                           ccl_private float2 *sampled_rougness,
                                           ccl_private float *eta)
-=======
-                                          ccl_private float *pdf)
->>>>>>> 3aeacb9a
 {
   /* BSSRDF should already have been handled elsewhere. */
   kernel_assert(CLOSURE_IS_BSDF(sc->type));
@@ -677,12 +668,7 @@
   Spectrum eval = zero_spectrum();
 
   *pdf = 0.0f;
-<<<<<<< HEAD
-  label = bsdf_sample(
-      kg, sd, sc, randu, randv, &eval, omega_in, domega_in, pdf, sampled_rougness, eta);
-=======
-  label = bsdf_sample(kg, sd, sc, randu, randv, &eval, omega_in, pdf);
->>>>>>> 3aeacb9a
+  label = bsdf_sample(kg, sd, sc, randu, randv, &eval, omega_in, pdf, sampled_rougness, eta);
 
   if (*pdf != 0.0f) {
     bsdf_eval_init(bsdf_eval, sc->type, eval * sc->weight);
@@ -1062,7 +1048,6 @@
                                                  float randv,
                                                  ccl_private BsdfEval *phase_eval,
                                                  ccl_private float3 *omega_in,
-                                                 ccl_private differential3 *domega_in,
                                                  ccl_private float *guided_phase_pdf,
                                                  ccl_private float *phase_pdf,
                                                  ccl_private float *sampled_roughness)
@@ -1105,12 +1090,10 @@
                           ((1.f - guiding_sampling_prob) * (*phase_pdf));
       label = LABEL_VOLUME_SCATTER;
     }
-    domega_in->dx = make_float3(0.0f, 0.0f, 0.0f);
-    domega_in->dy = make_float3(0.0f, 0.0f, 0.0f);
   }
   else {
     *guided_phase_pdf = 0.0f;
-    label = volume_phase_sample(sd, svc, randu, randv, &eval, omega_in, domega_in, phase_pdf);
+    label = volume_phase_sample(sd, svc, randu, randv, &eval, omega_in, phase_pdf);
 
     if (*phase_pdf != 0.0f) {
       bsdf_eval_init(phase_eval, CLOSURE_VOLUME_HENYEY_GREENSTEIN_ID, eval);
@@ -1144,13 +1127,8 @@
                                           float randv,
                                           ccl_private BsdfEval *phase_eval,
                                           ccl_private float3 *omega_in,
-<<<<<<< HEAD
-                                          ccl_private differential3 *domega_in,
                                           ccl_private float *pdf,
                                           ccl_private float *sampled_roughness)
-=======
-                                          ccl_private float *pdf)
->>>>>>> 3aeacb9a
 {
   int sampled = 0;
 
