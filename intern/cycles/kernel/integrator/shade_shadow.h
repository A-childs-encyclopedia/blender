--- conflicted
+++ resolved
@@ -102,9 +102,8 @@
     if (hit < num_recorded_hits || !shadow_intersections_has_remaining(num_hits)) {
 #  ifdef __VOLUME__
       if (!integrator_state_shadow_volume_stack_is_empty(kg, state)) {
-<<<<<<< HEAD
-        float3 throughput = INTEGRATOR_STATE(state, shadow_path, throughput);
-        float3 transmittance = make_float3(1.f, 1.f, 1.f);
+        Spectrum throughput = INTEGRATOR_STATE(state, shadow_path, throughput);
+        Spectrum transmittance = one_spectrum();
         integrate_transparent_volume_shadow(kg, state, hit, num_recorded_hits, &transmittance);
         throughput *= transmittance;
 #    if defined(__PATH_GUIDING__) && PATH_GUIDING_LEVEL >= 1
@@ -114,10 +113,6 @@
               INTEGRATOR_STATE(state, shadow_path, scattered_contribution) * transmittance;
         }
 #    endif
-=======
-        Spectrum throughput = INTEGRATOR_STATE(state, shadow_path, throughput);
-        integrate_transparent_volume_shadow(kg, state, hit, num_recorded_hits, &throughput);
->>>>>>> aa0ca3ae
         if (is_zero(throughput)) {
           return true;
         }
@@ -128,19 +123,14 @@
 
     /* Surface shaders. */
     if (hit < num_recorded_hits) {
-<<<<<<< HEAD
-      const float3 shadow = integrate_transparent_surface_shadow(kg, state, hit);
-      const float3 throughput = INTEGRATOR_STATE(state, shadow_path, throughput) * shadow;
+      const Spectrum shadow = integrate_transparent_surface_shadow(kg, state, hit);
+      const Spectrum throughput = INTEGRATOR_STATE(state, shadow_path, throughput) * shadow;
 #  ifdef __PATH_GUIDING__
       if (use_guiding) {
         INTEGRATOR_STATE_WRITE(state, shadow_path, scattered_contribution) =
             INTEGRATOR_STATE(state, shadow_path, scattered_contribution) * shadow;
       }
 #  endif
-=======
-      const Spectrum shadow = integrate_transparent_surface_shadow(kg, state, hit);
-      const Spectrum throughput = INTEGRATOR_STATE(state, shadow_path, throughput) * shadow;
->>>>>>> aa0ca3ae
       if (is_zero(throughput)) {
         return true;
       }
@@ -195,7 +185,8 @@
     // we need to find a way to reset this pointer and to identify if we are in AO mode
     const bool use_guiding = kernel_data.integrator.use_guiding;
     if (use_guiding && state->shadow_path.path_segment) {
-      float3 scattered_contribution = INTEGRATOR_STATE(state, shadow_path, scattered_contribution);
+      Spectrum scattered_contribution = INTEGRATOR_STATE(
+          state, shadow_path, scattered_contribution);
       guiding_add_scattered_contribution(state, scattered_contribution);
     }
 #endif
