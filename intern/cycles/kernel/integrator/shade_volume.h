--- conflicted
+++ resolved
@@ -855,12 +855,8 @@
   const uint16_t transparent_bounce = INTEGRATOR_STATE(state, path, transparent_bounce);
   uint32_t shadow_flag = INTEGRATOR_STATE(state, path, flag);
   shadow_flag |= (is_light) ? PATH_RAY_SHADOW_FOR_LIGHT : 0;
-<<<<<<< HEAD
-  const float3 scattered_contribution = bsdf_eval_sum(&phase_eval);
-  const float3 throughput_phase = throughput * scattered_contribution;
-=======
-  const Spectrum throughput_phase = throughput * bsdf_eval_sum(&phase_eval);
->>>>>>> aa0ca3ae
+  const Spectrum scattered_contribution = bsdf_eval_sum(&phase_eval);
+  const Spectrum throughput_phase = throughput * scattered_contribution;
 
   if (kernel_data.kernel_features & KERNEL_FEATURE_LIGHT_PASSES) {
     PackedSpectrum pass_diffuse_weight;
@@ -1013,27 +1009,22 @@
   INTEGRATOR_STATE_WRITE(state, isect, object) = sd->object;
 
 #  if defined(__PATH_GUIDING__) && PATH_GUIDING_LEVEL >= 4
-  const float3 phase_weight = bsdf_eval_sum(&phase_eval) / guided_phase_pdf;
+  const Spectrum phase_weight = bsdf_eval_sum(&phase_eval) / guided_phase_pdf;
   // add phase function sampling data to the path segment
   if (kernel_data.integrator.use_guiding) {
     guiding_add_phase_data(
         state, sd, phase_weight, guided_phase_pdf, normalize(phase_omega_in), sampled_roughness);
   }
 #  else
-  const float3 phase_weight = bsdf_eval_sum(&phase_eval) / phase_pdf;
+  const Spectrum phase_weight = bsdf_eval_sum(&phase_eval) / phase_pdf;
 #  endif
 
   /* Update throughput. */
-<<<<<<< HEAD
-  const float3 throughput = INTEGRATOR_STATE(state, path, throughput);
-  const float3 throughput_phase = throughput * phase_weight;
-=======
   const Spectrum throughput = INTEGRATOR_STATE(state, path, throughput);
-  const Spectrum throughput_phase = throughput * bsdf_eval_sum(&phase_eval) / phase_pdf;
->>>>>>> aa0ca3ae
+  const Spectrum throughput_phase = throughput * phase_weight;
   INTEGRATOR_STATE_WRITE(state, path, throughput) = throughput_phase;
 #  if defined(__PATH_GUIDING__) && PATH_GUIDING_LEVEL >= 4
-  const float3 rr_phase_weight = bsdf_eval_sum(&phase_eval) / phase_pdf;
+  const Spectrum rr_phase_weight = bsdf_eval_sum(&phase_eval) / phase_pdf;
   INTEGRATOR_STATE_WRITE(state, path, rr_throughput) *= rr_phase_weight;
 #  endif
 
@@ -1180,8 +1171,8 @@
   if (use_guiding) {
     // TODO(sherholz): find a nicer way to calaucate the transmittance weight
     //                 which avoids the division by the throughput
-    float3 transmittance_weight = make_float3(1.f, 1.f, 1.f);
-    transmittance_weight = safe_divide_color(result.indirect_throughput, throughput);
+    float3 transmittance_weight = spectrum_to_rgb(
+        safe_divide_color(result.indirect_throughput, throughput));
     const pgl_vec3f pgl_transmittance_weight = openpgl::cpp::Vector3(
         transmittance_weight[0], transmittance_weight[1], transmittance_weight[2]);
 
