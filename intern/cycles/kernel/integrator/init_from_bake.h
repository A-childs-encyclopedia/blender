/* SPDX-License-Identifier: Apache-2.0
 * Copyright 2011-2022 Blender Foundation */

#pragma once

#include "kernel/camera/camera.h"

#include "kernel/film/adaptive_sampling.h"
#include "kernel/film/light_passes.h"

#include "kernel/integrator/path_state.h"

#include "kernel/sample/pattern.h"

#include "kernel/geom/geom.h"

CCL_NAMESPACE_BEGIN

/* This helps with AA but it's not the real solution as it does not AA the geometry
 * but it's better than nothing, thus committed. */
ccl_device_inline float bake_clamp_mirror_repeat(float u, float max)
{
  /* use mirror repeat (like opengl texture) so that if the barycentric
   * coordinate goes past the end of the triangle it is not always clamped
   * to the same value, gives ugly patterns */
  u /= max;
  float fu = floorf(u);
  u = u - fu;

  return ((((int)fu) & 1) ? 1.0f - u : u) * max;
}

/* Offset towards center of triangle to avoid ray-tracing precision issues. */
ccl_device const float2 bake_offset_towards_center(KernelGlobals kg,
                                                   const int prim,
                                                   const float u,
                                                   const float v)
{
  float3 tri_verts[3];
  triangle_vertices(kg, prim, tri_verts);

  /* Empirically determined values, by no means perfect. */
  const float position_offset = 1e-4f;
  const float uv_offset = 1e-5f;

  /* Offset position towards center, amount relative to absolute size of position coordinates. */
  const float3 P = u * tri_verts[0] + v * tri_verts[1] + (1.0f - u - v) * tri_verts[2];
  const float3 center = (tri_verts[0] + tri_verts[1] + tri_verts[2]) / 3.0f;
  const float3 to_center = center - P;

  const float3 offset_P = P + normalize(to_center) *
                                  min(len(to_center),
                                      max(reduce_max(fabs(P)), 1.0f) * position_offset);

  /* Compute barycentric coordinates at new position. */
  const float3 v1 = tri_verts[1] - tri_verts[0];
  const float3 v2 = tri_verts[2] - tri_verts[0];
  const float3 vP = offset_P - tri_verts[0];

  const float d11 = dot(v1, v1);
  const float d12 = dot(v1, v2);
  const float d22 = dot(v2, v2);
  const float dP1 = dot(vP, v1);
  const float dP2 = dot(vP, v2);

  const float denom = d11 * d22 - d12 * d12;
  if (denom == 0.0f) {
    return make_float2(0.0f, 0.0f);
  }

  const float offset_v = clamp((d22 * dP1 - d12 * dP2) / denom, uv_offset, 1.0f - uv_offset);
  const float offset_w = clamp((d11 * dP2 - d12 * dP1) / denom, uv_offset, 1.0f - uv_offset);
  const float offset_u = clamp(1.0f - offset_v - offset_w, uv_offset, 1.0f - uv_offset);

  return make_float2(offset_u, offset_v);
}

/* Return false to indicate that this pixel is finished.
 * Used by CPU implementation to not attempt to sample pixel for multiple samples once its known
 * that the pixel did converge. */
ccl_device bool integrator_init_from_bake(KernelGlobals kg,
                                          IntegratorState state,
                                          ccl_global const KernelWorkTile *ccl_restrict tile,
                                          ccl_global float *render_buffer,
                                          const int x,
                                          const int y,
                                          const int scheduled_sample)
{
  PROFILING_INIT(kg, PROFILING_RAY_SETUP);

  /* Initialize path state to give basic buffer access and allow early outputs. */
  path_state_init(state, tile, x, y);

  /* Check whether the pixel has converged and should not be sampled anymore. */
  if (!film_need_sample_pixel(kg, state, render_buffer)) {
    return false;
  }

  /* Always count the sample, even if the camera sample will reject the ray. */
<<<<<<< HEAD
  const int sample = film_accum_sample(
=======
  const int sample = film_write_sample(
>>>>>>> 49ca810b
      kg, state, render_buffer, scheduled_sample, tile->sample_offset);

  /* Setup render buffers. */
  const int index = INTEGRATOR_STATE(state, path, render_pixel_index);
  const int pass_stride = kernel_data.film.pass_stride;
  ccl_global float *buffer = render_buffer + (uint64_t)index * pass_stride;

  ccl_global float *primitive = buffer + kernel_data.film.pass_bake_primitive;
  ccl_global float *differential = buffer + kernel_data.film.pass_bake_differential;

  const int seed = __float_as_uint(primitive[0]);
  int prim = __float_as_uint(primitive[1]);
  if (prim == -1) {
    /* Accumulate transparency for empty pixels. */
<<<<<<< HEAD
    film_accum_transparent(kg, state, 0, 1.0f, buffer);
=======
    film_write_transparent(kg, state, 0, 1.0f, buffer);
>>>>>>> 49ca810b
    return true;
  }

  prim += kernel_data.bake.tri_offset;

  /* Random number generator. */
  const uint rng_hash = hash_uint(seed) ^ kernel_data.integrator.seed;

  const float2 rand_filter = (sample == 0) ? make_float2(0.5f, 0.5f) :
                                             path_rng_2D(kg, rng_hash, sample, PRNG_FILTER);

  /* Initialize path state for path integration. */
  path_state_init_integrator(kg, state, sample, rng_hash);

  /* Barycentric UV. */
  float u = primitive[2];
  float v = primitive[3];

  float dudx = differential[0];
  float dudy = differential[1];
  float dvdx = differential[2];
  float dvdy = differential[3];

  /* Exactly at vertex? Nudge inwards to avoid self-intersection. */
  if ((u == 0.0f || u == 1.0f) && (v == 0.0f || v == 1.0f)) {
    const float2 uv = bake_offset_towards_center(kg, prim, u, v);
    u = uv.x;
    v = uv.y;
  }

  /* Sub-pixel offset. */
  if (sample > 0) {
    u = bake_clamp_mirror_repeat(u + dudx * (rand_filter.x - 0.5f) + dudy * (rand_filter.y - 0.5f),
                                 1.0f);
    v = bake_clamp_mirror_repeat(v + dvdx * (rand_filter.x - 0.5f) + dvdy * (rand_filter.y - 0.5f),
                                 1.0f - u);
  }

  /* Convert from Blender to Cycles/Embree/OptiX barycentric convention. */
  const float tmp = u;
  u = v;
  v = 1.0f - tmp - v;

  /* Position and normal on triangle. */
  const int object = kernel_data.bake.object_index;
  float3 P, Ng;
  int shader;
  triangle_point_normal(kg, object, prim, u, v, &P, &Ng, &shader);

  const int object_flag = kernel_data_fetch(object_flag, object);
  if (!(object_flag & SD_OBJECT_TRANSFORM_APPLIED)) {
    Transform tfm = object_fetch_transform(kg, object, OBJECT_TRANSFORM);
    P = transform_point_auto(&tfm, P);
  }

  if (kernel_data.film.pass_background != PASS_UNUSED) {
    /* Environment baking. */

    /* Setup and write ray. */
    Ray ray ccl_optional_struct_init;
    ray.P = zero_float3();
    ray.D = normalize(P);
    ray.tmin = 0.0f;
    ray.tmax = FLT_MAX;
    ray.time = 0.5f;
    ray.dP = differential_zero_compact();
    ray.dD = differential_zero_compact();
    integrator_state_write_ray(kg, state, &ray);

    /* Setup next kernel to execute. */
    integrator_path_init(kg, state, DEVICE_KERNEL_INTEGRATOR_SHADE_BACKGROUND);
  }
  else {
    /* Surface baking. */
    float3 N = (shader & SHADER_SMOOTH_NORMAL) ? triangle_smooth_normal(kg, Ng, prim, u, v) : Ng;

    if (!(object_flag & SD_OBJECT_TRANSFORM_APPLIED)) {
      Transform itfm = object_fetch_transform(kg, object, OBJECT_INVERSE_TRANSFORM);
      N = normalize(transform_direction_transposed(&itfm, N));
      Ng = normalize(transform_direction_transposed(&itfm, Ng));
    }

    const int shader_index = shader & SHADER_MASK;
    const int shader_flags = kernel_data_fetch(shaders, shader_index).flags;

    /* Fast path for position and normal passes not affected by shaders. */
    if (kernel_data.film.pass_position != PASS_UNUSED) {
      film_write_pass_float3(buffer + kernel_data.film.pass_position, P);
      return true;
    }
    else if (kernel_data.film.pass_normal != PASS_UNUSED && !(shader_flags & SD_HAS_BUMP)) {
      film_write_pass_float3(buffer + kernel_data.film.pass_normal, N);
      return true;
    }

    /* Setup ray. */
    Ray ray ccl_optional_struct_init;
    ray.P = P + N;
    ray.D = -N;
    ray.tmin = 0.0f;
    ray.tmax = FLT_MAX;
    ray.time = 0.5f;

    /* Setup differentials. */
    float3 dPdu, dPdv;
    triangle_dPdudv(kg, prim, &dPdu, &dPdv);
    if (!(object_flag & SD_OBJECT_TRANSFORM_APPLIED)) {
      Transform tfm = object_fetch_transform(kg, object, OBJECT_TRANSFORM);
      dPdu = transform_direction(&tfm, dPdu);
      dPdv = transform_direction(&tfm, dPdv);
    }

    differential3 dP;
    dP.dx = dPdu * dudx + dPdv * dvdx;
    dP.dy = dPdu * dudy + dPdv * dvdy;
    ray.dP = differential_make_compact(dP);
    ray.dD = differential_zero_compact();

    /* Write ray. */
    integrator_state_write_ray(kg, state, &ray);

    /* Setup and write intersection. */
    Intersection isect ccl_optional_struct_init;
    isect.object = kernel_data.bake.object_index;
    isect.prim = prim;
    isect.u = u;
    isect.v = v;
    isect.t = 1.0f;
    isect.type = PRIMITIVE_TRIANGLE;
    integrator_state_write_isect(kg, state, &isect);

    /* Setup next kernel to execute. */
    const bool use_caustics = kernel_data.integrator.use_caustics &&
                              (object_flag & SD_OBJECT_CAUSTICS);
    const bool use_raytrace_kernel = (shader_flags & SD_HAS_RAYTRACE);

    if (use_caustics) {
      integrator_path_init_sorted(
          kg, state, DEVICE_KERNEL_INTEGRATOR_SHADE_SURFACE_MNEE, shader_index);
    }
    else if (use_raytrace_kernel) {
      integrator_path_init_sorted(
          kg, state, DEVICE_KERNEL_INTEGRATOR_SHADE_SURFACE_RAYTRACE, shader_index);
    }
    else {
      integrator_path_init_sorted(kg, state, DEVICE_KERNEL_INTEGRATOR_SHADE_SURFACE, shader_index);
    }
  }

  return true;
}

CCL_NAMESPACE_END<|MERGE_RESOLUTION|>--- conflicted
+++ resolved
@@ -97,11 +97,7 @@
   }
 
   /* Always count the sample, even if the camera sample will reject the ray. */
-<<<<<<< HEAD
-  const int sample = film_accum_sample(
-=======
   const int sample = film_write_sample(
->>>>>>> 49ca810b
       kg, state, render_buffer, scheduled_sample, tile->sample_offset);
 
   /* Setup render buffers. */
@@ -116,11 +112,7 @@
   int prim = __float_as_uint(primitive[1]);
   if (prim == -1) {
     /* Accumulate transparency for empty pixels. */
-<<<<<<< HEAD
-    film_accum_transparent(kg, state, 0, 1.0f, buffer);
-=======
     film_write_transparent(kg, state, 0, 1.0f, buffer);
->>>>>>> 49ca810b
     return true;
   }
 
