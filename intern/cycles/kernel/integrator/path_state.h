/* SPDX-License-Identifier: Apache-2.0
 * Copyright 2011-2022 Blender Foundation */

#pragma once

#include "kernel/sample/pattern.h"

CCL_NAMESPACE_BEGIN

/* Initialize queues, so that the this path is considered terminated.
 * Used for early outputs in the camera ray initialization, as well as initialization of split
 * states for shadow catcher. */
ccl_device_inline void path_state_init_queues(IntegratorState state)
{
  INTEGRATOR_STATE_WRITE(state, path, queued_kernel) = 0;
#ifndef __KERNEL_GPU__
  INTEGRATOR_STATE_WRITE(&state->shadow, shadow_path, queued_kernel) = 0;
  INTEGRATOR_STATE_WRITE(&state->ao, shadow_path, queued_kernel) = 0;
#endif
}

/* Minimalistic initialization of the path state, which is needed for early outputs in the
 * integrator initialization to work. */
ccl_device_inline void path_state_init(IntegratorState state,
                                       ccl_global const KernelWorkTile *ccl_restrict tile,
                                       const int x,
                                       const int y)
{
  const uint render_pixel_index = (uint)tile->offset + x + y * tile->stride;

  INTEGRATOR_STATE_WRITE(state, path, render_pixel_index) = render_pixel_index;

  path_state_init_queues(state);
}

/* Initialize the rest of the path state needed to continue the path integration. */
ccl_device_inline void path_state_init_integrator(KernelGlobals kg,
                                                  IntegratorState state,
                                                  const int sample,
                                                  const uint rng_hash)
{
  INTEGRATOR_STATE_WRITE(state, path, sample) = sample;
  INTEGRATOR_STATE_WRITE(state, path, bounce) = 0;
  INTEGRATOR_STATE_WRITE(state, path, diffuse_bounce) = 0;
  INTEGRATOR_STATE_WRITE(state, path, glossy_bounce) = 0;
  INTEGRATOR_STATE_WRITE(state, path, transmission_bounce) = 0;
  INTEGRATOR_STATE_WRITE(state, path, transparent_bounce) = 0;
  INTEGRATOR_STATE_WRITE(state, path, volume_bounce) = 0;
  INTEGRATOR_STATE_WRITE(state, path, volume_bounds_bounce) = 0;
  INTEGRATOR_STATE_WRITE(state, path, rng_hash) = rng_hash;
  INTEGRATOR_STATE_WRITE(state, path, rng_offset) = PRNG_BASE_NUM;
  INTEGRATOR_STATE_WRITE(state, path, flag) = PATH_RAY_CAMERA | PATH_RAY_MIS_SKIP |
                                              PATH_RAY_TRANSPARENT_BACKGROUND;
  INTEGRATOR_STATE_WRITE(state, path, mis_ray_pdf) = 0.0f;
  INTEGRATOR_STATE_WRITE(state, path, min_ray_pdf) = FLT_MAX;
  INTEGRATOR_STATE_WRITE(state, path, continuation_probability) = 1.0f;
  INTEGRATOR_STATE_WRITE(state, path, throughput) = make_float3(1.0f, 1.0f, 1.0f);

#ifdef __PATH_GUIDING__
  INTEGRATOR_STATE_WRITE(state, path, rr_throughput) = make_float3(1.0f, 1.0f, 1.0f);
#endif

#ifdef __MNEE__
  INTEGRATOR_STATE_WRITE(state, path, mnee) = 0;
#endif

  INTEGRATOR_STATE_WRITE(state, isect, object) = OBJECT_NONE;
  INTEGRATOR_STATE_WRITE(state, isect, prim) = PRIM_NONE;

  if (kernel_data.kernel_features & KERNEL_FEATURE_VOLUME) {
    INTEGRATOR_STATE_ARRAY_WRITE(state, volume_stack, 0, object) = OBJECT_NONE;
    INTEGRATOR_STATE_ARRAY_WRITE(
        state, volume_stack, 0, shader) = kernel_data.background.volume_shader;
    INTEGRATOR_STATE_ARRAY_WRITE(state, volume_stack, 1, object) = OBJECT_NONE;
    INTEGRATOR_STATE_ARRAY_WRITE(state, volume_stack, 1, shader) = SHADER_NONE;
  }

#ifdef __DENOISING_FEATURES__
  if (kernel_data.kernel_features & KERNEL_FEATURE_DENOISING) {
    INTEGRATOR_STATE_WRITE(state, path, flag) |= PATH_RAY_DENOISING_FEATURES;
    INTEGRATOR_STATE_WRITE(state, path, denoising_feature_throughput) = one_float3();
  }
#endif
}

ccl_device_inline void path_state_next(KernelGlobals kg, IntegratorState state, int label)
{
  uint32_t flag = INTEGRATOR_STATE(state, path, flag);

  /* ray through transparent keeps same flags from previous ray and is
   * not counted as a regular bounce, transparent has separate max */
  if (label & LABEL_TRANSPARENT) {
    uint32_t transparent_bounce = INTEGRATOR_STATE(state, path, transparent_bounce) + 1;

    flag |= PATH_RAY_TRANSPARENT;
    if (transparent_bounce >= kernel_data.integrator.transparent_max_bounce) {
      flag |= PATH_RAY_TERMINATE_ON_NEXT_SURFACE;
    }

    if (!kernel_data.integrator.transparent_shadows)
      flag |= PATH_RAY_MIS_SKIP;

    INTEGRATOR_STATE_WRITE(state, path, flag) = flag;
    INTEGRATOR_STATE_WRITE(state, path, transparent_bounce) = transparent_bounce;
    /* Random number generator next bounce. */
    INTEGRATOR_STATE_WRITE(state, path, rng_offset) += PRNG_BOUNCE_NUM;
    return;
  }

  uint32_t bounce = INTEGRATOR_STATE(state, path, bounce) + 1;
  if (bounce >= kernel_data.integrator.max_bounce) {
    flag |= PATH_RAY_TERMINATE_AFTER_TRANSPARENT;
  }

  flag &= ~(PATH_RAY_ALL_VISIBILITY | PATH_RAY_MIS_SKIP);

#ifdef __VOLUME__
  if (label & LABEL_VOLUME_SCATTER) {
    /* volume scatter */
    flag |= PATH_RAY_VOLUME_SCATTER;
    flag &= ~PATH_RAY_TRANSPARENT_BACKGROUND;
    if (!(flag & PATH_RAY_ANY_PASS)) {
      flag |= PATH_RAY_VOLUME_PASS;
    }

    const int volume_bounce = INTEGRATOR_STATE(state, path, volume_bounce) + 1;
    INTEGRATOR_STATE_WRITE(state, path, volume_bounce) = volume_bounce;
    if (volume_bounce >= kernel_data.integrator.max_volume_bounce) {
      flag |= PATH_RAY_TERMINATE_AFTER_TRANSPARENT;
    }
  }
  else
#endif
  {
    /* surface reflection/transmission */
    if (label & LABEL_REFLECT) {
      flag |= PATH_RAY_REFLECT;
      flag &= ~PATH_RAY_TRANSPARENT_BACKGROUND;

      if (label & LABEL_DIFFUSE) {
        const int diffuse_bounce = INTEGRATOR_STATE(state, path, diffuse_bounce) + 1;
        INTEGRATOR_STATE_WRITE(state, path, diffuse_bounce) = diffuse_bounce;
        if (diffuse_bounce >= kernel_data.integrator.max_diffuse_bounce) {
          flag |= PATH_RAY_TERMINATE_AFTER_TRANSPARENT;
        }
      }
      else {
        const int glossy_bounce = INTEGRATOR_STATE(state, path, glossy_bounce) + 1;
        INTEGRATOR_STATE_WRITE(state, path, glossy_bounce) = glossy_bounce;
        if (glossy_bounce >= kernel_data.integrator.max_glossy_bounce) {
          flag |= PATH_RAY_TERMINATE_AFTER_TRANSPARENT;
        }
      }
    }
    else {
      kernel_assert(label & LABEL_TRANSMIT);

      flag |= PATH_RAY_TRANSMIT;

      if (!(label & LABEL_TRANSMIT_TRANSPARENT)) {
        flag &= ~PATH_RAY_TRANSPARENT_BACKGROUND;
      }

      const int transmission_bounce = INTEGRATOR_STATE(state, path, transmission_bounce) + 1;
      INTEGRATOR_STATE_WRITE(state, path, transmission_bounce) = transmission_bounce;
      if (transmission_bounce >= kernel_data.integrator.max_transmission_bounce) {
        flag |= PATH_RAY_TERMINATE_AFTER_TRANSPARENT;
      }
    }

    /* diffuse/glossy/singular */
    if (label & LABEL_DIFFUSE) {
      flag |= PATH_RAY_DIFFUSE | PATH_RAY_DIFFUSE_ANCESTOR;
    }
    else if (label & LABEL_GLOSSY) {
      flag |= PATH_RAY_GLOSSY;
    }
    else {
      kernel_assert(label & LABEL_SINGULAR);
      flag |= PATH_RAY_GLOSSY | PATH_RAY_SINGULAR | PATH_RAY_MIS_SKIP;
    }

    /* Render pass categories. */
    if (!(flag & PATH_RAY_ANY_PASS) && !(flag & PATH_RAY_TRANSPARENT_BACKGROUND)) {
      flag |= PATH_RAY_SURFACE_PASS;
    }
  }

  INTEGRATOR_STATE_WRITE(state, path, flag) = flag;
  INTEGRATOR_STATE_WRITE(state, path, bounce) = bounce;

  /* Random number generator next bounce. */
  INTEGRATOR_STATE_WRITE(state, path, rng_offset) += PRNG_BOUNCE_NUM;
}

#ifdef __VOLUME__
ccl_device_inline bool path_state_volume_next(IntegratorState state)
{
  /* For volume bounding meshes we pass through without counting transparent
   * bounces, only sanity check in case self intersection gets us stuck. */
  uint32_t volume_bounds_bounce = INTEGRATOR_STATE(state, path, volume_bounds_bounce) + 1;
  INTEGRATOR_STATE_WRITE(state, path, volume_bounds_bounce) = volume_bounds_bounce;
  if (volume_bounds_bounce > VOLUME_BOUNDS_MAX) {
    return false;
  }

  /* Random number generator next bounce. */
  INTEGRATOR_STATE_WRITE(state, path, rng_offset) += PRNG_BOUNCE_NUM;

  return true;
}
#endif

ccl_device_inline uint path_state_ray_visibility(ConstIntegratorState state)
{
  const uint32_t path_flag = INTEGRATOR_STATE(state, path, flag);

  uint32_t visibility = path_flag & PATH_RAY_ALL_VISIBILITY;

  /* For visibility, diffuse/glossy are for reflection only. */
  if (visibility & PATH_RAY_TRANSMIT) {
    visibility &= ~(PATH_RAY_DIFFUSE | PATH_RAY_GLOSSY);
  }

  /* todo: this is not supported as its own ray visibility yet. */
  if (path_flag & PATH_RAY_VOLUME_SCATTER) {
    visibility |= PATH_RAY_DIFFUSE;
  }

  visibility = SHADOW_CATCHER_PATH_VISIBILITY(path_flag, visibility);

  return visibility;
}

ccl_device_inline float path_state_continuation_probability(KernelGlobals kg,
                                                            ConstIntegratorState state,
                                                            const uint32_t path_flag)
{
  if (path_flag & PATH_RAY_TRANSPARENT) {
    const uint32_t transparent_bounce = INTEGRATOR_STATE(state, path, transparent_bounce);
    /* Do at least specified number of bounces without RR. */
    if (transparent_bounce <= kernel_data.integrator.transparent_min_bounce) {
      return 1.0f;
    }
  }
  else {
    const uint32_t bounce = INTEGRATOR_STATE(state, path, bounce);
    /* Do at least specified number of bounces without RR. */
    if (bounce <= kernel_data.integrator.min_bounce) {
      return 1.0f;
    }
  }

  /* Probabilistic termination: use sqrt() to roughly match typical view
   * transform and do path termination a bit later on average. */
<<<<<<< HEAD
#ifdef __PATH_GUIDING__
  return min(sqrtf(max3(fabs(INTEGRATOR_STATE(state, path, rr_throughput)))), 1.0f);
#else
  return min(sqrtf(max3(fabs(INTEGRATOR_STATE(state, path, throughput)))), 1.0f);
#endif
=======
  return min(sqrtf(reduce_max(fabs(INTEGRATOR_STATE(state, path, throughput)))), 1.0f);
>>>>>>> 99f2b59f
}

ccl_device_inline bool path_state_ao_bounce(KernelGlobals kg, ConstIntegratorState state)
{
  if (!kernel_data.integrator.ao_bounces) {
    return false;
  }

  const int bounce = INTEGRATOR_STATE(state, path, bounce) -
                     INTEGRATOR_STATE(state, path, transmission_bounce) -
                     (INTEGRATOR_STATE(state, path, glossy_bounce) > 0) + 1;
  return (bounce > kernel_data.integrator.ao_bounces);
}

/* Random Number Sampling Utility Functions
 *
 * For each random number in each step of the path we must have a unique
 * dimension to avoid using the same sequence twice.
 *
 * For branches in the path we must be careful not to reuse the same number
 * in a sequence and offset accordingly.
 */

/* RNG State loaded onto stack. */
typedef struct RNGState {
  uint rng_hash;
  uint rng_offset;
  int sample;
} RNGState;

ccl_device_inline void path_state_rng_load(ConstIntegratorState state,
                                           ccl_private RNGState *rng_state)
{
  rng_state->rng_hash = INTEGRATOR_STATE(state, path, rng_hash);
  rng_state->rng_offset = INTEGRATOR_STATE(state, path, rng_offset);
  rng_state->sample = INTEGRATOR_STATE(state, path, sample);
}

ccl_device_inline void shadow_path_state_rng_load(ConstIntegratorShadowState state,
                                                  ccl_private RNGState *rng_state)
{
  rng_state->rng_hash = INTEGRATOR_STATE(state, shadow_path, rng_hash);
  rng_state->rng_offset = INTEGRATOR_STATE(state, shadow_path, rng_offset);
  rng_state->sample = INTEGRATOR_STATE(state, shadow_path, sample);
}

ccl_device_inline float path_state_rng_1D(KernelGlobals kg,
                                          ccl_private const RNGState *rng_state,
                                          int dimension)
{
  return path_rng_1D(
      kg, rng_state->rng_hash, rng_state->sample, rng_state->rng_offset + dimension);
}

ccl_device_inline void path_state_rng_2D(KernelGlobals kg,
                                         ccl_private const RNGState *rng_state,
                                         int dimension,
                                         ccl_private float *fx,
                                         ccl_private float *fy)
{
  path_rng_2D(
      kg, rng_state->rng_hash, rng_state->sample, rng_state->rng_offset + dimension, fx, fy);
}

ccl_device_inline float path_state_rng_1D_hash(KernelGlobals kg,
                                               ccl_private const RNGState *rng_state,
                                               uint hash)
{
  /* Use a hash instead of dimension, this is not great but avoids adding
   * more dimensions to each bounce which reduces quality of dimensions we
   * are already using. */
  return path_rng_1D(
      kg, cmj_hash_simple(rng_state->rng_hash, hash), rng_state->sample, rng_state->rng_offset);
}

ccl_device_inline float path_branched_rng_1D(KernelGlobals kg,
                                             ccl_private const RNGState *rng_state,
                                             int branch,
                                             int num_branches,
                                             int dimension)
{
  return path_rng_1D(kg,
                     rng_state->rng_hash,
                     rng_state->sample * num_branches + branch,
                     rng_state->rng_offset + dimension);
}

ccl_device_inline void path_branched_rng_2D(KernelGlobals kg,
                                            ccl_private const RNGState *rng_state,
                                            int branch,
                                            int num_branches,
                                            int dimension,
                                            ccl_private float *fx,
                                            ccl_private float *fy)
{
  path_rng_2D(kg,
              rng_state->rng_hash,
              rng_state->sample * num_branches + branch,
              rng_state->rng_offset + dimension,
              fx,
              fy);
}

/* Utility functions to get light termination value,
 * since it might not be needed in many cases.
 */
ccl_device_inline float path_state_rng_light_termination(KernelGlobals kg,
                                                         ccl_private const RNGState *state)
{
  if (kernel_data.integrator.light_inv_rr_threshold > 0.0f) {
    return path_state_rng_1D(kg, state, PRNG_LIGHT_TERMINATE);
  }
  return 0.0f;
}

CCL_NAMESPACE_END<|MERGE_RESOLUTION|>--- conflicted
+++ resolved
@@ -253,15 +253,11 @@
 
   /* Probabilistic termination: use sqrt() to roughly match typical view
    * transform and do path termination a bit later on average. */
-<<<<<<< HEAD
 #ifdef __PATH_GUIDING__
-  return min(sqrtf(max3(fabs(INTEGRATOR_STATE(state, path, rr_throughput)))), 1.0f);
+  return min(sqrtf(reduce_max(fabs(INTEGRATOR_STATE(state, path, rr_throughput)))), 1.0f);
 #else
-  return min(sqrtf(max3(fabs(INTEGRATOR_STATE(state, path, throughput)))), 1.0f);
-#endif
-=======
   return min(sqrtf(reduce_max(fabs(INTEGRATOR_STATE(state, path, throughput)))), 1.0f);
->>>>>>> 99f2b59f
+#endif
 }
 
 ccl_device_inline bool path_state_ao_bounce(KernelGlobals kg, ConstIntegratorState state)
