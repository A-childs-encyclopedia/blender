--- conflicted
+++ resolved
@@ -393,7 +393,6 @@
   float3 bsdf_omega_in ccl_optional_struct_init;
   int label;
 
-<<<<<<< HEAD
   float2 bsdf_sampled_roughness = make_float2(1.0f, 1.0f);
   float bsdf_eta = 1.0f;
 
@@ -408,7 +407,6 @@
                                               bsdf_v,
                                               &bsdf_eval,
                                               &bsdf_omega_in,
-                                              &bsdf_domega_in,
                                               &guided_bsdf_pdf,
                                               &bsdf_pdf,
                                               &bsdf_sampled_roughness,
@@ -422,7 +420,6 @@
                                        bsdf_v,
                                        &bsdf_eval,
                                        &bsdf_omega_in,
-                                       &bsdf_domega_in,
                                        &bsdf_pdf,
                                        &bsdf_sampled_roughness,
                                        &bsdf_eta);
@@ -439,14 +436,9 @@
                                      bsdf_v,
                                      &bsdf_eval,
                                      &bsdf_omega_in,
-                                     &bsdf_domega_in,
                                      &bsdf_pdf,
                                      &bsdf_sampled_roughness,
                                      &bsdf_eta);
-=======
-  label = shader_bsdf_sample_closure(
-      kg, sd, sc, bsdf_u, bsdf_v, &bsdf_eval, &bsdf_omega_in, &bsdf_pdf);
->>>>>>> 3aeacb9a
 
   if (bsdf_pdf == 0.0f || bsdf_eval_is_zero(&bsdf_eval)) {
     return LABEL_NONE;
