--- conflicted
+++ resolved
@@ -382,7 +382,6 @@
   float3 bsdf_omega_in ccl_optional_struct_init;
   int label;
 
-<<<<<<< HEAD
   float2 bsdf_sampled_roughness = make_float2(1.0f, 1.0f);
   float bsdf_eta = 1.0f;
 
@@ -392,8 +391,7 @@
                                               state,
                                               sd,
                                               sc,
-                                              bsdf_u,
-                                              bsdf_v,
+                                              rand_bsdf,
                                               &bsdf_eval,
                                               &bsdf_omega_in,
                                               &guided_bsdf_pdf,
@@ -404,9 +402,6 @@
     if (guided_bsdf_pdf == 0.0f || bsdf_eval_is_zero(&bsdf_eval)) {
       return LABEL_NONE;
     }
-=======
-  label = shader_bsdf_sample_closure(kg, sd, sc, rand_bsdf, &bsdf_eval, &bsdf_omega_in, &bsdf_pdf);
->>>>>>> 82e3513a
 
     INTEGRATOR_STATE_WRITE(state, path, guiding_throughput) *= guided_bsdf_pdf / bsdf_pdf;
   }
@@ -416,8 +411,7 @@
     label = shader_bsdf_sample_closure(kg,
                                        sd,
                                        sc,
-                                       bsdf_u,
-                                       bsdf_v,
+                                       rand_bsdf,
                                        &bsdf_eval,
                                        &bsdf_omega_in,
                                        &bsdf_pdf,
