--- conflicted
+++ resolved
@@ -191,12 +191,8 @@
     }
 #  else
     const float bsdf_pdf = shader_bsdf_eval(kg, sd, ls.D, is_transmission, &bsdf_eval, ls.shader);
-<<<<<<< HEAD
 #  endif
-    bsdf_eval_mul3(&bsdf_eval, light_eval / ls.pdf);
-=======
     bsdf_eval_mul(&bsdf_eval, light_eval / ls.pdf);
->>>>>>> 99f2b59f
 
     if (ls.shader & SHADER_USE_MIS) {
       const float mis_weight = light_sample_mis_weight_nee(kg, ls.pdf, bsdf_pdf);
@@ -448,21 +444,12 @@
   }
 
   /* Update path state */
-<<<<<<< HEAD
-  if (label & LABEL_TRANSPARENT) {
-    INTEGRATOR_STATE_WRITE(state, path, mis_ray_t) += sd->ray_length;
-  }
-  else {
+  if (!(label & LABEL_TRANSPARENT)) {
 #if defined(__PATH_GUIDING__) && PATH_GUIDING_LEVEL >= 4
     INTEGRATOR_STATE_WRITE(state, path, mis_ray_pdf) = guided_bsdf_pdf;
 #else
     INTEGRATOR_STATE_WRITE(state, path, mis_ray_pdf) = bsdf_pdf;
 #endif
-    INTEGRATOR_STATE_WRITE(state, path, mis_ray_t) = 0.0f;
-=======
-  if (!(label & LABEL_TRANSPARENT)) {
-    INTEGRATOR_STATE_WRITE(state, path, mis_ray_pdf) = bsdf_pdf;
->>>>>>> 99f2b59f
     INTEGRATOR_STATE_WRITE(state, path, min_ray_pdf) = fminf(
         bsdf_pdf, INTEGRATOR_STATE(state, path, min_ray_pdf));
   }
