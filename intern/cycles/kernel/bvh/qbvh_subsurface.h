--- conflicted
+++ resolved
@@ -104,12 +104,6 @@
 	qbvh_near_far_idx_calc(idir,
 	                       &near_x, &near_y, &near_z,
 	                       &far_x, &far_y, &far_z);
-<<<<<<< HEAD
-
-	IsectPrecalc isect_precalc;
-	triangle_intersect_precalc(dir, &isect_precalc);
-=======
->>>>>>> 5e9132b3
 
 	/* Traversal loop. */
 	do {
