/* SPDX-License-Identifier: Apache-2.0
 * Copyright 2011-2022 Blender Foundation */

#include "scene/background.h"
#include "scene/camera.h"
#include "scene/curves.h"
#include "scene/film.h"
#include "scene/integrator.h"
#include "scene/light.h"
#include "scene/mesh.h"
#include "scene/object.h"
#include "scene/procedural.h"
#include "scene/scene.h"
#include "scene/shader.h"
#include "scene/shader_graph.h"
#include "scene/shader_nodes.h"

#include "device/device.h"

#include "blender/device.h"
#include "blender/session.h"
#include "blender/sync.h"
#include "blender/util.h"

#include "util/debug.h"
#include "util/foreach.h"
#include "util/hash.h"
#include "util/log.h"
#include "util/opengl.h"
#include "util/openimagedenoise.h"

CCL_NAMESPACE_BEGIN

static const char *cryptomatte_prefix = "Crypto";

/* Constructor */

BlenderSync::BlenderSync(BL::RenderEngine &b_engine,
                         BL::BlendData &b_data,
                         BL::Scene &b_scene,
                         Scene *scene,
                         bool preview,
                         bool use_developer_ui,
                         Progress &progress)
    : b_engine(b_engine),
      b_data(b_data),
      b_scene(b_scene),
      shader_map(scene),
      object_map(scene),
      procedural_map(scene),
      geometry_map(scene),
      light_map(scene),
      particle_system_map(scene),
      world_map(NULL),
      world_recalc(false),
      scene(scene),
      preview(preview),
      experimental(false),
      use_developer_ui(use_developer_ui),
      dicing_rate(1.0f),
      max_subdivisions(12),
      progress(progress),
      has_updates_(true)
{
  PointerRNA cscene = RNA_pointer_get(&b_scene.ptr, "cycles");
  dicing_rate = preview ? RNA_float_get(&cscene, "preview_dicing_rate") :
                          RNA_float_get(&cscene, "dicing_rate");
  max_subdivisions = RNA_int_get(&cscene, "max_subdivisions");
}

BlenderSync::~BlenderSync()
{
}

void BlenderSync::reset(BL::BlendData &b_data, BL::Scene &b_scene)
{
  /* Update data and scene pointers in case they change in session reset,
   * for example after undo.
   * Note that we do not modify the `has_updates_` flag here because the sync
   * reset is also used during viewport navigation. */
  this->b_data = b_data;
  this->b_scene = b_scene;
}

void BlenderSync::tag_update()
{
  has_updates_ = true;
}

/* Sync */

void BlenderSync::sync_recalc(BL::Depsgraph &b_depsgraph, BL::SpaceView3D &b_v3d)
{
  /* Sync recalc flags from blender to cycles. Actual update is done separate,
   * so we can do it later on if doing it immediate is not suitable. */

  if (experimental) {
    /* Mark all meshes as needing to be exported again if dicing changed. */
    PointerRNA cscene = RNA_pointer_get(&b_scene.ptr, "cycles");
    bool dicing_prop_changed = false;

    float updated_dicing_rate = preview ? RNA_float_get(&cscene, "preview_dicing_rate") :
                                          RNA_float_get(&cscene, "dicing_rate");

    if (dicing_rate != updated_dicing_rate) {
      dicing_rate = updated_dicing_rate;
      dicing_prop_changed = true;
    }

    int updated_max_subdivisions = RNA_int_get(&cscene, "max_subdivisions");

    if (max_subdivisions != updated_max_subdivisions) {
      max_subdivisions = updated_max_subdivisions;
      dicing_prop_changed = true;
    }

    if (dicing_prop_changed) {
      has_updates_ = true;

      for (const pair<const GeometryKey, Geometry *> &iter : geometry_map.key_to_scene_data()) {
        Geometry *geom = iter.second;
        if (geom->is_mesh()) {
          Mesh *mesh = static_cast<Mesh *>(geom);
          if (mesh->get_subdivision_type() != Mesh::SUBDIVISION_NONE) {
            PointerRNA id_ptr;
            RNA_id_pointer_create((::ID *)iter.first.id, &id_ptr);
            geometry_map.set_recalc(BL::ID(id_ptr));
          }
        }
      }
    }
  }

  /* Iterate over all IDs in this depsgraph. */
  for (BL::DepsgraphUpdate &b_update : b_depsgraph.updates) {
    /* TODO(sergey): Can do more selective filter here. For example, ignore changes made to
     * screen datablock. Note that sync_data() needs to be called after object deletion, and
     * currently this is ensured by the scene ID tagged for update, which sets the `has_updates_`
     * flag. */
    has_updates_ = true;

    BL::ID b_id(b_update.id());

    /* Material */
    if (b_id.is_a(&RNA_Material)) {
      BL::Material b_mat(b_id);
      shader_map.set_recalc(b_mat);
    }
    /* Light */
    else if (b_id.is_a(&RNA_Light)) {
      BL::Light b_light(b_id);
      shader_map.set_recalc(b_light);
    }
    /* Object */
    else if (b_id.is_a(&RNA_Object)) {
      BL::Object b_ob(b_id);
      const bool can_have_geometry = object_can_have_geometry(b_ob);
      const bool is_light = !can_have_geometry && object_is_light(b_ob);

      if (b_ob.is_instancer() && b_update.is_updated_shading()) {
        /* Needed for e.g. object color updates on instancer. */
        object_map.set_recalc(b_ob);
      }

      if (can_have_geometry || is_light) {
        const bool updated_geometry = b_update.is_updated_geometry();

        /* Geometry (mesh, hair, volume). */
        if (can_have_geometry) {
          if (b_update.is_updated_transform() || b_update.is_updated_shading()) {
            object_map.set_recalc(b_ob);
          }

          if (updated_geometry ||
              (object_subdivision_type(b_ob, preview, experimental) != Mesh::SUBDIVISION_NONE)) {
            BL::ID key = BKE_object_is_modified(b_ob) ? b_ob : b_ob.data();
            geometry_map.set_recalc(key);

            /* Sync all contained geometry instances as well when the object changed.. */
            map<void *, set<BL::ID>>::const_iterator instance_geometries =
                instance_geometries_by_object.find(b_ob.ptr.data);
            if (instance_geometries != instance_geometries_by_object.end()) {
              for (BL::ID geometry : instance_geometries->second) {
                geometry_map.set_recalc(geometry);
              }
            }
          }

          if (updated_geometry) {
            BL::Object::particle_systems_iterator b_psys;
            for (b_ob.particle_systems.begin(b_psys); b_psys != b_ob.particle_systems.end();
                 ++b_psys) {
              particle_system_map.set_recalc(b_ob);
            }
          }
        }
        /* Light */
        else if (is_light) {
          if (b_update.is_updated_transform() || b_update.is_updated_shading()) {
            object_map.set_recalc(b_ob);
            light_map.set_recalc(b_ob);
          }

          if (updated_geometry) {
            light_map.set_recalc(b_ob);
          }
        }
      }
    }
    /* Mesh */
    else if (b_id.is_a(&RNA_Mesh)) {
      BL::Mesh b_mesh(b_id);
      geometry_map.set_recalc(b_mesh);
    }
    /* World */
    else if (b_id.is_a(&RNA_World)) {
      BL::World b_world(b_id);
      if (world_map == b_world.ptr.data) {
        world_recalc = true;
      }
    }
    /* Volume */
    else if (b_id.is_a(&RNA_Volume)) {
      BL::Volume b_volume(b_id);
      geometry_map.set_recalc(b_volume);
    }
  }

  if (b_v3d) {
    BlenderViewportParameters new_viewport_parameters(b_v3d, use_developer_ui);

    if (viewport_parameters.shader_modified(new_viewport_parameters)) {
      world_recalc = true;
      has_updates_ = true;
    }

    has_updates_ |= viewport_parameters.modified(new_viewport_parameters);
  }
}

void BlenderSync::sync_data(BL::RenderSettings &b_render,
                            BL::Depsgraph &b_depsgraph,
                            BL::SpaceView3D &b_v3d,
                            BL::Object &b_override,
                            int width,
                            int height,
                            void **python_thread_state)
{
  /* For auto refresh images. */
  ImageManager *image_manager = scene->image_manager;
  const int frame = b_scene.frame_current();
  const bool auto_refresh_update = image_manager->set_animation_frame_update(frame);

  if (!has_updates_ && !auto_refresh_update) {
    return;
  }

  scoped_timer timer;

  BL::ViewLayer b_view_layer = b_depsgraph.view_layer_eval();

  /* TODO(sergey): This feels weak to pass view layer to the integrator, and even weaker to have an
   * implicit check on whether it is a background render or not. What is the nicer thing here? */
  const bool background = !b_v3d;

  sync_view_layer(b_view_layer);
  sync_integrator(b_view_layer, background);
  sync_film(b_view_layer, b_v3d);
  sync_shaders(b_depsgraph, b_v3d, auto_refresh_update);
  sync_images();

  geometry_synced.clear(); /* use for objects and motion sync */

  if (scene->need_motion() == Scene::MOTION_PASS || scene->need_motion() == Scene::MOTION_NONE ||
      scene->camera->get_motion_position() == MOTION_POSITION_CENTER) {
    sync_objects(b_depsgraph, b_v3d);
  }
  sync_motion(b_render, b_depsgraph, b_v3d, b_override, width, height, python_thread_state);

  geometry_synced.clear();

  /* Shader sync done at the end, since object sync uses it.
   * false = don't delete unused shaders, not supported. */
  shader_map.post_sync(false);

  free_data_after_sync(b_depsgraph);

  VLOG_INFO << "Total time spent synchronizing data: " << timer.get_time();

  has_updates_ = false;
}

/* Integrator */

void BlenderSync::sync_integrator(BL::ViewLayer &b_view_layer, bool background)
{
  PointerRNA cscene = RNA_pointer_get(&b_scene.ptr, "cycles");

  experimental = (get_enum(cscene, "feature_set") != 0);

  Integrator *integrator = scene->integrator;

  integrator->set_min_bounce(get_int(cscene, "min_light_bounces"));
  integrator->set_max_bounce(get_int(cscene, "max_bounces"));

  integrator->set_max_diffuse_bounce(get_int(cscene, "diffuse_bounces"));
  integrator->set_max_glossy_bounce(get_int(cscene, "glossy_bounces"));
  integrator->set_max_transmission_bounce(get_int(cscene, "transmission_bounces"));
  integrator->set_max_volume_bounce(get_int(cscene, "volume_bounces"));

  integrator->set_transparent_min_bounce(get_int(cscene, "min_transparent_bounces"));
  integrator->set_transparent_max_bounce(get_int(cscene, "transparent_max_bounces"));

  integrator->set_volume_max_steps(get_int(cscene, "volume_max_steps"));
  float volume_step_rate = (preview) ? get_float(cscene, "volume_preview_step_rate") :
                                       get_float(cscene, "volume_step_rate");
  integrator->set_volume_step_rate(volume_step_rate);

  integrator->set_caustics_reflective(get_boolean(cscene, "caustics_reflective"));
  integrator->set_caustics_refractive(get_boolean(cscene, "caustics_refractive"));
  integrator->set_filter_glossy(get_float(cscene, "blur_glossy"));

  int seed = get_int(cscene, "seed");
  if (get_boolean(cscene, "use_animated_seed")) {
    seed = hash_uint2(b_scene.frame_current(), get_int(cscene, "seed"));
    if (b_scene.frame_subframe() != 0.0f) {
      /* TODO(sergey): Ideally should be some sort of hash_merge,
       * but this is good enough for now.
       */
      seed += hash_uint2((int)(b_scene.frame_subframe() * (float)INT_MAX),
                         get_int(cscene, "seed"));
    }
  }

  integrator->set_seed(seed);

  integrator->set_sample_clamp_direct(get_float(cscene, "sample_clamp_direct"));
  integrator->set_sample_clamp_indirect(get_float(cscene, "sample_clamp_indirect"));
  if (!preview) {
    integrator->set_motion_blur(view_layer.use_motion_blur);
  }

  integrator->set_light_sampling_threshold(get_float(cscene, "light_sampling_threshold"));

  SamplingPattern sampling_pattern = (SamplingPattern)get_enum(
      cscene, "sampling_pattern", SAMPLING_NUM_PATTERNS, SAMPLING_PATTERN_SOBOL);
  integrator->set_sampling_pattern(sampling_pattern);

  int samples = 1;
  bool use_adaptive_sampling = false;
  if (preview) {
    samples = get_int(cscene, "preview_samples");
    use_adaptive_sampling = RNA_boolean_get(&cscene, "use_preview_adaptive_sampling");
    integrator->set_use_adaptive_sampling(use_adaptive_sampling);
    integrator->set_adaptive_threshold(get_float(cscene, "preview_adaptive_threshold"));
    integrator->set_adaptive_min_samples(get_int(cscene, "preview_adaptive_min_samples"));
  }
  else {
    samples = get_int(cscene, "samples");
    use_adaptive_sampling = RNA_boolean_get(&cscene, "use_adaptive_sampling");
    integrator->set_use_adaptive_sampling(use_adaptive_sampling);
    integrator->set_adaptive_threshold(get_float(cscene, "adaptive_threshold"));
    integrator->set_adaptive_min_samples(get_int(cscene, "adaptive_min_samples"));
  }

  float scrambling_distance = get_float(cscene, "scrambling_distance");
  bool auto_scrambling_distance = get_boolean(cscene, "auto_scrambling_distance");
  if (auto_scrambling_distance) {
    if (samples == 0) {
      /* If samples is 0, then viewport rendering is set to render infinitely. In that case we
       * override the samples value with 4096 so the Automatic Scrambling Distance algorithm
       * picks a Scrambling Distance value with a good balance of performance and correlation
       * artifacts when rendering to high sample counts. */
      samples = 4096;
    }

    if (use_adaptive_sampling) {
      /* If Adaptive Sampling is enabled, use "min_samples" in the Automatic Scrambling Distance
       * algorithm to avoid artifacts common with Adaptive Sampling + Scrambling Distance. */
      const AdaptiveSampling adaptive_sampling = integrator->get_adaptive_sampling();
      samples = min(samples, adaptive_sampling.min_samples);
    }
    scrambling_distance *= 4.0f / sqrtf(samples);
  }

  /* Only use scrambling distance in the viewport if user wants to. */
  bool preview_scrambling_distance = get_boolean(cscene, "preview_scrambling_distance");
  if (preview && !preview_scrambling_distance) {
    scrambling_distance = 1.0f;
  }

  if (scrambling_distance != 1.0f) {
    VLOG_INFO << "Using scrambling distance: " << scrambling_distance;
  }
  integrator->set_scrambling_distance(scrambling_distance);

  if (get_boolean(cscene, "use_fast_gi")) {
    if (preview) {
      integrator->set_ao_bounces(get_int(cscene, "ao_bounces"));
    }
    else {
      integrator->set_ao_bounces(get_int(cscene, "ao_bounces_render"));
    }
  }
  else {
    integrator->set_ao_bounces(0);
  }

#ifdef WITH_CYCLES_DEBUG
  DirectLightSamplingType direct_light_sampling_type = (DirectLightSamplingType)get_enum(
      cscene, "direct_light_sampling_type", DIRECT_LIGHT_SAMPLING_NUM, DIRECT_LIGHT_SAMPLING_MIS);
  integrator->set_direct_light_sampling_type(direct_light_sampling_type);
#endif

<<<<<<< HEAD
#ifdef __PATH_GUIDING__
  integrator->set_use_guiding(get_boolean(cscene, "use_guiding"));
  integrator->set_use_surface_guiding(get_boolean(cscene, "use_surface_guiding"));
  integrator->set_surface_guiding_probability(get_float(cscene, "surface_guiding_probability"));
  integrator->set_use_volume_guiding(get_boolean(cscene, "use_volume_guiding"));
  integrator->set_volume_guiding_probability(get_float(cscene, "volume_guiding_probability"));
  integrator->set_use_guide_direct_light(get_boolean(cscene, "use_guide_direct_light"));
  integrator->set_use_mis_weights(get_boolean(cscene, "use_mis_weights"));
  GuidingDistributionType guiding_distribution_type = (GuidingDistributionType)get_enum(
      cscene, "guiding_distribution_type", GUIDING_NUM_TYPES, GUIDING_TYPE_PAVMM);
  integrator->set_guiding_distribution_type(guiding_distribution_type);
#endif

  const DenoiseParams denoise_params = get_denoise_params(b_scene, b_view_layer, background);
=======
  DenoiseParams denoise_params = get_denoise_params(b_scene, b_view_layer, background);

  /* No denoising support for vertex color baking, vertices packed into image
   * buffer have no relation to neighbors. */
  if (scene->bake_manager->get_baking() &&
      b_scene.render().bake().target() != BL::BakeSettings::target_IMAGE_TEXTURES) {
    denoise_params.use = false;
  }

>>>>>>> aa0ca3ae
  integrator->set_use_denoise(denoise_params.use);

  /* Only update denoiser parameters if the denoiser is actually used. This allows to tweak
   * denoiser parameters before enabling it without render resetting on every change. The downside
   * is that the interface and the integrator are technically out of sync. */
  if (denoise_params.use) {
    integrator->set_denoiser_type(denoise_params.type);
    integrator->set_denoise_start_sample(denoise_params.start_sample);
    integrator->set_use_denoise_pass_albedo(denoise_params.use_pass_albedo);
    integrator->set_use_denoise_pass_normal(denoise_params.use_pass_normal);
    integrator->set_denoiser_prefilter(denoise_params.prefilter);
  }

  /* UPDATE_NONE as we don't want to tag the integrator as modified (this was done by the
   * set calls above), but we need to make sure that the dependent things are tagged. */
  integrator->tag_update(scene, Integrator::UPDATE_NONE);
}

/* Film */

void BlenderSync::sync_film(BL::ViewLayer &b_view_layer, BL::SpaceView3D &b_v3d)
{
  PointerRNA cscene = RNA_pointer_get(&b_scene.ptr, "cycles");
  PointerRNA crl = RNA_pointer_get(&b_view_layer.ptr, "cycles");

  Film *film = scene->film;

  if (b_v3d) {
    const BlenderViewportParameters new_viewport_parameters(b_v3d, use_developer_ui);
    film->set_display_pass(new_viewport_parameters.display_pass);
    film->set_show_active_pixels(new_viewport_parameters.show_active_pixels);
  }

  film->set_exposure(get_float(cscene, "film_exposure"));
  film->set_filter_type(
      (FilterType)get_enum(cscene, "pixel_filter_type", FILTER_NUM_TYPES, FILTER_BLACKMAN_HARRIS));
  float filter_width = (film->get_filter_type() == FILTER_BOX) ? 1.0f :
                                                                 get_float(cscene, "filter_width");
  film->set_filter_width(filter_width);

  if (b_scene.world()) {
    BL::WorldMistSettings b_mist = b_scene.world().mist_settings();

    film->set_mist_start(b_mist.start());
    film->set_mist_depth(b_mist.depth());

    switch (b_mist.falloff()) {
      case BL::WorldMistSettings::falloff_QUADRATIC:
        film->set_mist_falloff(2.0f);
        break;
      case BL::WorldMistSettings::falloff_LINEAR:
        film->set_mist_falloff(1.0f);
        break;
      case BL::WorldMistSettings::falloff_INVERSE_QUADRATIC:
        film->set_mist_falloff(0.5f);
        break;
    }
  }

  /* Blender viewport does not support proper shadow catcher compositing, so force an approximate
   * mode to improve visual feedback. */
  if (b_v3d) {
    film->set_use_approximate_shadow_catcher(true);
  }
  else {
    film->set_use_approximate_shadow_catcher(!get_boolean(crl, "use_pass_shadow_catcher"));
  }
}

/* Render Layer */

void BlenderSync::sync_view_layer(BL::ViewLayer &b_view_layer)
{
  view_layer.name = b_view_layer.name();

  /* Filter. */
  view_layer.use_background_shader = b_view_layer.use_sky();
  /* Always enable surfaces for baking, otherwise there is nothing to bake to. */
  view_layer.use_surfaces = b_view_layer.use_solid() || scene->bake_manager->get_baking();
  view_layer.use_hair = b_view_layer.use_strand();
  view_layer.use_volumes = b_view_layer.use_volumes();
  view_layer.use_motion_blur = b_view_layer.use_motion_blur() &&
                               b_scene.render().use_motion_blur();

  /* Material override. */
  view_layer.material_override = b_view_layer.material_override();

  /* Sample override. */
  PointerRNA cscene = RNA_pointer_get(&b_scene.ptr, "cycles");
  int use_layer_samples = get_enum(cscene, "use_layer_samples");

  view_layer.bound_samples = (use_layer_samples == 1);
  view_layer.samples = 0;

  if (use_layer_samples != 2) {
    int samples = b_view_layer.samples();
    view_layer.samples = samples;
  }
}

/* Images */
void BlenderSync::sync_images()
{
  /* Sync is a convention for this API, but currently it frees unused buffers. */

  const bool is_interface_locked = b_engine.render() && b_engine.render().use_lock_interface();
  if (is_interface_locked == false && BlenderSession::headless == false) {
    /* If interface is not locked, it's possible image is needed for
     * the display.
     */
    return;
  }
  /* Free buffers used by images which are not needed for render. */
  for (BL::Image &b_image : b_data.images) {
    /* TODO(sergey): Consider making it an utility function to check
     * whether image is considered builtin.
     */
    const bool is_builtin = b_image.packed_file() ||
                            b_image.source() == BL::Image::source_GENERATED ||
                            b_image.source() == BL::Image::source_MOVIE || b_engine.is_preview();
    if (is_builtin == false) {
      b_image.buffers_free();
    }
    /* TODO(sergey): Free builtin images not used by any shader. */
  }
}

/* Passes */

static PassType get_blender_pass_type(BL::RenderPass &b_pass)
{
  string name = b_pass.name();
#define MAP_PASS(passname, passtype) \
  if (name == passname) { \
    return passtype; \
  } \
  ((void)0)

  /* NOTE: Keep in sync with defined names from DNA_scene_types.h */

  MAP_PASS("Combined", PASS_COMBINED);
  MAP_PASS("Noisy Image", PASS_COMBINED);

  MAP_PASS("Depth", PASS_DEPTH);
  MAP_PASS("Mist", PASS_MIST);
  MAP_PASS("Position", PASS_POSITION);
  MAP_PASS("Normal", PASS_NORMAL);
  MAP_PASS("IndexOB", PASS_OBJECT_ID);
  MAP_PASS("UV", PASS_UV);
  MAP_PASS("Vector", PASS_MOTION);
  MAP_PASS("IndexMA", PASS_MATERIAL_ID);

  MAP_PASS("DiffDir", PASS_DIFFUSE_DIRECT);
  MAP_PASS("GlossDir", PASS_GLOSSY_DIRECT);
  MAP_PASS("TransDir", PASS_TRANSMISSION_DIRECT);
  MAP_PASS("VolumeDir", PASS_VOLUME_DIRECT);

  MAP_PASS("DiffInd", PASS_DIFFUSE_INDIRECT);
  MAP_PASS("GlossInd", PASS_GLOSSY_INDIRECT);
  MAP_PASS("TransInd", PASS_TRANSMISSION_INDIRECT);
  MAP_PASS("VolumeInd", PASS_VOLUME_INDIRECT);

  MAP_PASS("DiffCol", PASS_DIFFUSE_COLOR);
  MAP_PASS("GlossCol", PASS_GLOSSY_COLOR);
  MAP_PASS("TransCol", PASS_TRANSMISSION_COLOR);

  MAP_PASS("Emit", PASS_EMISSION);
  MAP_PASS("Env", PASS_BACKGROUND);
  MAP_PASS("AO", PASS_AO);
  MAP_PASS("Shadow", PASS_SHADOW);

  MAP_PASS("BakePrimitive", PASS_BAKE_PRIMITIVE);
  MAP_PASS("BakeDifferential", PASS_BAKE_DIFFERENTIAL);

  MAP_PASS("Denoising Normal", PASS_DENOISING_NORMAL);
  MAP_PASS("Denoising Albedo", PASS_DENOISING_ALBEDO);
  MAP_PASS("Denoising Depth", PASS_DENOISING_DEPTH);

  MAP_PASS("Shadow Catcher", PASS_SHADOW_CATCHER);
  MAP_PASS("Noisy Shadow Catcher", PASS_SHADOW_CATCHER);

  MAP_PASS("AdaptiveAuxBuffer", PASS_ADAPTIVE_AUX_BUFFER);
  MAP_PASS("Debug Sample Count", PASS_SAMPLE_COUNT);

  if (string_startswith(name, cryptomatte_prefix)) {
    return PASS_CRYPTOMATTE;
  }

#undef MAP_PASS

  return PASS_NONE;
}

static Pass *pass_add(Scene *scene,
                      PassType type,
                      const char *name,
                      PassMode mode = PassMode::DENOISED)
{
  Pass *pass = scene->create_node<Pass>();

  pass->set_type(type);
  pass->set_name(ustring(name));
  pass->set_mode(mode);

  return pass;
}

void BlenderSync::sync_render_passes(BL::RenderLayer &b_rlay, BL::ViewLayer &b_view_layer)
{
  PointerRNA cscene = RNA_pointer_get(&b_scene.ptr, "cycles");

  /* Delete all existing passes. */
  set<Pass *> clear_passes(scene->passes.begin(), scene->passes.end());
  scene->delete_nodes(clear_passes);

  /* Always add combined pass. */
  pass_add(scene, PASS_COMBINED, "Combined");

  /* Blender built-in data and light passes. */
  for (BL::RenderPass &b_pass : b_rlay.passes) {
    const PassType pass_type = get_blender_pass_type(b_pass);

    if (pass_type == PASS_NONE) {
      LOG(ERROR) << "Unknown pass " << b_pass.name();
      continue;
    }

    if (pass_type == PASS_MOTION &&
        (b_view_layer.use_motion_blur() && b_scene.render().use_motion_blur())) {
      continue;
    }

    pass_add(scene, pass_type, b_pass.name().c_str());
  }

  PointerRNA crl = RNA_pointer_get(&b_view_layer.ptr, "cycles");

  /* Debug passes. */
  if (get_boolean(crl, "pass_debug_sample_count")) {
    b_engine.add_pass("Debug Sample Count", 1, "X", b_view_layer.name().c_str());
    pass_add(scene, PASS_SAMPLE_COUNT, "Debug Sample Count");
  }

  /* Cycles specific passes. */
  if (get_boolean(crl, "use_pass_volume_direct")) {
    b_engine.add_pass("VolumeDir", 3, "RGB", b_view_layer.name().c_str());
    pass_add(scene, PASS_VOLUME_DIRECT, "VolumeDir");
  }
  if (get_boolean(crl, "use_pass_volume_indirect")) {
    b_engine.add_pass("VolumeInd", 3, "RGB", b_view_layer.name().c_str());
    pass_add(scene, PASS_VOLUME_INDIRECT, "VolumeInd");
  }
  if (get_boolean(crl, "use_pass_shadow_catcher")) {
    b_engine.add_pass("Shadow Catcher", 3, "RGB", b_view_layer.name().c_str());
    pass_add(scene, PASS_SHADOW_CATCHER, "Shadow Catcher");
  }

  /* Cryptomatte stores two ID/weight pairs per RGBA layer.
   * User facing parameter is the number of pairs. */
  int crypto_depth = divide_up(min(16, b_view_layer.pass_cryptomatte_depth()), 2);
  scene->film->set_cryptomatte_depth(crypto_depth);
  CryptomatteType cryptomatte_passes = CRYPT_NONE;
  if (b_view_layer.use_pass_cryptomatte_object()) {
    for (int i = 0; i < crypto_depth; i++) {
      string passname = cryptomatte_prefix + string_printf("Object%02d", i);
      b_engine.add_pass(passname.c_str(), 4, "RGBA", b_view_layer.name().c_str());
      pass_add(scene, PASS_CRYPTOMATTE, passname.c_str());
    }
    cryptomatte_passes = (CryptomatteType)(cryptomatte_passes | CRYPT_OBJECT);
  }
  if (b_view_layer.use_pass_cryptomatte_material()) {
    for (int i = 0; i < crypto_depth; i++) {
      string passname = cryptomatte_prefix + string_printf("Material%02d", i);
      b_engine.add_pass(passname.c_str(), 4, "RGBA", b_view_layer.name().c_str());
      pass_add(scene, PASS_CRYPTOMATTE, passname.c_str());
    }
    cryptomatte_passes = (CryptomatteType)(cryptomatte_passes | CRYPT_MATERIAL);
  }
  if (b_view_layer.use_pass_cryptomatte_asset()) {
    for (int i = 0; i < crypto_depth; i++) {
      string passname = cryptomatte_prefix + string_printf("Asset%02d", i);
      b_engine.add_pass(passname.c_str(), 4, "RGBA", b_view_layer.name().c_str());
      pass_add(scene, PASS_CRYPTOMATTE, passname.c_str());
    }
    cryptomatte_passes = (CryptomatteType)(cryptomatte_passes | CRYPT_ASSET);
  }
  scene->film->set_cryptomatte_passes(cryptomatte_passes);

  /* Denoising passes. */
  const bool use_denoising = get_boolean(cscene, "use_denoising") &&
                             get_boolean(crl, "use_denoising");
  const bool store_denoising_passes = get_boolean(crl, "denoising_store_passes");
  if (use_denoising) {
    b_engine.add_pass("Noisy Image", 4, "RGBA", b_view_layer.name().c_str());
    pass_add(scene, PASS_COMBINED, "Noisy Image", PassMode::NOISY);
    if (get_boolean(crl, "use_pass_shadow_catcher")) {
      b_engine.add_pass("Noisy Shadow Catcher", 3, "RGB", b_view_layer.name().c_str());
      pass_add(scene, PASS_SHADOW_CATCHER, "Noisy Shadow Catcher", PassMode::NOISY);
    }
  }
  if (store_denoising_passes) {
    b_engine.add_pass("Denoising Normal", 3, "XYZ", b_view_layer.name().c_str());
    pass_add(scene, PASS_DENOISING_NORMAL, "Denoising Normal", PassMode::NOISY);

    b_engine.add_pass("Denoising Albedo", 3, "RGB", b_view_layer.name().c_str());
    pass_add(scene, PASS_DENOISING_ALBEDO, "Denoising Albedo", PassMode::NOISY);

    b_engine.add_pass("Denoising Depth", 1, "Z", b_view_layer.name().c_str());
    pass_add(scene, PASS_DENOISING_DEPTH, "Denoising Depth", PassMode::NOISY);
  }

#if defined(__PATH_GUIDING__) && defined(PATH_GUIDING_DEBUG_PASS)
  b_engine.add_pass("OpenPGL Color", 3, "RGB", b_view_layer.name().c_str());
  pass_add(scene, PASS_OPGL_COLOR, "OpenPGL Color", PassMode::NOISY);

  b_engine.add_pass("OpenPGL Guiding Prob", 1, "X", b_view_layer.name().c_str());
  pass_add(scene, PASS_OPGL_GUIDING_PROB, "OpenPGL Guiding Prob", PassMode::NOISY);

  b_engine.add_pass("OpenPGL Avg Roughness", 1, "X", b_view_layer.name().c_str());
  pass_add(scene, PASS_OPGL_AVG_ROUGHNESS, "OpenPGL Avg Roughness", PassMode::NOISY);
#endif

  /* Custom AOV passes. */
  BL::ViewLayer::aovs_iterator b_aov_iter;
  for (b_view_layer.aovs.begin(b_aov_iter); b_aov_iter != b_view_layer.aovs.end(); ++b_aov_iter) {
    BL::AOV b_aov(*b_aov_iter);
    if (!b_aov.is_valid()) {
      continue;
    }

    string name = b_aov.name();
    bool is_color = b_aov.type() == BL::AOV::type_COLOR;

    if (is_color) {
      b_engine.add_pass(name.c_str(), 4, "RGBA", b_view_layer.name().c_str());
      pass_add(scene, PASS_AOV_COLOR, name.c_str());
    }
    else {
      b_engine.add_pass(name.c_str(), 1, "X", b_view_layer.name().c_str());
      pass_add(scene, PASS_AOV_VALUE, name.c_str());
    }
  }

  /* Light Group passes. */
  BL::ViewLayer::lightgroups_iterator b_lightgroup_iter;
  for (b_view_layer.lightgroups.begin(b_lightgroup_iter);
       b_lightgroup_iter != b_view_layer.lightgroups.end();
       ++b_lightgroup_iter) {
    BL::Lightgroup b_lightgroup(*b_lightgroup_iter);

    string name = string_printf("Combined_%s", b_lightgroup.name().c_str());

    b_engine.add_pass(name.c_str(), 3, "RGB", b_view_layer.name().c_str());
    Pass *pass = pass_add(scene, PASS_COMBINED, name.c_str(), PassMode::NOISY);
    pass->set_lightgroup(ustring(b_lightgroup.name()));
  }

  scene->film->set_pass_alpha_threshold(b_view_layer.pass_alpha_threshold());
}

void BlenderSync::free_data_after_sync(BL::Depsgraph &b_depsgraph)
{
  /* When viewport display is not needed during render we can force some
   * caches to be releases from blender side in order to reduce peak memory
   * footprint during synchronization process.
   */

  const bool is_interface_locked = b_engine.render() && b_engine.render().use_lock_interface();
  const bool is_persistent_data = b_engine.render() && b_engine.render().use_persistent_data();
  const bool can_free_caches =
      (BlenderSession::headless || is_interface_locked) &&
      /* Baking re-uses the depsgraph multiple times, clearing crashes
       * reading un-evaluated mesh data which isn't aligned with the
       * geometry we're baking, see T71012. */
      !scene->bake_manager->get_baking() &&
      /* Persistent data must main caches for performance and correctness. */
      !is_persistent_data;

  if (!can_free_caches) {
    return;
  }
  /* TODO(sergey): We can actually remove the whole dependency graph,
   * but that will need some API support first.
   */
  for (BL::Object &b_ob : b_depsgraph.objects) {
    b_ob.cache_release();
  }
}

/* Scene Parameters */

SceneParams BlenderSync::get_scene_params(BL::Scene &b_scene, bool background)
{
  SceneParams params;
  PointerRNA cscene = RNA_pointer_get(&b_scene.ptr, "cycles");
  const bool shadingsystem = RNA_boolean_get(&cscene, "shading_system");

  if (shadingsystem == 0)
    params.shadingsystem = SHADINGSYSTEM_SVM;
  else if (shadingsystem == 1)
    params.shadingsystem = SHADINGSYSTEM_OSL;

  if (background || DebugFlags().viewport_static_bvh)
    params.bvh_type = BVH_TYPE_STATIC;
  else
    params.bvh_type = BVH_TYPE_DYNAMIC;

  params.use_bvh_spatial_split = RNA_boolean_get(&cscene, "debug_use_spatial_splits");
  params.use_bvh_compact_structure = RNA_boolean_get(&cscene, "debug_use_compact_bvh");
  params.use_bvh_unaligned_nodes = RNA_boolean_get(&cscene, "debug_use_hair_bvh");
  params.num_bvh_time_steps = RNA_int_get(&cscene, "debug_bvh_time_steps");

  PointerRNA csscene = RNA_pointer_get(&b_scene.ptr, "cycles_curves");
  params.hair_subdivisions = get_int(csscene, "subdivisions");
  params.hair_shape = (CurveShapeType)get_enum(
      csscene, "shape", CURVE_NUM_SHAPE_TYPES, CURVE_THICK);

  int texture_limit;
  if (background) {
    texture_limit = RNA_enum_get(&cscene, "texture_limit_render");
  }
  else {
    texture_limit = RNA_enum_get(&cscene, "texture_limit");
  }
  if (texture_limit > 0 && b_scene.render().use_simplify()) {
    params.texture_limit = 1 << (texture_limit + 6);
  }
  else {
    params.texture_limit = 0;
  }

  params.bvh_layout = DebugFlags().cpu.bvh_layout;

  params.background = background;

  return params;
}

/* Session Parameters */

bool BlenderSync::get_session_pause(BL::Scene &b_scene, bool background)
{
  PointerRNA cscene = RNA_pointer_get(&b_scene.ptr, "cycles");
  return (background) ? false : get_boolean(cscene, "preview_pause");
}

SessionParams BlenderSync::get_session_params(BL::RenderEngine &b_engine,
                                              BL::Preferences &b_preferences,
                                              BL::Scene &b_scene,
                                              bool background)
{
  SessionParams params;
  PointerRNA cscene = RNA_pointer_get(&b_scene.ptr, "cycles");

  if (background && !b_engine.is_preview()) {
    /* Viewport and preview renders do not require temp directory and do request session
     * parameters more often than the background render.
     * Optimize RNA-C++ usage and memory allocation a bit by saving string access which we know is
     * not needed for viewport render. */
    params.temp_dir = b_engine.temporary_directory();
  }

  /* feature set */
  params.experimental = (get_enum(cscene, "feature_set") != 0);

  /* Headless and background rendering. */
  params.headless = BlenderSession::headless;
  params.background = background;

  /* Device */
  params.threads = blender_device_threads(b_scene);
  params.device = blender_device_info(b_preferences, b_scene, params.background);

  /* samples */
  int samples = get_int(cscene, "samples");
  int preview_samples = get_int(cscene, "preview_samples");
  int sample_offset = get_int(cscene, "sample_offset");

  if (background) {
    params.samples = samples;
    params.sample_offset = sample_offset;
  }
  else {
    params.samples = preview_samples;
    if (params.samples == 0) {
      params.samples = INT_MAX;
    }
    params.sample_offset = 0;
  }

  /* Clamp sample offset. */
  params.sample_offset = clamp(params.sample_offset, 0, Integrator::MAX_SAMPLES);

  /* Clamp samples. */
  params.samples = clamp(params.samples, 0, Integrator::MAX_SAMPLES - params.sample_offset);

  /* Viewport Performance */
  params.pixel_size = b_engine.get_preview_pixel_size(b_scene);

  if (background) {
    params.pixel_size = 1;
  }

  /* shading system - scene level needs full refresh */
  const bool shadingsystem = RNA_boolean_get(&cscene, "shading_system");

  if (shadingsystem == 0)
    params.shadingsystem = SHADINGSYSTEM_SVM;
  else if (shadingsystem == 1)
    params.shadingsystem = SHADINGSYSTEM_OSL;

  /* Time limit. */
  if (background) {
    params.time_limit = (double)get_float(cscene, "time_limit");
  }
  else {
    /* For the viewport it kind of makes more sense to think in terms of the noise floor, which is
     * usually higher than acceptable level for the final frame. */
    /* TODO: It might be useful to support time limit in the viewport as well, but needs some
     * extra thoughts and input. */
    params.time_limit = 0.0;
  }

  /* Profiling. */
  params.use_profiling = params.device.has_profiling && !b_engine.is_preview() && background &&
                         BlenderSession::print_render_stats;

  if (background) {
    params.use_auto_tile = RNA_boolean_get(&cscene, "use_auto_tile");
    params.tile_size = max(get_int(cscene, "tile_size"), 8);
  }
  else {
    params.use_auto_tile = false;
  }

  return params;
}

DenoiseParams BlenderSync::get_denoise_params(BL::Scene &b_scene,
                                              BL::ViewLayer &b_view_layer,
                                              bool background)
{
  enum DenoiserInput {
    DENOISER_INPUT_RGB = 1,
    DENOISER_INPUT_RGB_ALBEDO = 2,
    DENOISER_INPUT_RGB_ALBEDO_NORMAL = 3,

    DENOISER_INPUT_NUM,
  };

  DenoiseParams denoising;
  PointerRNA cscene = RNA_pointer_get(&b_scene.ptr, "cycles");

  int input_passes = -1;

  if (background) {
    /* Final Render Denoising */
    denoising.use = get_boolean(cscene, "use_denoising");
    denoising.type = (DenoiserType)get_enum(cscene, "denoiser", DENOISER_NUM, DENOISER_NONE);
    denoising.prefilter = (DenoiserPrefilter)get_enum(
        cscene, "denoising_prefilter", DENOISER_PREFILTER_NUM, DENOISER_PREFILTER_NONE);

    input_passes = (DenoiserInput)get_enum(
        cscene, "denoising_input_passes", DENOISER_INPUT_NUM, DENOISER_INPUT_RGB_ALBEDO_NORMAL);

    if (b_view_layer) {
      PointerRNA clayer = RNA_pointer_get(&b_view_layer.ptr, "cycles");
      if (!get_boolean(clayer, "use_denoising")) {
        denoising.use = false;
      }
    }
  }
  else {
    /* Viewport Denoising */
    denoising.use = get_boolean(cscene, "use_preview_denoising");
    denoising.type = (DenoiserType)get_enum(
        cscene, "preview_denoiser", DENOISER_NUM, DENOISER_NONE);
    denoising.prefilter = (DenoiserPrefilter)get_enum(
        cscene, "preview_denoising_prefilter", DENOISER_PREFILTER_NUM, DENOISER_PREFILTER_FAST);
    denoising.start_sample = get_int(cscene, "preview_denoising_start_sample");

    input_passes = (DenoiserInput)get_enum(
        cscene, "preview_denoising_input_passes", DENOISER_INPUT_NUM, DENOISER_INPUT_RGB_ALBEDO);

    /* Auto select fastest denoiser. */
    if (denoising.type == DENOISER_NONE) {
      if (!Device::available_devices(DEVICE_MASK_OPTIX).empty()) {
        denoising.type = DENOISER_OPTIX;
      }
      else if (openimagedenoise_supported()) {
        denoising.type = DENOISER_OPENIMAGEDENOISE;
      }
      else {
        denoising.use = false;
      }
    }
  }

  switch (input_passes) {
    case DENOISER_INPUT_RGB:
      denoising.use_pass_albedo = false;
      denoising.use_pass_normal = false;
      break;

    case DENOISER_INPUT_RGB_ALBEDO:
      denoising.use_pass_albedo = true;
      denoising.use_pass_normal = false;
      break;

    case DENOISER_INPUT_RGB_ALBEDO_NORMAL:
      denoising.use_pass_albedo = true;
      denoising.use_pass_normal = true;
      break;

    default:
      LOG(ERROR) << "Unhandled input passes enum " << input_passes;
      break;
  }

  return denoising;
}

CCL_NAMESPACE_END<|MERGE_RESOLUTION|>--- conflicted
+++ resolved
@@ -412,7 +412,6 @@
   integrator->set_direct_light_sampling_type(direct_light_sampling_type);
 #endif
 
-<<<<<<< HEAD
 #ifdef __PATH_GUIDING__
   integrator->set_use_guiding(get_boolean(cscene, "use_guiding"));
   integrator->set_use_surface_guiding(get_boolean(cscene, "use_surface_guiding"));
@@ -426,8 +425,6 @@
   integrator->set_guiding_distribution_type(guiding_distribution_type);
 #endif
 
-  const DenoiseParams denoise_params = get_denoise_params(b_scene, b_view_layer, background);
-=======
   DenoiseParams denoise_params = get_denoise_params(b_scene, b_view_layer, background);
 
   /* No denoising support for vertex color baking, vertices packed into image
@@ -437,7 +434,6 @@
     denoise_params.use = false;
   }
 
->>>>>>> aa0ca3ae
   integrator->set_use_denoise(denoise_params.use);
 
   /* Only update denoiser parameters if the denoiser is actually used. This allows to tweak
