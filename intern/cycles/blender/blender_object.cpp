--- conflicted
+++ resolved
@@ -278,15 +278,9 @@
                                  uint layer_flag,
                                  float motion_time,
                                  bool hide_tris,
-<<<<<<< HEAD
                                  bool use_camera_cull,
                                  float camera_cull_margin,
                                  bool *use_portal)
-=======
-                                 bool *use_portal,
-                                 bool use_camera_cull,
-                                 float camera_cull_margin)
->>>>>>> afe8eb3b
 {
 	BL::Object b_ob = (b_dupli_ob ? b_dupli_ob.object() : b_parent);
 	bool motion = motion_time != 0.0f;
@@ -600,15 +594,9 @@
 							                             ob_layer,
 							                             motion_time,
 							                             hide_tris,
-<<<<<<< HEAD
 							                             use_camera_cull,
 							                             camera_cull_margin,
 							                             &use_portal);
-=======
-							                             &use_portal,
-							                             use_camera_cull,
-							                             camera_cull_margin);
->>>>>>> afe8eb3b
 
 							/* sync possible particle data, note particle_id
 							 * starts counting at 1, first is dummy particle */
@@ -628,10 +616,6 @@
 				if(!object_render_hide(b_ob, true, true, hide_tris)) {
 					/* object itself */
 					Transform tfm = get_transform(b_ob.matrix_world());
-<<<<<<< HEAD
-
-=======
->>>>>>> afe8eb3b
 					sync_object(b_ob,
 					            NULL,
 					            PointerRNA_NULL,
@@ -639,15 +623,9 @@
 					            ob_layer,
 					            motion_time,
 					            hide_tris,
-<<<<<<< HEAD
 					            use_camera_cull,
 					            camera_cull_margin,
 					            &use_portal);
-=======
-					            &use_portal,
-					            use_camera_cull,
-					            camera_cull_margin);
->>>>>>> afe8eb3b
 				}
 			}
 
