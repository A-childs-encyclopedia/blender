--- conflicted
+++ resolved
@@ -741,35 +741,6 @@
 		uvm->from_dupli = b_uvmap_node.from_dupli();
 		node = uvm;
 	}
-<<<<<<< HEAD
-	else if(b_node.is_a(&RNA_ShaderNodeOpenVDB)) {
-		BL::ShaderNodeOpenVDB b_vdb_node(b_node);
-		OpenVDBNode *vdb_node = new OpenVDBNode();
-		vdb_node->filename = b_vdb_node.filename();
-		vdb_node->sampling = b_vdb_node.sampling();
-
-		/* TODO(kevin) */
-		if(b_vdb_node.source() == BL::ShaderNodeOpenVDB::source_SEQUENCE) {
-			string filename = b_vdb_node.filename();
-			string basename = filename.substr(0, filename.size() - 8);
-			stringstream ss;
-			ss << b_scene.frame_current();
-			string frame = ss.str();
-			frame.insert(frame.begin(), 4 - frame.size(), '0');
-
-			vdb_node->filename = ustring::format("%s%s.vdb", basename, frame);
-		}
-
-		BL::Node::outputs_iterator b_output;
-
-		for(b_vdb_node.outputs.begin(b_output); b_output != b_vdb_node.outputs.end(); ++b_output) {
-			vdb_node->output_names.push_back(ustring(b_output->name()));
-			vdb_node->add_output(vdb_node->output_names.back().c_str(),
-			                     convert_socket_type(*b_output));
-		}
-
-		node = vdb_node;
-=======
 	else if(b_node.is_a(&RNA_ShaderNodeTexPointDensity)) {
 		BL::ShaderNodeTexPointDensity b_point_density_node(b_node);
 		PointDensityTextureNode *point_density = new PointDensityTextureNode();
@@ -799,7 +770,34 @@
 			        EXTENSION_CLIP);
 		}
 		node = point_density;
->>>>>>> 4be7fb76
+	}
+	else if(b_node.is_a(&RNA_ShaderNodeOpenVDB)) {
+		BL::ShaderNodeOpenVDB b_vdb_node(b_node);
+		OpenVDBNode *vdb_node = new OpenVDBNode();
+		vdb_node->filename = b_vdb_node.filename();
+		vdb_node->sampling = b_vdb_node.sampling();
+
+		/* TODO(kevin) */
+		if(b_vdb_node.source() == BL::ShaderNodeOpenVDB::source_SEQUENCE) {
+			string filename = b_vdb_node.filename();
+			string basename = filename.substr(0, filename.size() - 8);
+			stringstream ss;
+			ss << b_scene.frame_current();
+			string frame = ss.str();
+			frame.insert(frame.begin(), 4 - frame.size(), '0');
+
+			vdb_node->filename = ustring::format("%s%s.vdb", basename, frame);
+		}
+
+		BL::Node::outputs_iterator b_output;
+
+		for(b_vdb_node.outputs.begin(b_output); b_output != b_vdb_node.outputs.end(); ++b_output) {
+			vdb_node->output_names.push_back(ustring(b_output->name()));
+			vdb_node->add_output(vdb_node->output_names.back().c_str(),
+			                     convert_socket_type(*b_output));
+		}
+
+		node = vdb_node;
 	}
 
 	if(node)
