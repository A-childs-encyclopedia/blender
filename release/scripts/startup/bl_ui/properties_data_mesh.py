# SPDX-License-Identifier: GPL-2.0-or-later
import bpy
from bpy.types import Menu, Panel, UIList
from rna_prop_ui import PropertyPanel

from bpy.app.translations import (
    pgettext_tip as iface_,
    pgettext_tip as tip_,
)


class MESH_MT_vertex_group_context_menu(Menu):
    bl_label = "Vertex Group Specials"

    def draw(self, _context):
        layout = self.layout

        layout.operator(
            "object.vertex_group_sort",
            icon='SORTALPHA',
            text="Sort by Name",
        ).sort_type = 'NAME'
        layout.operator(
            "object.vertex_group_sort",
            icon='BONE_DATA',
            text="Sort by Bone Hierarchy",
        ).sort_type = 'BONE_HIERARCHY'
        layout.separator()
        layout.operator("object.vertex_group_copy", icon='DUPLICATE')
        layout.operator("object.vertex_group_copy_to_selected")
        layout.separator()
        layout.operator("object.vertex_group_mirror", icon='ARROW_LEFTRIGHT').use_topology = False
        layout.operator("object.vertex_group_mirror", text="Mirror Vertex Group (Topology)").use_topology = True
        layout.separator()
        layout.operator(
            "object.vertex_group_remove_from",
            icon='X',
            text="Remove from All Groups",
        ).use_all_groups = True
        layout.operator("object.vertex_group_remove_from", text="Clear Active Group").use_all_verts = True
        layout.operator("object.vertex_group_remove", text="Delete All Unlocked Groups").all_unlocked = True
        layout.operator("object.vertex_group_remove", text="Delete All Groups").all = True
        layout.separator()
        props = layout.operator("object.vertex_group_lock", icon='LOCKED', text="Lock All")
        props.action, props.mask = 'LOCK', 'ALL'
        props = layout.operator("object.vertex_group_lock", icon='UNLOCKED', text="Unlock All")
        props.action, props.mask = 'UNLOCK', 'ALL'
        props = layout.operator("object.vertex_group_lock", text="Lock Invert All")
        props.action, props.mask = 'INVERT', 'ALL'


class MESH_MT_shape_key_context_menu(Menu):
    bl_label = "Shape Key Specials"

    def draw(self, _context):
        layout = self.layout

        layout.operator("object.shape_key_add", icon='ADD', text="New Shape from Mix").from_mix = True
        layout.separator()
        layout.operator("object.shape_key_mirror", icon='ARROW_LEFTRIGHT').use_topology = False
        layout.operator("object.shape_key_mirror", text="Mirror Shape Key (Topology)").use_topology = True
        layout.separator()
        layout.operator("object.join_shapes")
        layout.operator("object.shape_key_transfer")
        layout.separator()
        op = layout.operator("object.shape_key_remove", icon='X', text="Delete All Shape Keys")
        op.all = True
        op.apply_mix = False
        op = layout.operator("object.shape_key_remove", text="Apply All Shape Keys")
        op.all = True
        op.apply_mix = True
        layout.separator()
        layout.operator("object.shape_key_move", icon='TRIA_UP_BAR', text="Move to Top").type = 'TOP'
        layout.operator("object.shape_key_move", icon='TRIA_DOWN_BAR', text="Move to Bottom").type = 'BOTTOM'


class MESH_MT_color_attribute_context_menu(Menu):
    bl_label = "Color Attribute Specials"

    def draw(self, _context):
        layout = self.layout

        layout.operator(
            "geometry.color_attribute_duplicate",
            icon='DUPLICATE',
        )
        layout.operator("geometry.color_attribute_convert")


class MESH_MT_attribute_context_menu(Menu):
    bl_label = "Attribute Specials"

    def draw(self, _context):
        layout = self.layout

        layout.operator("geometry.attribute_convert")


class MESH_UL_vgroups(UIList):
    def draw_item(self, _context, layout, _data, item, icon, _active_data_, _active_propname, _index):
        # assert(isinstance(item, bpy.types.VertexGroup))
        vgroup = item
        if self.layout_type in {'DEFAULT', 'COMPACT'}:
            layout.prop(vgroup, "name", text="", emboss=False, icon_value=icon)
            icon = 'LOCKED' if vgroup.lock_weight else 'UNLOCKED'
            layout.prop(vgroup, "lock_weight", text="", icon=icon, emboss=False)
        elif self.layout_type == 'GRID':
            layout.alignment = 'CENTER'
            layout.label(text="", icon_value=icon)


class MESH_UL_fmaps(UIList):
    def draw_item(self, _context, layout, _data, item, icon, _active_data, _active_propname, _index):
        # assert(isinstance(item, bpy.types.FaceMap))
        fmap = item
        if self.layout_type in {'DEFAULT', 'COMPACT'}:
            layout.prop(fmap, "name", text="", emboss=False, icon='FACE_MAPS')
        elif self.layout_type == 'GRID':
            layout.alignment = 'CENTER'
            layout.label(text="", icon_value=icon)


class MESH_UL_shape_keys(UIList):
    def draw_item(self, _context, layout, _data, item, icon, active_data, _active_propname, index):
        # assert(isinstance(item, bpy.types.ShapeKey))
        obj = active_data
        # key = data
        key_block = item
        if self.layout_type in {'DEFAULT', 'COMPACT'}:
            split = layout.split(factor=0.66, align=False)
            split.prop(key_block, "name", text="", emboss=False, icon_value=icon)
            row = split.row(align=True)
            row.emboss = 'NONE_OR_STATUS'
            if key_block.mute or (obj.mode == 'EDIT' and not (obj.use_shape_key_edit_mode and obj.type == 'MESH')):
                row.active = False
            if not item.id_data.use_relative:
                row.prop(key_block, "frame", text="")
            elif index > 0:
                row.prop(key_block, "value", text="")
            else:
                row.label(text="")
            row.prop(key_block, "mute", text="", emboss=False)
        elif self.layout_type == 'GRID':
            layout.alignment = 'CENTER'
            layout.label(text="", icon_value=icon)


class MESH_UL_uvmaps(UIList):
    def draw_item(self, _context, layout, _data, item, icon, _active_data, _active_propname, _index):
        # assert(isinstance(item, (bpy.types.MeshTexturePolyLayer, bpy.types.MeshLoopColorLayer)))
        if self.layout_type in {'DEFAULT', 'COMPACT'}:
            layout.prop(item, "name", text="", emboss=False, icon='GROUP_UVS')
            icon = 'RESTRICT_RENDER_OFF' if item.active_render else 'RESTRICT_RENDER_ON'
            layout.prop(item, "active_render", text="", icon=icon, emboss=False)
        elif self.layout_type == 'GRID':
            layout.alignment = 'CENTER'
            layout.label(text="", icon_value=icon)


class MeshButtonsPanel:
    bl_space_type = 'PROPERTIES'
    bl_region_type = 'WINDOW'
    bl_context = "data"

    @classmethod
    def poll(cls, context):
        engine = context.engine
        return context.mesh and (engine in cls.COMPAT_ENGINES)


class DATA_PT_context_mesh(MeshButtonsPanel, Panel):
    bl_label = ""
    bl_options = {'HIDE_HEADER'}
    COMPAT_ENGINES = {'BLENDER_RENDER', 'BLENDER_EEVEE', 'BLENDER_WORKBENCH'}

    def draw(self, context):
        layout = self.layout

        ob = context.object
        mesh = context.mesh
        space = context.space_data

        if ob:
            layout.template_ID(ob, "data")
        elif mesh:
            layout.template_ID(space, "pin_id")


class DATA_PT_normals(MeshButtonsPanel, Panel):
    bl_label = "Normals"
    bl_options = {'DEFAULT_CLOSED'}
    COMPAT_ENGINES = {'BLENDER_RENDER', 'BLENDER_EEVEE', 'BLENDER_WORKBENCH'}

    def draw(self, context):
        layout = self.layout
        layout.use_property_split = True

        mesh = context.mesh

        col = layout.column(align=False, heading="Auto Smooth")
        col.use_property_decorate = False
        row = col.row(align=True)
        sub = row.row(align=True)
        sub.prop(mesh, "use_auto_smooth", text="")
        sub = sub.row(align=True)
        sub.active = mesh.use_auto_smooth and not mesh.has_custom_normals
        sub.prop(mesh, "auto_smooth_angle", text="")
        row.prop_decorator(mesh, "auto_smooth_angle")


class DATA_PT_texture_space(MeshButtonsPanel, Panel):
    bl_label = "Texture Space"
    bl_options = {'DEFAULT_CLOSED'}
    COMPAT_ENGINES = {'BLENDER_RENDER', 'BLENDER_EEVEE', 'BLENDER_WORKBENCH'}

    def draw(self, context):
        layout = self.layout
        layout.use_property_split = True

        mesh = context.mesh

        layout.prop(mesh, "texture_mesh")

        layout.separator()

        layout.prop(mesh, "use_auto_texspace")

        layout.prop(mesh, "texspace_location", text="Location")
        layout.prop(mesh, "texspace_size", text="Size")


class DATA_PT_vertex_groups(MeshButtonsPanel, Panel):
    bl_label = "Vertex Groups"
    COMPAT_ENGINES = {'BLENDER_RENDER', 'BLENDER_EEVEE', 'BLENDER_WORKBENCH'}

    @classmethod
    def poll(cls, context):
        engine = context.engine
        obj = context.object
        return (obj and obj.type in {'MESH', 'LATTICE'} and (engine in cls.COMPAT_ENGINES))

    def draw(self, context):
        layout = self.layout

        ob = context.object
        group = ob.vertex_groups.active

        rows = 3
        if group:
            rows = 5

        row = layout.row()
        row.template_list("MESH_UL_vgroups", "", ob, "vertex_groups", ob.vertex_groups, "active_index", rows=rows)

        col = row.column(align=True)

        col.operator("object.vertex_group_add", icon='ADD', text="")
        props = col.operator("object.vertex_group_remove", icon='REMOVE', text="")
        props.all_unlocked = props.all = False

        col.separator()

        col.menu("MESH_MT_vertex_group_context_menu", icon='DOWNARROW_HLT', text="")

        if group:
            col.separator()
            col.operator("object.vertex_group_move", icon='TRIA_UP', text="").direction = 'UP'
            col.operator("object.vertex_group_move", icon='TRIA_DOWN', text="").direction = 'DOWN'

        if (
                ob.vertex_groups and
                (ob.mode == 'EDIT' or
                 (ob.mode == 'WEIGHT_PAINT' and ob.type == 'MESH' and ob.data.use_paint_mask_vertex))
        ):
            row = layout.row()

            sub = row.row(align=True)
            sub.operator("object.vertex_group_assign", text="Assign")
            sub.operator("object.vertex_group_remove_from", text="Remove")

            sub = row.row(align=True)
            sub.operator("object.vertex_group_select", text="Select")
            sub.operator("object.vertex_group_deselect", text="Deselect")

            layout.prop(context.tool_settings, "vertex_group_weight", text="Weight")


class DATA_PT_face_maps(MeshButtonsPanel, Panel):
    bl_label = "Face Maps"
    bl_options = {'DEFAULT_CLOSED'}
    COMPAT_ENGINES = {'BLENDER_RENDER', 'BLENDER_EEVEE', 'BLENDER_WORKBENCH'}

    @classmethod
    def poll(cls, context):
        obj = context.object
        return (obj and obj.type == 'MESH')

    def draw(self, context):
        layout = self.layout

        ob = context.object
        facemap = ob.face_maps.active

        rows = 2
        if facemap:
            rows = 4

        row = layout.row()
        row.template_list("MESH_UL_fmaps", "", ob, "face_maps", ob.face_maps, "active_index", rows=rows)

        col = row.column(align=True)
        col.operator("object.face_map_add", icon='ADD', text="")
        col.operator("object.face_map_remove", icon='REMOVE', text="")

        if facemap:
            col.separator()
            col.operator("object.face_map_move", icon='TRIA_UP', text="").direction = 'UP'
            col.operator("object.face_map_move", icon='TRIA_DOWN', text="").direction = 'DOWN'

        if ob.face_maps and (ob.mode == 'EDIT' and ob.type == 'MESH'):
            row = layout.row()

            sub = row.row(align=True)
            sub.operator("object.face_map_assign", text="Assign")
            sub.operator("object.face_map_remove_from", text="Remove")

            sub = row.row(align=True)
            sub.operator("object.face_map_select", text="Select")
            sub.operator("object.face_map_deselect", text="Deselect")


class DATA_PT_shape_keys(MeshButtonsPanel, Panel):
    bl_label = "Shape Keys"
    COMPAT_ENGINES = {'BLENDER_RENDER', 'BLENDER_EEVEE', 'BLENDER_WORKBENCH'}

    @classmethod
    def poll(cls, context):
        engine = context.engine
        obj = context.object
        return (obj and obj.type in {'MESH', 'LATTICE', 'CURVE', 'SURFACE'} and (engine in cls.COMPAT_ENGINES))

    def draw(self, context):
        layout = self.layout

        ob = context.object
        key = ob.data.shape_keys
        kb = ob.active_shape_key

        enable_edit = ob.mode != 'EDIT'
        enable_edit_value = False
        enable_pin = False

        if enable_edit or (ob.use_shape_key_edit_mode and ob.type == 'MESH'):
            enable_pin = True
            if ob.show_only_shape_key is False:
                enable_edit_value = True

        row = layout.row()

        rows = 3
        if kb:
            rows = 5

        row.template_list("MESH_UL_shape_keys", "", key, "key_blocks", ob, "active_shape_key_index", rows=rows)

        col = row.column(align=True)

        col.operator("object.shape_key_add", icon='ADD', text="").from_mix = False
        col.operator("object.shape_key_remove", icon='REMOVE', text="").all = False

        col.separator()

        col.menu("MESH_MT_shape_key_context_menu", icon='DOWNARROW_HLT', text="")

        if kb:
            col.separator()

            sub = col.column(align=True)
            sub.operator("object.shape_key_move", icon='TRIA_UP', text="").type = 'UP'
            sub.operator("object.shape_key_move", icon='TRIA_DOWN', text="").type = 'DOWN'

            split = layout.split(factor=0.4)
            row = split.row()
            row.enabled = enable_edit
            row.prop(key, "use_relative")

            row = split.row()
            row.alignment = 'RIGHT'

            sub = row.row(align=True)
            sub.label()  # XXX, for alignment only
            subsub = sub.row(align=True)
            subsub.active = enable_pin
            subsub.prop(ob, "show_only_shape_key", text="")
            sub.prop(ob, "use_shape_key_edit_mode", text="")

            sub = row.row()
            if key.use_relative:
                sub.operator("object.shape_key_clear", icon='X', text="")
            else:
                sub.operator("object.shape_key_retime", icon='RECOVER_LAST', text="")

            layout.use_property_split = True
            if key.use_relative:
                if ob.active_shape_key_index != 0:
                    row = layout.row()
                    row.active = enable_edit_value
                    row.prop(kb, "value")

                    col = layout.column()
                    sub.active = enable_edit_value
                    sub = col.column(align=True)
                    sub.prop(kb, "slider_min", text="Range Min")
                    sub.prop(kb, "slider_max", text="Max")

                    col.prop_search(kb, "vertex_group", ob, "vertex_groups", text="Vertex Group")
                    col.prop_search(kb, "relative_key", key, "key_blocks", text="Relative To")

            else:
                layout.prop(kb, "interpolation")
                row = layout.column()
                row.active = enable_edit_value
                row.prop(key, "eval_time")

        layout.prop(ob, "add_rest_position_attribute")


class DATA_PT_uv_texture(MeshButtonsPanel, Panel):
    bl_label = "UV Maps"
    bl_options = {'DEFAULT_CLOSED'}
    COMPAT_ENGINES = {'BLENDER_RENDER', 'BLENDER_EEVEE', 'BLENDER_WORKBENCH'}

    def draw(self, context):
        layout = self.layout

        me = context.mesh

        row = layout.row()
        col = row.column()

        col.template_list("MESH_UL_uvmaps", "uvmaps", me, "uv_layers", me.uv_layers, "active_index", rows=2)

        col = row.column(align=True)
        col.operator("mesh.uv_texture_add", icon='ADD', text="")
        col.operator("mesh.uv_texture_remove", icon='REMOVE', text="")


class DATA_PT_remesh(MeshButtonsPanel, Panel):
    bl_label = "Remesh"
    bl_options = {'DEFAULT_CLOSED'}
    COMPAT_ENGINES = {'BLENDER_RENDER', 'BLENDER_EEVEE', 'BLENDER_WORKBENCH'}

    def draw(self, context):
        layout = self.layout
        layout.use_property_split = True
        layout.use_property_decorate = False
        row = layout.row()

        mesh = context.mesh
        row.prop(mesh, "remesh_mode", text="Mode", expand=True)
        col = layout.column()
        if mesh.remesh_mode == 'VOXEL':
            col.prop(mesh, "remesh_voxel_size")
            col.prop(mesh, "remesh_voxel_adaptivity")
            col.prop(mesh, "use_remesh_fix_poles")

            col = layout.column(heading="Preserve")
            col.prop(mesh, "use_remesh_preserve_volume", text="Volume")
            col.prop(mesh, "use_remesh_preserve_paint_mask", text="Paint Mask")
            col.prop(mesh, "use_remesh_preserve_sculpt_face_sets", text="Face Sets")
            col.prop(mesh, "use_remesh_preserve_vertex_colors", text="Color Attributes")

            col.operator("object.voxel_remesh", text="Voxel Remesh")
        else:
            col.operator("object.quadriflow_remesh", text="QuadriFlow Remesh")


class DATA_PT_customdata(MeshButtonsPanel, Panel):
    bl_label = "Geometry Data"
    bl_options = {'DEFAULT_CLOSED'}
    COMPAT_ENGINES = {'BLENDER_RENDER', 'BLENDER_EEVEE', 'BLENDER_WORKBENCH'}

    def draw(self, context):
        layout = self.layout
        layout.use_property_split = True
        layout.use_property_decorate = False

        obj = context.object
        me = context.mesh
        col = layout.column()

        col.operator("mesh.customdata_mask_clear", icon='X')
        col.operator("mesh.customdata_skin_clear", icon='X')
        col.operator("mesh.customdata_ids_clear", icon='X')

        if me.has_custom_normals:
            col.operator("mesh.customdata_custom_splitnormals_clear", icon='X')
        else:
            col.operator("mesh.customdata_custom_splitnormals_add", icon='ADD')

        if me.has_bevel_weight_edge:
            col.operator("mesh.customdata_bevel_weight_edge_clear", icon='X')
        else:
            col.operator("mesh.customdata_bevel_weight_edge_add", icon='ADD')

        if me.has_bevel_weight_vertex:
            col.operator("mesh.customdata_bevel_weight_vertex_clear", icon='X')
        else:
            col.operator("mesh.customdata_bevel_weight_vertex_add", icon='ADD')

        if me.has_crease_edge:
            col.operator("mesh.customdata_crease_edge_clear", icon='X')
        else:
            col.operator("mesh.customdata_crease_edge_add", icon='ADD')

        if me.has_crease_vertex:
            col.operator("mesh.customdata_crease_vertex_clear", icon='X')
        else:
            col.operator("mesh.customdata_crease_vertex_add", icon='ADD')


class DATA_PT_custom_props_mesh(MeshButtonsPanel, PropertyPanel, Panel):
    COMPAT_ENGINES = {'BLENDER_RENDER', 'BLENDER_EEVEE', 'BLENDER_WORKBENCH'}
    _context_path = "object.data"
    _property_type = bpy.types.Mesh


class MESH_UL_attributes(UIList):
    display_domain_names = {
        'POINT': "Vertex",
        'EDGE': "Edge",
        'FACE': "Face",
        'CORNER': "Face Corner",
    }

    def filter_items(self, _context, data, property):
        attributes = getattr(data, property)
        flags = []
        indices = [i for i in range(len(attributes))]

<<<<<<< HEAD
        show_all = _context.tool_settings.save_temp_layers if hasattr(_context, "tool_settings") else False

        for item in attributes:
            flags.append(0 if (not show_all and item.is_internal) else self.bitflag_filter_item)
=======
        # Filtering by name
        if self.filter_name:
            flags = bpy.types.UI_UL_list.filter_items_by_name(
                self.filter_name, self.bitflag_filter_item, attributes, "name", reverse=self.use_filter_invert)
        if not flags:
            flags = [self.bitflag_filter_item] * len(attributes)

        # Filtering internal attributes
        for idx, item in enumerate(attributes):
            flags[idx] = 0 if item.is_internal else flags[idx]
>>>>>>> 92773761

        return flags, indices

    def draw_item(self, _context, layout, _data, attribute, _icon, _active_data, _active_propname, _index):
        data_type = attribute.bl_rna.properties["data_type"].enum_items[attribute.data_type]

        domain_name = self.display_domain_names.get(attribute.domain, "")

        split = layout.split(factor=0.50)
        split.emboss = 'NONE'
        split.prop(attribute, "name", text="")
        sub = split.row()
        sub.alignment = 'RIGHT'
        sub.active = False
        sub.label(text="%s ▶ %s" % (iface_(domain_name), iface_(data_type.name)),
                  translate=False)


class DATA_PT_mesh_attributes(MeshButtonsPanel, Panel):
    bl_label = "Attributes"
    bl_options = {'DEFAULT_CLOSED'}
    COMPAT_ENGINES = {'BLENDER_RENDER', 'BLENDER_EEVEE', 'BLENDER_WORKBENCH'}

    def draw(self, context):
        mesh = context.mesh

        layout = self.layout
        row = layout.row()

        col = row.column()
        col.template_list(
            "MESH_UL_attributes",
            "attributes",
            mesh,
            "attributes",
            mesh.attributes,
            "active_index",
            rows=3,
        )

        col = row.column(align=True)
        col.operator("geometry.attribute_add", icon='ADD', text="")
        col.operator("geometry.attribute_remove", icon='REMOVE', text="")

        col.separator()

        col.menu("MESH_MT_attribute_context_menu", icon='DOWNARROW_HLT', text="")

        self.draw_attribute_warnings(context, layout)

    def draw_attribute_warnings(self, context, layout):
        ob = context.object
        mesh = context.mesh

        unique_names = set()
        colliding_names = []
        for collection in (
                # Built-in names.
                {"shade_smooth": None, "normal": None, "crease": None},
                mesh.attributes,
                None if ob is None else ob.vertex_groups,
        ):
            if collection is None:
                colliding_names.append("Cannot check for object vertex groups when pinning mesh")
                continue
            for name in collection.keys():
                unique_names_len = len(unique_names)
                unique_names.add(name)
                if len(unique_names) == unique_names_len:
                    colliding_names.append(name)

        if not colliding_names:
            return

        layout.label(text=tip_("Name collisions: ") + ", ".join(set(colliding_names)), icon='ERROR')


class ColorAttributesListBase():
    display_domain_names = {
        'POINT': "Vertex",
        'EDGE': "Edge",
        'FACE': "Face",
        'CORNER': "Face Corner",
    }

    def filter_items(self, _context, data, property):
        attributes = getattr(data, property)
        flags = []
        indices = [i for i in range(len(attributes))]

        # Filtering by name
        if self.filter_name:
            flags = bpy.types.UI_UL_list.filter_items_by_name(
                self.filter_name, self.bitflag_filter_item, attributes, "name", reverse=self.use_filter_invert)
        if not flags:
            flags = [self.bitflag_filter_item] * len(attributes)

        for idx, item in enumerate(attributes):
            skip = (
                (item.domain not in {"POINT", "CORNER"}) or
                (item.data_type not in {"FLOAT_COLOR", "BYTE_COLOR"}) or
                item.is_internal
            )
            flags[idx] = 0 if skip else flags[idx]

        return flags, indices


class MESH_UL_color_attributes(UIList, ColorAttributesListBase):
    def draw_item(self, _context, layout, data, attribute, _icon, _active_data, _active_propname, _index):
        data_type = attribute.bl_rna.properties["data_type"].enum_items[attribute.data_type]

        domain_name = self.display_domain_names.get(attribute.domain, "")

        split = layout.split(factor=0.50)
        split.emboss = 'NONE'
        split.prop(attribute, "name", text="", icon='GROUP_VCOL')

        sub = split.row()
        sub.alignment = 'RIGHT'
        sub.active = False
        sub.label(text="%s ▶ %s" % (iface_(domain_name), iface_(data_type.name)),
                  translate=False)

        active_render = _index == data.color_attributes.render_color_index

        row = layout.row()
        row.emboss = 'NONE'
        prop = row.operator(
            "geometry.color_attribute_render_set",
            text="",
            icon='RESTRICT_RENDER_OFF' if active_render else 'RESTRICT_RENDER_ON',
        )
        prop.name = attribute.name


class MESH_UL_color_attributes_selector(UIList, ColorAttributesListBase):
    def draw_item(self, _context, layout, _data, attribute, _icon, _active_data, _active_propname, _index):
        layout.emboss = 'NONE'
        layout.prop(attribute, "name", text="", icon='GROUP_VCOL')


class DATA_PT_vertex_colors(DATA_PT_mesh_attributes, Panel):
    bl_label = "Color Attributes"
    bl_options = {'DEFAULT_CLOSED'}
    COMPAT_ENGINES = {'BLENDER_RENDER', 'BLENDER_EEVEE', 'BLENDER_WORKBENCH'}

    def draw(self, context):
        mesh = context.mesh

        layout = self.layout
        row = layout.row()

        col = row.column()
        col.template_list(
            "MESH_UL_color_attributes",
            "color_attributes",
            mesh,
            "color_attributes",
            mesh.color_attributes,
            "active_color_index",
            rows=3,
        )

        col = row.column(align=True)
        col.operator("geometry.color_attribute_add", icon='ADD', text="")
        col.operator("geometry.color_attribute_remove", icon='REMOVE', text="")

        col.separator()

        col.menu("MESH_MT_color_attribute_context_menu", icon='DOWNARROW_HLT', text="")

        self.draw_attribute_warnings(context, layout)


classes = (
    MESH_MT_vertex_group_context_menu,
    MESH_MT_shape_key_context_menu,
    MESH_MT_color_attribute_context_menu,
    MESH_MT_attribute_context_menu,
    MESH_UL_vgroups,
    MESH_UL_fmaps,
    MESH_UL_shape_keys,
    MESH_UL_uvmaps,
    MESH_UL_attributes,
    DATA_PT_context_mesh,
    DATA_PT_vertex_groups,
    DATA_PT_shape_keys,
    DATA_PT_uv_texture,
    DATA_PT_vertex_colors,
    DATA_PT_face_maps,
    DATA_PT_mesh_attributes,
    DATA_PT_normals,
    DATA_PT_texture_space,
    DATA_PT_remesh,
    DATA_PT_customdata,
    DATA_PT_custom_props_mesh,
    MESH_UL_color_attributes,
    MESH_UL_color_attributes_selector,
)

if __name__ == "__main__":  # only for live edit.
    from bpy.utils import register_class
    for cls in classes:
        register_class(cls)<|MERGE_RESOLUTION|>--- conflicted
+++ resolved
@@ -538,12 +538,8 @@
         flags = []
         indices = [i for i in range(len(attributes))]
 
-<<<<<<< HEAD
         show_all = _context.tool_settings.save_temp_layers if hasattr(_context, "tool_settings") else False
 
-        for item in attributes:
-            flags.append(0 if (not show_all and item.is_internal) else self.bitflag_filter_item)
-=======
         # Filtering by name
         if self.filter_name:
             flags = bpy.types.UI_UL_list.filter_items_by_name(
@@ -553,8 +549,7 @@
 
         # Filtering internal attributes
         for idx, item in enumerate(attributes):
-            flags[idx] = 0 if item.is_internal else flags[idx]
->>>>>>> 92773761
+            flags[idx] = 0 if (not show_all and item.is_internal) else flags[idx]
 
         return flags, indices
 
