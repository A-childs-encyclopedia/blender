--- conflicted
+++ resolved
@@ -8,10 +8,7 @@
 from bpy.app.translations import (
     contexts as i18n_contexts,
     pgettext_iface as iface_,
-<<<<<<< HEAD
-=======
     pgettext_tip as tip_,
->>>>>>> 0b2be4fb
 )
 
 
