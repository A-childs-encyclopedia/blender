# ##### BEGIN GPL LICENSE BLOCK #####
#
#  This program is free software; you can redistribute it and/or
#  modify it under the terms of the GNU General Public License
#  as published by the Free Software Foundation; either version 2
#  of the License, or (at your option) any later version.
#
#  This program is distributed in the hope that it will be useful,
#  but WITHOUT ANY WARRANTY; without even the implied warranty of
#  MERCHANTABILITY or FITNESS FOR A PARTICULAR PURPOSE.  See the
#  GNU General Public License for more details.
#
#  You should have received a copy of the GNU General Public License
#  along with this program; if not, write to the Free Software Foundation,
#  Inc., 51 Franklin Street, Fifth Floor, Boston, MA 02110-1301, USA.
#
# ##### END GPL LICENSE BLOCK #####

# <pep8 compliant>
import bpy
from bpy.types import (
    Header,
    Menu,
    Panel,
)
from bpy.app.translations import pgettext_iface as iface_
from bpy.app.translations import contexts as i18n_contexts


# -----------------------------------------------------------------------------
# Main Header

class USERPREF_HT_header(Header):
    bl_space_type = 'PREFERENCES'

    @staticmethod
    def draw_buttons(layout, context):
        prefs = context.preferences

        layout.operator_context = 'EXEC_AREA'

        if prefs.use_preferences_save and (not bpy.app.use_userpref_skip_save_on_exit):
            pass
        else:
            # Show '*' to let users know the preferences have been modified.
            layout.operator(
                "wm.save_userpref",
                text="Save Preferences{:s}".format(" *" if prefs.is_dirty else ""),
            )

    def draw(self, context):
        layout = self.layout
        layout.operator_context = 'EXEC_AREA'

        layout.template_header()

        USERPREF_MT_editor_menus.draw_collapsible(context, layout)

        layout.separator_spacer()

        self.draw_buttons(layout, context)


# -----------------------------------------------------------------------------
# Main Navigation Bar

class USERPREF_PT_navigation_bar(Panel):
    bl_label = "Preferences Navigation"
    bl_space_type = 'PREFERENCES'
    bl_region_type = 'NAVIGATION_BAR'
    bl_options = {'HIDE_HEADER'}

    def draw(self, context):
        layout = self.layout

        prefs = context.preferences

        col = layout.column()

        col.scale_x = 1.3
        col.scale_y = 1.3
        col.prop(prefs, "active_section", expand=True)


class USERPREF_MT_editor_menus(Menu):
    bl_idname = "USERPREF_MT_editor_menus"
    bl_label = ""

    def draw(self, _context):
        layout = self.layout
        layout.menu("USERPREF_MT_view")
        layout.menu("USERPREF_MT_save_load", text="Preferences")


class USERPREF_MT_view(Menu):
    bl_label = "View"

    def draw(self, context):
        layout = self.layout

        layout.menu("INFO_MT_area")


class USERPREF_MT_save_load(Menu):
    bl_label = "Save & Load"

    def draw(self, context):
        layout = self.layout

        prefs = context.preferences

        row = layout.row()
        row.active = not bpy.app.use_userpref_skip_save_on_exit
        row.prop(prefs, "use_preferences_save", text="Auto-Save Preferences")

        layout.separator()

        layout.operator_context = 'EXEC_AREA'
        if prefs.use_preferences_save:
            layout.operator("wm.save_userpref", text="Save Preferences")
        sub_revert = layout.column(align=True)
        sub_revert.active = prefs.is_dirty
        sub_revert.operator("wm.read_userpref", text="Revert to Saved Preferences")

        layout.operator_context = 'INVOKE_AREA'
        layout.operator("wm.read_factory_userpref", text="Load Factory Preferences")


class USERPREF_PT_save_preferences(Panel):
    bl_label = "Save Preferences"
    bl_space_type = 'PREFERENCES'
    bl_region_type = 'EXECUTE'
    bl_options = {'HIDE_HEADER'}

    @classmethod
    def poll(cls, context):
        # Hide when header is visible
        for region in context.area.regions:
            if region.type == 'HEADER' and region.height <= 1:
                return True

        return False

    def draw(self, context):
        layout = self.layout.row()
        layout.operator_context = 'EXEC_AREA'

        layout.menu("USERPREF_MT_save_load", text="", icon='COLLAPSEMENU')

        USERPREF_HT_header.draw_buttons(layout, context)


# -----------------------------------------------------------------------------
# Min-In Helpers

# Panel mix-in.
class CenterAlignMixIn:
    """
    Base class for panels to center align contents with some horizontal margin.
    Deriving classes need to implement a ``draw_centered(context, layout)`` function.
    """

    def draw(self, context):
        layout = self.layout
        width = context.region.width
        ui_scale = context.preferences.system.ui_scale
        # No horizontal margin if region is rather small.
        is_wide = width > (350 * ui_scale)

        layout.use_property_split = True
        layout.use_property_decorate = False  # No animation.

        row = layout.row()
        if is_wide:
            row.label()  # Needed so col below is centered.

        col = row.column()
        col.ui_units_x = 50

        # Implemented by sub-classes.
        self.draw_centered(context, col)

        if is_wide:
            row.label()  # Needed so col above is centered.


# -----------------------------------------------------------------------------
# Interface Panels

class InterfacePanel:
    bl_space_type = 'PREFERENCES'
    bl_region_type = 'WINDOW'
    bl_context = "interface"


class USERPREF_PT_interface_display(InterfacePanel, CenterAlignMixIn, Panel):
    bl_label = "Display"

    def draw_centered(self, context, layout):
        prefs = context.preferences
        view = prefs.view

        col = layout.column()

        col.prop(view, "ui_scale", text="Resolution Scale")
        col.prop(view, "ui_line_width", text="Line Width")
        col.prop(view, "show_splash", text="Splash Screen")
        col.prop(view, "show_developer_ui")

        col = layout.column(heading="Tooltips")
        col.prop(view, "show_tooltips")
        col.prop(view, "show_tooltips_python")


class USERPREF_PT_interface_text(InterfacePanel, CenterAlignMixIn, Panel):
    bl_label = "Text Rendering"
    bl_options = {'DEFAULT_CLOSED'}

    def draw_centered(self, context, layout):
        prefs = context.preferences
        view = prefs.view

        flow = layout.grid_flow(row_major=False, columns=0, even_columns=True, even_rows=False, align=False)

        flow.prop(view, "use_text_antialiasing", text="Anti-aliasing")
        sub = flow.column()
        sub.active = view.use_text_antialiasing
        sub.prop(view, "text_hinting", text="Hinting")

        flow.prop(view, "font_path_ui")
        flow.prop(view, "font_path_ui_mono")


class USERPREF_PT_interface_translation(InterfacePanel, CenterAlignMixIn, Panel):
    bl_label = "Translation"
    bl_translation_context = i18n_contexts.id_windowmanager

    @classmethod
    def poll(cls, context):
        return bpy.app.build_options.international

    def draw_centered(self, context, layout):
        prefs = context.preferences
        view = prefs.view

        layout.prop(view, "language")

        col = layout.column(heading="Affect")
        col.active = (bpy.app.translations.locale != 'en_US')
        col.prop(view, "use_translate_tooltips", text="Tooltips")
        col.prop(view, "use_translate_interface", text="Interface")
        col.prop(view, "use_translate_new_dataname", text="New Data")


class USERPREF_PT_interface_editors(InterfacePanel, CenterAlignMixIn, Panel):
    bl_label = "Editors"

    def draw_centered(self, context, layout):
        prefs = context.preferences
        view = prefs.view
        system = prefs.system

        col = layout.column()
        col.prop(system, "use_region_overlap")
        col.prop(view, "show_layout_ui", text="Corner Splitting")
        col.prop(view, "show_navigate_ui")
        col.prop(view, "color_picker_type")
        col.row().prop(view, "header_align")
        col.prop(view, "factor_display_type")


class USERPREF_PT_interface_temporary_windows(InterfacePanel, CenterAlignMixIn, Panel):
    bl_label = "Temporary Windows"
    bl_parent_id = "USERPREF_PT_interface_editors"
    bl_options = {'DEFAULT_CLOSED'}

    def draw_centered(self, context, layout):
        prefs = context.preferences
        view = prefs.view

        col = layout.column()
        col.prop(view, "render_display_type", text="Render in")
        col.prop(view, "filebrowser_display_type", text="File Browser")


class USERPREF_PT_interface_menus(InterfacePanel, Panel):
    bl_label = "Menus"
    bl_options = {'DEFAULT_CLOSED'}

    def draw(self, context):
        pass


class USERPREF_PT_interface_menus_mouse_over(InterfacePanel, CenterAlignMixIn, Panel):
    bl_label = "Open on Mouse Over"
    bl_parent_id = "USERPREF_PT_interface_menus"

    def draw_header(self, context):
        prefs = context.preferences
        view = prefs.view

        self.layout.prop(view, "use_mouse_over_open", text="")

    def draw_centered(self, context, layout):
        prefs = context.preferences
        view = prefs.view

        layout.active = view.use_mouse_over_open

        flow = layout.grid_flow(row_major=False, columns=0, even_columns=True, even_rows=False, align=False)

        flow.prop(view, "open_toplevel_delay", text="Top Level")
        flow.prop(view, "open_sublevel_delay", text="Sub Level")


class USERPREF_PT_interface_menus_pie(InterfacePanel, CenterAlignMixIn, Panel):
    bl_label = "Pie Menus"
    bl_parent_id = "USERPREF_PT_interface_menus"

    def draw_centered(self, context, layout):
        prefs = context.preferences
        view = prefs.view

        flow = layout.grid_flow(row_major=False, columns=0, even_columns=True, even_rows=False, align=False)

        flow.prop(view, "pie_animation_timeout")
        flow.prop(view, "pie_tap_timeout")
        flow.prop(view, "pie_initial_timeout")
        flow.prop(view, "pie_menu_radius")
        flow.prop(view, "pie_menu_threshold")
        flow.prop(view, "pie_menu_confirm")


# -----------------------------------------------------------------------------
# Editing Panels

class EditingPanel:
    bl_space_type = 'PREFERENCES'
    bl_region_type = 'WINDOW'
    bl_context = "editing"


class USERPREF_PT_edit_objects(EditingPanel, Panel):
    bl_label = "Objects"

    def draw(self, context):
        pass


class USERPREF_PT_edit_objects_new(EditingPanel, CenterAlignMixIn, Panel):
    bl_label = "New Objects"
    bl_parent_id = "USERPREF_PT_edit_objects"

    def draw_centered(self, context, layout):
        prefs = context.preferences
        edit = prefs.edit

        flow = layout.grid_flow(row_major=False, columns=0, even_columns=True, even_rows=False, align=False)

        flow.prop(edit, "material_link", text="Link Materials to")
        flow.prop(edit, "object_align", text="Align to")
        flow.prop(edit, "use_enter_edit_mode", text="Enter Edit Mode")
        flow.prop(edit, "collection_instance_empty_size", text="Instance Empty Size")


class USERPREF_PT_edit_objects_duplicate_data(EditingPanel, CenterAlignMixIn, Panel):
    bl_label = "Duplicate Data"
    bl_parent_id = "USERPREF_PT_edit_objects"

    def draw_centered(self, context, layout):
        prefs = context.preferences
        edit = prefs.edit

        layout.use_property_split = False

        flow = layout.grid_flow(row_major=False, columns=0, even_columns=True, even_rows=False, align=True)

        col = flow.column()
        col.prop(edit, "use_duplicate_action", text="Action")
        col.prop(edit, "use_duplicate_armature", text="Armature")
        col.prop(edit, "use_duplicate_curve", text="Curve")
        # col.prop(edit, "use_duplicate_fcurve", text="F-Curve")  # Not implemented.
        col.prop(edit, "use_duplicate_grease_pencil", text="Grease Pencil")
        if hasattr(edit, "use_duplicate_hair"):
            col.prop(edit, "use_duplicate_hair", text="Hair")
        col.prop(edit, "use_duplicate_light", text="Light")
        col = flow.column()
        col.prop(edit, "use_duplicate_lightprobe", text="Light Probe")
        col.prop(edit, "use_duplicate_material", text="Material")
        col.prop(edit, "use_duplicate_mesh", text="Mesh")
        col.prop(edit, "use_duplicate_metaball", text="Metaball")
        col.prop(edit, "use_duplicate_particle", text="Particle")
        col = flow.column()
        if hasattr(edit, "use_duplicate_pointcloud"):
            col.prop(edit, "use_duplicate_pointcloud", text="Point Cloud")
        col.prop(edit, "use_duplicate_surface", text="Surface")
        col.prop(edit, "use_duplicate_text", text="Text")
        # col.prop(edit, "use_duplicate_texture", text="Texture")  # Not implemented.
        col.prop(edit, "use_duplicate_volume", text="Volume")


class USERPREF_PT_edit_cursor(EditingPanel, CenterAlignMixIn, Panel):
    bl_label = "3D Cursor"

    def draw_centered(self, context, layout):
        prefs = context.preferences
        edit = prefs.edit

        col = layout.column()
        col.prop(edit, "use_mouse_depth_cursor")
        col.prop(edit, "use_cursor_lock_adjust")


class USERPREF_PT_edit_gpencil(EditingPanel, CenterAlignMixIn, Panel):
    bl_label = "Grease Pencil"
    bl_options = {'DEFAULT_CLOSED'}

    def draw_centered(self, context, layout):
        prefs = context.preferences
        edit = prefs.edit

        col = layout.column(heading="Distance")
        col.prop(edit, "grease_pencil_manhattan_distance", text="Manhattan")
        col.prop(edit, "grease_pencil_euclidean_distance", text="Euclidean")


class USERPREF_PT_edit_annotations(EditingPanel, CenterAlignMixIn, Panel):
    bl_label = "Annotations"

    def draw_centered(self, context, layout):
        prefs = context.preferences
        edit = prefs.edit

        col = layout.column()
        col.prop(edit, "grease_pencil_default_color", text="Default Color")
        col.prop(edit, "grease_pencil_eraser_radius", text="Eraser Radius")


class USERPREF_PT_edit_weight_paint(EditingPanel, CenterAlignMixIn, Panel):
    bl_label = "Weight Paint"
    bl_options = {'DEFAULT_CLOSED'}

    def draw_centered(self, context, layout):
        prefs = context.preferences
        view = prefs.view

        layout.use_property_split = False

        layout.prop(view, "use_weight_color_range", text="Use Custom Colors")

        col = layout.column()
        col.active = view.use_weight_color_range
        col.template_color_ramp(view, "weight_color_range", expand=True)


class USERPREF_PT_edit_misc(EditingPanel, CenterAlignMixIn, Panel):
    bl_label = "Miscellaneous"
    bl_options = {'DEFAULT_CLOSED'}

    def draw_centered(self, context, layout):
        prefs = context.preferences
        edit = prefs.edit

        col = layout.column()
        col.prop(edit, "sculpt_paint_overlay_color", text="Sculpt Overlay Color")
        col.prop(edit, "node_margin", text="Node Auto-offset Margin")


# -----------------------------------------------------------------------------
# Animation Panels

class AnimationPanel:
    bl_space_type = 'PREFERENCES'
    bl_region_type = 'WINDOW'
    bl_context = "animation"


class USERPREF_PT_animation_timeline(AnimationPanel, CenterAlignMixIn, Panel):
    bl_label = "Timeline"

    def draw_centered(self, context, layout):
        prefs = context.preferences
        view = prefs.view
        edit = prefs.edit

        col = layout.column()
        col.prop(edit, "use_negative_frames")

        col.prop(view, "view2d_grid_spacing_min", text="Minimum Grid Spacing")
        col.prop(view, "timecode_style")
        col.prop(view, "view_frame_type")
        if view.view_frame_type == 'SECONDS':
            col.prop(view, "view_frame_seconds")
        elif view.view_frame_type == 'KEYFRAMES':
            col.prop(view, "view_frame_keyframes")


class USERPREF_PT_animation_keyframes(AnimationPanel, CenterAlignMixIn, Panel):
    bl_label = "Keyframes"

    def draw_centered(self, context, layout):
        prefs = context.preferences
        edit = prefs.edit

        col = layout.column()
        col.prop(edit, "use_visual_keying")
        col.prop(edit, "use_keyframe_insert_needed", text="Only Insert Needed")

        col = layout.column(heading="Auto-Keyframing")
        col.prop(edit, "use_auto_keying_warning", text="Show Warning")
        col.prop(edit, "use_keyframe_insert_available", text="Only Insert Available")
        col.prop(edit, "use_auto_keying", text="Enable in New Scenes")


class USERPREF_PT_animation_fcurves(AnimationPanel, CenterAlignMixIn, Panel):
    bl_label = "F-Curves"

    def draw_centered(self, context, layout):
        prefs = context.preferences
        edit = prefs.edit

        flow = layout.grid_flow(row_major=False, columns=0, even_columns=True, even_rows=False, align=False)

        flow.prop(edit, "fcurve_unselected_alpha", text="F-Curve Visibility")
        flow.prop(edit, "fcurve_new_auto_smoothing", text="Default Smoothing Mode")
        flow.prop(edit, "keyframe_new_interpolation_type", text="Default Interpolation")
        flow.prop(edit, "keyframe_new_handle_type", text="Default Handles")
        flow.prop(edit, "use_insertkey_xyz_to_rgb", text="XYZ to RGB")


# -----------------------------------------------------------------------------
# System Panels

class SystemPanel:
    bl_space_type = 'PREFERENCES'
    bl_region_type = 'WINDOW'
    bl_context = "system"


class USERPREF_PT_system_sound(SystemPanel, CenterAlignMixIn, Panel):
    bl_label = "Sound"
    bl_options = {'DEFAULT_CLOSED'}

    def draw_centered(self, context, layout):
        prefs = context.preferences
        system = prefs.system

        layout.prop(system, "audio_device", expand=False)

        sub = layout.grid_flow(row_major=False, columns=0, even_columns=False, even_rows=False, align=False)
        sub.active = system.audio_device not in {'NONE', 'Null'}
        sub.prop(system, "audio_channels", text="Channels")
        sub.prop(system, "audio_mixing_buffer", text="Mixing Buffer")
        sub.prop(system, "audio_sample_rate", text="Sample Rate")
        sub.prop(system, "audio_sample_format", text="Sample Format")


class USERPREF_PT_system_cycles_devices(SystemPanel, CenterAlignMixIn, Panel):
    bl_label = "Cycles Render Devices"

    def draw_centered(self, context, layout):
        prefs = context.preferences

        col = layout.column()
        col.use_property_split = False

        if bpy.app.build_options.cycles:
            addon = prefs.addons.get("cycles")
            if addon is not None:
                addon.preferences.draw_impl(col, context)
            del addon

        # NOTE: Disabled for until GPU side of OpenSubdiv is brought back.
        # system = prefs.system
        # if hasattr(system, "opensubdiv_compute_type"):
        #     col.label(text="OpenSubdiv compute:")
        #     col.row().prop(system, "opensubdiv_compute_type", text="")


class USERPREF_PT_system_memory(SystemPanel, CenterAlignMixIn, Panel):
    bl_label = "Memory & Limits"

    def draw_centered(self, context, layout):
        prefs = context.preferences
        system = prefs.system
        edit = prefs.edit

        col = layout.column()
        col.prop(edit, "undo_steps", text="Undo Steps")
        col.prop(edit, "undo_memory_limit", text="Undo Memory Limit")
        col.prop(edit, "use_global_undo")

        layout.separator()

        col = layout.column()
        col.prop(system, "scrollback", text="Console Scrollback Lines")

        layout.separator()

        col = layout.column()
        col.prop(system, "texture_time_out", text="Texture Time Out")
        col.prop(system, "texture_collection_rate", text="Garbage Collection Rate")

        layout.separator()

        col = layout.column()
        col.prop(system, "vbo_time_out", text="Vbo Time Out")
        col.prop(system, "vbo_collection_rate", text="Garbage Collection Rate")


class USERPREF_PT_system_video_sequencer(SystemPanel, CenterAlignMixIn, Panel):
    bl_label = "Video Sequencer"

    def draw_centered(self, context, layout):
        prefs = context.preferences
        system = prefs.system
        edit = prefs.edit

        layout.prop(system, "memory_cache_limit")

        layout.separator()

        layout.prop(system, "use_sequencer_disk_cache")
        col = layout.column()
        col.active = system.use_sequencer_disk_cache
        col.prop(system, "sequencer_disk_cache_dir", text="Directory")
        col.prop(system, "sequencer_disk_cache_size_limit", text="Cache Limit")
        col.prop(system, "sequencer_disk_cache_compression", text="Compression")


# -----------------------------------------------------------------------------
# Viewport Panels

class ViewportPanel:
    bl_space_type = 'PREFERENCES'
    bl_region_type = 'WINDOW'
    bl_context = "viewport"


class USERPREF_PT_viewport_display(ViewportPanel, CenterAlignMixIn, Panel):
    bl_label = "Display"

    def draw_centered(self, context, layout):
        prefs = context.preferences
        view = prefs.view

        col = layout.column(heading="Show")
        col.prop(view, "show_object_info", text="Object Info")
        col.prop(view, "show_view_name", text="View Name")
        col.prop(view, "show_playback_fps", text="Playback FPS")

        layout.separator()

        col = layout.column()
        col.prop(view, "gizmo_size")
        col.prop(view, "lookdev_sphere_size")

        col.separator()

        col.prop(view, "mini_axis_type", text="3D Viewport Axis")

        if view.mini_axis_type == 'MINIMAL':
            col.prop(view, "mini_axis_size", text="Size")
            col.prop(view, "mini_axis_brightness", text="Brightness")


class USERPREF_PT_viewport_quality(ViewportPanel, CenterAlignMixIn, Panel):
    bl_label = "Quality"

    def draw_centered(self, context, layout):
        prefs = context.preferences
        system = prefs.system

        col = layout.column()
        col.prop(system, "viewport_aa")

        col = layout.column(heading="Smooth Wires")
        col.prop(system, "use_overlay_smooth_wire", text="Overlay")
        col.prop(system, "use_edit_mode_smooth_wire", text="Edit Mode")


class USERPREF_PT_viewport_textures(ViewportPanel, CenterAlignMixIn, Panel):
    bl_label = "Textures"

    def draw_centered(self, context, layout):
        prefs = context.preferences
        system = prefs.system

        col = layout.column()
        col.prop(system, "gl_texture_limit", text="Limit Size")
        col.prop(system, "anisotropic_filter")
        col.prop(system, "gl_clip_alpha", slider=True)
        col.prop(system, "image_draw_method", text="Image Display Method")


class USERPREF_PT_viewport_selection(ViewportPanel, CenterAlignMixIn, Panel):
    bl_label = "Selection"
    bl_options = {'DEFAULT_CLOSED'}

    def draw_centered(self, context, layout):
        prefs = context.preferences
        system = prefs.system

        layout.prop(system, "use_select_pick_depth")


# -----------------------------------------------------------------------------
# Theme Panels

class ThemePanel:
    bl_space_type = 'PREFERENCES'
    bl_region_type = 'WINDOW'
    bl_context = "themes"


class USERPREF_MT_interface_theme_presets(Menu):
    bl_label = "Presets"
    preset_subdir = "interface_theme"
    preset_operator = "script.execute_preset"
    preset_type = 'XML'
    preset_xml_map = (
        ("preferences.themes[0]", "Theme"),
        ("preferences.ui_styles[0]", "ThemeStyle"),
    )
    draw = Menu.draw_preset

    @staticmethod
    def reset_cb(context):
        bpy.ops.preferences.reset_default_theme()


class USERPREF_PT_theme(ThemePanel, Panel):
    bl_label = "Themes"
    bl_options = {'HIDE_HEADER'}

    def draw(self, _context):
        layout = self.layout

        split = layout.split(factor=0.6)

        row = split.row(align=True)
        row.menu("USERPREF_MT_interface_theme_presets", text=USERPREF_MT_interface_theme_presets.bl_label)
        row.operator("wm.interface_theme_preset_add", text="", icon='ADD')
        row.operator("wm.interface_theme_preset_add", text="", icon='REMOVE').remove_active = True

        row = split.row(align=True)
        row.operator("preferences.theme_install", text="Install...", icon='IMPORT')
        row.operator("preferences.reset_default_theme", text="Reset", icon='LOOP_BACK')


class USERPREF_PT_theme_user_interface(ThemePanel, CenterAlignMixIn, Panel):
    bl_label = "User Interface"
    bl_options = {'DEFAULT_CLOSED'}

    def draw_header(self, _context):
        layout = self.layout

        layout.label(icon='WORKSPACE')

    def draw(self, context):
        pass


# Base class for dynamically defined widget color panels.
# This is not registered.
class PreferenceThemeWidgetColorPanel:
    bl_parent_id = "USERPREF_PT_theme_user_interface"

    def draw(self, context):
        theme = context.preferences.themes[0]
        ui = theme.user_interface
        widget_style = getattr(ui, self.wcol)
        layout = self.layout

        layout.use_property_split = True

        flow = layout.grid_flow(row_major=False, columns=2, even_columns=True, even_rows=False, align=False)

        col = flow.column(align=True)
        col.prop(widget_style, "text")
        col.prop(widget_style, "text_sel", text="Selected")
        col.prop(widget_style, "item", slider=True)

        col = flow.column(align=True)
        col.prop(widget_style, "inner", slider=True)
        col.prop(widget_style, "inner_sel", text="Selected", slider=True)
        col.prop(widget_style, "outline")

        col.separator()

        col.prop(widget_style, "roundness")


# Base class for dynamically defined widget color panels.
# This is not registered.
class PreferenceThemeWidgetShadePanel:

    def draw(self, context):
        theme = context.preferences.themes[0]
        ui = theme.user_interface
        widget_style = getattr(ui, self.wcol)
        layout = self.layout

        layout.use_property_split = True

        col = layout.column(align=True)
        col.active = widget_style.show_shaded
        col.prop(widget_style, "shadetop", text="Shade Top")
        col.prop(widget_style, "shadedown", text="Down")

    def draw_header(self, context):
        theme = context.preferences.themes[0]
        ui = theme.user_interface
        widget_style = getattr(ui, self.wcol)

        self.layout.prop(widget_style, "show_shaded", text="")


class USERPREF_PT_theme_interface_state(ThemePanel, CenterAlignMixIn, Panel):
    bl_label = "State"
    bl_options = {'DEFAULT_CLOSED'}
    bl_parent_id = "USERPREF_PT_theme_user_interface"

    def draw_centered(self, context, layout):
        theme = context.preferences.themes[0]
        ui_state = theme.user_interface.wcol_state

        flow = layout.grid_flow(row_major=False, columns=0, even_columns=True, even_rows=False, align=False)

        col = flow.column(align=True)
        col.prop(ui_state, "inner_anim")
        col.prop(ui_state, "inner_anim_sel")

        col = flow.column(align=True)
        col.prop(ui_state, "inner_driven")
        col.prop(ui_state, "inner_driven_sel")

        col = flow.column(align=True)
        col.prop(ui_state, "inner_key")
        col.prop(ui_state, "inner_key_sel")

        col = flow.column(align=True)
        col.prop(ui_state, "inner_overridden")
        col.prop(ui_state, "inner_overridden_sel")

        col = flow.column(align=True)
        col.prop(ui_state, "inner_changed")
        col.prop(ui_state, "inner_changed_sel")

        col = flow.column(align=True)
        col.prop(ui_state, "blend")


class USERPREF_PT_theme_interface_styles(ThemePanel, CenterAlignMixIn, Panel):
    bl_label = "Styles"
    bl_options = {'DEFAULT_CLOSED'}
    bl_parent_id = "USERPREF_PT_theme_user_interface"

    def draw_centered(self, context, layout):
        theme = context.preferences.themes[0]
        ui = theme.user_interface

        flow = layout.grid_flow(row_major=False, columns=0, even_columns=True, even_rows=False, align=False)

        flow.prop(ui, "menu_shadow_fac")
        flow.prop(ui, "menu_shadow_width")
        flow.prop(ui, "icon_alpha")
        flow.prop(ui, "icon_saturation")
        flow.prop(ui, "editor_outline")
        flow.prop(ui, "widget_text_cursor")
        flow.prop(ui, "widget_emboss")


class USERPREF_PT_theme_interface_transparent_checker(ThemePanel, CenterAlignMixIn, Panel):
    bl_label = "Transparent Checkerboard"
    bl_options = {'DEFAULT_CLOSED'}
    bl_parent_id = "USERPREF_PT_theme_user_interface"

    def draw_centered(self, context, layout):
        theme = context.preferences.themes[0]
        ui = theme.user_interface

        flow = layout.grid_flow(
            row_major=False, columns=0, even_columns=True, even_rows=False, align=False)

        flow.prop(ui, "transparent_checker_primary")
        flow.prop(ui, "transparent_checker_secondary")
        flow.prop(ui, "transparent_checker_size")


class USERPREF_PT_theme_interface_gizmos(ThemePanel, CenterAlignMixIn, Panel):
    bl_label = "Axis & Gizmo Colors"
    bl_options = {'DEFAULT_CLOSED'}
    bl_parent_id = "USERPREF_PT_theme_user_interface"

    def draw_centered(self, context, layout):
        theme = context.preferences.themes[0]
        ui = theme.user_interface

        flow = layout.grid_flow(row_major=False, columns=0, even_columns=True, even_rows=True, align=False)

        col = flow.column(align=True)
        col.prop(ui, "axis_x", text="Axis X")
        col.prop(ui, "axis_y", text="Y")
        col.prop(ui, "axis_z", text="Z")

        col = flow.column()
        col.prop(ui, "gizmo_primary")
        col.prop(ui, "gizmo_secondary")
        col.prop(ui, "gizmo_view_align")

        col = flow.column()
        col.prop(ui, "gizmo_a")
        col.prop(ui, "gizmo_b")


class USERPREF_PT_theme_interface_icons(ThemePanel, CenterAlignMixIn, Panel):
    bl_label = "Icon Colors"
    bl_options = {'DEFAULT_CLOSED'}
    bl_parent_id = "USERPREF_PT_theme_user_interface"

    def draw_centered(self, context, layout):
        theme = context.preferences.themes[0]
        ui = theme.user_interface

        flow = layout.grid_flow(row_major=False, columns=0, even_columns=True, even_rows=False, align=False)

        flow.prop(ui, "icon_scene")
        flow.prop(ui, "icon_collection")
        flow.prop(ui, "icon_object")
        flow.prop(ui, "icon_object_data")
        flow.prop(ui, "icon_modifier")
        flow.prop(ui, "icon_shading")
        flow.prop(ui, "icon_folder")
        flow.prop(ui, "icon_border_intensity")


class USERPREF_PT_theme_text_style(ThemePanel, CenterAlignMixIn, Panel):
    bl_label = "Text Style"
    bl_options = {'DEFAULT_CLOSED'}

    @staticmethod
    def _ui_font_style(layout, font_style):
        layout.use_property_split = True
        flow = layout.grid_flow(row_major=False, columns=0, even_columns=True, even_rows=False, align=True)

        col = flow.column()
        col.row().prop(font_style, "font_kerning_style", expand=True)
        col.prop(font_style, "points")

        col = flow.column(align=True)
        col.prop(font_style, "shadow_offset_x", text="Shadow Offset X")
        col.prop(font_style, "shadow_offset_y", text="Y")

        col = flow.column()
        col.prop(font_style, "shadow")
        col.prop(font_style, "shadow_alpha")
        col.prop(font_style, "shadow_value")

    def draw_header(self, _context):
        layout = self.layout

        layout.label(icon='FONTPREVIEW')

    def draw_centered(self, context, layout):
        style = context.preferences.ui_styles[0]

        layout.label(text="Panel Title")
        self._ui_font_style(layout, style.panel_title)

        layout.separator()

        layout.label(text="Widget")
        self._ui_font_style(layout, style.widget)

        layout.separator()

        layout.label(text="Widget Label")
        self._ui_font_style(layout, style.widget_label)


class USERPREF_PT_theme_bone_color_sets(ThemePanel, CenterAlignMixIn, Panel):
    bl_label = "Bone Color Sets"
    bl_options = {'DEFAULT_CLOSED'}

    def draw_header(self, _context):
        layout = self.layout

        layout.label(icon='COLOR')

    def draw_centered(self, context, layout):
        theme = context.preferences.themes[0]

        layout.use_property_split = True

        for i, ui in enumerate(theme.bone_color_sets, 1):
            layout.label(text=iface_(f"Color Set {i:d}"), translate=False)

            flow = layout.grid_flow(row_major=False, columns=0, even_columns=True, even_rows=False, align=False)

            flow.prop(ui, "normal")
            flow.prop(ui, "select")
            flow.prop(ui, "active")
            flow.prop(ui, "show_colored_constraints")


# Base class for dynamically defined theme-space panels.
# This is not registered.
class PreferenceThemeSpacePanel:

    # not essential, hard-coded UI delimiters for the theme layout
    ui_delimiters = {
        'VIEW_3D': {
            "text_grease_pencil",
            "text_keyframe",
            "speaker",
            "freestyle_face_mark",
            "split_normal",
            "bone_solid",
            "bone_locked_weight",
            "paint_curve_pivot",
        },
        'GRAPH_EDITOR': {
            "handle_vertex_select",
        },
        'IMAGE_EDITOR': {
            "paint_curve_pivot",
        },
        'NODE_EDITOR': {
            "layout_node",
        },
        'CLIP_EDITOR': {
            "handle_vertex_select",
        }
    }

    # TODO theme_area should be deprecated
    @staticmethod
    def _theme_generic(layout, themedata, theme_area):

        layout.use_property_split = True

        flow = layout.grid_flow(row_major=False, columns=0, even_columns=True, even_rows=False, align=False)

        props_type = {}

        for prop in themedata.rna_type.properties:
            if prop.identifier == "rna_type":
                continue

            props_type.setdefault((prop.type, prop.subtype), []).append(prop)

        th_delimiters = PreferenceThemeSpacePanel.ui_delimiters.get(theme_area)
        for props_type, props_ls in sorted(props_type.items()):
            if props_type[0] == 'POINTER':
                continue

            if th_delimiters is None:
                # simple, no delimiters
                for prop in props_ls:
                    flow.prop(themedata, prop.identifier)
            else:

                for prop in props_ls:
                    flow.prop(themedata, prop.identifier)

    def draw_header(self, _context):
        if hasattr(self, "icon") and self.icon != 'NONE':
            layout = self.layout
            layout.label(icon=self.icon)

    def draw(self, context):
        layout = self.layout
        theme = context.preferences.themes[0]

        datapath_list = self.datapath.split(".")
        data = theme
        for datapath_item in datapath_list:
            data = getattr(data, datapath_item)
        PreferenceThemeSpacePanel._theme_generic(layout, data, self.theme_area)


class ThemeGenericClassGenerator:

    @staticmethod
    def generate_panel_classes_for_wcols():
        wcols = [
            ("Regular", "wcol_regular"),
            ("Tool", "wcol_tool"),
            ("Toolbar Item", "wcol_toolbar_item"),
            ("Radio Buttons", "wcol_radio"),
            ("Text", "wcol_text"),
            ("Option", "wcol_option"),
            ("Toggle", "wcol_toggle"),
            ("Number Field", "wcol_num"),
            ("Value Slider", "wcol_numslider"),
            ("Box", "wcol_box"),
            ("Menu", "wcol_menu"),
            ("Pie Menu", "wcol_pie_menu"),
            ("Pulldown", "wcol_pulldown"),
            ("Menu Back", "wcol_menu_back"),
            ("Tooltip", "wcol_tooltip"),
            ("Menu Item", "wcol_menu_item"),
            ("Scroll Bar", "wcol_scroll"),
            ("Progress Bar", "wcol_progress"),
            ("List Item", "wcol_list_item"),
            ("Tab", "wcol_tab"),
        ]

        for (name, wcol) in wcols:
            panel_id = "USERPREF_PT_theme_interface_" + wcol
            yield type(panel_id, (PreferenceThemeWidgetColorPanel, ThemePanel, Panel), {
                "bl_label": name,
                "bl_options": {'DEFAULT_CLOSED'},
                "draw": PreferenceThemeWidgetColorPanel.draw,
                "wcol": wcol,
            })

            panel_shade_id = "USERPREF_PT_theme_interface_shade_" + wcol
            yield type(panel_shade_id, (PreferenceThemeWidgetShadePanel, ThemePanel, Panel), {
                "bl_label": "Shaded",
                "bl_options": {'DEFAULT_CLOSED'},
                "bl_parent_id": panel_id,
                "draw": PreferenceThemeWidgetShadePanel.draw,
                "wcol": wcol,
            })

    @staticmethod
    def generate_theme_area_child_panel_classes(parent_id, rna_type, theme_area, datapath):
        def generate_child_panel_classes_recurse(parent_id, rna_type, theme_area, datapath):
            props_type = {}

            for prop in rna_type.properties:
                if prop.identifier == "rna_type":
                    continue

                props_type.setdefault((prop.type, prop.subtype), []).append(prop)

            for props_type, props_ls in sorted(props_type.items()):
                if props_type[0] == 'POINTER':
                    for prop in props_ls:
                        new_datapath = datapath + "." + prop.identifier if datapath else prop.identifier
                        panel_id = parent_id + "_" + prop.identifier
                        yield type(panel_id, (PreferenceThemeSpacePanel, ThemePanel, Panel), {
                            "bl_label": rna_type.properties[prop.identifier].name,
                            "bl_parent_id": parent_id,
                            "bl_options": {'DEFAULT_CLOSED'},
                            "draw": PreferenceThemeSpacePanel.draw,
                            "theme_area": theme_area.identifier,
                            "datapath": new_datapath,
                        })

                        yield from generate_child_panel_classes_recurse(
                            panel_id,
                            prop.fixed_type,
                            theme_area,
                            new_datapath,
                        )

        yield from generate_child_panel_classes_recurse(parent_id, rna_type, theme_area, datapath)

    @staticmethod
    def generate_panel_classes_from_theme_areas():
        from bpy.types import Theme

        for theme_area in Theme.bl_rna.properties['theme_area'].enum_items_static:
            if theme_area.identifier in {'USER_INTERFACE', 'STYLE', 'BONE_COLOR_SETS'}:
                continue

            panel_id = "USERPREF_PT_theme_" + theme_area.identifier.lower()
            # Generate panel-class from theme_area
            yield type(panel_id, (PreferenceThemeSpacePanel, ThemePanel, Panel), {
                "bl_label": theme_area.name,
                "bl_options": {'DEFAULT_CLOSED'},
                "draw_header": PreferenceThemeSpacePanel.draw_header,
                "draw": PreferenceThemeSpacePanel.draw,
                "theme_area": theme_area.identifier,
                "icon": theme_area.icon,
                "datapath": theme_area.identifier.lower(),
            })

            yield from ThemeGenericClassGenerator.generate_theme_area_child_panel_classes(
                panel_id, Theme.bl_rna.properties[theme_area.identifier.lower()].fixed_type,
                theme_area, theme_area.identifier.lower())


# -----------------------------------------------------------------------------
# File Paths Panels

# Panel mix-in.
class FilePathsPanel:
    bl_space_type = 'PREFERENCES'
    bl_region_type = 'WINDOW'
    bl_context = "file_paths"


class USERPREF_PT_file_paths_data(FilePathsPanel, Panel):
    bl_label = "Data"

    def draw(self, context):
        layout = self.layout
        layout.use_property_split = True
        layout.use_property_decorate = False

        paths = context.preferences.filepaths

        col = self.layout.column()
        col.prop(paths, "font_directory", text="Fonts")
        col.prop(paths, "texture_directory", text="Textures")
        col.prop(paths, "script_directory", text="Scripts")
        col.prop(paths, "sound_directory", text="Sounds")
        col.prop(paths, "temporary_directory", text="Temporary Files")


class USERPREF_PT_file_paths_render(FilePathsPanel, Panel):
    bl_label = "Render"

    def draw(self, context):
        layout = self.layout
        layout.use_property_split = True
        layout.use_property_decorate = False

        paths = context.preferences.filepaths

        col = self.layout.column()
        col.prop(paths, "render_output_directory", text="Render Output")
        col.prop(paths, "render_cache_directory", text="Render Cache")


class USERPREF_PT_file_paths_applications(FilePathsPanel, Panel):
    bl_label = "Applications"

    def draw(self, context):
        layout = self.layout
        layout.use_property_split = True
        layout.use_property_decorate = False

        paths = context.preferences.filepaths

        col = layout.column()
        col.prop(paths, "image_editor", text="Image Editor")
        col.prop(paths, "animation_player_preset", text="Animation Player")
        if paths.animation_player_preset == 'CUSTOM':
            col.prop(paths, "animation_player", text="Player")


class USERPREF_PT_file_paths_development(FilePathsPanel, Panel):
    bl_label = "Development"

    @classmethod
    def poll(cls, context):
        prefs = context.preferences
        return prefs.view.show_developer_ui

    def draw(self, context):
        layout = self.layout
        layout.use_property_split = True
        layout.use_property_decorate = False

        paths = context.preferences.filepaths
        layout.prop(paths, "i18n_branches_directory", text="I18n Branches")


class USERPREF_PT_saveload_autorun(FilePathsPanel, Panel):
    bl_label = "Auto Run Python Scripts"
    bl_parent_id = "USERPREF_PT_saveload_blend"

    def draw_header(self, context):
        prefs = context.preferences
        paths = prefs.filepaths

        self.layout.prop(paths, "use_scripts_auto_execute", text="")

    def draw(self, context):
        layout = self.layout
        prefs = context.preferences
        paths = prefs.filepaths

        layout.use_property_split = True
        layout.use_property_decorate = False  # No animation.

        layout.active = paths.use_scripts_auto_execute

        box = layout.box()
        row = box.row()
        row.label(text="Excluded Paths:")
        row.operator("wm.userpref_autoexec_path_add", text="", icon='ADD', emboss=False)
        for i, path_cmp in enumerate(prefs.autoexec_paths):
            row = box.row()
            row.prop(path_cmp, "path", text="")
            row.prop(path_cmp, "use_glob", text="", icon='FILTER')
            row.operator("wm.userpref_autoexec_path_remove", text="", icon='X', emboss=False).index = i


# -----------------------------------------------------------------------------
# Save/Load Panels

class SaveLoadPanel:
    bl_space_type = 'PREFERENCES'
    bl_region_type = 'WINDOW'
    bl_context = "save_load"


class USERPREF_PT_saveload_blend(SaveLoadPanel, CenterAlignMixIn, Panel):
    bl_label = "Blend Files"

    def draw_centered(self, context, layout):
        prefs = context.preferences
        paths = prefs.filepaths
        view = prefs.view

        col = layout.column(heading="Save")
        col.prop(view, "use_save_prompt")
        col.prop(paths, "use_save_preview_images")

        col = layout.column(heading="Default to")
        col.prop(paths, "use_relative_paths")
        col.prop(paths, "use_file_compression")
        col.prop(paths, "use_load_ui")

        col = layout.column(heading="Text Files")
        col.prop(paths, "use_tabs_as_spaces")

        col = layout.column()
        col.prop(paths, "save_version")
        col.prop(paths, "recent_files")


class USERPREF_PT_saveload_blend_autosave(SaveLoadPanel, CenterAlignMixIn, Panel):
    bl_label = "Auto Save"
    bl_parent_id = "USERPREF_PT_saveload_blend"

    def draw_header(self, context):
        prefs = context.preferences
        paths = prefs.filepaths

        self.layout.prop(paths, "use_auto_save_temporary_files", text="")

    def draw_centered(self, context, layout):
        prefs = context.preferences
        paths = prefs.filepaths

        col = layout.column()
        col.active = paths.use_auto_save_temporary_files
        col.prop(paths, "auto_save_time", text="Timer (mins)")


class USERPREF_PT_saveload_file_browser(SaveLoadPanel, CenterAlignMixIn, Panel):
    bl_label = "File Browser"

    def draw_centered(self, context, layout):
        prefs = context.preferences
        paths = prefs.filepaths

        col = layout.column()
        col.prop(paths, "use_filter_files")

        col = layout.column(heading="Hide")
        col.prop(paths, "show_hidden_files_datablocks", text="Dot File & Datablocks")
        col.prop(paths, "hide_recent_locations", text="Recent Locations")
        col.prop(paths, "hide_system_bookmarks", text="System Bookmarks")


# -----------------------------------------------------------------------------
# Input Panels

class InputPanel:
    bl_space_type = 'PREFERENCES'
    bl_region_type = 'WINDOW'
    bl_context = "input"


class USERPREF_PT_input_keyboard(InputPanel, CenterAlignMixIn, Panel):
    bl_label = "Keyboard"

    def draw_centered(self, context, layout):
        prefs = context.preferences
        inputs = prefs.inputs

        layout.prop(inputs, "use_emulate_numpad")
        layout.prop(inputs, "use_numeric_input_advanced")


class USERPREF_PT_input_mouse(InputPanel, CenterAlignMixIn, Panel):
    bl_label = "Mouse"

    def draw_centered(self, context, layout):
        import sys
        prefs = context.preferences
        inputs = prefs.inputs

        flow = layout.grid_flow(row_major=False, columns=0, even_columns=True, even_rows=False, align=False)

        flow.prop(inputs, "use_mouse_emulate_3_button")
        if sys.platform[:3] != "win":
            rowsub = flow.row()
            rowsub.active = inputs.use_mouse_emulate_3_button
            rowsub.prop(inputs, "mouse_emulate_3_button_modifier")
        flow.prop(inputs, "use_mouse_continuous")
        flow.prop(inputs, "use_drag_immediately")
        flow.prop(inputs, "mouse_double_click_time", text="Double Click Speed")
        flow.prop(inputs, "drag_threshold_mouse")
        flow.prop(inputs, "drag_threshold_tablet")
        flow.prop(inputs, "drag_threshold")
        flow.prop(inputs, "move_threshold")


class USERPREF_PT_input_tablet(InputPanel, CenterAlignMixIn, Panel):
    bl_label = "Tablet"

    def draw_centered(self, context, layout):
        prefs = context.preferences
        inputs = prefs.inputs

        import sys
        if sys.platform[:3] == "win":
            layout.prop(inputs, "tablet_api")
            layout.separator()

        col = layout.column()
        col.prop(inputs, "pressure_threshold_max")
        col.prop(inputs, "pressure_softness")


class USERPREF_PT_input_ndof(InputPanel, CenterAlignMixIn, Panel):
    bl_label = "NDOF"
    bl_options = {'DEFAULT_CLOSED'}

    @classmethod
    def poll(cls, context):
        prefs = context.preferences
        inputs = prefs.inputs
        return inputs.use_ndof

    def draw_centered(self, context, layout):
        prefs = context.preferences
        inputs = prefs.inputs

        USERPREF_PT_ndof_settings.draw_settings(layout, inputs)


# -----------------------------------------------------------------------------
# Navigation Panels

class NavigationPanel:
    bl_space_type = 'PREFERENCES'
    bl_region_type = 'WINDOW'
    bl_context = "navigation"


class USERPREF_PT_navigation_orbit(NavigationPanel, CenterAlignMixIn, Panel):
    bl_label = "Orbit & Pan"

    def draw_centered(self, context, layout):
        import sys
        prefs = context.preferences
        inputs = prefs.inputs
        view = prefs.view

        col = layout.column()

        col.row().prop(inputs, "view_rotate_method", expand=True)
        if inputs.view_rotate_method == 'TURNTABLE':
            col.prop(inputs, "view_rotate_sensitivity_turntable")
        else:
            col.prop(inputs, "view_rotate_sensitivity_trackball")
        col.prop(inputs, "use_rotate_around_active")

        col.separator()

        if sys.platform == "darwin":
            col.prop(inputs, "use_trackpad_natural", text="Natural Trackpad Direction")

        col = layout.column(heading="Auto")
        col.prop(inputs, "use_auto_perspective", text="Perspective")
        col.prop(inputs, "use_mouse_depth_navigate", text="Depth")

        col = layout.column()
        col.prop(view, "smooth_view")
        col.prop(view, "rotation_angle")


class USERPREF_PT_navigation_zoom(NavigationPanel, CenterAlignMixIn, Panel):
    bl_label = "Zoom"

    def draw_centered(self, context, layout):
        prefs = context.preferences
        inputs = prefs.inputs

        col = layout.column()

        col.row().prop(inputs, "view_zoom_method", text="Zoom Method")
        if inputs.view_zoom_method in {'DOLLY', 'CONTINUE'}:
            col.row().prop(inputs, "view_zoom_axis")
            col.prop(inputs, "use_zoom_to_mouse")
            col = layout.column(heading="Invert Zoom Direction", align=True)
            col.prop(inputs, "invert_mouse_zoom", text="Mouse")
            col.prop(inputs, "invert_zoom_wheel", text="Wheel")
        else:
            col.prop(inputs, "use_zoom_to_mouse")
            col.prop(inputs, "invert_zoom_wheel", text="Invert Wheel Zoom Direction")

        # sub.prop(view, "wheel_scroll_lines", text="Scroll Lines")


class USERPREF_PT_navigation_fly_walk(NavigationPanel, CenterAlignMixIn, Panel):
    bl_label = "Fly & Walk"

    def draw_centered(self, context, layout):
        prefs = context.preferences
        inputs = prefs.inputs

        layout.row().prop(inputs, "navigation_mode", expand=True)

        flow = layout.grid_flow(row_major=False, columns=0, even_columns=True, even_rows=False, align=False)
        flow.prop(inputs, "use_camera_lock_parent")


class USERPREF_PT_navigation_fly_walk_navigation(NavigationPanel, CenterAlignMixIn, Panel):
    bl_label = "Walk"
    bl_parent_id = "USERPREF_PT_navigation_fly_walk"
    bl_options = {'DEFAULT_CLOSED'}

    @classmethod
    def poll(cls, context):
        prefs = context.preferences
        return prefs.inputs.navigation_mode == 'WALK'

    def draw_centered(self, context, layout):
        prefs = context.preferences
        inputs = prefs.inputs
        walk = inputs.walk_navigation

        col = layout.column()
        col.prop(walk, "use_mouse_reverse")
        col.prop(walk, "mouse_speed")
        col.prop(walk, "teleport_time")

        col = layout.column(align=True)
        col.prop(walk, "walk_speed")
        col.prop(walk, "walk_speed_factor")


class USERPREF_PT_navigation_fly_walk_gravity(NavigationPanel, CenterAlignMixIn, Panel):
    bl_label = "Gravity"
    bl_parent_id = "USERPREF_PT_navigation_fly_walk"
    bl_options = {'DEFAULT_CLOSED'}

    @classmethod
    def poll(cls, context):
        prefs = context.preferences
        return prefs.inputs.navigation_mode == 'WALK'

    def draw_header(self, context):
        prefs = context.preferences
        inputs = prefs.inputs
        walk = inputs.walk_navigation

        self.layout.prop(walk, "use_gravity", text="")

    def draw_centered(self, context, layout):
        prefs = context.preferences
        inputs = prefs.inputs
        walk = inputs.walk_navigation

        layout.active = walk.use_gravity

        col = layout.column()
        col.prop(walk, "view_height")
        col.prop(walk, "jump_height")


# Special case, this is only exposed as a popover.
class USERPREF_PT_ndof_settings(Panel):
    bl_label = "3D Mouse Settings"
    bl_space_type = 'TOPBAR'  # dummy.
    bl_region_type = 'HEADER'
<<<<<<< HEAD
    bl_ui_units_x = 12
=======
    bl_ui_units_x = 10
>>>>>>> 2a692e05

    @staticmethod
    def draw_settings(layout, props, show_3dview_settings=True):
        col = layout.column()
        col.prop(props, "ndof_sensitivity", text="Pan Sensitivity")
        col.prop(props, "ndof_orbit_sensitivity")
        col.prop(props, "ndof_deadzone")

        layout.separator()

        if show_3dview_settings:
            col = layout.column()
            col.row().prop(props, "ndof_view_navigate_method", expand=True, text="Navigation")
            col.row().prop(props, "ndof_view_rotate_method", expand=True, text="Rotation")

            layout.separator()

        col = layout.column()
        if show_3dview_settings:
            col.prop(props, "ndof_show_guide")
        col.prop(props, "ndof_zoom_invert")
<<<<<<< HEAD
        row = col.row(heading="Pan")
        row.prop(props, "ndof_pan_yz_swap_axis", text="Swap Y and Z Axes")

        layout.separator()

        row = layout.row(heading=("Invert Axis Pan" if show_3dview_settings else "Invert Pan Axis"))
=======
        col.prop(props, "ndof_pan_yz_swap_axis", text="Swap Y and Z Pan Axes")

        layout.separator()

        split = layout.split()
        col = split.column()
        col.alignment = 'RIGHT'
        col.label(text="Invert Axis Pan" if show_3dview_settings else "Invert Pan Axis")
        col = split.column()
        row = col.row(align=True)
>>>>>>> 2a692e05
        for text, attr in (
                ("X", "ndof_panx_invert_axis"),
                ("Y", "ndof_pany_invert_axis"),
                ("Z", "ndof_panz_invert_axis"),
        ):
            row.prop(props, attr, text=text, toggle=True)
<<<<<<< HEAD

        if show_3dview_settings:
            row = layout.row(heading="Orbit")
            for text, attr in (
                    ("X", "ndof_rotx_invert_axis"),
                    ("Y", "ndof_roty_invert_axis"),
                    ("Z", "ndof_rotz_invert_axis"),
            ):
                row.prop(props, attr, text=text, toggle=True)

            layout.separator()

            col = layout.column(heading="Fly/Walk")
            col.prop(props, "ndof_lock_horizon")
            col.prop(props, "ndof_fly_helicopter")

    def draw(self, context):
        layout = self.layout
        layout.use_property_split = True
        layout.use_property_decorate = False  # No animation.

=======

        if show_3dview_settings:
            split = layout.split()
            col = split.column()
            col.alignment = 'RIGHT'
            col.label(text="Invert Axis Orbit")
            col = split.column()
            row = col.row(align=True)
            for text, attr in (
                    ("X", "ndof_rotx_invert_axis"),
                    ("Y", "ndof_roty_invert_axis"),
                    ("Z", "ndof_rotz_invert_axis"),
            ):
                row.prop(props, attr, text=text, toggle=True)

            layout.separator()

            col = layout.column()
            col.prop(props, "ndof_lock_horizon", text="Fly/Walk Lock Horizon")
            col.prop(props, "ndof_fly_helicopter")

    def draw(self, context):
        layout = self.layout
        layout.use_property_split = True
        layout.use_property_decorate = False  # No animation.

>>>>>>> 2a692e05
        input_prefs = context.preferences.inputs

        is_view3d = context.space_data.type == 'VIEW_3D'
        self.draw_settings(layout, input_prefs, is_view3d)

# -----------------------------------------------------------------------------
# Key-Map Editor Panels

class KeymapPanel:
    bl_space_type = 'PREFERENCES'
    bl_region_type = 'WINDOW'
    bl_context = "keymap"


class USERPREF_MT_keyconfigs(Menu):
    bl_label = "KeyPresets"
    preset_subdir = "keyconfig"
    preset_operator = "preferences.keyconfig_activate"

    def draw(self, context):
        Menu.draw_preset(self, context)


class USERPREF_PT_keymap(KeymapPanel, Panel):
    bl_label = "Keymap"
    bl_options = {'HIDE_HEADER'}

    def draw(self, context):
        from rna_keymap_ui import draw_keymaps

        layout = self.layout

        # import time

        # start = time.time()

        # Keymap Settings
        draw_keymaps(context, layout)

        # print("runtime", time.time() - start)


# -----------------------------------------------------------------------------
# Add-On Panels

class AddOnPanel:
    bl_space_type = 'PREFERENCES'
    bl_region_type = 'WINDOW'
    bl_context = "addons"


class USERPREF_PT_addons(AddOnPanel, Panel):
    bl_label = "Add-ons"
    bl_options = {'HIDE_HEADER'}

    _support_icon_mapping = {
        'OFFICIAL': 'FILE_BLEND',
        'COMMUNITY': 'COMMUNITY',
        'TESTING': 'EXPERIMENTAL',
    }

    @staticmethod
    def is_user_addon(mod, user_addon_paths):
        import os

        if not user_addon_paths:
            for path in (
                    bpy.utils.script_path_user(),
                    bpy.utils.script_path_pref(),
            ):
                if path is not None:
                    user_addon_paths.append(os.path.join(path, "addons"))

        for path in user_addon_paths:
            if bpy.path.is_subdir(mod.__file__, path):
                return True
        return False

    @staticmethod
    def draw_error(layout, message):
        lines = message.split("\n")
        box = layout.box()
        sub = box.row()
        sub.label(text=lines[0])
        sub.label(icon='ERROR')
        for l in lines[1:]:
            box.label(text=l)

    def draw(self, context):
        import os
        import addon_utils

        layout = self.layout

        prefs = context.preferences
        used_ext = {ext.module for ext in prefs.addons}

        addon_user_dirs = tuple(
            p for p in (
                os.path.join(prefs.filepaths.script_directory, "addons"),
                bpy.utils.user_resource('SCRIPTS', "addons"),
            )
            if p
        )

        # Development option for 2.8x, don't show users bundled addons
        # unless they have been updated for 2.8x.
        # Developers can turn them on with '--debug'
        show_official_27x_addons = bpy.app.debug

        # collect the categories that can be filtered on
        addons = [
            (mod, addon_utils.module_bl_info(mod))
            for mod in addon_utils.modules(refresh=False)
        ]

        split = layout.split(factor=0.6)

        row = split.row()
        row.prop(context.window_manager, "addon_support", expand=True)

        row = split.row(align=True)
        row.operator("preferences.addon_install", icon='IMPORT', text="Install...")
        row.operator("preferences.addon_refresh", icon='FILE_REFRESH', text="Refresh")

        row = layout.row()
        row.prop(context.preferences.view, "show_addons_enabled_only")
        row.prop(context.window_manager, "addon_filter", text="")
        row.prop(context.window_manager, "addon_search", text="", icon='VIEWZOOM')

        col = layout.column()

        # set in addon_utils.modules_refresh()
        if addon_utils.error_duplicates:
            box = col.box()
            row = box.row()
            row.label(text="Multiple add-ons with the same name found!")
            row.label(icon='ERROR')
            box.label(text="Delete one of each pair to resolve:")
            for (addon_name, addon_file, addon_path) in addon_utils.error_duplicates:
                box.separator()
                sub_col = box.column(align=True)
                sub_col.label(text=addon_name + ":")
                sub_col.label(text="    " + addon_file)
                sub_col.label(text="    " + addon_path)

        if addon_utils.error_encoding:
            self.draw_error(
                col,
                "One or more addons do not have UTF-8 encoding\n"
                "(see console for details)",
            )

        show_enabled_only = context.preferences.view.show_addons_enabled_only
        filter = context.window_manager.addon_filter
        search = context.window_manager.addon_search.lower()
        support = context.window_manager.addon_support

        # initialized on demand
        user_addon_paths = []

        for mod, info in addons:
            module_name = mod.__name__

            is_enabled = module_name in used_ext

            if info["support"] not in support:
                continue

            # check if addon should be visible with current filters
            is_visible = (
                (filter == "All") or
                (filter == info["category"]) or
                (filter == "User" and (mod.__file__.startswith(addon_user_dirs)))
            )
            if show_enabled_only:
                is_visible = is_visible and is_enabled

            if is_visible:
                if search and search not in info["name"].lower():
                    if info["author"]:
                        if search not in info["author"].lower():
                            continue
                    else:
                        continue

                # Skip 2.7x add-ons included with Blender, unless in debug mode.
                is_addon_27x = info.get("blender", (0,)) < (2, 80)
                if (
                        is_addon_27x and
                        (not show_official_27x_addons) and
                        (not mod.__file__.startswith(addon_user_dirs))
                ):
                    continue

                # Addon UI Code
                col_box = col.column()
                box = col_box.box()
                colsub = box.column()
                row = colsub.row(align=True)

                row.operator(
                    "preferences.addon_expand",
                    icon='DISCLOSURE_TRI_DOWN' if info["show_expanded"] else 'DISCLOSURE_TRI_RIGHT',
                    emboss=False,
                ).module = module_name

                row.operator(
                    "preferences.addon_disable" if is_enabled else "preferences.addon_enable",
                    icon='CHECKBOX_HLT' if is_enabled else 'CHECKBOX_DEHLT', text="",
                    emboss=False,
                ).module = module_name

                sub = row.row()
                sub.active = is_enabled
                sub.label(text="%s: %s" % (info["category"], info["name"]))

                # WARNING: 2.8x exception, may be removed
                # use disabled state for old add-ons, chances are they are broken.
                if is_addon_27x:
                    sub.label(text="Upgrade to 2.8x required")
                    sub.label(icon='ERROR')
                # Remove code above after 2.8x migration is complete.
                elif info["warning"]:
                    sub.label(icon='ERROR')

                # icon showing support level.
                sub.label(icon=self._support_icon_mapping.get(info["support"], 'QUESTION'))

                # Expanded UI (only if additional info is available)
                if info["show_expanded"]:
                    if info["description"]:
                        split = colsub.row().split(factor=0.15)
                        split.label(text="Description:")
                        split.label(text=info["description"])
                    if info["location"]:
                        split = colsub.row().split(factor=0.15)
                        split.label(text="Location:")
                        split.label(text=info["location"])
                    if mod:
                        split = colsub.row().split(factor=0.15)
                        split.label(text="File:")
                        split.label(text=mod.__file__, translate=False)
                    if info["author"]:
                        split = colsub.row().split(factor=0.15)
                        split.label(text="Author:")
                        split.label(text=info["author"], translate=False)
                    if info["version"]:
                        split = colsub.row().split(factor=0.15)
                        split.label(text="Version:")
                        split.label(text=".".join(str(x) for x in info["version"]), translate=False)
                    if info["warning"]:
                        split = colsub.row().split(factor=0.15)
                        split.label(text="Warning:")
                        split.label(text="  " + info["warning"], icon='ERROR')

                    user_addon = USERPREF_PT_addons.is_user_addon(mod, user_addon_paths)
                    tot_row = bool(info["doc_url"]) + bool(user_addon)

                    if tot_row:
                        split = colsub.row().split(factor=0.15)
                        split.label(text="Internet:")
                        sub = split.row()
                        if info["doc_url"]:
                            sub.operator(
                                "wm.url_open", text="Documentation", icon='HELP',
                            ).url = info["doc_url"]
                        # Only add "Report a Bug" button if tracker_url is set
                        # or the add-on is bundled (use official tracker then).
                        if info.get("tracker_url"):
                            sub.operator(
                                "wm.url_open", text="Report a Bug", icon='URL',
                            ).url = info["tracker_url"]
                        elif not user_addon:
                            addon_info = ("Name: {} {}\nAuthor: {}\n").format(
                                info["name"], info["version"], info["author"])
                            props = sub.operator(
                                "wm.url_open_preset", text="Report a Bug", icon='URL',
                            )
                            props.type = 'BUG_ADDON'
                            props.id = addon_info
                        if user_addon:
                            sub.operator(
                                "preferences.addon_remove", text="Remove", icon='CANCEL',
                            ).module = mod.__name__

                    # Show addon user preferences
                    if is_enabled:
                        addon_preferences = prefs.addons[module_name].preferences
                        if addon_preferences is not None:
                            draw = getattr(addon_preferences, "draw", None)
                            if draw is not None:
                                addon_preferences_class = type(addon_preferences)
                                box_prefs = col_box.box()
                                box_prefs.label(text="Preferences:")
                                addon_preferences_class.layout = box_prefs
                                try:
                                    draw(context)
                                except:
                                    import traceback
                                    traceback.print_exc()
                                    box_prefs.label(text="Error (see console)", icon='ERROR')
                                del addon_preferences_class.layout

        # Append missing scripts
        # First collect scripts that are used but have no script file.
        module_names = {mod.__name__ for mod, info in addons}
        missing_modules = {ext for ext in used_ext if ext not in module_names}

        if missing_modules and filter in {"All", "Enabled"}:
            col.column().separator()
            col.column().label(text="Missing script files")

            module_names = {mod.__name__ for mod, info in addons}
            for module_name in sorted(missing_modules):
                is_enabled = module_name in used_ext
                # Addon UI Code
                box = col.column().box()
                colsub = box.column()
                row = colsub.row(align=True)

                row.label(text="", icon='ERROR')

                if is_enabled:
                    row.operator(
                        "preferences.addon_disable", icon='CHECKBOX_HLT', text="", emboss=False,
                    ).module = module_name

                row.label(text=module_name, translate=False)


# -----------------------------------------------------------------------------
# Studio Light Panels

class StudioLightPanel:
    bl_space_type = 'PREFERENCES'
    bl_region_type = 'WINDOW'
    bl_context = "lights"


class StudioLightPanelMixin:

    def _get_lights(self, prefs):
        return [light for light in prefs.studio_lights if light.is_user_defined and light.type == self.sl_type]

    def draw(self, context):
        layout = self.layout
        prefs = context.preferences
        lights = self._get_lights(prefs)

        self.draw_light_list(layout, lights)

    def draw_light_list(self, layout, lights):
        if lights:
            flow = layout.grid_flow(row_major=False, columns=4, even_columns=True, even_rows=True, align=False)
            for studio_light in lights:
                self.draw_studio_light(flow, studio_light)
        else:
            layout.label(text="No custom {} configured".format(self.bl_label))

    def draw_studio_light(self, layout, studio_light):
        box = layout.box()
        row = box.row()

        row.template_icon(layout.icon(studio_light), scale=3.0)
        col = row.column()
        op = col.operator("preferences.studiolight_uninstall", text="", icon='REMOVE')
        op.index = studio_light.index

        if studio_light.type == 'STUDIO':
            op = col.operator("preferences.studiolight_copy_settings", text="", icon='IMPORT')
            op.index = studio_light.index

        box.label(text=studio_light.name)


class USERPREF_PT_studiolight_matcaps(StudioLightPanel, StudioLightPanelMixin, Panel):
    bl_label = "MatCaps"
    sl_type = 'MATCAP'

    def draw_header_preset(self, _context):
        layout = self.layout
        layout.operator("preferences.studiolight_install", icon='IMPORT', text="Install...").type = 'MATCAP'
        layout.separator()


class USERPREF_PT_studiolight_world(StudioLightPanel, StudioLightPanelMixin, Panel):
    bl_label = "HDRIs"
    sl_type = 'WORLD'

    def draw_header_preset(self, _context):
        layout = self.layout
        layout.operator("preferences.studiolight_install", icon='IMPORT', text="Install...").type = 'WORLD'
        layout.separator()


class USERPREF_PT_studiolight_lights(StudioLightPanel, StudioLightPanelMixin, Panel):
    bl_label = "Studio Lights"
    sl_type = 'STUDIO'

    def draw_header_preset(self, _context):
        layout = self.layout
        op = layout.operator("preferences.studiolight_install", icon='IMPORT', text="Install...")
        op.type = 'STUDIO'
        op.filter_glob = ".sl"
        layout.separator()


class USERPREF_PT_studiolight_light_editor(StudioLightPanel, Panel):
    bl_label = "Editor"
    bl_parent_id = "USERPREF_PT_studiolight_lights"
    bl_options = {'DEFAULT_CLOSED'}

    @staticmethod
    def opengl_light_buttons(layout, light):

        col = layout.column()
        col.active = light.use

        col.prop(light, "use", text="Use Light")
        col.prop(light, "diffuse_color", text="Diffuse")
        col.prop(light, "specular_color", text="Specular")
        col.prop(light, "smooth")
        col.prop(light, "direction")

    def draw(self, context):
        layout = self.layout

        prefs = context.preferences
        system = prefs.system

        row = layout.row()
        row.prop(system, "use_studio_light_edit", toggle=True)
        row.operator("preferences.studiolight_new", text="Save as Studio light", icon='FILE_TICK')

        layout.separator()

        layout.use_property_split = True
        column = layout.split()
        column.active = system.use_studio_light_edit

        light = system.solid_lights[0]
        colsplit = column.split(factor=0.85)
        self.opengl_light_buttons(colsplit, light)

        light = system.solid_lights[1]
        colsplit = column.split(factor=0.85)
        self.opengl_light_buttons(colsplit, light)

        light = system.solid_lights[2]
        colsplit = column.split(factor=0.85)
        self.opengl_light_buttons(colsplit, light)

        light = system.solid_lights[3]
        self.opengl_light_buttons(column, light)

        layout.separator()

        layout.prop(system, "light_ambient")


# -----------------------------------------------------------------------------
# Experimental Panels

class ExperimentalPanel:
    bl_space_type = 'PREFERENCES'
    bl_region_type = 'WINDOW'
    bl_context = "experimental"

    url_prefix = "https://developer.blender.org/"

    def _draw_items(self, context, items):
        prefs = context.preferences
        experimental = prefs.experimental

        layout = self.layout
        layout.use_property_split = False
        layout.use_property_decorate = False

        for prop_keywords, task in items:
            split = layout.split(factor=0.66)
            col = split.split()
            col.prop(experimental, **prop_keywords)
            col = split.split()
            col.operator("wm.url_open", text=task, icon='URL').url = self.url_prefix + task

"""
# Example panel, leave it here so we always have a template to follow even
# after the features are gone from the experimental panel.

class USERPREF_PT_experimental_virtual_reality(ExperimentalPanel, Panel):
    bl_label = "Virtual Reality"

    def draw(self, context):
        self._draw_items(
            context, (
                ({"property": "use_virtual_reality_scene_inspection"}, "T71347"),
                ({"property": "use_virtual_reality_immersive_drawing"}, "T71348"),
            )
        )
"""


class USERPREF_PT_experimental_system(ExperimentalPanel, Panel):
    bl_label = "System"

    def draw(self, context):
        self._draw_items(
            context, (
                ({"property": "use_undo_legacy"}, "T60695"),
            ),
        )


# -----------------------------------------------------------------------------
# Class Registration

# Order of registration defines order in UI,
# so dynamically generated classes are 'injected' in the intended order.
classes = (
    USERPREF_PT_theme_user_interface,
    *ThemeGenericClassGenerator.generate_panel_classes_for_wcols(),
    USERPREF_HT_header,
    USERPREF_PT_navigation_bar,
    USERPREF_PT_save_preferences,
    USERPREF_MT_editor_menus,
    USERPREF_MT_view,
    USERPREF_MT_save_load,

    USERPREF_PT_interface_display,
    USERPREF_PT_interface_editors,
    USERPREF_PT_interface_temporary_windows,
    USERPREF_PT_interface_translation,
    USERPREF_PT_interface_text,
    USERPREF_PT_interface_menus,
    USERPREF_PT_interface_menus_mouse_over,
    USERPREF_PT_interface_menus_pie,

    USERPREF_PT_viewport_display,
    USERPREF_PT_viewport_quality,
    USERPREF_PT_viewport_textures,
    USERPREF_PT_viewport_selection,

    USERPREF_PT_edit_objects,
    USERPREF_PT_edit_objects_new,
    USERPREF_PT_edit_objects_duplicate_data,
    USERPREF_PT_edit_cursor,
    USERPREF_PT_edit_annotations,
    USERPREF_PT_edit_weight_paint,
    USERPREF_PT_edit_gpencil,
    USERPREF_PT_edit_misc,

    USERPREF_PT_animation_timeline,
    USERPREF_PT_animation_keyframes,
    USERPREF_PT_animation_fcurves,

    USERPREF_PT_system_cycles_devices,
    USERPREF_PT_system_memory,
    USERPREF_PT_system_video_sequencer,
    USERPREF_PT_system_sound,

    USERPREF_MT_interface_theme_presets,
    USERPREF_PT_theme,
    USERPREF_PT_theme_interface_state,
    USERPREF_PT_theme_interface_styles,
    USERPREF_PT_theme_interface_gizmos,
    USERPREF_PT_theme_interface_transparent_checker,
    USERPREF_PT_theme_interface_icons,
    USERPREF_PT_theme_text_style,
    USERPREF_PT_theme_bone_color_sets,

    USERPREF_PT_file_paths_data,
    USERPREF_PT_file_paths_render,
    USERPREF_PT_file_paths_applications,
    USERPREF_PT_file_paths_development,

    USERPREF_PT_saveload_blend,
    USERPREF_PT_saveload_blend_autosave,
    USERPREF_PT_saveload_autorun,
    USERPREF_PT_saveload_file_browser,

    USERPREF_MT_keyconfigs,

    USERPREF_PT_input_keyboard,
    USERPREF_PT_input_mouse,
    USERPREF_PT_input_tablet,
    USERPREF_PT_input_ndof,
    USERPREF_PT_navigation_orbit,
    USERPREF_PT_navigation_zoom,
    USERPREF_PT_navigation_fly_walk,
    USERPREF_PT_navigation_fly_walk_navigation,
    USERPREF_PT_navigation_fly_walk_gravity,

    USERPREF_PT_keymap,
    USERPREF_PT_addons,

    USERPREF_PT_studiolight_lights,
    USERPREF_PT_studiolight_light_editor,
    USERPREF_PT_studiolight_matcaps,
    USERPREF_PT_studiolight_world,

    # Popovers.
    USERPREF_PT_ndof_settings,

    USERPREF_PT_experimental_system,

    # Add dynamically generated editor theme panels last,
    # so they show up last in the theme section.
    *ThemeGenericClassGenerator.generate_panel_classes_from_theme_areas(),
)

if __name__ == "__main__":  # only for live edit.
    from bpy.utils import register_class
    for cls in classes:
        register_class(cls)<|MERGE_RESOLUTION|>--- conflicted
+++ resolved
@@ -1575,11 +1575,7 @@
     bl_label = "3D Mouse Settings"
     bl_space_type = 'TOPBAR'  # dummy.
     bl_region_type = 'HEADER'
-<<<<<<< HEAD
     bl_ui_units_x = 12
-=======
-    bl_ui_units_x = 10
->>>>>>> 2a692e05
 
     @staticmethod
     def draw_settings(layout, props, show_3dview_settings=True):
@@ -1601,32 +1597,18 @@
         if show_3dview_settings:
             col.prop(props, "ndof_show_guide")
         col.prop(props, "ndof_zoom_invert")
-<<<<<<< HEAD
         row = col.row(heading="Pan")
         row.prop(props, "ndof_pan_yz_swap_axis", text="Swap Y and Z Axes")
 
         layout.separator()
 
         row = layout.row(heading=("Invert Axis Pan" if show_3dview_settings else "Invert Pan Axis"))
-=======
-        col.prop(props, "ndof_pan_yz_swap_axis", text="Swap Y and Z Pan Axes")
-
-        layout.separator()
-
-        split = layout.split()
-        col = split.column()
-        col.alignment = 'RIGHT'
-        col.label(text="Invert Axis Pan" if show_3dview_settings else "Invert Pan Axis")
-        col = split.column()
-        row = col.row(align=True)
->>>>>>> 2a692e05
         for text, attr in (
                 ("X", "ndof_panx_invert_axis"),
                 ("Y", "ndof_pany_invert_axis"),
                 ("Z", "ndof_panz_invert_axis"),
         ):
             row.prop(props, attr, text=text, toggle=True)
-<<<<<<< HEAD
 
         if show_3dview_settings:
             row = layout.row(heading="Orbit")
@@ -1648,36 +1630,7 @@
         layout.use_property_split = True
         layout.use_property_decorate = False  # No animation.
 
-=======
-
-        if show_3dview_settings:
-            split = layout.split()
-            col = split.column()
-            col.alignment = 'RIGHT'
-            col.label(text="Invert Axis Orbit")
-            col = split.column()
-            row = col.row(align=True)
-            for text, attr in (
-                    ("X", "ndof_rotx_invert_axis"),
-                    ("Y", "ndof_roty_invert_axis"),
-                    ("Z", "ndof_rotz_invert_axis"),
-            ):
-                row.prop(props, attr, text=text, toggle=True)
-
-            layout.separator()
-
-            col = layout.column()
-            col.prop(props, "ndof_lock_horizon", text="Fly/Walk Lock Horizon")
-            col.prop(props, "ndof_fly_helicopter")
-
-    def draw(self, context):
-        layout = self.layout
-        layout.use_property_split = True
-        layout.use_property_decorate = False  # No animation.
-
->>>>>>> 2a692e05
         input_prefs = context.preferences.inputs
-
         is_view3d = context.space_data.type == 'VIEW_3D'
         self.draw_settings(layout, input_prefs, is_view3d)
 
