--- conflicted
+++ resolved
@@ -1,13 +1,10 @@
 # SPDX-License-Identifier: GPL-2.0-or-later
-<<<<<<< HEAD
 
 # <pep8 compliant>
 from bpy.props import EnumProperty
 from bpy.types import Operator
 from bpy.types import Menu, Panel, UIList, WindowManager, SpaceProperties
-=======
-from bpy.types import Menu, Panel, UIList
->>>>>>> 1fb36e9a
+
 from bl_ui.properties_grease_pencil_common import (
     GreasePencilSculptAdvancedPanel,
     GreasePencilDisplayPanel,
