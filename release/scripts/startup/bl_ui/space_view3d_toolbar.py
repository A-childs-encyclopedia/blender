--- conflicted
+++ resolved
@@ -971,7 +971,8 @@
         col.prop(sculpt, "use_automasking_face_sets", text="Face Sets")
         col.prop(sculpt, "use_automasking_boundary_edges", text="Mesh Boundary")
         col.prop(sculpt, "use_automasking_boundary_face_sets", text="Face Sets Boundary")
-<<<<<<< HEAD
+        col.prop(sculpt, "use_automasking_cavity", text="Cavity")
+        col.prop(sculpt, "use_automasking_cavity_inverted", text="Cavity (Inverted)")
         col.prop(sculpt, "use_automasking_start_normal", text="Area Normal")
         col.prop(sculpt, "use_automasking_view_normal", text="View Normal")
         
@@ -987,9 +988,6 @@
             col.prop(sculpt, "use_automasking_view_occlusion", text="Occlusion")
             col.prop(sculpt, "automasking_view_normal_limit")
             col.prop(sculpt, "automasking_view_normal_falloff")
-=======
-        col.prop(sculpt, "use_automasking_cavity", text="Cavity")
-        col.prop(sculpt, "use_automasking_cavity_inverted", text="Cavity (Inverted)")
 
         col.separator()
         col.prop(sculpt.brush, "automasking_boundary_edges_propagation_steps")
@@ -1010,7 +1008,6 @@
 
             if sculpt.use_automasking_custom_cavity_curve:
                 col2.template_curve_mapping(sculpt, "automasking_cavity_curve")
->>>>>>> c087d09c
 
 
 class VIEW3D_PT_sculpt_options_gravity(Panel, View3DPaintPanel):
