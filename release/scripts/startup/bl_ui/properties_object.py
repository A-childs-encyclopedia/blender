--- conflicted
+++ resolved
@@ -196,13 +196,8 @@
         row.operator("object.collection_add", text="", icon='ZOOMIN')
 
         obj_name = obj.name
-<<<<<<< HEAD
         for collection in bpy.data.collections:
-            # XXX this is slow and stupid!, we need 2 checks, one thats fast
-=======
-        for group in bpy.data.groups:
             # XXX this is slow and stupid!, we need 2 checks, one that's fast
->>>>>>> a4f2ebc7
             # and another that we can be sure its not a name collision
             # from linked library data
             collection_objects = collection.objects
