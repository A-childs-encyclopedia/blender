# ##### BEGIN GPL LICENSE BLOCK #####
#
#  This program is free software; you can redistribute it and/or
#  modify it under the terms of the GNU General Public License
#  as published by the Free Software Foundation; either version 2
#  of the License, or (at your option) any later version.
#
#  This program is distributed in the hope that it will be useful,
#  but WITHOUT ANY WARRANTY; without even the implied warranty of
#  MERCHANTABILITY or FITNESS FOR A PARTICULAR PURPOSE.  See the
#  GNU General Public License for more details.
#
#  You should have received a copy of the GNU General Public License
#  along with this program; if not, write to the Free Software Foundation,
#  Inc., 51 Franklin Street, Fifth Floor, Boston, MA 02110-1301, USA.
#
# ##### END GPL LICENSE BLOCK #####

# <pep8 compliant>
import bpy
from bpy.types import (
        Menu,
        Panel,
        UIList,
        )

from rna_prop_ui import PropertyPanel

<<<<<<< HEAD
from bl_ui.properties_physics_common import (
        point_cache_ui,
        effector_weights_ui,
        )
from bl_ui.properties_grease_pencil_common import (
        GreasePencilDataPanel
        )
=======
from .properties_physics_common import (
    point_cache_ui,
    effector_weights_ui,
)
>>>>>>> d3fafa30


class SCENE_MT_units_length_presets(Menu):
    """Unit of measure for properties that use length values"""
    bl_label = "Unit Presets"
    preset_subdir = "units_length"
    preset_operator = "script.execute_preset"
    draw = Menu.draw_preset


class SCENE_UL_keying_set_paths(UIList):
    def draw_item(self, context, layout, data, item, icon, active_data, active_propname, index):
        # assert(isinstance(item, bpy.types.KeyingSetPath)
        kspath = item
        icon = layout.enum_item_icon(kspath, "id_type", kspath.id_type)
        if self.layout_type in {'DEFAULT', 'COMPACT'}:
            # Do not make this one editable in uiList for now...
            layout.label(text=kspath.data_path, translate=False, icon_value=icon)
        elif self.layout_type == 'GRID':
            layout.alignment = 'CENTER'
            layout.label(text="", icon_value=icon)


class SceneButtonsPanel:
    bl_space_type = 'PROPERTIES'
    bl_region_type = 'WINDOW'
    bl_context = "scene"

    @classmethod
    def poll(cls, context):
        view_render = context.scene.view_render
        return context.scene and (view_render.engine in cls.COMPAT_ENGINES)


class SCENE_PT_scene(SceneButtonsPanel, Panel):
    bl_label = "Scene"
    COMPAT_ENGINES = {'BLENDER_RENDER', 'BLENDER_GAME', 'BLENDER_CLAY', 'BLENDER_EEVEE'}

    def draw(self, context):
        layout = self.layout

        scene = context.scene

        layout.prop(scene, "camera")
        layout.prop(scene, "background_set", text="Background")
        if context.engine != 'BLENDER_GAME':
            layout.prop(scene, "active_clip", text="Active Clip")
        layout.prop(scene, "gpencil_object")


class SCENE_PT_unit(SceneButtonsPanel, Panel):
    bl_label = "Units"
    COMPAT_ENGINES = {'BLENDER_RENDER', 'BLENDER_GAME', 'BLENDER_CLAY', 'BLENDER_EEVEE'}

    def draw(self, context):
        layout = self.layout

        unit = context.scene.unit_settings

        row = layout.row(align=True)
        row.menu("SCENE_MT_units_length_presets", text=SCENE_MT_units_length_presets.bl_label)
        row.operator("scene.units_length_preset_add", text="", icon='ZOOMIN')
        row.operator("scene.units_length_preset_add", text="", icon='ZOOMOUT').remove_active = True

        layout.separator()

        split = layout.split(percentage=0.35)
        split.label("Length:")
        split.prop(unit, "system", text="")
        split = layout.split(percentage=0.35)
        split.label("Angle:")
        split.prop(unit, "system_rotation", text="")

        col = layout.column()
        col.enabled = unit.system != 'NONE'
        split = col.split(percentage=0.35)
        split.label("Unit Scale:")
        split.prop(unit, "scale_length", text="")
        split = col.split(percentage=0.35)
        split.row()
        split.prop(unit, "use_separate")


class SceneKeyingSetsPanel:

    @staticmethod
    def draw_keyframing_settings(context, layout, ks, ksp):
        SceneKeyingSetsPanel._draw_keyframing_setting(
                context, layout, ks, ksp, "Needed",
                "use_insertkey_override_needed", "use_insertkey_needed",
                userpref_fallback="use_keyframe_insert_needed")

        SceneKeyingSetsPanel._draw_keyframing_setting(
                context, layout, ks, ksp, "Visual",
                "use_insertkey_override_visual", "use_insertkey_visual",
                userpref_fallback="use_visual_keying")

        SceneKeyingSetsPanel._draw_keyframing_setting(
                context, layout, ks, ksp, "XYZ to RGB",
                "use_insertkey_override_xyz_to_rgb", "use_insertkey_xyz_to_rgb")

    @staticmethod
    def _draw_keyframing_setting(context, layout, ks, ksp, label, toggle_prop, prop, userpref_fallback=None):
        if ksp:
            item = ksp

            if getattr(ks, toggle_prop):
                owner = ks
                propname = prop
            else:
                owner = context.user_preferences.edit
                if userpref_fallback:
                    propname = userpref_fallback
                else:
                    propname = prop
        else:
            item = ks

            owner = context.user_preferences.edit
            if userpref_fallback:
                propname = userpref_fallback
            else:
                propname = prop

        row = layout.row(align=True)
        row.prop(item, toggle_prop, text="", icon='STYLUS_PRESSURE', toggle=True)  # XXX: needs dedicated icon

        subrow = row.row()
        subrow.active = getattr(item, toggle_prop)
        if subrow.active:
            subrow.prop(item, prop, text=label)
        else:
            subrow.prop(owner, propname, text=label)


class SCENE_PT_keying_sets(SceneButtonsPanel, SceneKeyingSetsPanel, Panel):
    bl_label = "Keying Sets"
    COMPAT_ENGINES = {'BLENDER_RENDER', 'BLENDER_GAME', 'BLENDER_CLAY', 'BLENDER_EEVEE'}

    def draw(self, context):
        layout = self.layout

        scene = context.scene
        row = layout.row()

        col = row.column()
        col.template_list("UI_UL_list", "keying_sets", scene, "keying_sets", scene.keying_sets, "active_index", rows=1)

        col = row.column(align=True)
        col.operator("anim.keying_set_add", icon='ZOOMIN', text="")
        col.operator("anim.keying_set_remove", icon='ZOOMOUT', text="")

        ks = scene.keying_sets.active
        if ks and ks.is_path_absolute:
            row = layout.row()

            col = row.column()
            col.prop(ks, "bl_description")

            subcol = col.column()
            subcol.operator_context = 'INVOKE_DEFAULT'
            subcol.operator("anim.keying_set_export", text="Export to File").filepath = "keyingset.py"

            col = row.column()
            col.label(text="Keyframing Settings:")
            self.draw_keyframing_settings(context, col, ks, None)


class SCENE_PT_keying_set_paths(SceneButtonsPanel, SceneKeyingSetsPanel, Panel):
    bl_label = "Active Keying Set"
    COMPAT_ENGINES = {'BLENDER_RENDER', 'BLENDER_GAME', 'BLENDER_CLAY', 'BLENDER_EEVEE'}

    @classmethod
    def poll(cls, context):
        ks = context.scene.keying_sets.active
        return (ks and ks.is_path_absolute)

    def draw(self, context):
        layout = self.layout

        scene = context.scene
        ks = scene.keying_sets.active

        row = layout.row()
        row.label(text="Paths:")

        row = layout.row()

        col = row.column()
        col.template_list("SCENE_UL_keying_set_paths", "", ks, "paths", ks.paths, "active_index", rows=1)

        col = row.column(align=True)
        col.operator("anim.keying_set_path_add", icon='ZOOMIN', text="")
        col.operator("anim.keying_set_path_remove", icon='ZOOMOUT', text="")

        ksp = ks.paths.active
        if ksp:
            col = layout.column()
            col.label(text="Target:")
            col.template_any_ID(ksp, "id", "id_type")
            col.template_path_builder(ksp, "data_path", ksp.id)

            row = col.row(align=True)
            row.label(text="Array Target:")
            row.prop(ksp, "use_entire_array", text="All Items")
            if ksp.use_entire_array:
                row.label(text=" ")  # padding
            else:
                row.prop(ksp, "array_index", text="Index")

            layout.separator()

            row = layout.row()
            col = row.column()
            col.label(text="F-Curve Grouping:")
            col.prop(ksp, "group_method", text="")
            if ksp.group_method == 'NAMED':
                col.prop(ksp, "group")

            col = row.column()
            col.label(text="Keyframing Settings:")
            self.draw_keyframing_settings(context, col, ks, ksp)


class SCENE_PT_color_management(SceneButtonsPanel, Panel):
    bl_label = "Color Management"
    bl_options = {'DEFAULT_CLOSED'}
    COMPAT_ENGINES = {'BLENDER_RENDER', 'BLENDER_GAME', 'BLENDER_CLAY', 'BLENDER_EEVEE'}

    def draw(self, context):
        layout = self.layout

        scene = context.scene

        col = layout.column()
        col.label(text="Display:")
        col.prop(scene.display_settings, "display_device")

        col = layout.column()
        col.separator()
        col.label(text="Render:")
        col.template_colormanaged_view_settings(scene, "view_settings")

        col = layout.column()
        col.separator()
        col.label(text="Sequencer:")
        col.prop(scene.sequencer_colorspace_settings, "name")


class SCENE_PT_audio(SceneButtonsPanel, Panel):
    bl_label = "Audio"
    bl_options = {'DEFAULT_CLOSED'}
    COMPAT_ENGINES = {'BLENDER_RENDER', 'BLENDER_GAME', 'BLENDER_CLAY', 'BLENDER_EEVEE'}

    def draw(self, context):
        layout = self.layout

        scene = context.scene
        rd = context.scene.render
        ffmpeg = rd.ffmpeg

        layout.prop(scene, "audio_volume")
        layout.operator("sound.bake_animation")

        split = layout.split()

        col = split.column()
        col.label("Distance Model:")
        col.prop(scene, "audio_distance_model", text="")
        sub = col.column(align=True)
        sub.prop(scene, "audio_doppler_speed", text="Speed")
        sub.prop(scene, "audio_doppler_factor", text="Doppler")

        col = split.column()
        col.label("Format:")
        col.prop(ffmpeg, "audio_channels", text="")
        col.prop(ffmpeg, "audio_mixrate", text="Rate")


class SCENE_PT_physics(SceneButtonsPanel, Panel):
    bl_label = "Gravity"
    COMPAT_ENGINES = {'BLENDER_RENDER'}

    def draw_header(self, context):
        self.layout.prop(context.scene, "use_gravity", text="")

    def draw(self, context):
        layout = self.layout

        scene = context.scene

        layout.active = scene.use_gravity

        layout.prop(scene, "gravity", text="")


class SCENE_PT_rigid_body_world(SceneButtonsPanel, Panel):
    bl_label = "Rigid Body World"
    COMPAT_ENGINES = {'BLENDER_RENDER'}

    @classmethod
    def poll(cls, context):
        scene = context.scene
        return scene and (scene.view_render.engine in cls.COMPAT_ENGINES)

    def draw_header(self, context):
        scene = context.scene
        rbw = scene.rigidbody_world
        if rbw is not None:
            self.layout.prop(rbw, "enabled", text="")

    def draw(self, context):
        layout = self.layout

        scene = context.scene

        rbw = scene.rigidbody_world

        if rbw is None:
            layout.operator("rigidbody.world_add")
        else:
            layout.operator("rigidbody.world_remove")

            col = layout.column()
            col.active = rbw.enabled

            col = col.column()
            col.prop(rbw, "group")
            col.prop(rbw, "constraints")

            split = col.split()

            col = split.column()
            col.prop(rbw, "time_scale", text="Speed")
            col.prop(rbw, "use_split_impulse")

            col = split.column()
            col.prop(rbw, "steps_per_second", text="Steps Per Second")
            col.prop(rbw, "solver_iterations", text="Solver Iterations")


class SCENE_PT_rigid_body_cache(SceneButtonsPanel, Panel):
    bl_label = "Rigid Body Cache"
    bl_options = {'DEFAULT_CLOSED'}
    COMPAT_ENGINES = {'BLENDER_RENDER'}

    @classmethod
    def poll(cls, context):
        scene = context.scene
        view_render = scene.view_render
        return scene and scene.rigidbody_world and (view_render.engine in cls.COMPAT_ENGINES)

    def draw(self, context):
        scene = context.scene
        rbw = scene.rigidbody_world

        point_cache_ui(self, context, rbw.point_cache, rbw.point_cache.is_baked is False and rbw.enabled, 'RIGID_BODY')


class SCENE_PT_rigid_body_field_weights(SceneButtonsPanel, Panel):
    bl_label = "Rigid Body Field Weights"
    bl_options = {'DEFAULT_CLOSED'}
    COMPAT_ENGINES = {'BLENDER_RENDER'}

    @classmethod
    def poll(cls, context):
        view_render = context.scene.view_render
        scene = context.scene
        return scene and scene.rigidbody_world and (view_render.engine in cls.COMPAT_ENGINES)

    def draw(self, context):
        scene = context.scene
        rbw = scene.rigidbody_world

        effector_weights_ui(self, context, rbw.effector_weights, 'RIGID_BODY')


class SCENE_PT_simplify(SceneButtonsPanel, Panel):
    bl_label = "Simplify"
    COMPAT_ENGINES = {'BLENDER_RENDER', 'BLENDER_CLAY', 'BLENDER_EEVEE'}

    def draw_header(self, context):
        rd = context.scene.render
        self.layout.prop(rd, "use_simplify", text="")

    def draw(self, context):
        layout = self.layout

        rd = context.scene.render

        layout.active = rd.use_simplify

        split = layout.split()

        col = split.column()
        col.label(text="Viewport:")
        col.prop(rd, "simplify_subdivision", text="Subdivision")
        col.prop(rd, "simplify_child_particles", text="Child Particles")

        col = split.column()
        col.label(text="Render:")
        col.prop(rd, "simplify_subdivision_render", text="Subdivision")
        col.prop(rd, "simplify_child_particles_render", text="Child Particles")
        col.prop(rd, "simplify_shadow_samples", text="Shadow Samples")
        col.prop(rd, "simplify_ao_sss", text="AO and SSS")
        col.prop(rd, "use_simplify_triangulate")


class SCENE_PT_gp_simplify(SceneButtonsPanel, Panel):
    bl_label = "Simplify Grease Pencil"
    COMPAT_ENGINES = {'BLENDER_RENDER', 'BLENDER_GAME', 'BLENDER_CLAY', 'BLENDER_EEVEE'}

    def draw_header(self, context):
        ts = context.tool_settings
        self.layout.prop(ts, "gpencil_simplify", text="")

    def draw(self, context):
        layout = self.layout

        ts = context.tool_settings

        layout.active = ts.gpencil_simplify

        row = layout.row()
        row.prop(ts, "gpencil_simplify_onplay", text="Only on Play")

        split = layout.split()

        col = split.column()
        col.label(text="Viewport:")
        col.prop(ts, "gpencil_simplify_view_fill", text="Fill")
        col.prop(ts, "gpencil_simplify_remove_lines", text="Remove Fill Lines")
        col.prop(ts, "gpencil_simplify_view_modifier", text="Modifiers")
        col.prop(ts, "gpencil_simplify_view_vfx", text="VFX")

        col = split.column()
        # TODO: keep disable while render workflow is defined
        col.active = False
        col.label(text="Render:")
        col.prop(ts, "gpencil_simplify_render_fill", text="Fill")
        col.prop(ts, "gpencil_simplify_render_modifier", text="Modifiers")
        col.prop(ts, "gpencil_simplify_render_vfx", text="VFX")

        row = layout.row()
        row.prop(ts, "gpencil_disable_fast_drawing")


class SCENE_PT_custom_props(SceneButtonsPanel, PropertyPanel, Panel):
    COMPAT_ENGINES = {'BLENDER_RENDER', 'BLENDER_GAME', 'BLENDER_CLAY', 'BLENDER_EEVEE'}
    _context_path = "scene"
    _property_type = bpy.types.Scene


classes = (
    SCENE_MT_units_length_presets,
    SCENE_UL_keying_set_paths,
    SCENE_PT_scene,
    SCENE_PT_unit,
    SCENE_PT_keying_sets,
    SCENE_PT_keying_set_paths,
    SCENE_PT_color_management,
    SCENE_PT_audio,
    SCENE_PT_physics,
    SCENE_PT_rigid_body_world,
    SCENE_PT_rigid_body_cache,
    SCENE_PT_rigid_body_field_weights,
    SCENE_PT_simplify,
    SCENE_PT_gp_simplify,
    SCENE_PT_custom_props,
)

if __name__ == "__main__":  # only for live edit.
    from bpy.utils import register_class
    for cls in classes:
        register_class(cls)<|MERGE_RESOLUTION|>--- conflicted
+++ resolved
@@ -26,20 +26,13 @@
 
 from rna_prop_ui import PropertyPanel
 
-<<<<<<< HEAD
-from bl_ui.properties_physics_common import (
+from .properties_physics_common import (
         point_cache_ui,
         effector_weights_ui,
         )
-from bl_ui.properties_grease_pencil_common import (
+from .properties_grease_pencil_common import (
         GreasePencilDataPanel
         )
-=======
-from .properties_physics_common import (
-    point_cache_ui,
-    effector_weights_ui,
-)
->>>>>>> d3fafa30
 
 
 class SCENE_MT_units_length_presets(Menu):
