# ##### BEGIN GPL LICENSE BLOCK #####
#
#  This program is free software; you can redistribute it and/or
#  modify it under the terms of the GNU General Public License
#  as published by the Free Software Foundation; either version 2
#  of the License, or (at your option) any later version.
#
#  This program is distributed in the hope that it will be useful,
#  but WITHOUT ANY WARRANTY; without even the implied warranty of
#  MERCHANTABILITY or FITNESS FOR A PARTICULAR PURPOSE.  See the
#  GNU General Public License for more details.
#
#  You should have received a copy of the GNU General Public License
#  along with this program; if not, write to the Free Software Foundation,
#  Inc., 51 Franklin Street, Fifth Floor, Boston, MA 02110-1301, USA.
#
# ##### END GPL LICENSE BLOCK #####

# <pep8 compliant>
import bpy
from bpy.types import Header, Panel, Menu


class FILEBROWSER_HT_header(Header):
    bl_space_type = 'FILE_BROWSER'

    def draw(self, context):
        layout = self.layout

        st = context.space_data

        layout.template_header()

        row = layout.row()
        row.prop(st, "asset_engine_type", text="")
        row.separator()

        row = layout.row(align=True)
        row.operator("file.previous", text="", icon='BACK')
        row.operator("file.next", text="", icon='FORWARD')
        row.operator("file.parent", text="", icon='FILE_PARENT')
        row.operator("file.refresh", text="", icon='FILE_REFRESH')

        if st.asset_engine:
            draw_header = getattr(st.asset_engine, "draw_header", None)
            if draw_header:
                draw_header(layout, context)
        else:
            layout.operator_context = 'EXEC_DEFAULT'
            layout.operator("file.directory_new", icon='NEWFOLDER', text="")
            layout.separator()
            layout.operator_context = 'INVOKE_DEFAULT'

            params = st.params

            # can be None when save/reload with a file selector open
            if params:
                is_lib_browser = params.use_library_browsing

                layout.prop(params, "recursion_level", text="")

                layout.prop(params, "display_type", expand=True, text="")

                layout.prop(params, "thumbnail_size", text="")

                layout.prop(params, "sort_method", expand=True, text="")

                layout.prop(params, "show_hidden", text="", icon='FILE_HIDDEN')
                layout.prop(params, "use_filter", text="", icon='FILTER')

                row = layout.row(align=True)
                row.active = params.use_filter

                row.prop(params, "use_filter_folder", text="")

<<<<<<< HEAD
                if params.filter_glob:
                    #if st.active_operator and hasattr(st.active_operator, "filter_glob"):
                    #    row.prop(params, "filter_glob", text="")
                    row.label(params.filter_glob)
                else:
                    row.prop(params, "use_filter_blender", text="")
                    row.prop(params, "use_filter_backup", text="")
                    row.prop(params, "use_filter_image", text="")
                    row.prop(params, "use_filter_movie", text="")
                    row.prop(params, "use_filter_script", text="")
                    row.prop(params, "use_filter_font", text="")
                    row.prop(params, "use_filter_sound", text="")
                    row.prop(params, "use_filter_text", text="")
=======
            if params.filter_glob:
                #if st.active_operator and hasattr(st.active_operator, "filter_glob"):
                #    row.prop(params, "filter_glob", text="")
                row.label(params.filter_glob)
            else:
                row.prop(params, "use_filter_blender", text="")
                row.prop(params, "use_filter_backup", text="")
                row.prop(params, "use_filter_image", text="")
                row.prop(params, "use_filter_movie", text="")
                row.prop(params, "use_filter_script", text="")
                row.prop(params, "use_filter_font", text="")
                row.prop(params, "use_filter_sound", text="")
                row.prop(params, "use_filter_text", text="")

            if is_lib_browser:
                row.prop(params, "use_filter_blendid", text="")
                if params.use_filter_blendid:
                    row.separator()
                    row.prop(params, "filter_id", text="")

            row.separator()
            row.prop(params, "filter_search", text="", icon='VIEWZOOM')
>>>>>>> fb43c076

                if is_lib_browser:
                    row.prop(params, "use_filter_blendid", text="")
                    if (params.use_filter_blendid) :
                        row.separator()
                        row.prop(params, "filter_id", text="")

                row.separator()
                row.prop(params, "filter_search", text="", icon='VIEWZOOM')

        layout.template_running_jobs()

class FILEBROWSER_UL_dir(bpy.types.UIList):
    def draw_item(self, context, layout, data, item, icon, active_data, active_propname, index):
        direntry = item
        # space = context.space_data
        icon = 'NONE'
        if active_propname == "system_folders_active":
            icon = 'DISK_DRIVE'
        if active_propname == "system_bookmarks_active":
            icon = 'BOOKMARKS'
        if active_propname == "bookmarks_active":
            icon = 'BOOKMARKS'
        if active_propname == "recent_folders_active":
            icon = 'FILE_FOLDER'

        if self.layout_type in {'DEFAULT', 'COMPACT'}:
            row = layout.row(align=True)
            row.enabled = direntry.is_valid
            # Non-editable entries would show grayed-out, which is bad in this specific case, so switch to mere label.
            if direntry.is_property_readonly("name"):
                row.label(text=direntry.name, icon=icon)
            else:
                row.prop(direntry, "name", text="", emboss=False, icon=icon)

        elif self.layout_type == 'GRID':
            layout.alignment = 'CENTER'
            layout.prop(direntry, "path", text="")


class FILEBROWSER_PT_system_folders(Panel):
    bl_space_type = 'FILE_BROWSER'
    bl_region_type = 'TOOLS'
    bl_category = "Bookmarks"
    bl_label = "System"

    def draw(self, context):
        layout = self.layout
        space = context.space_data

        if space.system_folders:
            row = layout.row()
            row.template_list("FILEBROWSER_UL_dir", "system_folders", space, "system_folders",
                              space, "system_folders_active", item_dyntip_propname="path", rows=1, maxrows=10)


class FILEBROWSER_PT_system_bookmarks(Panel):
    bl_space_type = 'FILE_BROWSER'
    bl_region_type = 'TOOLS'
    bl_category = "Bookmarks"
    bl_label = "System Bookmarks"

    @classmethod
    def poll(cls, context):
        return not context.user_preferences.filepaths.hide_system_bookmarks

    def draw(self, context):
        layout = self.layout
        space = context.space_data

        if space.system_bookmarks:
            row = layout.row()
            row.template_list("FILEBROWSER_UL_dir", "system_bookmarks", space, "system_bookmarks",
                              space, "system_bookmarks_active", item_dyntip_propname="path", rows=1, maxrows=10)


class FILEBROWSER_MT_bookmarks_specials(Menu):
    bl_label = "Bookmarks Specials"

    def draw(self, context):
        layout = self.layout
        layout.operator("file.bookmark_cleanup", icon='X', text="Cleanup")

        layout.separator()
        layout.operator("file.bookmark_move", icon='TRIA_UP_BAR', text="Move To Top").direction = 'TOP'
        layout.operator("file.bookmark_move", icon='TRIA_DOWN_BAR', text="Move To Bottom").direction = 'BOTTOM'


class FILEBROWSER_PT_bookmarks(Panel):
    bl_space_type = 'FILE_BROWSER'
    bl_region_type = 'TOOLS'
    bl_category = "Bookmarks"
    bl_label = "Bookmarks"

    def draw(self, context):
        layout = self.layout
        space = context.space_data

        if space.bookmarks:
            row = layout.row()
            num_rows = len(space.bookmarks)
            row.template_list("FILEBROWSER_UL_dir", "bookmarks", space, "bookmarks",
                              space, "bookmarks_active", item_dyntip_propname="path",
                              rows=(2 if num_rows < 2 else 4), maxrows=10)

            col = row.column(align=True)
            col.operator("file.bookmark_add", icon='ZOOMIN', text="")
            col.operator("file.bookmark_delete", icon='ZOOMOUT', text="")
            col.menu("FILEBROWSER_MT_bookmarks_specials", icon='DOWNARROW_HLT', text="")

            if num_rows > 1:
                col.separator()
                col.operator("file.bookmark_move", icon='TRIA_UP', text="").direction = 'UP'
                col.operator("file.bookmark_move", icon='TRIA_DOWN', text="").direction = 'DOWN'
        else:
            layout.operator("file.bookmark_add", icon='ZOOMIN')


class FILEBROWSER_PT_recent_folders(Panel):
    bl_space_type = 'FILE_BROWSER'
    bl_region_type = 'TOOLS'
    bl_category = "Bookmarks"
    bl_label = "Recent"

    @classmethod
    def poll(cls, context):
        return not context.user_preferences.filepaths.hide_recent_locations

    def draw(self, context):
        layout = self.layout
        space = context.space_data

        if space.recent_folders:
            row = layout.row()
            row.template_list("FILEBROWSER_UL_dir", "recent_folders", space, "recent_folders",
                              space, "recent_folders_active", item_dyntip_propname="path", rows=1, maxrows=10)

            col = row.column(align=True)
            col.operator("file.reset_recent", icon='X', text="")


if __name__ == "__main__":  # only for live edit.
    bpy.utils.register_module(__name__)<|MERGE_RESOLUTION|>--- conflicted
+++ resolved
@@ -73,7 +73,6 @@
 
                 row.prop(params, "use_filter_folder", text="")
 
-<<<<<<< HEAD
                 if params.filter_glob:
                     #if st.active_operator and hasattr(st.active_operator, "filter_glob"):
                     #    row.prop(params, "filter_glob", text="")
@@ -87,34 +86,10 @@
                     row.prop(params, "use_filter_font", text="")
                     row.prop(params, "use_filter_sound", text="")
                     row.prop(params, "use_filter_text", text="")
-=======
-            if params.filter_glob:
-                #if st.active_operator and hasattr(st.active_operator, "filter_glob"):
-                #    row.prop(params, "filter_glob", text="")
-                row.label(params.filter_glob)
-            else:
-                row.prop(params, "use_filter_blender", text="")
-                row.prop(params, "use_filter_backup", text="")
-                row.prop(params, "use_filter_image", text="")
-                row.prop(params, "use_filter_movie", text="")
-                row.prop(params, "use_filter_script", text="")
-                row.prop(params, "use_filter_font", text="")
-                row.prop(params, "use_filter_sound", text="")
-                row.prop(params, "use_filter_text", text="")
-
-            if is_lib_browser:
-                row.prop(params, "use_filter_blendid", text="")
-                if params.use_filter_blendid:
-                    row.separator()
-                    row.prop(params, "filter_id", text="")
-
-            row.separator()
-            row.prop(params, "filter_search", text="", icon='VIEWZOOM')
->>>>>>> fb43c076
 
                 if is_lib_browser:
                     row.prop(params, "use_filter_blendid", text="")
-                    if (params.use_filter_blendid) :
+                    if params.use_filter_blendid:
                         row.separator()
                         row.prop(params, "filter_id", text="")
 
