# ##### BEGIN GPL LICENSE BLOCK #####
#
#  This program is free software; you can redistribute it and/or
#  modify it under the terms of the GNU General Public License
#  as published by the Free Software Foundation; either version 2
#  of the License, or (at your option) any later version.
#
#  This program is distributed in the hope that it will be useful,
#  but WITHOUT ANY WARRANTY; without even the implied warranty of
#  MERCHANTABILITY or FITNESS FOR A PARTICULAR PURPOSE.  See the
#  GNU General Public License for more details.
#
#  You should have received a copy of the GNU General Public License
#  along with this program; if not, write to the Free Software Foundation,
#  Inc., 51 Franklin Street, Fifth Floor, Boston, MA 02110-1301, USA.
#
# ##### END GPL LICENSE BLOCK #####

# <pep8 compliant>
import bpy
from bpy.types import Header, Menu, Panel


class NODE_HT_header(Header):
    bl_space_type = 'NODE_EDITOR'

    def draw(self, context):
        layout = self.layout

        scene = context.scene
        ob = context.object
        snode = context.space_data
        snode_id = snode.id
        id_from = snode.id_from

        row = layout.row(align=True)
        row.template_header()

        if context.area.show_menus:
            row.menu("NODE_MT_view")
            row.menu("NODE_MT_select")
            row.menu("NODE_MT_add")
            row.menu("NODE_MT_node")

        layout.prop(snode, "tree_type", text="", expand=True)

        if snode.tree_type == 'SHADER':
            if scene.render.use_shading_nodes:
                layout.prop(snode, "shader_type", text="", expand=True)

            if (not scene.render.use_shading_nodes or snode.shader_type == 'OBJECT') and ob:
                # Show material.new when no active ID/slot exists
                if not id_from and ob.type in {'MESH', 'CURVE', 'SURFACE', 'FONT', 'METABALL'}:
                    layout.template_ID(ob, "active_material", new="material.new")
                # Material ID, but not for Lamps
                if id_from and ob.type != 'LAMP':
                    layout.template_ID(id_from, "active_material", new="material.new")
                # Don't show "Use Nodes" Button when Engine is BI for Lamps
                if snode_id and not (scene.render.use_shading_nodes == 0 and ob.type == 'LAMP'):
                    layout.prop(snode_id, "use_nodes")

            if snode.shader_type == 'WORLD':
                layout.template_ID(scene, "world", new="world.new")
                if snode_id:
                    layout.prop(snode_id, "use_nodes")

        elif snode.tree_type == 'TEXTURE':
            layout.prop(snode, "texture_type", text="", expand=True)

            if id_from:
                if snode.texture_type == 'BRUSH':
                    layout.template_ID(id_from, "texture", new="texture.new")
                else:
                    layout.template_ID(id_from, "active_texture", new="texture.new")
            if snode_id:
                layout.prop(snode_id, "use_nodes")

        elif snode.tree_type == 'COMPOSITING':
            layout.prop(snode_id, "use_nodes")
            layout.prop(snode_id.render, "use_free_unused_nodes", text="Free Unused")
            layout.prop(snode, "show_backdrop")
            if snode.show_backdrop:
                row = layout.row(align=True)
                row.prop(snode, "backdrop_channels", text="", expand=True)
            layout.prop(snode, "use_auto_render")

        layout.separator()

        layout.template_running_jobs()


class NODE_MT_view(Menu):
    bl_label = "View"

    def draw(self, context):
        layout = self.layout

        layout.operator("node.properties", icon='MENU_PANEL')
        layout.separator()

        layout.operator("view2d.zoom_in")
        layout.operator("view2d.zoom_out")

        layout.separator()

        layout.operator("node.view_all")

        if context.space_data.show_backdrop:
            layout.separator()

            layout.operator("node.backimage_move", text="Backdrop move")
            layout.operator("node.backimage_zoom", text="Backdrop zoom in").factor = 1.2
            layout.operator("node.backimage_zoom", text="Backdrop zoom out").factor = 0.833

        layout.separator()

        layout.operator("screen.area_dupli")
        layout.operator("screen.screen_full_area")


class NODE_MT_select(Menu):
    bl_label = "Select"

    def draw(self, context):
        layout = self.layout

        layout.operator("node.select_border")

        layout.separator()
        layout.operator("node.select_all")
        layout.operator("node.select_linked_from")
        layout.operator("node.select_linked_to")
        layout.operator("node.select_same_type")
        layout.operator("node.select_same_type_next")
        layout.operator("node.select_same_type_prev")


class NODE_MT_node(Menu):
    bl_label = "Node"

    def draw(self, context):
        layout = self.layout

        layout.operator("transform.translate")
        layout.operator("transform.rotate")
        layout.operator("transform.resize")

        layout.separator()

        layout.operator("node.duplicate_move")
        layout.operator("node.delete")
        layout.operator("node.delete_reconnect")

        layout.separator()
        layout.operator("node.link_make")
        layout.operator("node.link_make", text="Make and Replace Links").replace = True
        layout.operator("node.links_cut")

        layout.separator()
        layout.operator("node.group_edit")
        layout.operator("node.group_ungroup")
        layout.operator("node.group_make")

        layout.separator()

        layout.operator("node.hide_toggle")
        layout.operator("node.mute_toggle")
        layout.operator("node.preview_toggle")
        layout.operator("node.hide_socket_toggle")
        layout.operator("node.options_toggle")

        layout.separator()

        layout.operator("node.show_cyclic_dependencies")
        layout.operator("node.read_renderlayers")
        layout.operator("node.read_fullsamplelayers")


# Node Backdrop options
class NODE_PT_properties(Panel):
    bl_space_type = 'NODE_EDITOR'
    bl_region_type = 'UI'
    bl_label = "Backdrop"

    @classmethod
    def poll(cls, context):
        snode = context.space_data
        return snode.tree_type == 'COMPOSITING'

    def draw_header(self, context):
        snode = context.space_data
        self.layout.prop(snode, "show_backdrop", text="")

    def draw(self, context):
        layout = self.layout

        snode = context.space_data
        layout.active = snode.show_backdrop
        layout.prop(snode, "backdrop_channels", text="")
        layout.prop(snode, "backdrop_zoom", text="Zoom")

        col = layout.column(align=True)
        col.label(text="Offset:")
        col.prop(snode, "backdrop_x", text="X")
        col.prop(snode, "backdrop_y", text="Y")
        col.operator("node.backimage_move", text="Move")

class NODE_PT_quality(bpy.types.Panel):
    bl_space_type = 'NODE_EDITOR'
    bl_region_type = 'UI'
    bl_label = "Quality"

    @classmethod
    def poll(cls, context):
        snode = context.space_data
        return snode.tree_type == 'COMPOSITING' and snode.node_tree is not None

    def draw(self, context):
        layout = self.layout
        snode = context.space_data
        tree = snode.node_tree

        layout.prop(tree, "render_quality", text="Render")
        layout.prop(tree, "edit_quality", text="Edit")
        layout.prop(tree, "chunksize")
        layout.prop(tree, "use_opencl")

<<<<<<< HEAD
=======
        
class NODE_MT_node_color_presets(Menu):
    """Predefined node color"""
    bl_label = "Color Presets"
    preset_subdir = "node_color"
    preset_operator = "script.execute_preset"
    draw = Menu.draw_preset


class NODE_MT_node_color_specials(Menu):
    bl_label = "Node Color Specials"

    def draw(self, context):
        layout = self.layout

        layout.operator('node.node_copy_color', icon='COPY_ID')

        
>>>>>>> dab1d8e4
if __name__ == "__main__":  # only for live edit.
    bpy.utils.register_module(__name__)<|MERGE_RESOLUTION|>--- conflicted
+++ resolved
@@ -225,8 +225,6 @@
         layout.prop(tree, "chunksize")
         layout.prop(tree, "use_opencl")
 
-<<<<<<< HEAD
-=======
         
 class NODE_MT_node_color_presets(Menu):
     """Predefined node color"""
@@ -245,6 +243,5 @@
         layout.operator('node.node_copy_color', icon='COPY_ID')
 
         
->>>>>>> dab1d8e4
 if __name__ == "__main__":  # only for live edit.
     bpy.utils.register_module(__name__)