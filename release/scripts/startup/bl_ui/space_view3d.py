# SPDX-License-Identifier: GPL-2.0-or-later
import bpy
from bpy.types import (
    Header,
    Menu,
    Panel,
)
from bl_ui.properties_paint_common import (
    UnifiedPaintPanel,
    brush_basic_texpaint_settings,
)
from bl_ui.properties_grease_pencil_common import (
    AnnotationDataPanel,
    AnnotationOnionSkin,
    GreasePencilMaterialsPanel,
    GreasePencilVertexcolorPanel,
)
from bl_ui.space_toolsystem_common import (
    ToolActivePanelHelper,
)
from bpy.app.translations import contexts as i18n_contexts


class VIEW3D_HT_tool_header(Header):
    bl_space_type = 'VIEW_3D'
    bl_region_type = 'TOOL_HEADER'

    def draw(self, context):
        layout = self.layout

        self.draw_tool_settings(context)

        layout.separator_spacer()

        self.draw_mode_settings(context)

    def draw_tool_settings(self, context):
        layout = self.layout
        tool_mode = context.mode

        # Active Tool
        # -----------
        from bl_ui.space_toolsystem_common import ToolSelectPanelHelper
        tool = ToolSelectPanelHelper.draw_active_tool_header(
            context, layout,
            tool_key=('VIEW_3D', tool_mode),
        )
        # Object Mode Options
        # -------------------

        # Example of how tool_settings can be accessed as pop-overs.

        # TODO(campbell): editing options should be after active tool options
        # (obviously separated for from the users POV)
        draw_fn = getattr(_draw_tool_settings_context_mode, tool_mode, None)
        if draw_fn is not None:
            is_valid_context = draw_fn(context, layout, tool)

        def draw_3d_brush_settings(layout, tool_mode):
            layout.popover("VIEW3D_PT_tools_brush_settings_advanced", text="Brush")
            if tool_mode != 'PAINT_WEIGHT':
                layout.popover("VIEW3D_PT_tools_brush_texture")
            if tool_mode == 'PAINT_TEXTURE':
                layout.popover("VIEW3D_PT_tools_mask_texture")
            layout.popover("VIEW3D_PT_tools_brush_stroke")
            layout.popover("VIEW3D_PT_tools_brush_falloff")
            layout.popover("VIEW3D_PT_tools_brush_display")

        # Note: general mode options should be added to 'draw_mode_settings'.
        if tool_mode == 'SCULPT':
            if is_valid_context:
                draw_3d_brush_settings(layout, tool_mode)
        elif tool_mode == 'PAINT_VERTEX':
            if is_valid_context:
                draw_3d_brush_settings(layout, tool_mode)
        elif tool_mode == 'PAINT_WEIGHT':
            if is_valid_context:
                draw_3d_brush_settings(layout, tool_mode)
        elif tool_mode == 'PAINT_TEXTURE':
            if is_valid_context:
                draw_3d_brush_settings(layout, tool_mode)
        elif tool_mode == 'EDIT_ARMATURE':
            pass
        elif tool_mode == 'EDIT_CURVE':
            pass
        elif tool_mode == 'EDIT_MESH':
            pass
        elif tool_mode == 'POSE':
            pass
        elif tool_mode == 'PARTICLE':
            # Disable, only shows "Brush" panel, which is already in the top-bar.
            # if tool.has_datablock:
            #     layout.popover_group(context=".paint_common", **popover_kw)
            pass
        elif tool_mode == 'PAINT_GPENCIL':
            if is_valid_context:
                brush = context.tool_settings.gpencil_paint.brush
                if brush and brush.gpencil_tool != 'ERASE':
                    if brush.gpencil_tool != 'TINT':
                        layout.popover("VIEW3D_PT_tools_grease_pencil_brush_advanced")

                    if brush.gpencil_tool not in {'FILL', 'TINT'}:
                        layout.popover("VIEW3D_PT_tools_grease_pencil_brush_stroke")

                    layout.popover("VIEW3D_PT_tools_grease_pencil_paint_appearance")
        elif tool_mode == 'SCULPT_GPENCIL':
            if is_valid_context:
                brush = context.tool_settings.gpencil_sculpt_paint.brush
                if brush:
                    tool = brush.gpencil_sculpt_tool
                    if tool != 'CLONE':
                        layout.popover("VIEW3D_PT_tools_grease_pencil_sculpt_brush_popover")
                    layout.popover("VIEW3D_PT_tools_grease_pencil_sculpt_appearance")
        elif tool_mode == 'WEIGHT_GPENCIL':
            if is_valid_context:
                layout.popover("VIEW3D_PT_tools_grease_pencil_weight_appearance")
        elif tool_mode == 'VERTEX_GPENCIL':
            if is_valid_context:
                layout.popover("VIEW3D_PT_tools_grease_pencil_vertex_appearance")

    def draw_mode_settings(self, context):
        layout = self.layout
        mode_string = context.mode

        def row_for_mirror():
            row = layout.row(align=True)
            row.label(icon='MOD_MIRROR')
            sub = row.row(align=True)
            sub.scale_x = 0.6
            return row, sub

        if mode_string == 'EDIT_ARMATURE':
            _row, sub = row_for_mirror()
            sub.prop(context.object.data, "use_mirror_x", text="X", toggle=True)
        elif mode_string == 'POSE':
            _row, sub = row_for_mirror()
            sub.prop(context.object.pose, "use_mirror_x", text="X", toggle=True)
        elif mode_string in {'EDIT_MESH', 'PAINT_WEIGHT', 'SCULPT', 'PAINT_VERTEX', 'PAINT_TEXTURE'}:
            # Mesh Modes, Use Mesh Symmetry
            row, sub = row_for_mirror()
            sub.prop(context.object, "use_mesh_mirror_x", text="X", toggle=True)
            sub.prop(context.object, "use_mesh_mirror_y", text="Y", toggle=True)
            sub.prop(context.object, "use_mesh_mirror_z", text="Z", toggle=True)
            if mode_string == 'EDIT_MESH':
                tool_settings = context.tool_settings
                layout.prop(tool_settings, "use_mesh_automerge", text="")
            elif mode_string == 'PAINT_WEIGHT':
                row.popover(panel="VIEW3D_PT_tools_weightpaint_symmetry_for_topbar", text="")
            elif mode_string == 'SCULPT':
                row.popover(panel="VIEW3D_PT_sculpt_symmetry_for_topbar", text="")
            elif mode_string == 'PAINT_VERTEX':
                row.popover(panel="VIEW3D_PT_tools_vertexpaint_symmetry_for_topbar", text="")
        elif mode_string == 'SCULPT_CURVES':
            _row, sub = row_for_mirror()
            sub.prop(context.object.data, "use_mirror_x", text="X", toggle=True)
            sub.prop(context.object.data, "use_mirror_y", text="Y", toggle=True)
            sub.prop(context.object.data, "use_mirror_z", text="Z", toggle=True)

        # Expand panels from the side-bar as popovers.
        popover_kw = {"space_type": 'VIEW_3D', "region_type": 'UI', "category": "Tool"}

        if mode_string == 'SCULPT':
            layout.popover_group(context=".sculpt_mode", **popover_kw)
        elif mode_string == 'PAINT_VERTEX':
            layout.popover_group(context=".vertexpaint", **popover_kw)
        elif mode_string == 'PAINT_WEIGHT':
            layout.popover_group(context=".weightpaint", **popover_kw)
        elif mode_string == 'PAINT_TEXTURE':
            layout.popover_group(context=".imagepaint", **popover_kw)
        elif mode_string == 'EDIT_TEXT':
            layout.popover_group(context=".text_edit", **popover_kw)
        elif mode_string == 'EDIT_ARMATURE':
            layout.popover_group(context=".armature_edit", **popover_kw)
        elif mode_string == 'EDIT_METABALL':
            layout.popover_group(context=".mball_edit", **popover_kw)
        elif mode_string == 'EDIT_LATTICE':
            layout.popover_group(context=".lattice_edit", **popover_kw)
        elif mode_string == 'EDIT_CURVE':
            layout.popover_group(context=".curve_edit", **popover_kw)
        elif mode_string == 'EDIT_MESH':
            layout.popover_group(context=".mesh_edit", **popover_kw)
        elif mode_string == 'POSE':
            layout.popover_group(context=".posemode", **popover_kw)
        elif mode_string == 'PARTICLE':
            layout.popover_group(context=".particlemode", **popover_kw)
        elif mode_string == 'OBJECT':
            layout.popover_group(context=".objectmode", **popover_kw)
        elif mode_string in {'PAINT_GPENCIL', 'EDIT_GPENCIL', 'SCULPT_GPENCIL', 'WEIGHT_GPENCIL'}:
            # Grease pencil layer.
            gpl = context.active_gpencil_layer
            if gpl and gpl.info is not None:
                text = gpl.info
                maxw = 25
                if len(text) > maxw:
                    text = text[:maxw - 5] + '..' + text[-3:]
            else:
                text = ""

            layout.label(text="Layer:")
            sub = layout.row()
            sub.ui_units_x = 8
            sub.popover(
                panel="TOPBAR_PT_gpencil_layers",
                text=text,
            )


class _draw_tool_settings_context_mode:
    @staticmethod
    def SCULPT(context, layout, tool):
        if (tool is None) or (not tool.has_datablock):
            return False

        paint = context.tool_settings.sculpt
        layout.template_ID_preview(paint, "brush", rows=3, cols=8, hide_buttons=True)

        brush = paint.brush
        if brush is None:
            return False

        tool_settings = context.tool_settings
        capabilities = brush.sculpt_capabilities

        ups = tool_settings.unified_paint_settings

        if capabilities.has_color:
            row = layout.row(align=True)
            row.ui_units_x = 4
            UnifiedPaintPanel.prop_unified_color(row, context, brush, "color", text="")
            UnifiedPaintPanel.prop_unified_color(row, context, brush, "secondary_color", text="")
            row.separator()
            layout.prop(brush, "blend", text="", expand=False)

        size = "size"
        size_owner = ups if ups.use_unified_size else brush
        if size_owner.use_locked_size == 'SCENE':
            size = "unprojected_radius"

        UnifiedPaintPanel.prop_unified(
            layout,
            context,
            brush,
            size,
            pressure_name="use_pressure_size",
            unified_name="use_unified_size",
            text="Radius",
            slider=True,
            header=True,
        )

        # strength, use_strength_pressure
        pressure_name = "use_pressure_strength" if capabilities.has_strength_pressure else None
        UnifiedPaintPanel.prop_unified(
            layout,
            context,
            brush,
            "strength",
            pressure_name=pressure_name,
            unified_name="use_unified_strength",
            text="Strength",
            header=True,
        )

        # direction
        if not capabilities.has_direction:
            layout.row().prop(brush, "direction", expand=True, text="")

        return True

    @staticmethod
    def PAINT_TEXTURE(context, layout, tool):
        if (tool is None) or (not tool.has_datablock):
            return False

        paint = context.tool_settings.image_paint
        layout.template_ID_preview(paint, "brush", rows=3, cols=8, hide_buttons=True)

        brush = paint.brush
        if brush is None:
            return False

        brush_basic_texpaint_settings(layout, context, brush, compact=True)

        return True

    @staticmethod
    def PAINT_VERTEX(context, layout, tool):
        if (tool is None) or (not tool.has_datablock):
            return False

        paint = context.tool_settings.vertex_paint
        layout.template_ID_preview(paint, "brush", rows=3, cols=8, hide_buttons=True)

        brush = paint.brush
        if brush is None:
            return False

        brush_basic_texpaint_settings(layout, context, brush, compact=True)

        return True

    @staticmethod
    def PAINT_WEIGHT(context, layout, tool):
        if (tool is None) or (not tool.has_datablock):
            return False

        paint = context.tool_settings.weight_paint
        layout.template_ID_preview(paint, "brush", rows=3, cols=8, hide_buttons=True)
        brush = paint.brush
        if brush is None:
            return False

        capabilities = brush.weight_paint_capabilities
        if capabilities.has_weight:
            UnifiedPaintPanel.prop_unified(
                layout,
                context,
                brush,
                "weight",
                unified_name="use_unified_weight",
                slider=True,
                header=True,
            )

        UnifiedPaintPanel.prop_unified(
            layout,
            context,
            brush,
            "size",
            pressure_name="use_pressure_size",
            unified_name="use_unified_size",
            slider=True,
            text="Radius",
            header=True,
        )
        UnifiedPaintPanel.prop_unified(
            layout,
            context,
            brush,
            "strength",
            pressure_name="use_pressure_strength",
            unified_name="use_unified_strength",
            header=True,
        )

        return True

    @staticmethod
    def PAINT_GPENCIL(context, layout, tool):
        if tool is None:
            return False

        if tool.idname == "builtin.cutter":
            row = layout.row(align=True)
            row.prop(context.tool_settings.gpencil_sculpt, "intersection_threshold")
            return False
        elif not tool.has_datablock:
            return False

        paint = context.tool_settings.gpencil_paint
        brush = paint.brush
        if brush is None:
            return False

        gp_settings = brush.gpencil_settings

        row = layout.row(align=True)
        tool_settings = context.scene.tool_settings
        settings = tool_settings.gpencil_paint
        row.template_ID_preview(settings, "brush", rows=3, cols=8, hide_buttons=True)

        if context.object and brush.gpencil_tool in {'FILL', 'DRAW'}:
            from bl_ui.properties_paint_common import (
                brush_basic__draw_color_selector,
            )
            brush_basic__draw_color_selector(context, layout, brush, gp_settings, None)

        if context.object and brush.gpencil_tool == 'TINT':
            row.separator(factor=0.4)
            row.prop_with_popover(brush, "color", text="", panel="TOPBAR_PT_gpencil_vertexcolor")

        from bl_ui.properties_paint_common import (
            brush_basic_gpencil_paint_settings,
        )
        brush_basic_gpencil_paint_settings(layout, context, brush, compact=True)

        return True

    @staticmethod
    def SCULPT_GPENCIL(context, layout, tool):
        if (tool is None) or (not tool.has_datablock):
            return False
        paint = context.tool_settings.gpencil_sculpt_paint
        brush = paint.brush

        from bl_ui.properties_paint_common import (
            brush_basic_gpencil_sculpt_settings,
        )
        brush_basic_gpencil_sculpt_settings(layout, context, brush, compact=True)

        return True

    @staticmethod
    def WEIGHT_GPENCIL(context, layout, tool):
        if (tool is None) or (not tool.has_datablock):
            return False
        paint = context.tool_settings.gpencil_weight_paint
        brush = paint.brush

        from bl_ui.properties_paint_common import (
            brush_basic_gpencil_weight_settings,
        )
        brush_basic_gpencil_weight_settings(layout, context, brush, compact=True)

        return True

    @staticmethod
    def VERTEX_GPENCIL(context, layout, tool):
        if (tool is None) or (not tool.has_datablock):
            return False

        paint = context.tool_settings.gpencil_vertex_paint
        brush = paint.brush

        row = layout.row(align=True)
        tool_settings = context.scene.tool_settings
        settings = tool_settings.gpencil_vertex_paint
        row.template_ID_preview(settings, "brush", rows=3, cols=8, hide_buttons=True)

        if brush.gpencil_vertex_tool not in {'BLUR', 'AVERAGE', 'SMEAR'}:
            row.separator(factor=0.4)
            row.prop_with_popover(brush, "color", text="", panel="TOPBAR_PT_gpencil_vertexcolor")

        from bl_ui.properties_paint_common import (
            brush_basic_gpencil_vertex_settings,
        )

        brush_basic_gpencil_vertex_settings(layout, context, brush, compact=True)

        return True

    @staticmethod
    def PARTICLE(context, layout, tool):
        if (tool is None) or (not tool.has_datablock):
            return False

        # See: 'VIEW3D_PT_tools_brush', basically a duplicate
        settings = context.tool_settings.particle_edit
        brush = settings.brush
        tool = settings.tool
        if tool == 'NONE':
            return False

        layout.prop(brush, "size", slider=True)
        if tool == 'ADD':
            layout.prop(brush, "count")

            layout.prop(settings, "use_default_interpolate")
            layout.prop(brush, "steps", slider=True)
            layout.prop(settings, "default_key_count", slider=True)
        else:
            layout.prop(brush, "strength", slider=True)

            if tool == 'LENGTH':
                layout.row().prop(brush, "length_mode", expand=True)
            elif tool == 'PUFF':
                layout.row().prop(brush, "puff_mode", expand=True)
                layout.prop(brush, "use_puff_volume")
            elif tool == 'COMB':
                row = layout.row()
                row.active = settings.is_editable
                row.prop(settings, "use_emitter_deflect", text="Deflect Emitter")
                sub = row.row(align=True)
                sub.active = settings.use_emitter_deflect
                sub.prop(settings, "emitter_distance", text="Distance")

        return True

    @staticmethod
    def SCULPT_CURVES(context, layout, tool):
        if (tool is None) or (not tool.has_datablock):
            return False

        tool_settings = context.tool_settings
        paint = tool_settings.curves_sculpt

        brush = paint.brush
        if brush is None:
            return False

        UnifiedPaintPanel.prop_unified(
            layout,
            context,
            brush,
            "size",
            unified_name="use_unified_size",
            pressure_name="use_pressure_size",
            text="Radius",
            slider=True,
            header=True,
        )

        if brush.curves_sculpt_tool not in {'ADD', 'DELETE'}:
            UnifiedPaintPanel.prop_unified(
                layout,
                context,
                brush,
                "strength",
                unified_name="use_unified_strength",
                pressure_name="use_pressure_strength",
                header=True,
            )

        curves_tool = brush.curves_sculpt_tool

        if curves_tool == 'COMB':
            layout.prop(brush, "falloff_shape", expand=True)
            layout.popover("VIEW3D_PT_tools_brush_falloff")
        elif curves_tool == 'ADD':
            layout.prop(brush, "falloff_shape", expand=True)
            layout.prop(brush.curves_sculpt_settings, "add_amount")
            layout.popover("VIEW3D_PT_curves_sculpt_add_shape", text="Curve Shape")
            layout.prop(brush, "use_frontface", text="Front Faces Only")
        elif curves_tool == 'GROW_SHRINK':
            layout.prop(brush, "direction", expand=True, text="")
            layout.prop(brush, "falloff_shape", expand=True)
            layout.popover("VIEW3D_PT_curves_sculpt_grow_shrink_scaling", text="Scaling")
            layout.popover("VIEW3D_PT_tools_brush_falloff")
        elif curves_tool == 'SNAKE_HOOK':
            layout.prop(brush, "falloff_shape", expand=True)
            layout.popover("VIEW3D_PT_tools_brush_falloff")
        elif curves_tool == 'DELETE':
            layout.prop(brush, "falloff_shape", expand=True)
        elif curves_tool == 'SELECTION_PAINT':
            layout.prop(brush, "direction", expand=True, text="")
            layout.prop(brush, "falloff_shape", expand=True)
            layout.popover("VIEW3D_PT_tools_brush_falloff")
        elif curves_tool == 'PINCH':
            layout.prop(brush, "direction", expand=True, text="")
            layout.prop(brush, "falloff_shape", expand=True)
            layout.popover("VIEW3D_PT_tools_brush_falloff")
        elif curves_tool == 'SMOOTH':
            layout.prop(brush, "falloff_shape", expand=True)
            layout.popover("VIEW3D_PT_tools_brush_falloff")
        elif curves_tool == 'PUFF':
            layout.prop(brush, "falloff_shape", expand=True)
            layout.popover("VIEW3D_PT_tools_brush_falloff")
        elif curves_tool == 'DENSITY':
            layout.prop(brush, "falloff_shape", expand=True)
            row = layout.row(align=True)
            row.prop(brush.curves_sculpt_settings, "density_mode", text="", expand=True)
            row = layout.row(align=True)
            row.prop(brush.curves_sculpt_settings, "minimum_distance", text="Distance Min")
            row.operator_context = 'INVOKE_REGION_WIN'
            row.operator("sculpt_curves.min_distance_edit", text="", icon='DRIVER_DISTANCE')
            row = layout.row(align=True)
            row.enabled = brush.curves_sculpt_settings.density_mode != 'REMOVE'
            row.prop(brush.curves_sculpt_settings, "density_add_attempts", text="Count Max")
            layout.popover("VIEW3D_PT_tools_brush_falloff")
            layout.popover("VIEW3D_PT_curves_sculpt_add_shape", text="Curve Shape")
        elif curves_tool == "SLIDE":
            layout.popover("VIEW3D_PT_tools_brush_falloff")


class VIEW3D_HT_header(Header):
    bl_space_type = 'VIEW_3D'

    @staticmethod
    def draw_xform_template(layout, context):
        obj = context.active_object
        object_mode = 'OBJECT' if obj is None else obj.mode
        has_pose_mode = (
            (object_mode == 'POSE') or
            (object_mode == 'WEIGHT_PAINT' and context.pose_object is not None)
        )

        tool_settings = context.tool_settings

        # Mode & Transform Settings
        scene = context.scene

        # Orientation
        if object_mode in {'OBJECT', 'EDIT', 'EDIT_GPENCIL'} or has_pose_mode:
            orient_slot = scene.transform_orientation_slots[0]
            row = layout.row(align=True)

            sub = row.row()
            sub.ui_units_x = 4
            sub.prop_with_popover(
                orient_slot,
                "type",
                text="",
                panel="VIEW3D_PT_transform_orientations",
            )

        # Pivot
        if object_mode in {'OBJECT', 'EDIT', 'EDIT_GPENCIL', 'SCULPT_GPENCIL'} or has_pose_mode:
            layout.prop(tool_settings, "transform_pivot_point", text="", icon_only=True)

        # Snap
        show_snap = False
        if obj is None:
            show_snap = True
        else:
            if (object_mode not in {
                    'SCULPT', 'SCULPT_CURVES', 'VERTEX_PAINT', 'WEIGHT_PAINT', 'TEXTURE_PAINT',
                    'PAINT_GPENCIL', 'SCULPT_GPENCIL', 'WEIGHT_GPENCIL', 'VERTEX_GPENCIL',
            }) or has_pose_mode:
                show_snap = True
            else:

                paint_settings = UnifiedPaintPanel.paint_settings(context)

                if paint_settings:
                    brush = paint_settings.brush
                    if brush and hasattr(brush, "stroke_method") and brush.stroke_method == 'CURVE':
                        show_snap = True

        if show_snap:
            snap_items = bpy.types.ToolSettings.bl_rna.properties["snap_elements"].enum_items
            snap_elements = tool_settings.snap_elements
            if len(snap_elements) == 1:
                text = ""
                for elem in snap_elements:
                    icon = snap_items[elem].icon
                    break
            else:
                text = "Mix"
                icon = 'NONE'
            del snap_items, snap_elements

            row = layout.row(align=True)
            row.prop(tool_settings, "use_snap", text="")

            sub = row.row(align=True)
            sub.popover(
                panel="VIEW3D_PT_snapping",
                icon=icon,
                text=text,
            )

        # Proportional editing
        if object_mode in {'EDIT', 'PARTICLE_EDIT', 'SCULPT_GPENCIL', 'EDIT_GPENCIL', 'OBJECT'}:
            row = layout.row(align=True)
            kw = {}
            if object_mode == 'OBJECT':
                attr = "use_proportional_edit_objects"
            else:
                attr = "use_proportional_edit"

                if tool_settings.use_proportional_edit:
                    if tool_settings.use_proportional_connected:
                        kw["icon"] = 'PROP_CON'
                    elif tool_settings.use_proportional_projected:
                        kw["icon"] = 'PROP_PROJECTED'
                    else:
                        kw["icon"] = 'PROP_ON'
                else:
                    kw["icon"] = 'PROP_OFF'

            row.prop(tool_settings, attr, icon_only=True, **kw)
            sub = row.row(align=True)
            sub.active = getattr(tool_settings, attr)
            sub.prop_with_popover(
                tool_settings,
                "proportional_edit_falloff",
                text="",
                icon_only=True,
                panel="VIEW3D_PT_proportional_edit",
            )

    def draw(self, context):
        layout = self.layout

        tool_settings = context.tool_settings
        view = context.space_data
        shading = view.shading

        layout.row(align=True).template_header()

        row = layout.row(align=True)
        obj = context.active_object
        # mode_string = context.mode
        object_mode = 'OBJECT' if obj is None else obj.mode
        has_pose_mode = (
            (object_mode == 'POSE') or
            (object_mode == 'WEIGHT_PAINT' and context.pose_object is not None)
        )

        # Note: This is actually deadly in case enum_items have to be dynamically generated
        #       (because internal RNA array iterator will free everything immediately...).
        # XXX This is an RNA internal issue, not sure how to fix it.
        # Note: Tried to add an accessor to get translated UI strings instead of manual call
        #       to pgettext_iface below, but this fails because translated enumitems
        #       are always dynamically allocated.
        act_mode_item = bpy.types.Object.bl_rna.properties["mode"].enum_items[object_mode]
        act_mode_i18n_context = bpy.types.Object.bl_rna.properties["mode"].translation_context

        sub = row.row(align=True)
        sub.ui_units_x = 5.5
        sub.operator_menu_enum(
            "object.mode_set", "mode",
            text=bpy.app.translations.pgettext_iface(act_mode_item.name, act_mode_i18n_context),
            icon=act_mode_item.icon,
        )
        del act_mode_item

        layout.template_header_3D_mode()

        # Contains buttons like Mode, Pivot, Layer, Mesh Select Mode...
        if obj:
            # Particle edit
            if object_mode == 'PARTICLE_EDIT':
                row = layout.row()
                row.prop(tool_settings.particle_edit, "select_mode", text="", expand=True)
            elif object_mode == 'SCULPT_CURVES' and obj.type == 'CURVES':
                curves = obj.data

                row = layout.row(align=True)

                # Combine the "use selection" toggle with the "set domain" operators
                # to allow turning selection off directly.
                domain = curves.selection_domain
                if domain == 'POINT':
                    row.prop(curves, "use_sculpt_selection", text="", icon='CURVE_BEZCIRCLE')
                else:
                    row.operator("curves.set_selection_domain", text="", icon='CURVE_BEZCIRCLE').domain = 'POINT'
                if domain == 'CURVE':
                    row.prop(curves, "use_sculpt_selection", text="", icon='CURVE_PATH')
                else:
                    row.operator("curves.set_selection_domain", text="", icon='CURVE_PATH').domain = 'CURVE'

        # Grease Pencil
        if obj and obj.type == 'GPENCIL' and context.gpencil_data:
            gpd = context.gpencil_data

            if gpd.is_stroke_paint_mode:
                row = layout.row()
                sub = row.row(align=True)
                sub.prop(tool_settings, "use_gpencil_draw_onback", text="", icon='MOD_OPACITY')
                sub.separator(factor=0.4)
                sub.prop(tool_settings, "use_gpencil_automerge_strokes", text="")
                sub.separator(factor=0.4)
                sub.prop(tool_settings, "use_gpencil_weight_data_add", text="", icon='WPAINT_HLT')
                sub.separator(factor=0.4)
                sub.prop(tool_settings, "use_gpencil_draw_additive", text="", icon='FREEZE')

            # Select mode for Editing
            if gpd.use_stroke_edit_mode:
                row = layout.row(align=True)
                row.prop_enum(tool_settings, "gpencil_selectmode_edit", text="", value='POINT')
                row.prop_enum(tool_settings, "gpencil_selectmode_edit", text="", value='STROKE')

                subrow = row.row(align=True)
                subrow.enabled = not gpd.use_curve_edit
                subrow.prop_enum(tool_settings, "gpencil_selectmode_edit", text="", value='SEGMENT')

                # Curve edit submode
                row = layout.row(align=True)
                row.prop(gpd, "use_curve_edit", text="",
                         icon='IPO_BEZIER')
                sub = row.row(align=True)
                sub.active = gpd.use_curve_edit
                sub.popover(
                    panel="VIEW3D_PT_gpencil_curve_edit",
                    text="Curve Editing",
                )

            # Select mode for Sculpt
            if gpd.is_stroke_sculpt_mode:
                row = layout.row(align=True)
                row.prop(tool_settings, "use_gpencil_select_mask_point", text="")
                row.prop(tool_settings, "use_gpencil_select_mask_stroke", text="")
                row.prop(tool_settings, "use_gpencil_select_mask_segment", text="")

            # Select mode for Vertex Paint
            if gpd.is_stroke_vertex_mode:
                row = layout.row(align=True)
                row.prop(tool_settings, "use_gpencil_vertex_select_mask_point", text="")
                row.prop(tool_settings, "use_gpencil_vertex_select_mask_stroke", text="")
                row.prop(tool_settings, "use_gpencil_vertex_select_mask_segment", text="")

            if gpd.is_stroke_paint_mode:
                row = layout.row(align=True)
                row.prop(gpd, "use_multiedit", text="", icon='GP_MULTIFRAME_EDITING')

            if (
                    gpd.use_stroke_edit_mode or
                    gpd.is_stroke_sculpt_mode or
                    gpd.is_stroke_weight_mode or
                    gpd.is_stroke_vertex_mode
            ):
                row = layout.row(align=True)
                row.prop(gpd, "use_multiedit", text="", icon='GP_MULTIFRAME_EDITING')

                sub = row.row(align=True)
                sub.enabled = gpd.use_multiedit
                sub.popover(
                    panel="VIEW3D_PT_gpencil_multi_frame",
                    text="Multiframe",
                )

        overlay = view.overlay

        VIEW3D_MT_editor_menus.draw_collapsible(context, layout)

        layout.separator_spacer()

        if object_mode in {'PAINT_GPENCIL', 'SCULPT_GPENCIL'}:
            # Grease pencil
            if object_mode == 'PAINT_GPENCIL':
                layout.prop_with_popover(
                    tool_settings,
                    "gpencil_stroke_placement_view3d",
                    text="",
                    panel="VIEW3D_PT_gpencil_origin",
                )

            if object_mode in {'PAINT_GPENCIL', 'SCULPT_GPENCIL'}:
                layout.prop_with_popover(
                    tool_settings.gpencil_sculpt,
                    "lock_axis",
                    text="",
                    panel="VIEW3D_PT_gpencil_lock",
                )

            if object_mode == 'PAINT_GPENCIL':
                # FIXME: this is bad practice!
                # Tool options are to be displayed in the topbar.
                if context.workspace.tools.from_space_view3d_mode(object_mode).idname == "builtin_brush.Draw":
                    settings = tool_settings.gpencil_sculpt.guide
                    row = layout.row(align=True)
                    row.prop(settings, "use_guide", text="", icon='GRID')
                    sub = row.row(align=True)
                    sub.active = settings.use_guide
                    sub.popover(
                        panel="VIEW3D_PT_gpencil_guide",
                        text="Guides",
                    )

            layout.separator_spacer()
        else:
            # Transform settings depending on tool header visibility
            VIEW3D_HT_header.draw_xform_template(layout, context)

            layout.separator_spacer()

        # Viewport Settings
        layout.popover(
            panel="VIEW3D_PT_object_type_visibility",
            icon_value=view.icon_from_show_object_viewport,
            text="",
        )

        # Gizmo toggle & popover.
        row = layout.row(align=True)
        # FIXME: place-holder icon.
        row.prop(view, "show_gizmo", text="", toggle=True, icon='GIZMO')
        sub = row.row(align=True)
        sub.active = view.show_gizmo
        sub.popover(
            panel="VIEW3D_PT_gizmo_display",
            text="",
        )

        # Overlay toggle & popover.
        row = layout.row(align=True)
        row.prop(overlay, "show_overlays", icon='OVERLAY', text="")
        sub = row.row(align=True)
        sub.active = overlay.show_overlays
        sub.popover(panel="VIEW3D_PT_overlay", text="")

        row = layout.row()
        row.active = (object_mode == 'EDIT') or (shading.type in {'WIREFRAME', 'SOLID'})

        # While exposing 'shading.show_xray(_wireframe)' is correct.
        # this hides the key shortcut from users: T70433.
        if has_pose_mode:
            draw_depressed = overlay.show_xray_bone
        elif shading.type == 'WIREFRAME':
            draw_depressed = shading.show_xray_wireframe
        else:
            draw_depressed = shading.show_xray
        row.operator(
            "view3d.toggle_xray",
            text="",
            icon='XRAY',
            depress=draw_depressed,
        )

        row = layout.row(align=True)
        row.prop(shading, "type", text="", expand=True)
        sub = row.row(align=True)
        # TODO, currently render shading type ignores mesh two-side, until it's supported
        # show the shading popover which shows double-sided option.

        # sub.enabled = shading.type != 'RENDERED'
        sub.popover(panel="VIEW3D_PT_shading", text="")


class VIEW3D_MT_editor_menus(Menu):
    bl_label = ""

    def draw(self, context):
        layout = self.layout
        obj = context.active_object
        mode_string = context.mode
        edit_object = context.edit_object
        gp_edit = obj and obj.mode in {'EDIT_GPENCIL', 'PAINT_GPENCIL', 'SCULPT_GPENCIL',
                                       'WEIGHT_GPENCIL', 'VERTEX_GPENCIL'}
        ts = context.scene.tool_settings

        layout.menu("VIEW3D_MT_view")

        # Select Menu
        if gp_edit:
            if mode_string not in {'PAINT_GPENCIL', 'WEIGHT_GPENCIL'}:
                if (
                        mode_string == 'SCULPT_GPENCIL' and
                        (ts.use_gpencil_select_mask_point or
                         ts.use_gpencil_select_mask_stroke or
                         ts.use_gpencil_select_mask_segment)
                ):
                    layout.menu("VIEW3D_MT_select_gpencil")
                elif mode_string == 'EDIT_GPENCIL':
                    layout.menu("VIEW3D_MT_select_gpencil")
                elif mode_string == 'VERTEX_GPENCIL':
                    layout.menu("VIEW3D_MT_select_gpencil")
        elif mode_string in {'PAINT_WEIGHT', 'PAINT_VERTEX', 'PAINT_TEXTURE'}:
            mesh = obj.data
            if mesh.use_paint_mask:
                layout.menu("VIEW3D_MT_select_paint_mask")
            elif mesh.use_paint_mask_vertex and mode_string in {'PAINT_WEIGHT', 'PAINT_VERTEX'}:
                layout.menu("VIEW3D_MT_select_paint_mask_vertex")
        elif mode_string not in {'SCULPT', 'SCULPT_CURVES'}:
            layout.menu("VIEW3D_MT_select_%s" % mode_string.lower())

        if gp_edit:
            pass
        elif mode_string == 'OBJECT':
            layout.menu("VIEW3D_MT_add", text="Add", text_ctxt=i18n_contexts.operator_default)
        elif mode_string == 'EDIT_MESH':
            layout.menu("VIEW3D_MT_mesh_add", text="Add", text_ctxt=i18n_contexts.operator_default)
        elif mode_string == 'EDIT_CURVE':
            layout.menu("VIEW3D_MT_curve_add", text="Add", text_ctxt=i18n_contexts.operator_default)
        elif mode_string == 'EDIT_SURFACE':
            layout.menu("VIEW3D_MT_surface_add", text="Add", text_ctxt=i18n_contexts.operator_default)
        elif mode_string == 'EDIT_METABALL':
            layout.menu("VIEW3D_MT_metaball_add", text="Add", text_ctxt=i18n_contexts.operator_default)
        elif mode_string == 'EDIT_ARMATURE':
            layout.menu("TOPBAR_MT_edit_armature_add", text="Add", text_ctxt=i18n_contexts.operator_default)

        if gp_edit:
            if obj and obj.mode == 'PAINT_GPENCIL':
                layout.menu("VIEW3D_MT_draw_gpencil")
            elif obj and obj.mode == 'EDIT_GPENCIL':
                layout.menu("VIEW3D_MT_edit_gpencil")
                layout.menu("VIEW3D_MT_edit_gpencil_stroke")
                layout.menu("VIEW3D_MT_edit_gpencil_point")
            elif obj and obj.mode == 'WEIGHT_GPENCIL':
                layout.menu("VIEW3D_MT_weight_gpencil")
            if obj and obj.mode == 'VERTEX_GPENCIL':
                layout.menu("VIEW3D_MT_paint_gpencil")

        elif edit_object:
            layout.menu("VIEW3D_MT_edit_%s" % edit_object.type.lower())

            if mode_string == 'EDIT_MESH':
                layout.menu("VIEW3D_MT_edit_mesh_vertices")
                layout.menu("VIEW3D_MT_edit_mesh_edges")
                layout.menu("VIEW3D_MT_edit_mesh_faces")
                layout.menu("VIEW3D_MT_uv_map", text="UV")
            elif mode_string in {'EDIT_CURVE', 'EDIT_SURFACE'}:
                layout.menu("VIEW3D_MT_edit_curve_ctrlpoints")
                layout.menu("VIEW3D_MT_edit_curve_segments")

        elif obj:
            if mode_string not in {'PAINT_TEXTURE', 'SCULPT_CURVES'}:
                layout.menu("VIEW3D_MT_%s" % mode_string.lower())
            if mode_string == 'SCULPT':
                layout.menu("VIEW3D_MT_mask")
                layout.menu("VIEW3D_MT_face_sets")
            if mode_string == 'SCULPT_CURVES':
                layout.menu("VIEW3D_MT_select_sculpt_curves")
                layout.menu("VIEW3D_MT_sculpt_curves")

        else:
            layout.menu("VIEW3D_MT_object")


# ********** Menu **********


# ********** Utilities **********


class ShowHideMenu:
    bl_label = "Show/Hide"
    _operator_name = ""

    def draw(self, _context):
        layout = self.layout

        layout.operator("%s.reveal" % self._operator_name)
        layout.operator("%s.hide" % self._operator_name, text="Hide Selected").unselected = False
        layout.operator("%s.hide" % self._operator_name, text="Hide Unselected").unselected = True


# Standard transforms which apply to all cases (mix-in class, not used directly).
class VIEW3D_MT_transform_base:
    bl_label = "Transform"
    bl_category = "View"

    # TODO: get rid of the custom text strings?
    def draw(self, context):
        layout = self.layout

        layout.operator("transform.translate")
        layout.operator("transform.rotate")
        layout.operator("transform.resize", text="Scale")

        layout.separator()

        layout.operator("transform.tosphere", text="To Sphere")
        layout.operator("transform.shear", text="Shear")
        layout.operator("transform.bend", text="Bend")
        layout.operator("transform.push_pull", text="Push/Pull")

        if context.mode in {'EDIT_MESH', 'EDIT_ARMATURE', 'EDIT_SURFACE', 'EDIT_CURVE',
                            'EDIT_LATTICE', 'EDIT_METABALL'}:
            layout.operator("transform.vertex_warp", text="Warp")
            layout.operator_context = 'EXEC_REGION_WIN'
            layout.operator("transform.vertex_random", text="Randomize").offset = 0.1
            layout.operator_context = 'INVOKE_REGION_WIN'


# Generic transform menu - geometry types
class VIEW3D_MT_transform(VIEW3D_MT_transform_base, Menu):
    def draw(self, context):
        # base menu
        VIEW3D_MT_transform_base.draw(self, context)

        # generic...
        layout = self.layout
        if context.mode == 'EDIT_MESH':
            layout.operator("transform.shrink_fatten", text="Shrink/Fatten")
            layout.operator("transform.skin_resize")
        elif context.mode == 'EDIT_CURVE':
            layout.operator("transform.transform", text="Radius").mode = 'CURVE_SHRINKFATTEN'

        layout.separator()

        layout.operator("transform.translate", text="Move Texture Space").texture_space = True
        layout.operator("transform.resize", text="Scale Texture Space").texture_space = True


# Object-specific extensions to Transform menu
class VIEW3D_MT_transform_object(VIEW3D_MT_transform_base, Menu):
    def draw(self, context):
        layout = self.layout

        # base menu
        VIEW3D_MT_transform_base.draw(self, context)

        # object-specific option follow...
        layout.separator()

        layout.operator("transform.translate", text="Move Texture Space").texture_space = True
        layout.operator("transform.resize", text="Scale Texture Space").texture_space = True

        layout.separator()

        layout.operator_context = 'EXEC_REGION_WIN'
        # XXX see alignmenu() in edit.c of b2.4x to get this working
        layout.operator("transform.transform", text="Align to Transform Orientation").mode = 'ALIGN'

        layout.separator()

        layout.operator("object.randomize_transform")
        layout.operator("object.align")

        # TODO: there is a strange context bug here.
        """
        layout.operator_context = 'INVOKE_REGION_WIN'
        layout.operator("object.transform_axis_target")
        """


# Armature EditMode extensions to Transform menu
class VIEW3D_MT_transform_armature(VIEW3D_MT_transform_base, Menu):
    def draw(self, context):
        layout = self.layout

        # base menu
        VIEW3D_MT_transform_base.draw(self, context)

        # armature specific extensions follow...
        obj = context.object
        if obj.type == 'ARMATURE' and obj.mode in {'EDIT', 'POSE'}:
            if obj.data.display_type == 'BBONE':
                layout.separator()

                layout.operator("transform.transform", text="Scale BBone").mode = 'BONE_SIZE'
            elif obj.data.display_type == 'ENVELOPE':
                layout.separator()

                layout.operator("transform.transform", text="Scale Envelope Distance").mode = 'BONE_SIZE'
                layout.operator("transform.transform", text="Scale Radius").mode = 'BONE_ENVELOPE'

        if context.edit_object and context.edit_object.type == 'ARMATURE':
            layout.separator()

            layout.operator("armature.align")


class VIEW3D_MT_mirror(Menu):
    bl_label = "Mirror"

    def draw(self, _context):
        layout = self.layout

        layout.operator("transform.mirror", text="Interactive Mirror")

        layout.separator()

        layout.operator_context = 'EXEC_REGION_WIN'

        for (space_name, space_id) in (("Global", 'GLOBAL'), ("Local", 'LOCAL')):
            for axis_index, axis_name in enumerate("XYZ"):
                props = layout.operator("transform.mirror", text="%s %s" % (axis_name, space_name))
                props.constraint_axis[axis_index] = True
                props.orient_type = space_id

            if space_id == 'GLOBAL':
                layout.separator()


class VIEW3D_MT_snap(Menu):
    bl_label = "Snap"

    def draw(self, _context):
        layout = self.layout

        layout.operator("view3d.snap_selected_to_grid", text="Selection to Grid")
        layout.operator("view3d.snap_selected_to_cursor", text="Selection to Cursor").use_offset = False
        layout.operator("view3d.snap_selected_to_cursor", text="Selection to Cursor (Keep Offset)").use_offset = True
        layout.operator("view3d.snap_selected_to_active", text="Selection to Active")

        layout.separator()

        layout.operator("view3d.snap_cursor_to_selected", text="Cursor to Selected")
        layout.operator("view3d.snap_cursor_to_center", text="Cursor to World Origin")
        layout.operator("view3d.snap_cursor_to_grid", text="Cursor to Grid")
        layout.operator("view3d.snap_cursor_to_active", text="Cursor to Active")


class VIEW3D_MT_uv_map(Menu):
    bl_label = "UV Mapping"

    def draw(self, _context):
        layout = self.layout

        layout.operator("uv.unwrap")

        layout.separator()

        layout.operator_context = 'INVOKE_DEFAULT'
        layout.operator("uv.smart_project")
        layout.operator("uv.lightmap_pack")
        layout.operator("uv.follow_active_quads")

        layout.separator()

        layout.operator_context = 'EXEC_REGION_WIN'
        layout.operator("uv.cube_project")
        layout.operator("uv.cylinder_project")
        layout.operator("uv.sphere_project")

        layout.separator()

        layout.operator_context = 'INVOKE_REGION_WIN'
        layout.operator("uv.project_from_view").scale_to_bounds = False
        layout.operator("uv.project_from_view", text="Project from View (Bounds)").scale_to_bounds = True

        layout.separator()

        layout.operator("mesh.mark_seam").clear = False
        layout.operator("mesh.mark_seam", text="Clear Seam").clear = True

        layout.separator()

        layout.operator("uv.reset")


# ********** View menus **********


class VIEW3D_MT_view(Menu):
    bl_label = "View"

    def draw(self, context):
        layout = self.layout
        view = context.space_data

        layout.prop(view, "show_region_toolbar")
        layout.prop(view, "show_region_ui")
        layout.prop(view, "show_region_tool_header")
        layout.prop(view, "show_region_hud")

        layout.separator()

        layout.operator("view3d.view_selected", text="Frame Selected").use_all_regions = False
        if view.region_quadviews:
            layout.operator("view3d.view_selected", text="Frame Selected (Quad View)").use_all_regions = True

        layout.operator("view3d.view_all").center = False
        layout.operator("view3d.view_persportho", text="Perspective/Orthographic")
        layout.menu("VIEW3D_MT_view_local")
        layout.prop(view, "show_viewer", text="Viewer Node")

        layout.separator()

        layout.menu("VIEW3D_MT_view_cameras", text="Cameras")

        layout.separator()
        layout.menu("VIEW3D_MT_view_viewpoint")
        layout.menu("VIEW3D_MT_view_navigation")
        layout.menu("VIEW3D_MT_view_align")

        layout.separator()

        layout.operator_context = 'INVOKE_REGION_WIN'
        layout.menu("VIEW3D_MT_view_regions", text="View Regions")

        layout.separator()

        layout.operator("screen.animation_play", text="Play Animation")

        layout.separator()

        layout.operator("render.opengl", text="Viewport Render Image", icon='RENDER_STILL')
        layout.operator("render.opengl", text="Viewport Render Animation", icon='RENDER_ANIMATION').animation = True
        props = layout.operator("render.opengl",
                                text="Viewport Render Keyframes",
                                icon='RENDER_ANIMATION',
                                )
        props.animation = True
        props.render_keyed_only = True

        layout.separator()

        layout.menu("INFO_MT_area")


class VIEW3D_MT_view_local(Menu):
    bl_label = "Local View"

    def draw(self, _context):
        layout = self.layout

        layout.operator("view3d.localview", text="Toggle Local View")
        layout.operator("view3d.localview_remove_from")


class VIEW3D_MT_view_cameras(Menu):
    bl_label = "Cameras"

    def draw(self, _context):
        layout = self.layout

        layout.operator("view3d.object_as_camera")
        layout.operator("view3d.view_camera", text="Active Camera")
        layout.operator("view3d.view_center_camera")


class VIEW3D_MT_view_viewpoint(Menu):
    bl_label = "Viewpoint"

    def draw(self, _context):
        layout = self.layout

        layout.operator("view3d.view_camera", text="Camera", text_ctxt=i18n_contexts.editor_view3d)

        layout.separator()

        layout.operator("view3d.view_axis", text="Top", text_ctxt=i18n_contexts.editor_view3d).type = 'TOP'
        layout.operator("view3d.view_axis", text="Bottom", text_ctxt=i18n_contexts.editor_view3d).type = 'BOTTOM'

        layout.separator()

        layout.operator("view3d.view_axis", text="Front", text_ctxt=i18n_contexts.editor_view3d).type = 'FRONT'
        layout.operator("view3d.view_axis", text="Back", text_ctxt=i18n_contexts.editor_view3d).type = 'BACK'

        layout.separator()

        layout.operator("view3d.view_axis", text="Right", text_ctxt=i18n_contexts.editor_view3d).type = 'RIGHT'
        layout.operator("view3d.view_axis", text="Left", text_ctxt=i18n_contexts.editor_view3d).type = 'LEFT'


class VIEW3D_MT_view_navigation(Menu):
    bl_label = "Navigation"

    def draw(self, _context):
        from math import pi
        layout = self.layout

        layout.operator_enum("view3d.view_orbit", "type")
        props = layout.operator("view3d.view_orbit", text="Orbit Opposite")
        props.type = 'ORBITRIGHT'
        props.angle = pi

        layout.separator()

        layout.operator("view3d.view_roll", text="Roll Left").type = 'LEFT'
        layout.operator("view3d.view_roll", text="Roll Right").type = 'RIGHT'

        layout.separator()

        layout.operator_enum("view3d.view_pan", "type")

        layout.separator()

        layout.operator("view3d.zoom", text="Zoom In").delta = 1
        layout.operator("view3d.zoom", text="Zoom Out").delta = -1
        layout.operator("view3d.zoom_border", text="Zoom Region...")
        layout.operator("view3d.dolly", text="Dolly View...")
        layout.operator("view3d.zoom_camera_1_to_1", text="Zoom Camera 1:1")

        layout.separator()

        layout.operator("view3d.fly")
        layout.operator("view3d.walk")


class VIEW3D_MT_view_align(Menu):
    bl_label = "Align View"

    def draw(self, _context):
        layout = self.layout

        layout.menu("VIEW3D_MT_view_align_selected")

        layout.separator()

        layout.operator("view3d.camera_to_view", text="Align Active Camera to View")
        layout.operator("view3d.camera_to_view_selected", text="Align Active Camera to Selected")

        layout.separator()

        layout.operator("view3d.view_all", text="Center Cursor and Frame All").center = True
        layout.operator("view3d.view_center_cursor")

        layout.separator()

        layout.operator("view3d.view_lock_to_active")
        layout.operator("view3d.view_lock_clear")


class VIEW3D_MT_view_align_selected(Menu):
    bl_label = "Align View to Active"

    def draw(self, _context):
        layout = self.layout

        props = layout.operator("view3d.view_axis", text="Top", text_ctxt=i18n_contexts.editor_view3d)
        props.align_active = True
        props.type = 'TOP'

        props = layout.operator("view3d.view_axis", text="Bottom", text_ctxt=i18n_contexts.editor_view3d)
        props.align_active = True
        props.type = 'BOTTOM'

        layout.separator()

        props = layout.operator("view3d.view_axis", text="Front", text_ctxt=i18n_contexts.editor_view3d)
        props.align_active = True
        props.type = 'FRONT'

        props = layout.operator("view3d.view_axis", text="Back", text_ctxt=i18n_contexts.editor_view3d)
        props.align_active = True
        props.type = 'BACK'

        layout.separator()

        props = layout.operator("view3d.view_axis", text="Right", text_ctxt=i18n_contexts.editor_view3d)
        props.align_active = True
        props.type = 'RIGHT'

        props = layout.operator("view3d.view_axis", text="Left", text_ctxt=i18n_contexts.editor_view3d)
        props.align_active = True
        props.type = 'LEFT'


class VIEW3D_MT_view_regions(Menu):
    bl_label = "View Regions"

    def draw(self, _context):
        layout = self.layout
        layout.operator("view3d.clip_border", text="Clipping Region...")
        layout.operator("view3d.render_border", text="Render Region...")

        layout.separator()

        layout.operator("view3d.clear_render_border")


# ********** Select menus, suffix from context.mode **********

class VIEW3D_MT_select_object_more_less(Menu):
    bl_label = "Select More/Less"

    def draw(self, _context):
        layout = self.layout

        layout = self.layout

        layout.operator("object.select_more", text="More")
        layout.operator("object.select_less", text="Less")

        layout.separator()

        props = layout.operator("object.select_hierarchy", text="Parent")
        props.extend = False
        props.direction = 'PARENT'

        props = layout.operator("object.select_hierarchy", text="Child")
        props.extend = False
        props.direction = 'CHILD'

        layout.separator()

        props = layout.operator("object.select_hierarchy", text="Extend Parent")
        props.extend = True
        props.direction = 'PARENT'

        props = layout.operator("object.select_hierarchy", text="Extend Child")
        props.extend = True
        props.direction = 'CHILD'


class VIEW3D_MT_select_object(Menu):
    bl_label = "Select"

    def draw(self, _context):
        layout = self.layout

        layout.operator("object.select_all", text="All").action = 'SELECT'
        layout.operator("object.select_all", text="None").action = 'DESELECT'
        layout.operator("object.select_all", text="Invert").action = 'INVERT'

        layout.separator()

        layout.operator("view3d.select_box")
        layout.operator("view3d.select_circle")
        layout.operator_menu_enum("view3d.select_lasso", "mode")

        layout.separator()

        layout.operator_menu_enum("object.select_by_type", "type", text="Select All by Type")
        layout.operator("object.select_camera", text="Select Active Camera")
        layout.operator("object.select_mirror")
        layout.operator("object.select_random", text="Select Random")

        layout.separator()

        layout.menu("VIEW3D_MT_select_object_more_less")

        layout.separator()

        layout.operator_menu_enum("object.select_grouped", "type", text="Select Grouped")
        layout.operator_menu_enum("object.select_linked", "type", text="Select Linked")
        layout.operator("object.select_pattern", text="Select Pattern...")


class VIEW3D_MT_select_pose_more_less(Menu):
    bl_label = "Select More/Less"

    def draw(self, _context):
        layout = self.layout

        layout = self.layout

        props = layout.operator("pose.select_hierarchy", text="Parent")
        props.extend = False
        props.direction = 'PARENT'

        props = layout.operator("pose.select_hierarchy", text="Child")
        props.extend = False
        props.direction = 'CHILD'

        layout.separator()

        props = layout.operator("pose.select_hierarchy", text="Extend Parent")
        props.extend = True
        props.direction = 'PARENT'

        props = layout.operator("pose.select_hierarchy", text="Extend Child")
        props.extend = True
        props.direction = 'CHILD'


class VIEW3D_MT_select_pose(Menu):
    bl_label = "Select"

    def draw(self, _context):
        layout = self.layout

        layout.operator("pose.select_all", text="All").action = 'SELECT'
        layout.operator("pose.select_all", text="None").action = 'DESELECT'
        layout.operator("pose.select_all", text="Invert").action = 'INVERT'

        layout.separator()

        layout.operator("view3d.select_box")
        layout.operator("view3d.select_circle")
        layout.operator_menu_enum("view3d.select_lasso", "mode")

        layout.separator()

        layout.operator("pose.select_mirror")

        layout.separator()

        layout.operator("pose.select_constraint_target", text="Constraint Target")
        layout.operator("pose.select_linked", text="Linked")

        layout.separator()

        layout.menu("VIEW3D_MT_select_pose_more_less")

        layout.separator()

        layout.operator_menu_enum("pose.select_grouped", "type", text="Grouped")
        layout.operator("object.select_pattern", text="Select Pattern...")


class VIEW3D_MT_select_particle(Menu):
    bl_label = "Select"

    def draw(self, _context):
        layout = self.layout

        layout.operator("particle.select_all", text="All").action = 'SELECT'
        layout.operator("particle.select_all", text="None").action = 'DESELECT'
        layout.operator("particle.select_all", text="Invert").action = 'INVERT'

        layout.separator()

        layout.operator("view3d.select_box")
        layout.operator("view3d.select_circle")
        layout.operator_menu_enum("view3d.select_lasso", "mode")

        layout.separator()

        layout.operator("particle.select_linked", text="Select Linked")

        layout.separator()

        layout.operator("particle.select_more")
        layout.operator("particle.select_less")

        layout.separator()

        layout.operator("particle.select_random")

        layout.separator()

        layout.operator("particle.select_roots", text="Roots")
        layout.operator("particle.select_tips", text="Tips")


class VIEW3D_MT_edit_mesh_select_similar(Menu):
    bl_label = "Select Similar"

    def draw(self, _context):
        layout = self.layout

        layout.operator_enum("mesh.select_similar", "type")

        layout.separator()

        layout.operator("mesh.select_similar_region", text="Face Regions")


class VIEW3D_MT_edit_mesh_select_by_trait(Menu):
    bl_label = "Select All by Trait"

    def draw(self, context):
        layout = self.layout
        tool_settings = context.tool_settings
        if tool_settings.mesh_select_mode[2] is False:
            layout.operator("mesh.select_non_manifold", text="Non Manifold")
        layout.operator("mesh.select_loose", text="Loose Geometry")
        layout.operator("mesh.select_interior_faces", text="Interior Faces")
        layout.operator("mesh.select_face_by_sides", text="Faces by Sides")

        layout.separator()

        layout.operator("mesh.select_ungrouped", text="Ungrouped Vertices")


class VIEW3D_MT_edit_mesh_select_more_less(Menu):
    bl_label = "Select More/Less"

    def draw(self, _context):
        layout = self.layout

        layout.operator("mesh.select_more", text="More")
        layout.operator("mesh.select_less", text="Less")

        layout.separator()

        layout.operator("mesh.select_next_item", text="Next Active")
        layout.operator("mesh.select_prev_item", text="Previous Active")


class VIEW3D_MT_edit_mesh_select_linked(Menu):
    bl_label = "Select Linked"

    def draw(self, _context):
        layout = self.layout

        layout.operator("mesh.select_linked", text="Linked")
        layout.operator("mesh.shortest_path_select", text="Shortest Path")
        layout.operator("mesh.faces_select_linked_flat", text="Linked Flat Faces")


class VIEW3D_MT_edit_mesh_select_loops(Menu):
    bl_label = "Select Loops"

    def draw(self, _context):
        layout = self.layout

        layout.operator("mesh.loop_multi_select", text="Edge Loops").ring = False
        layout.operator("mesh.loop_multi_select", text="Edge Rings").ring = True

        layout.separator()

        layout.operator("mesh.loop_to_region")
        layout.operator("mesh.region_to_loop")


class VIEW3D_MT_select_edit_mesh(Menu):
    bl_label = "Select"

    def draw(self, _context):
        layout = self.layout

        # primitive
        layout.operator("mesh.select_all", text="All").action = 'SELECT'
        layout.operator("mesh.select_all", text="None").action = 'DESELECT'
        layout.operator("mesh.select_all", text="Invert").action = 'INVERT'

        layout.separator()

        layout.operator("view3d.select_box")
        layout.operator("view3d.select_circle")
        layout.operator_menu_enum("view3d.select_lasso", "mode")

        layout.separator()

        # numeric
        layout.operator("mesh.select_random", text="Select Random")
        layout.operator("mesh.select_nth")

        layout.separator()

        # geometric
        layout.operator("mesh.edges_select_sharp", text="Select Sharp Edges")

        layout.separator()

        # other ...
        layout.menu("VIEW3D_MT_edit_mesh_select_similar")

        layout.separator()

        layout.menu("VIEW3D_MT_edit_mesh_select_by_trait")

        layout.separator()

        layout.menu("VIEW3D_MT_edit_mesh_select_more_less")

        layout.separator()

        layout.menu("VIEW3D_MT_edit_mesh_select_loops")

        layout.separator()

        layout.menu("VIEW3D_MT_edit_mesh_select_linked")

        layout.separator()

        layout.operator("mesh.select_axis", text="Side of Active")
        layout.operator("mesh.select_mirror")


class VIEW3D_MT_select_edit_curve(Menu):
    bl_label = "Select"

    def draw(self, _context):
        layout = self.layout

        layout.operator("curve.select_all", text="All").action = 'SELECT'
        layout.operator("curve.select_all", text="None").action = 'DESELECT'
        layout.operator("curve.select_all", text="Invert").action = 'INVERT'

        layout.separator()

        layout.operator("view3d.select_box")
        layout.operator("view3d.select_circle")
        layout.operator_menu_enum("view3d.select_lasso", "mode")

        layout.separator()

        layout.operator("curve.select_random")
        layout.operator("curve.select_nth")
        layout.operator("curve.select_linked", text="Select Linked")
        layout.operator("curve.select_similar", text="Select Similar")

        layout.separator()

        layout.operator("curve.de_select_first")
        layout.operator("curve.de_select_last")
        layout.operator("curve.select_next")
        layout.operator("curve.select_previous")

        layout.separator()

        layout.operator("curve.select_more")
        layout.operator("curve.select_less")


class VIEW3D_MT_select_edit_surface(Menu):
    bl_label = "Select"

    def draw(self, _context):
        layout = self.layout

        layout.operator("curve.select_all", text="All").action = 'SELECT'
        layout.operator("curve.select_all", text="None").action = 'DESELECT'
        layout.operator("curve.select_all", text="Invert").action = 'INVERT'

        layout.separator()

        layout.operator("view3d.select_box")
        layout.operator("view3d.select_circle")
        layout.operator_menu_enum("view3d.select_lasso", "mode")

        layout.separator()

        layout.operator("curve.select_random")
        layout.operator("curve.select_nth")
        layout.operator("curve.select_linked", text="Select Linked")
        layout.operator("curve.select_similar", text="Select Similar")

        layout.separator()

        layout.operator("curve.select_row")

        layout.separator()

        layout.operator("curve.select_more")
        layout.operator("curve.select_less")


class VIEW3D_MT_select_edit_text(Menu):
    bl_label = "Select"

    def draw(self, _context):
        layout = self.layout

        layout.operator("font.select_all", text="All")

        layout.separator()

        layout.operator("font.move_select", text="Previous Block").type = 'PREVIOUS_PAGE'
        layout.operator("font.move_select", text="Next Block").type = 'NEXT_PAGE'

        layout.separator()

        layout.operator("font.move_select", text="Line Begin").type = 'LINE_BEGIN'
        layout.operator("font.move_select", text="Line End").type = 'LINE_END'

        layout.separator()

        layout.operator("font.move_select", text="Previous Line").type = 'PREVIOUS_LINE'
        layout.operator("font.move_select", text="Next Line").type = 'NEXT_LINE'

        layout.separator()

        layout.operator("font.move_select", text="Previous Word").type = 'PREVIOUS_WORD'
        layout.operator("font.move_select", text="Next Word").type = 'NEXT_WORD'


class VIEW3D_MT_select_edit_metaball(Menu):
    bl_label = "Select"

    def draw(self, _context):
        layout = self.layout

        layout.operator("mball.select_all", text="All").action = 'SELECT'
        layout.operator("mball.select_all", text="None").action = 'DESELECT'
        layout.operator("mball.select_all", text="Invert").action = 'INVERT'

        layout.separator()

        layout.operator("view3d.select_box")
        layout.operator("view3d.select_circle")
        layout.operator_menu_enum("view3d.select_lasso", "mode")

        layout.separator()

        layout.operator("mball.select_random_metaelems")

        layout.separator()

        layout.operator_menu_enum("mball.select_similar", "type", text="Similar")


class VIEW3D_MT_edit_lattice_context_menu(Menu):
    bl_label = "Lattice Context Menu"

    def draw(self, _context):
        layout = self.layout

        layout = self.layout

        layout.menu("VIEW3D_MT_mirror")
        layout.operator_menu_enum("lattice.flip", "axis")
        layout.menu("VIEW3D_MT_snap")

        layout.separator()

        layout.operator("lattice.make_regular")


class VIEW3D_MT_select_edit_lattice(Menu):
    bl_label = "Select"

    def draw(self, _context):
        layout = self.layout

        layout.operator("lattice.select_all", text="All").action = 'SELECT'
        layout.operator("lattice.select_all", text="None").action = 'DESELECT'
        layout.operator("lattice.select_all", text="Invert").action = 'INVERT'

        layout.separator()

        layout.operator("view3d.select_box")
        layout.operator("view3d.select_circle")
        layout.operator_menu_enum("view3d.select_lasso", "mode")

        layout.separator()

        layout.operator("lattice.select_mirror")
        layout.operator("lattice.select_random")

        layout.separator()

        layout.operator("lattice.select_more")
        layout.operator("lattice.select_less")

        layout.separator()

        layout.operator("lattice.select_ungrouped", text="Ungrouped Vertices")


class VIEW3D_MT_select_edit_armature(Menu):
    bl_label = "Select"

    def draw(self, _context):
        layout = self.layout

        layout.operator("armature.select_all", text="All").action = 'SELECT'
        layout.operator("armature.select_all", text="None").action = 'DESELECT'
        layout.operator("armature.select_all", text="Invert").action = 'INVERT'

        layout.separator()

        layout.operator("view3d.select_box")
        layout.operator("view3d.select_circle")
        layout.operator_menu_enum("view3d.select_lasso", "mode")

        layout.separator()

        layout.operator("armature.select_mirror")

        layout.separator()

        layout.operator("armature.select_more", text="More")
        layout.operator("armature.select_less", text="Less")

        layout.separator()

        layout.operator("armature.select_linked", text="Linked")

        layout.separator()

        props = layout.operator("armature.select_hierarchy", text="Parent")
        props.extend = False
        props.direction = 'PARENT'

        props = layout.operator("armature.select_hierarchy", text="Child")
        props.extend = False
        props.direction = 'CHILD'

        layout.separator()

        props = layout.operator("armature.select_hierarchy", text="Extend Parent")
        props.extend = True
        props.direction = 'PARENT'

        props = layout.operator("armature.select_hierarchy", text="Extend Child")
        props.extend = True
        props.direction = 'CHILD'

        layout.operator_menu_enum("armature.select_similar", "type", text="Similar")
        layout.operator("object.select_pattern", text="Select Pattern...")


class VIEW3D_MT_paint_gpencil(Menu):
    bl_label = "Paint"

    def draw(self, _context):
        layout = self.layout

        layout.operator("gpencil.vertex_color_set", text="Set Color Attribute")
        layout.operator("gpencil.stroke_reset_vertex_color")
        layout.separator()
        layout.operator("gpencil.vertex_color_invert", text="Invert")
        layout.operator("gpencil.vertex_color_levels", text="Levels")
        layout.operator("gpencil.vertex_color_hsv", text="Hue Saturation Value")
        layout.operator("gpencil.vertex_color_brightness_contrast", text="Bright/Contrast")


class VIEW3D_MT_select_gpencil(Menu):
    bl_label = "Select"

    def draw(self, context):
        layout = self.layout

        layout.operator("gpencil.select_all", text="All").action = 'SELECT'
        layout.operator("gpencil.select_all", text="None").action = 'DESELECT'
        layout.operator("gpencil.select_all", text="Invert").action = 'INVERT'

        layout.separator()

        layout.operator("gpencil.select_box")
        layout.operator("gpencil.select_circle")
        layout.operator_menu_enum("gpencil.select_lasso", "mode")

        layout.separator()

        layout.operator("gpencil.select_linked", text="Linked")
        layout.operator("gpencil.select_alternate")
        layout.operator("gpencil.select_random")
        layout.operator_menu_enum("gpencil.select_grouped", "type", text="Grouped")

        if context.mode == 'VERTEX_GPENCIL':
            layout.operator("gpencil.select_vertex_color", text="Color Attribute")

        layout.separator()

        layout.operator("gpencil.select_first")
        layout.operator("gpencil.select_last")

        layout.separator()

        layout.operator("gpencil.select_more")
        layout.operator("gpencil.select_less")


class VIEW3D_MT_select_paint_mask(Menu):
    bl_label = "Select"

    def draw(self, _context):
        layout = self.layout

        layout.operator("paint.face_select_all", text="All").action = 'SELECT'
        layout.operator("paint.face_select_all", text="None").action = 'DESELECT'
        layout.operator("paint.face_select_all", text="Invert").action = 'INVERT'

        layout.separator()

        layout.operator("view3d.select_box")
        layout.operator("view3d.select_circle")
        layout.operator_menu_enum("view3d.select_lasso", "mode")

        layout.separator()

        layout.operator("paint.face_select_linked", text="Linked")


class VIEW3D_MT_select_paint_mask_vertex(Menu):
    bl_label = "Select"

    def draw(self, _context):
        layout = self.layout

        layout.operator("paint.vert_select_all", text="All").action = 'SELECT'
        layout.operator("paint.vert_select_all", text="None").action = 'DESELECT'
        layout.operator("paint.vert_select_all", text="Invert").action = 'INVERT'

        layout.separator()

        layout.operator("view3d.select_box")
        layout.operator("view3d.select_circle")
        layout.operator_menu_enum("view3d.select_lasso", "mode")

        layout.separator()

        layout.operator("paint.vert_select_ungrouped", text="Ungrouped Vertices")


class VIEW3D_MT_select_edit_curves(Menu):
    bl_label = "Select"

    def draw(self, _context):
        pass


class VIEW3D_MT_select_sculpt_curves(Menu):
    bl_label = "Select"

    def draw(self, _context):
        layout = self.layout

        layout.operator("sculpt_curves.select_all", text="All").action = 'SELECT'
        layout.operator("sculpt_curves.select_all", text="None").action = 'DESELECT'
        layout.operator("sculpt_curves.select_all", text="Invert").action = 'INVERT'
        layout.operator("sculpt_curves.select_random", text="Random")
        layout.operator("sculpt_curves.select_end", text="Endpoints")
        layout.operator("sculpt_curves.select_grow", text="Grow")


class VIEW3D_MT_angle_control(Menu):
    bl_label = "Angle Control"

    @classmethod
    def poll(cls, context):
        settings = UnifiedPaintPanel.paint_settings(context)
        if not settings:
            return False

        brush = settings.brush
        tex_slot = brush.texture_slot

        return tex_slot.has_texture_angle and tex_slot.has_texture_angle_source

    def draw(self, context):
        layout = self.layout

        settings = UnifiedPaintPanel.paint_settings(context)
        brush = settings.brush

        sculpt = (context.sculpt_object is not None)

        tex_slot = brush.texture_slot

        layout.prop(tex_slot, "use_rake", text="Rake")

        if brush.brush_capabilities.has_random_texture_angle and tex_slot.has_random_texture_angle:
            if sculpt:
                if brush.sculpt_capabilities.has_random_texture_angle:
                    layout.prop(tex_slot, "use_random", text="Random")
            else:
                layout.prop(tex_slot, "use_random", text="Random")


class VIEW3D_MT_mesh_add(Menu):
    bl_idname = "VIEW3D_MT_mesh_add"
    bl_label = "Mesh"

    def draw(self, _context):
        layout = self.layout

        layout.operator_context = 'INVOKE_REGION_WIN'

        layout.operator("mesh.primitive_plane_add", text="Plane", icon='MESH_PLANE')
        layout.operator("mesh.primitive_cube_add", text="Cube", icon='MESH_CUBE')
        layout.operator("mesh.primitive_circle_add", text="Circle", icon='MESH_CIRCLE')
        layout.operator("mesh.primitive_uv_sphere_add", text="UV Sphere", icon='MESH_UVSPHERE')
        layout.operator("mesh.primitive_ico_sphere_add", text="Ico Sphere", icon='MESH_ICOSPHERE')
        layout.operator("mesh.primitive_cylinder_add", text="Cylinder", icon='MESH_CYLINDER')
        layout.operator("mesh.primitive_cone_add", text="Cone", icon='MESH_CONE')
        layout.operator("mesh.primitive_torus_add", text="Torus", icon='MESH_TORUS')

        layout.separator()

        layout.operator("mesh.primitive_grid_add", text="Grid", icon='MESH_GRID')
        layout.operator("mesh.primitive_monkey_add", text="Monkey", icon='MESH_MONKEY')


class VIEW3D_MT_curve_add(Menu):
    bl_idname = "VIEW3D_MT_curve_add"
    bl_label = "Curve"

    def draw(self, context):
        layout = self.layout

        layout.operator_context = 'INVOKE_REGION_WIN'

        layout.operator("curve.primitive_bezier_curve_add", text="Bezier", icon='CURVE_BEZCURVE')
        layout.operator("curve.primitive_bezier_circle_add", text="Circle", icon='CURVE_BEZCIRCLE')

        layout.separator()

        layout.operator("curve.primitive_nurbs_curve_add", text="Nurbs Curve", icon='CURVE_NCURVE')
        layout.operator("curve.primitive_nurbs_circle_add", text="Nurbs Circle", icon='CURVE_NCIRCLE')
        layout.operator("curve.primitive_nurbs_path_add", text="Path", icon='CURVE_PATH')

        layout.separator()

        layout.operator("object.curves_empty_hair_add", text="Empty Hair", icon='CURVES_DATA')

        experimental = context.preferences.experimental
        if experimental.use_new_curves_tools:
            layout.operator("object.curves_random_add", text="Random", icon='CURVES_DATA')


class VIEW3D_MT_surface_add(Menu):
    bl_idname = "VIEW3D_MT_surface_add"
    bl_label = "Surface"

    def draw(self, _context):
        layout = self.layout

        layout.operator_context = 'INVOKE_REGION_WIN'

        layout.operator("surface.primitive_nurbs_surface_curve_add", text="Nurbs Curve", icon='SURFACE_NCURVE')
        layout.operator("surface.primitive_nurbs_surface_circle_add", text="Nurbs Circle", icon='SURFACE_NCIRCLE')
        layout.operator("surface.primitive_nurbs_surface_surface_add", text="Nurbs Surface", icon='SURFACE_NSURFACE')
        layout.operator("surface.primitive_nurbs_surface_cylinder_add",
                        text="Nurbs Cylinder", icon='SURFACE_NCYLINDER')
        layout.operator("surface.primitive_nurbs_surface_sphere_add", text="Nurbs Sphere", icon='SURFACE_NSPHERE')
        layout.operator("surface.primitive_nurbs_surface_torus_add", text="Nurbs Torus", icon='SURFACE_NTORUS')


class VIEW3D_MT_edit_metaball_context_menu(Menu):
    bl_label = "Metaball Context Menu"

    def draw(self, _context):
        layout = self.layout

        layout.operator_context = 'INVOKE_REGION_WIN'

        # Add
        layout.operator("mball.duplicate_move")

        layout.separator()

        # Modify
        layout.menu("VIEW3D_MT_mirror")
        layout.menu("VIEW3D_MT_snap")

        layout.separator()

        # Remove
        layout.operator_context = 'EXEC_REGION_WIN'
        layout.operator("mball.delete_metaelems", text="Delete")


class VIEW3D_MT_metaball_add(Menu):
    bl_idname = "VIEW3D_MT_metaball_add"
    bl_label = "Metaball"

    def draw(self, _context):
        layout = self.layout

        layout.operator_context = 'INVOKE_REGION_WIN'
        layout.operator_enum("object.metaball_add", "type")


class TOPBAR_MT_edit_curve_add(Menu):
    bl_idname = "TOPBAR_MT_edit_curve_add"
    bl_label = "Add"
    bl_translation_context = i18n_contexts.operator_default

    def draw(self, context):
        is_surf = context.active_object.type == 'SURFACE'

        layout = self.layout
        layout.operator_context = 'EXEC_REGION_WIN'

        if is_surf:
            VIEW3D_MT_surface_add.draw(self, context)
        else:
            VIEW3D_MT_curve_add.draw(self, context)


class TOPBAR_MT_edit_armature_add(Menu):
    bl_idname = "TOPBAR_MT_edit_armature_add"
    bl_label = "Armature"

    def draw(self, _context):
        layout = self.layout

        layout.operator_context = 'EXEC_REGION_WIN'
        layout.operator("armature.bone_primitive_add", text="Single Bone", icon='BONE_DATA')


class VIEW3D_MT_armature_add(Menu):
    bl_idname = "VIEW3D_MT_armature_add"
    bl_label = "Armature"

    def draw(self, _context):
        layout = self.layout

        layout.operator_context = 'EXEC_REGION_WIN'
        layout.operator("object.armature_add", text="Single Bone", icon='BONE_DATA')


class VIEW3D_MT_light_add(Menu):
    bl_idname = "VIEW3D_MT_light_add"
    bl_context = i18n_contexts.id_light
    bl_label = "Light"

    def draw(self, _context):
        layout = self.layout

        layout.operator_context = 'INVOKE_REGION_WIN'
        layout.operator_enum("object.light_add", "type")


class VIEW3D_MT_lightprobe_add(Menu):
    bl_idname = "VIEW3D_MT_lightprobe_add"
    bl_label = "Light Probe"

    def draw(self, _context):
        layout = self.layout

        layout.operator_context = 'INVOKE_REGION_WIN'
        layout.operator_enum("object.lightprobe_add", "type")


class VIEW3D_MT_camera_add(Menu):
    bl_idname = "VIEW3D_MT_camera_add"
    bl_label = "Camera"

    def draw(self, _context):
        layout = self.layout
        layout.operator_context = 'EXEC_REGION_WIN'
        layout.operator("object.camera_add", text="Camera", icon='OUTLINER_OB_CAMERA')


class VIEW3D_MT_volume_add(Menu):
    bl_idname = "VIEW3D_MT_volume_add"
    bl_label = "Volume"

    def draw(self, _context):
        layout = self.layout
        layout.operator("object.volume_import", text="Import OpenVDB...", icon='OUTLINER_DATA_VOLUME')
        layout.operator("object.volume_add", text="Empty",
                        text_ctxt=i18n_contexts.id_volume,
                        icon='OUTLINER_DATA_VOLUME')


class VIEW3D_MT_add(Menu):
    bl_label = "Add"
    bl_translation_context = i18n_contexts.operator_default

    def draw(self, context):
        layout = self.layout

        # note, don't use 'EXEC_SCREEN' or operators won't get the 'v3d' context.

        # Note: was EXEC_AREA, but this context does not have the 'rv3d', which prevents
        #       "align_view" to work on first call (see T32719).
        layout.operator_context = 'EXEC_REGION_WIN'

        # layout.operator_menu_enum("object.mesh_add", "type", text="Mesh", icon='OUTLINER_OB_MESH')
        layout.menu("VIEW3D_MT_mesh_add", icon='OUTLINER_OB_MESH')

        # layout.operator_menu_enum("object.curve_add", "type", text="Curve", icon='OUTLINER_OB_CURVE')
        layout.menu("VIEW3D_MT_curve_add", icon='OUTLINER_OB_CURVE')
        # layout.operator_menu_enum("object.surface_add", "type", text="Surface", icon='OUTLINER_OB_SURFACE')
        layout.menu("VIEW3D_MT_surface_add", icon='OUTLINER_OB_SURFACE')
        layout.menu("VIEW3D_MT_metaball_add", text="Metaball", icon='OUTLINER_OB_META')
        layout.operator("object.text_add", text="Text", icon='OUTLINER_OB_FONT')
        if context.preferences.experimental.use_new_point_cloud_type:
            layout.operator("object.pointcloud_add", text="Point Cloud", icon='OUTLINER_OB_POINTCLOUD')
        layout.menu("VIEW3D_MT_volume_add", text="Volume", icon='OUTLINER_OB_VOLUME')
        layout.operator_menu_enum("object.gpencil_add", "type", text="Grease Pencil", icon='OUTLINER_OB_GREASEPENCIL')

        layout.separator()

        if VIEW3D_MT_armature_add.is_extended():
            layout.menu("VIEW3D_MT_armature_add", icon='OUTLINER_OB_ARMATURE')
        else:
            layout.operator("object.armature_add", text="Armature", icon='OUTLINER_OB_ARMATURE')

        layout.operator("object.add", text="Lattice", icon='OUTLINER_OB_LATTICE').type = 'LATTICE'

        layout.separator()

        layout.operator_menu_enum("object.empty_add", "type", text="Empty",
                                  text_ctxt=i18n_contexts.id_id,
                                  icon='OUTLINER_OB_EMPTY')
        layout.menu("VIEW3D_MT_image_add", text="Image", icon='OUTLINER_OB_IMAGE')

        layout.separator()

        layout.menu("VIEW3D_MT_light_add", icon='OUTLINER_OB_LIGHT')
        layout.menu("VIEW3D_MT_lightprobe_add", icon='OUTLINER_OB_LIGHTPROBE')

        layout.separator()

        if VIEW3D_MT_camera_add.is_extended():
            layout.menu("VIEW3D_MT_camera_add", icon='OUTLINER_OB_CAMERA')
        else:
            VIEW3D_MT_camera_add.draw(self, context)

        layout.separator()

        layout.operator("object.speaker_add", text="Speaker", icon='OUTLINER_OB_SPEAKER')

        layout.separator()

        layout.operator_menu_enum("object.effector_add", "type", text="Force Field", icon='OUTLINER_OB_FORCE_FIELD')

        layout.separator()

        has_collections = bool(bpy.data.collections)
        col = layout.column()
        col.enabled = has_collections

        if not has_collections or len(bpy.data.collections) > 10:
            col.operator_context = 'INVOKE_REGION_WIN'
            col.operator(
                "object.collection_instance_add",
                text="Collection Instance..." if has_collections else "No Collections to Instance",
                icon='OUTLINER_OB_GROUP_INSTANCE',
            )
        else:
            col.operator_menu_enum(
                "object.collection_instance_add",
                "collection",
                text="Collection Instance",
                icon='OUTLINER_OB_GROUP_INSTANCE',
            )


class VIEW3D_MT_image_add(Menu):
    bl_label = "Add Image"

    def draw(self, _context):
        layout = self.layout
        layout.operator("object.load_reference_image", text="Reference", icon='IMAGE_REFERENCE')
        layout.operator("object.load_background_image", text="Background", icon='IMAGE_BACKGROUND')


class VIEW3D_MT_object_relations(Menu):
    bl_label = "Relations"

    def draw(self, _context):
        layout = self.layout

        layout.operator("object.make_override_library", text="Make Library Override...")

        layout.operator("object.make_dupli_face")

        layout.separator()

        layout.operator_menu_enum("object.make_local", "type", text="Make Local...")
        layout.menu("VIEW3D_MT_make_single_user")


class VIEW3D_MT_object_liboverride(Menu):
    bl_label = "Library Override"

    def draw(self, _context):
        layout = self.layout

        layout.operator("object.make_override_library", text="Make")
        layout.operator("object.reset_override_library", text="Reset")
        layout.operator("object.clear_override_library", text="Clear")


class VIEW3D_MT_object(Menu):
    bl_context = "objectmode"
    bl_label = "Object"

    def draw(self, _context):
        layout = self.layout

        layout.menu("VIEW3D_MT_transform_object")
        layout.operator_menu_enum("object.origin_set", text="Set Origin", property="type")
        layout.menu("VIEW3D_MT_mirror")
        layout.menu("VIEW3D_MT_object_clear")
        layout.menu("VIEW3D_MT_object_apply")
        layout.menu("VIEW3D_MT_snap")

        layout.separator()

        layout.operator("object.duplicate_move")
        layout.operator("object.duplicate_move_linked")
        layout.operator("object.join")

        layout.separator()

        layout.operator("view3d.copybuffer", text="Copy Objects", icon='COPYDOWN')
        layout.operator("view3d.pastebuffer", text="Paste Objects", icon='PASTEDOWN')

        layout.separator()

        layout.menu("VIEW3D_MT_object_asset")
        layout.menu("VIEW3D_MT_object_parent")
        layout.menu("VIEW3D_MT_object_collection")
        layout.menu("VIEW3D_MT_object_relations")
        layout.menu("VIEW3D_MT_object_liboverride")
        layout.menu("VIEW3D_MT_object_constraints")
        layout.menu("VIEW3D_MT_object_track")
        layout.menu("VIEW3D_MT_make_links")

        layout.separator()

        layout.operator("object.shade_smooth")
        layout.operator("object.shade_smooth", text="Shade Auto Smooth").use_auto_smooth = True
        layout.operator("object.shade_flat")

        layout.separator()

        layout.menu("VIEW3D_MT_object_animation")
        layout.menu("VIEW3D_MT_object_rigid_body")

        layout.separator()

        layout.menu("VIEW3D_MT_object_quick_effects")

        layout.separator()

        layout.menu("VIEW3D_MT_object_convert")

        layout.separator()

        layout.menu("VIEW3D_MT_object_showhide")
        layout.menu("VIEW3D_MT_object_cleanup")

        layout.separator()

        layout.operator_context = 'EXEC_REGION_WIN'
        layout.operator("object.delete", text="Delete").use_global = False
        layout.operator("object.delete", text="Delete Global").use_global = True


class VIEW3D_MT_object_animation(Menu):
    bl_label = "Animation"

    def draw(self, _context):
        layout = self.layout

        layout.operator("anim.keyframe_insert_menu", text="Insert Keyframe...")
        layout.operator("anim.keyframe_delete_v3d", text="Delete Keyframes...")
        layout.operator("anim.keyframe_clear_v3d", text="Clear Keyframes...")
        layout.operator("anim.keying_set_active_set", text="Change Keying Set...")

        layout.separator()

        layout.operator("nla.bake", text="Bake Action...")
        layout.operator("gpencil.bake_mesh_animation", text="Bake Mesh to Grease Pencil...")
        layout.operator("gpencil.bake_grease_pencil_animation", text="Bake Object Transform to Grease Pencil...")


class VIEW3D_MT_object_rigid_body(Menu):
    bl_label = "Rigid Body"

    def draw(self, _context):
        layout = self.layout

        layout.operator("rigidbody.objects_add", text="Add Active").type = 'ACTIVE'
        layout.operator("rigidbody.objects_add", text="Add Passive").type = 'PASSIVE'

        layout.separator()

        layout.operator("rigidbody.objects_remove", text="Remove")

        layout.separator()

        layout.operator("rigidbody.shape_change", text="Change Shape")
        layout.operator("rigidbody.mass_calculate", text="Calculate Mass")
        layout.operator("rigidbody.object_settings_copy", text="Copy from Active")
        layout.operator("object.visual_transform_apply", text="Apply Transformation")
        layout.operator("rigidbody.bake_to_keyframes", text="Bake to Keyframes")

        layout.separator()

        layout.operator("rigidbody.connect", text="Connect")


class VIEW3D_MT_object_clear(Menu):
    bl_label = "Clear"

    def draw(self, _context):
        layout = self.layout

        layout.operator("object.location_clear", text="Location").clear_delta = False
        layout.operator("object.rotation_clear", text="Rotation").clear_delta = False
        layout.operator("object.scale_clear", text="Scale").clear_delta = False

        layout.separator()

        layout.operator("object.origin_clear", text="Origin")


class VIEW3D_MT_object_context_menu(Menu):
    bl_label = "Object Context Menu"

    def draw(self, context):

        layout = self.layout
        view = context.space_data

        obj = context.object

        selected_objects_len = len(context.selected_objects)

        # If nothing is selected
        # (disabled for now until it can be made more useful).
        '''
        if selected_objects_len == 0:

            layout.menu("VIEW3D_MT_add", text="Add", text_ctxt=i18n_contexts.operator_default)
            layout.operator("view3d.pastebuffer", text="Paste Objects", icon='PASTEDOWN')

            return
        '''

        # If something is selected

        # Individual object types.
        if obj is None:
            pass

        elif obj.type == 'CAMERA':
            layout.operator_context = 'INVOKE_REGION_WIN'

            layout.operator("view3d.object_as_camera", text="Set Active Camera")

            if obj.data.type == 'PERSP':
                props = layout.operator("wm.context_modal_mouse", text="Adjust Focal Length")
                props.data_path_iter = "selected_editable_objects"
                props.data_path_item = "data.lens"
                props.input_scale = 0.1
                if obj.data.lens_unit == 'MILLIMETERS':
                    props.header_text = "Camera Focal Length: %.1fmm"
                else:
                    props.header_text = "Camera Focal Length: %.1f\u00B0"

            else:
                props = layout.operator("wm.context_modal_mouse", text="Camera Lens Scale")
                props.data_path_iter = "selected_editable_objects"
                props.data_path_item = "data.ortho_scale"
                props.input_scale = 0.01
                props.header_text = "Camera Lens Scale: %.3f"

            if not obj.data.dof.focus_object:
                if view and view.camera == obj and view.region_3d.view_perspective == 'CAMERA':
                    props = layout.operator("ui.eyedropper_depth", text="DOF Distance (Pick)")
                else:
                    props = layout.operator("wm.context_modal_mouse", text="Adjust Focus Distance")
                    props.data_path_iter = "selected_editable_objects"
                    props.data_path_item = "data.dof.focus_distance"
                    props.input_scale = 0.02
                    props.header_text = "Focus Distance: %.3f"

            layout.separator()

        elif obj.type in {'CURVE', 'FONT'}:
            layout.operator_context = 'INVOKE_REGION_WIN'

            props = layout.operator("wm.context_modal_mouse", text="Adjust Extrusion")
            props.data_path_iter = "selected_editable_objects"
            props.data_path_item = "data.extrude"
            props.input_scale = 0.01
            props.header_text = "Extrude: %.3f"

            props = layout.operator("wm.context_modal_mouse", text="Adjust Offset")
            props.data_path_iter = "selected_editable_objects"
            props.data_path_item = "data.offset"
            props.input_scale = 0.01
            props.header_text = "Offset: %.3f"

            layout.separator()

        elif obj.type == 'EMPTY':
            layout.operator_context = 'INVOKE_REGION_WIN'

            props = layout.operator("wm.context_modal_mouse", text="Adjust Empty Display Size")
            props.data_path_iter = "selected_editable_objects"
            props.data_path_item = "empty_display_size"
            props.input_scale = 0.01
            props.header_text = "Empty Display Size: %.3f"

            layout.separator()

            if obj.empty_display_type == 'IMAGE':
                layout.operator("gpencil.trace_image")

                layout.separator()

        elif obj.type == 'LIGHT':
            light = obj.data

            layout.operator_context = 'INVOKE_REGION_WIN'

            props = layout.operator("wm.context_modal_mouse", text="Adjust Light Power")
            props.data_path_iter = "selected_editable_objects"
            props.data_path_item = "data.energy"
            props.input_scale = 1.0
            props.header_text = "Light Power: %.3f"

            if light.type == 'AREA':
                if light.shape in {'RECTANGLE', 'ELLIPSE'}:
                    props = layout.operator("wm.context_modal_mouse", text="Adjust Area Light X Size")
                    props.data_path_iter = "selected_editable_objects"
                    props.data_path_item = "data.size"
                    props.header_text = "Light Size X: %.3f"

                    props = layout.operator("wm.context_modal_mouse", text="Adjust Area Light Y Size")
                    props.data_path_iter = "selected_editable_objects"
                    props.data_path_item = "data.size_y"
                    props.header_text = "Light Size Y: %.3f"
                else:
                    props = layout.operator("wm.context_modal_mouse", text="Adjust Area Light Size")
                    props.data_path_iter = "selected_editable_objects"
                    props.data_path_item = "data.size"
                    props.header_text = "Light Size: %.3f"

            elif light.type in {'SPOT', 'POINT'}:
                props = layout.operator("wm.context_modal_mouse", text="Adjust Light Radius")
                props.data_path_iter = "selected_editable_objects"
                props.data_path_item = "data.shadow_soft_size"
                props.header_text = "Light Radius: %.3f"

            elif light.type == 'SUN':
                props = layout.operator("wm.context_modal_mouse", text="Adjust Sun Light Angle")
                props.data_path_iter = "selected_editable_objects"
                props.data_path_item = "data.angle"
                props.header_text = "Light Angle: %.3f"

            if light.type == 'SPOT':
                layout.separator()

                props = layout.operator("wm.context_modal_mouse", text="Adjust Spot Light Size")
                props.data_path_iter = "selected_editable_objects"
                props.data_path_item = "data.spot_size"
                props.input_scale = 0.01
                props.header_text = "Spot Size: %.2f"

                props = layout.operator("wm.context_modal_mouse", text="Adjust Spot Light Blend")
                props.data_path_iter = "selected_editable_objects"
                props.data_path_item = "data.spot_blend"
                props.input_scale = -0.01
                props.header_text = "Spot Blend: %.2f"

            layout.separator()

        # Shared among some object types.
        if obj is not None:
            if obj.type in {'MESH', 'CURVE', 'SURFACE'}:
                layout.operator("object.shade_smooth")
                layout.operator("object.shade_smooth", text="Shade Auto Smooth").use_auto_smooth = True
                layout.operator("object.shade_flat", text="Shade Flat")

                layout.separator()

            if obj.type in {'MESH', 'CURVE', 'SURFACE', 'ARMATURE', 'GPENCIL'}:
                if selected_objects_len > 1:
                    layout.operator("object.join")

            if obj.type in {'MESH', 'CURVE', 'SURFACE', 'POINTCLOUD', 'META', 'FONT'}:
                layout.operator_menu_enum("object.convert", "target")

            if obj.type == 'GPENCIL':
                layout.operator_menu_enum("gpencil.convert", "type", text="Convert To")

            if (
                    obj.type in {'MESH', 'CURVE', 'SURFACE', 'GPENCIL', 'LATTICE', 'ARMATURE', 'META', 'FONT'} or
                    (obj.type == 'EMPTY' and obj.instance_collection is not None)
            ):
                layout.operator_context = 'INVOKE_REGION_WIN'
                layout.operator_menu_enum("object.origin_set", text="Set Origin", property="type")
                layout.operator_context = 'INVOKE_DEFAULT'

                layout.separator()

        # Shared among all object types
        layout.operator("view3d.copybuffer", text="Copy Objects", icon='COPYDOWN')
        layout.operator("view3d.pastebuffer", text="Paste Objects", icon='PASTEDOWN')

        layout.separator()

        layout.operator("object.duplicate_move", icon='DUPLICATE')
        layout.operator("object.duplicate_move_linked")

        layout.separator()

        props = layout.operator("wm.call_panel", text="Rename Active Object...")
        props.name = "TOPBAR_PT_name"
        props.keep_open = False

        layout.separator()

        layout.menu("VIEW3D_MT_mirror")
        layout.menu("VIEW3D_MT_snap")
        layout.menu("VIEW3D_MT_object_parent")
        layout.operator_context = 'INVOKE_REGION_WIN'

        if view and view.local_view:
            layout.operator("view3d.localview_remove_from")
        else:
            layout.operator("object.move_to_collection")

        layout.separator()

        layout.operator("anim.keyframe_insert_menu", text="Insert Keyframe...")

        layout.separator()

        layout.operator_context = 'EXEC_REGION_WIN'
        layout.operator("object.delete", text="Delete").use_global = False


class VIEW3D_MT_object_shading(Menu):
    # XXX, this menu is a place to store shading operator in object mode
    bl_label = "Shading"

    def draw(self, _context):
        layout = self.layout
        layout.operator("object.shade_smooth", text="Smooth")
        layout.operator("object.shade_flat", text="Flat")


class VIEW3D_MT_object_apply(Menu):
    bl_label = "Apply"

    def draw(self, _context):
        layout = self.layout
        # Need invoke for the popup confirming the multi-user data operation
        layout.operator_context = 'INVOKE_DEFAULT'

        props = layout.operator("object.transform_apply", text="Location", text_ctxt=i18n_contexts.default)
        props.location, props.rotation, props.scale = True, False, False

        props = layout.operator("object.transform_apply", text="Rotation", text_ctxt=i18n_contexts.default)
        props.location, props.rotation, props.scale = False, True, False

        props = layout.operator("object.transform_apply", text="Scale", text_ctxt=i18n_contexts.default)
        props.location, props.rotation, props.scale = False, False, True

        props = layout.operator("object.transform_apply", text="All Transforms", text_ctxt=i18n_contexts.default)
        props.location, props.rotation, props.scale = True, True, True

        props = layout.operator("object.transform_apply", text="Rotation & Scale", text_ctxt=i18n_contexts.default)
        props.location, props.rotation, props.scale = False, True, True

        layout.separator()

        layout.operator(
            "object.transforms_to_deltas",
            text="Location to Deltas",
            text_ctxt=i18n_contexts.default,
        ).mode = 'LOC'
        layout.operator(
            "object.transforms_to_deltas",
            text="Rotation to Deltas",
            text_ctxt=i18n_contexts.default,
        ).mode = 'ROT'
        layout.operator(
            "object.transforms_to_deltas",
            text="Scale to Deltas",
            text_ctxt=i18n_contexts.default,
        ).mode = 'SCALE'

        layout.operator(
            "object.transforms_to_deltas",
            text="All Transforms to Deltas",
            text_ctxt=i18n_contexts.default,
        ).mode = 'ALL'
        layout.operator("object.anim_transforms_to_deltas")

        layout.separator()

        layout.operator(
            "object.visual_transform_apply",
            text="Visual Transform",
            text_ctxt=i18n_contexts.default,
        )
        layout.operator(
            "object.convert",
            text="Visual Geometry to Mesh",
            text_ctxt=i18n_contexts.default,
        ).target = 'MESH'
        layout.operator("object.duplicates_make_real")
        layout.operator("object.parent_inverse_apply",
                        text="Parent Inverse",
                        text_ctxt=i18n_contexts.default)


class VIEW3D_MT_object_parent(Menu):
    bl_label = "Parent"

    def draw(self, _context):
        layout = self.layout
        operator_context_default = layout.operator_context

        layout.operator_enum("object.parent_set", "type")

        layout.separator()

        layout.operator_context = 'EXEC_REGION_WIN'
        layout.operator("object.parent_no_inverse_set")
        layout.operator_context = operator_context_default

        layout.separator()

        layout.operator_enum("object.parent_clear", "type")


class VIEW3D_MT_object_track(Menu):
    bl_label = "Track"

    def draw(self, _context):
        layout = self.layout

        layout.operator_enum("object.track_set", "type")

        layout.separator()

        layout.operator_enum("object.track_clear", "type")


class VIEW3D_MT_object_collection(Menu):
    bl_label = "Collection"

    def draw(self, _context):
        layout = self.layout

        layout.operator("object.move_to_collection")
        layout.operator("object.link_to_collection")

        layout.separator()

        layout.operator("collection.create")
        # layout.operator_menu_enum("collection.objects_remove", "collection")  # BUGGY
        layout.operator("collection.objects_remove")
        layout.operator("collection.objects_remove_all")

        layout.separator()

        layout.operator("collection.objects_add_active")
        layout.operator("collection.objects_remove_active")


class VIEW3D_MT_object_constraints(Menu):
    bl_label = "Constraints"

    def draw(self, _context):
        layout = self.layout

        layout.operator("object.constraint_add_with_targets")
        layout.operator("object.constraints_copy")

        layout.separator()

        layout.operator("object.constraints_clear")


class VIEW3D_MT_object_quick_effects(Menu):
    bl_label = "Quick Effects"

    def draw(self, _context):
        layout = self.layout

        layout.operator("object.quick_fur")
        layout.operator("object.quick_explode")
        layout.operator("object.quick_smoke")
        layout.operator("object.quick_liquid")


class VIEW3D_MT_object_showhide(Menu):
    bl_label = "Show/Hide"

    def draw(self, _context):
        layout = self.layout

        layout.operator("object.hide_view_clear")

        layout.separator()

        layout.operator("object.hide_view_set", text="Hide Selected").unselected = False
        layout.operator("object.hide_view_set", text="Hide Unselected").unselected = True


class VIEW3D_MT_object_cleanup(Menu):
    bl_label = "Clean Up"

    def draw(self, _context):
        layout = self.layout

        layout.operator("object.vertex_group_clean", text="Clean Vertex Group Weights").group_select_mode = 'ALL'
        layout.operator("object.vertex_group_limit_total", text="Limit Total Vertex Groups").group_select_mode = 'ALL'

        layout.separator()

        layout.operator("object.material_slot_remove_unused", text="Remove Unused Material Slots")


class VIEW3D_MT_object_asset(Menu):
    bl_label = "Asset"

    def draw(self, _context):
        layout = self.layout

        layout.operator("asset.mark")
        layout.operator("asset.clear", text="Clear Asset").set_fake_user = False
        layout.operator("asset.clear", text="Clear Asset (Set Fake User)").set_fake_user = True


class VIEW3D_MT_make_single_user(Menu):
    bl_label = "Make Single User"

    def draw(self, _context):
        layout = self.layout
        layout.operator_context = 'EXEC_REGION_WIN'

        props = layout.operator("object.make_single_user", text="Object")
        props.object = True
        props.obdata = props.material = props.animation = props.obdata_animation = False

        props = layout.operator("object.make_single_user", text="Object & Data")
        props.object = props.obdata = True
        props.material = props.animation = props.obdata_animation = False

        props = layout.operator("object.make_single_user", text="Object & Data & Materials")
        props.object = props.obdata = props.material = True
        props.animation = props.obdata_animation = False

        props = layout.operator("object.make_single_user", text="Materials")
        props.material = True
        props.object = props.obdata = props.animation = props.obdata_animation = False

        props = layout.operator("object.make_single_user", text="Object Animation")
        props.animation = True
        props.object = props.obdata = props.material = props.obdata_animation = False

        props = layout.operator("object.make_single_user", text="Object Data Animation")
        props.obdata_animation = props.obdata = True
        props.object = props.material = props.animation = False


class VIEW3D_MT_object_convert(Menu):
    bl_label = "Convert"

    def draw(self, context):
        layout = self.layout
        ob = context.active_object

        if ob and ob.type == 'GPENCIL' and context.gpencil_data:
            layout.operator_enum("gpencil.convert", "type")
        else:
            layout.operator_enum("object.convert", "target")

        # Potrace lib dependency.
        if bpy.app.build_options.potrace:
            layout.operator("gpencil.trace_image", icon='OUTLINER_OB_GREASEPENCIL')

        if ob and ob.type == 'CURVES':
            layout.operator("curves.convert_to_particle_system", text="Particle System")


class VIEW3D_MT_make_links(Menu):
    bl_label = "Link/Transfer Data"

    def draw(self, _context):
        layout = self.layout
        operator_context_default = layout.operator_context

        if len(bpy.data.scenes) > 10:
            layout.operator_context = 'INVOKE_REGION_WIN'
            layout.operator("object.make_links_scene", text="Link Objects to Scene...", icon='OUTLINER_OB_EMPTY')
        else:
            layout.operator_context = 'EXEC_REGION_WIN'
            layout.operator_menu_enum("object.make_links_scene", "scene", text="Link Objects to Scene")

        layout.separator()

        layout.operator_context = operator_context_default

        layout.operator_enum("object.make_links_data", "type")  # inline

        layout.operator("object.join_uvs", text="Copy UV Maps")

        layout.separator()

        layout.operator("object.data_transfer")
        layout.operator("object.datalayout_transfer")


class VIEW3D_MT_brush_paint_modes(Menu):
    bl_label = "Enabled Modes"

    def draw(self, context):
        layout = self.layout

        settings = UnifiedPaintPanel.paint_settings(context)
        brush = settings.brush

        layout.prop(brush, "use_paint_sculpt", text="Sculpt")
        layout.prop(brush, "use_paint_uv_sculpt", text="UV Sculpt")
        layout.prop(brush, "use_paint_vertex", text="Vertex Paint")
        layout.prop(brush, "use_paint_weight", text="Weight Paint")
        layout.prop(brush, "use_paint_image", text="Texture Paint")


class VIEW3D_MT_paint_vertex(Menu):
    bl_label = "Paint"

    def draw(self, _context):
        layout = self.layout

        layout.operator("paint.vertex_color_set")
        layout.operator("paint.vertex_color_smooth")
        layout.operator("paint.vertex_color_dirt")
        layout.operator("paint.vertex_color_from_weight")

        layout.separator()

        layout.operator("paint.vertex_color_invert", text="Invert")
        layout.operator("paint.vertex_color_levels", text="Levels")
        layout.operator("paint.vertex_color_hsv", text="Hue Saturation Value")
        layout.operator("paint.vertex_color_brightness_contrast", text="Bright/Contrast")


class VIEW3D_MT_hook(Menu):
    bl_label = "Hooks"

    def draw(self, context):
        layout = self.layout
        layout.operator_context = 'EXEC_AREA'
        layout.operator("object.hook_add_newob")
        layout.operator("object.hook_add_selob").use_bone = False
        layout.operator("object.hook_add_selob", text="Hook to Selected Object Bone").use_bone = True

        if any([mod.type == 'HOOK' for mod in context.active_object.modifiers]):
            layout.separator()

            layout.operator_menu_enum("object.hook_assign", "modifier")
            layout.operator_menu_enum("object.hook_remove", "modifier")

            layout.separator()

            layout.operator_menu_enum("object.hook_select", "modifier")
            layout.operator_menu_enum("object.hook_reset", "modifier")
            layout.operator_menu_enum("object.hook_recenter", "modifier")


class VIEW3D_MT_vertex_group(Menu):
    bl_label = "Vertex Groups"

    def draw(self, context):
        layout = self.layout

        layout.operator_context = 'EXEC_AREA'
        layout.operator("object.vertex_group_assign_new")

        ob = context.active_object
        if ob.mode == 'EDIT' or (ob.mode == 'WEIGHT_PAINT' and ob.type == 'MESH' and ob.data.use_paint_mask_vertex):
            if ob.vertex_groups.active:
                layout.separator()

                layout.operator("object.vertex_group_assign", text="Assign to Active Group")
                layout.operator(
                    "object.vertex_group_remove_from",
                    text="Remove from Active Group",
                ).use_all_groups = False
                layout.operator("object.vertex_group_remove_from", text="Remove from All").use_all_groups = True

        if ob.vertex_groups.active:
            layout.separator()

            layout.operator_menu_enum("object.vertex_group_set_active", "group", text="Set Active Group")
            layout.operator("object.vertex_group_remove", text="Remove Active Group").all = False
            layout.operator("object.vertex_group_remove", text="Remove All Groups").all = True


class VIEW3D_MT_gpencil_vertex_group(Menu):
    bl_label = "Vertex Groups"

    def draw(self, context):
        layout = self.layout

        layout.operator_context = 'EXEC_AREA'
        ob = context.active_object

        layout.operator("object.vertex_group_add", text="Add New Group")
        ob = context.active_object
        if ob.vertex_groups.active:
            layout.separator()

            layout.operator("gpencil.vertex_group_assign", text="Assign")
            layout.operator("gpencil.vertex_group_remove_from", text="Remove")

            layout.operator("gpencil.vertex_group_select", text="Select")
            layout.operator("gpencil.vertex_group_deselect", text="Deselect")


class VIEW3D_MT_paint_weight_lock(Menu):
    bl_label = "Vertex Group Locks"

    def draw(self, _context):
        layout = self.layout

        op = layout.operator("object.vertex_group_lock", icon='LOCKED', text="Lock All")
        op.action, op.mask = 'LOCK', 'ALL'
        op = layout.operator("object.vertex_group_lock", icon='UNLOCKED', text="Unlock All")
        op.action, op.mask = 'UNLOCK', 'ALL'
        op = layout.operator("object.vertex_group_lock", icon='LOCKED', text="Lock Selected")
        op.action, op.mask = 'LOCK', 'SELECTED'
        op = layout.operator("object.vertex_group_lock", icon='UNLOCKED', text="Unlock Selected")
        op.action, op.mask = 'UNLOCK', 'SELECTED'
        op = layout.operator("object.vertex_group_lock", icon='LOCKED', text="Lock Unselected")
        op.action, op.mask = 'LOCK', 'UNSELECTED'
        op = layout.operator("object.vertex_group_lock", icon='UNLOCKED', text="Unlock Unselected")
        op.action, op.mask = 'UNLOCK', 'UNSELECTED'
        op = layout.operator("object.vertex_group_lock", text="Lock Only Selected")
        op.action, op.mask = 'LOCK', 'INVERT_UNSELECTED'
        op = layout.operator("object.vertex_group_lock", text="Lock Only Unselected")
        op.action, op.mask = 'UNLOCK', 'INVERT_UNSELECTED'
        op = layout.operator("object.vertex_group_lock", text="Invert Locks")
        op.action, op.mask = 'INVERT', 'ALL'


class VIEW3D_MT_paint_weight(Menu):
    bl_label = "Weights"

    @staticmethod
    def draw_generic(layout, is_editmode=False):

        if not is_editmode:

            layout.operator("paint.weight_from_bones", text="Assign Automatic from Bones").type = 'AUTOMATIC'
            layout.operator("paint.weight_from_bones", text="Assign from Bone Envelopes").type = 'ENVELOPES'

            layout.separator()

        layout.operator("object.vertex_group_normalize_all", text="Normalize All")
        layout.operator("object.vertex_group_normalize", text="Normalize")

        layout.separator()

        layout.operator("object.vertex_group_mirror", text="Mirror")
        layout.operator("object.vertex_group_invert", text="Invert")
        layout.operator("object.vertex_group_clean", text="Clean")

        layout.separator()

        layout.operator("object.vertex_group_quantize", text="Quantize")
        layout.operator("object.vertex_group_levels", text="Levels")
        layout.operator("object.vertex_group_smooth", text="Smooth")

        if not is_editmode:
            props = layout.operator("object.data_transfer", text="Transfer Weights")
            props.use_reverse_transfer = True
            props.data_type = 'VGROUP_WEIGHTS'

        layout.operator("object.vertex_group_limit_total", text="Limit Total")
        layout.operator("object.vertex_group_fix", text="Fix Deforms")

        if not is_editmode:
            layout.separator()

            layout.operator("paint.weight_set")

        layout.menu("VIEW3D_MT_paint_weight_lock", text="Locks")

    def draw(self, _context):
        self.draw_generic(self.layout, is_editmode=False)


class VIEW3D_MT_sculpt(Menu):
    bl_label = "Sculpt"

    def draw(self, _context):
        layout = self.layout

        props = layout.operator("paint.hide_show", text="Show All")
        props.action = 'SHOW'
        props.area = 'ALL'

        props = layout.operator("paint.hide_show", text="Show Bounding Box")
        props.action = 'SHOW'
        props.area = 'INSIDE'

        props = layout.operator("paint.hide_show", text="Hide Bounding Box")
        props.action = 'HIDE'
        props.area = 'INSIDE'

        props = layout.operator("paint.hide_show", text="Hide Masked")
        props.action = 'HIDE'
        props.area = 'MASKED'

        layout.separator()

        layout.menu("VIEW3D_MT_sculpt_set_pivot", text="Set Pivot")

        layout.separator()

        layout.operator("sculpt.optimize")

        layout.separator()

        layout.operator("object.transfer_mode", text="Transfer Sculpt Mode")


class VIEW3D_MT_sculpt_curves(Menu):
    bl_label = "Curves"

    def draw(self, _context):
        layout = self.layout

        layout.operator("curves.snap_curves_to_surface", text="Snap to Deformed Surface").attach_mode = 'DEFORM'
        layout.operator("curves.snap_curves_to_surface", text="Snap to Nearest Surface").attach_mode = 'NEAREST'
        layout.separator()
        layout.operator("curves.convert_to_particle_system", text="Convert to Particle System")


class VIEW3D_MT_mask(Menu):
    bl_label = "Mask"

    def draw(self, _context):
        layout = self.layout

        props = layout.operator("paint.mask_flood_fill", text="Invert Mask")
        props.mode = 'INVERT'

        props = layout.operator("paint.mask_flood_fill", text="Fill Mask")
        props.mode = 'VALUE'
        props.value = 1

        props = layout.operator("paint.mask_flood_fill", text="Clear Mask")
        props.mode = 'VALUE'
        props.value = 0

        props = layout.operator("paint.mask_box_gesture", text="Box Mask")
        props.mode = 'VALUE'
        props.value = 0

        props = layout.operator("paint.mask_lasso_gesture", text="Lasso Mask")

        layout.separator()

        props = layout.operator("sculpt.mask_filter", text='Smooth Mask')
        props.filter_type = 'SMOOTH'

        props = layout.operator("sculpt.mask_filter", text='Sharpen Mask')
        props.filter_type = 'SHARPEN'

        props = layout.operator("sculpt.mask_filter", text='Grow Mask')
        props.filter_type = 'GROW'

        props = layout.operator("sculpt.mask_filter", text='Shrink Mask')
        props.filter_type = 'SHRINK'

        props = layout.operator("sculpt.mask_filter", text='Increase Contrast')
        props.filter_type = 'CONTRAST_INCREASE'
        props.auto_iteration_count = False

        props = layout.operator("sculpt.mask_filter", text='Decrease Contrast')
        props.filter_type = 'CONTRAST_DECREASE'
        props.auto_iteration_count = False

        layout.separator()

        props = layout.operator("sculpt.expand", text="Expand Mask by Topology")
        props.target = 'MASK'
        props.falloff_type = 'GEODESIC'
        props.invert = True

        props = layout.operator("sculpt.expand", text="Expand Mask by Normals")
        props.target = 'MASK'
        props.falloff_type = 'NORMALS'
        props.invert = False

        layout.separator()

        props = layout.operator("mesh.paint_mask_extract", text="Mask Extract")

        layout.separator()

        props = layout.operator("mesh.paint_mask_slice", text="Mask Slice")
        props.fill_holes = False
        props.new_object = False
        props = layout.operator("mesh.paint_mask_slice", text="Mask Slice and Fill Holes")
        props.new_object = False
        props = layout.operator("mesh.paint_mask_slice", text="Mask Slice to New Object")

        layout.separator()

        props = layout.operator("sculpt.mask_from_cavity", text="Mask From Cavity")
        props.use_automask_settings = False

        layout.separator()

        layout.menu("VIEW3D_MT_random_mask", text="Random Mask")


class VIEW3D_MT_face_sets(Menu):
    bl_label = "Face Sets"

    def draw(self, _context):
        layout = self.layout

        op = layout.operator("sculpt.face_sets_create", text='Face Set from Masked')
        op.mode = 'MASKED'

        op = layout.operator("sculpt.face_sets_create", text='Face Set from Visible')
        op.mode = 'VISIBLE'

        op = layout.operator("sculpt.face_sets_create", text='Face Set from Edit Mode Selection')
        op.mode = 'SELECTION'

        layout.separator()

        layout.menu("VIEW3D_MT_face_sets_init", text="Initialize Face Sets")

        layout.separator()

        op = layout.operator("sculpt.face_set_edit", text='Grow Face Set')
        op.mode = 'GROW'

        op = layout.operator("sculpt.face_set_edit", text='Shrink Face Set')
        op.mode = 'SHRINK'

        layout.separator()

        props = layout.operator("sculpt.expand", text="Expand Face Set by Topology")
        props.target = 'FACE_SETS'
        props.falloff_type = 'GEODESIC'
        props.invert = False
        props.use_modify_active = False

        props = layout.operator("sculpt.expand", text="Expand Active Face Set")
        props.target = 'FACE_SETS'
        props.falloff_type = 'BOUNDARY_FACE_SET'
        props.invert = False
        props.use_modify_active = True

        layout.separator()

        op = layout.operator("mesh.face_set_extract", text='Extract Face Set')

        layout.separator()

        op = layout.operator("sculpt.face_set_change_visibility", text='Invert Visible Face Sets')
        op.mode = 'INVERT'

        op = layout.operator("sculpt.face_set_change_visibility", text='Show All Face Sets')
        op.mode = 'SHOW_ALL'

        layout.separator()

        op = layout.operator("sculpt.face_sets_randomize_colors", text='Randomize Colors')


class VIEW3D_MT_sculpt_set_pivot(Menu):
    bl_label = "Sculpt Set Pivot"

    def draw(self, _context):
        layout = self.layout

        props = layout.operator("sculpt.set_pivot_position", text="Pivot to Origin")
        props.mode = 'ORIGIN'

        props = layout.operator("sculpt.set_pivot_position", text="Pivot to Unmasked")
        props.mode = 'UNMASKED'

        props = layout.operator("sculpt.set_pivot_position", text="Pivot to Mask Border")
        props.mode = 'BORDER'

        props = layout.operator("sculpt.set_pivot_position", text="Pivot to Active Vertex")
        props.mode = 'ACTIVE'

        props = layout.operator("sculpt.set_pivot_position", text="Pivot to Surface Under Cursor")
        props.mode = 'SURFACE'


class VIEW3D_MT_face_sets_init(Menu):
    bl_label = "Face Sets Init"

    def draw(self, _context):
        layout = self.layout

        op = layout.operator("sculpt.face_sets_init", text='By Loose Parts')
        op.mode = 'LOOSE_PARTS'

        op = layout.operator("sculpt.face_sets_init", text='By Face Set Boundaries')
        op.mode = 'FACE_SET_BOUNDARIES'

        op = layout.operator("sculpt.face_sets_init", text='By Materials')
        op.mode = 'MATERIALS'

        op = layout.operator("sculpt.face_sets_init", text='By Normals')
        op.mode = 'NORMALS'

        op = layout.operator("sculpt.face_sets_init", text='By UV Seams')
        op.mode = 'UV_SEAMS'

        op = layout.operator("sculpt.face_sets_init", text='By Edge Creases')
        op.mode = 'CREASES'

        op = layout.operator("sculpt.face_sets_init", text='By Edge Bevel Weight')
        op.mode = 'BEVEL_WEIGHT'

        op = layout.operator("sculpt.face_sets_init", text='By Sharp Edges')
        op.mode = 'SHARP_EDGES'

        op = layout.operator("sculpt.face_sets_init", text='By Face Maps')
        op.mode = 'FACE_MAPS'


class VIEW3D_MT_random_mask(Menu):
    bl_label = "Random Mask"

    def draw(self, _context):
        layout = self.layout

        op = layout.operator("sculpt.mask_init", text='Per Vertex')
        op.mode = 'RANDOM_PER_VERTEX'

        op = layout.operator("sculpt.mask_init", text='Per Face Set')
        op.mode = 'RANDOM_PER_FACE_SET'

        op = layout.operator("sculpt.mask_init", text='Per Loose Part')
        op.mode = 'RANDOM_PER_LOOSE_PART'


class VIEW3D_MT_particle(Menu):
    bl_label = "Particle"

    def draw(self, context):
        layout = self.layout
        tool_settings = context.tool_settings

        particle_edit = tool_settings.particle_edit

        layout.operator("particle.mirror")

        layout.operator("particle.remove_doubles")

        layout.separator()

        if particle_edit.select_mode == 'POINT':
            layout.operator("particle.subdivide")

        layout.operator("particle.unify_length")
        layout.operator("particle.rekey")
        layout.operator("particle.weight_set")

        layout.separator()

        layout.menu("VIEW3D_MT_particle_showhide")

        layout.separator()

        layout.operator("particle.delete")


class VIEW3D_MT_particle_context_menu(Menu):
    bl_label = "Particle Context Menu"

    def draw(self, context):
        layout = self.layout
        tool_settings = context.tool_settings

        particle_edit = tool_settings.particle_edit

        layout.operator("particle.rekey")

        layout.separator()

        layout.operator("particle.delete")

        layout.separator()

        layout.operator("particle.remove_doubles")
        layout.operator("particle.unify_length")

        if particle_edit.select_mode == 'POINT':
            layout.operator("particle.subdivide")

        layout.operator("particle.weight_set")

        layout.separator()

        layout.operator("particle.mirror")

        if particle_edit.select_mode == 'POINT':
            layout.separator()

            layout.operator("particle.select_all", text="All").action = 'SELECT'
            layout.operator("particle.select_all", text="None").action = 'DESELECT'
            layout.operator("particle.select_all", text="Invert").action = 'INVERT'

            layout.separator()

            layout.operator("particle.select_roots")
            layout.operator("particle.select_tips")

            layout.separator()

            layout.operator("particle.select_random")

            layout.separator()

            layout.operator("particle.select_more")
            layout.operator("particle.select_less")

            layout.separator()

            layout.operator("particle.select_linked", text="Select Linked")


class VIEW3D_MT_particle_showhide(ShowHideMenu, Menu):
    _operator_name = "particle"


class VIEW3D_MT_pose(Menu):
    bl_label = "Pose"

    def draw(self, _context):
        layout = self.layout

        layout.menu("VIEW3D_MT_transform_armature")

        layout.menu("VIEW3D_MT_pose_transform")
        layout.menu("VIEW3D_MT_pose_apply")

        layout.menu("VIEW3D_MT_snap")

        layout.separator()

        layout.menu("VIEW3D_MT_object_animation")

        layout.separator()

        layout.menu("VIEW3D_MT_pose_slide")
        layout.menu("VIEW3D_MT_pose_propagate")

        layout.separator()

        layout.operator("pose.copy", icon='COPYDOWN')
        layout.operator("pose.paste", icon='PASTEDOWN').flipped = False
        layout.operator("pose.paste", icon='PASTEFLIPDOWN', text="Paste Pose Flipped").flipped = True

        layout.separator()

        layout.menu("VIEW3D_MT_pose_motion")
        layout.menu("VIEW3D_MT_pose_group")

        layout.separator()

        layout.menu("VIEW3D_MT_object_parent")
        layout.menu("VIEW3D_MT_pose_ik")
        layout.menu("VIEW3D_MT_pose_constraints")

        layout.separator()

        layout.menu("VIEW3D_MT_pose_names")
        layout.operator("pose.quaternions_flip")

        layout.separator()

        layout.operator_context = 'INVOKE_AREA'
        layout.operator("armature.armature_layers", text="Change Armature Layers...")
        layout.operator("pose.bone_layers", text="Change Bone Layers...")

        layout.separator()

        layout.menu("VIEW3D_MT_pose_showhide")
        layout.menu("VIEW3D_MT_bone_options_toggle", text="Bone Settings")


class VIEW3D_MT_pose_transform(Menu):
    bl_label = "Clear Transform"

    def draw(self, _context):
        layout = self.layout

        layout.operator("pose.transforms_clear", text="All")

        layout.separator()

        layout.operator("pose.loc_clear", text="Location")
        layout.operator("pose.rot_clear", text="Rotation")
        layout.operator("pose.scale_clear", text="Scale")

        layout.separator()

        layout.operator("pose.user_transforms_clear", text="Reset Unkeyed")


class VIEW3D_MT_pose_slide(Menu):
    bl_label = "In-Betweens"

    def draw(self, _context):
        layout = self.layout

        layout.operator("pose.push_rest")
        layout.operator("pose.relax_rest")
        layout.operator("pose.push")
        layout.operator("pose.relax")
        layout.operator("pose.breakdown")
        layout.operator("pose.blend_to_neighbor")


class VIEW3D_MT_pose_propagate(Menu):
    bl_label = "Propagate"

    def draw(self, _context):
        layout = self.layout

        layout.operator("pose.propagate").mode = 'WHILE_HELD'

        layout.separator()

        layout.operator("pose.propagate", text="To Next Keyframe").mode = 'NEXT_KEY'
        layout.operator("pose.propagate", text="To Last Keyframe (Make Cyclic)").mode = 'LAST_KEY'

        layout.separator()

        layout.operator("pose.propagate", text="On Selected Keyframes").mode = 'SELECTED_KEYS'

        layout.separator()

        layout.operator("pose.propagate", text="On Selected Markers").mode = 'SELECTED_MARKERS'


class VIEW3D_MT_pose_motion(Menu):
    bl_label = "Motion Paths"

    def draw(self, _context):
        layout = self.layout

        layout.operator("pose.paths_calculate", text="Calculate")
        layout.operator("pose.paths_clear", text="Clear")


class VIEW3D_MT_pose_group(Menu):
    bl_label = "Bone Groups"

    def draw(self, context):
        layout = self.layout

        pose = context.active_object.pose

        layout.operator_context = 'EXEC_AREA'
        layout.operator("pose.group_assign", text="Assign to New Group").type = 0

        if pose.bone_groups:
            active_group = pose.bone_groups.active_index + 1
            layout.operator("pose.group_assign", text="Assign to Group").type = active_group

            layout.separator()

            # layout.operator_context = 'INVOKE_AREA'
            layout.operator("pose.group_unassign")
            layout.operator("pose.group_remove")


class VIEW3D_MT_pose_ik(Menu):
    bl_label = "Inverse Kinematics"

    def draw(self, _context):
        layout = self.layout

        layout.operator("pose.ik_add")
        layout.operator("pose.ik_clear")


class VIEW3D_MT_pose_constraints(Menu):
    bl_label = "Constraints"

    def draw(self, _context):
        layout = self.layout

        layout.operator("pose.constraint_add_with_targets", text="Add (with Targets)...")
        layout.operator("pose.constraints_copy")
        layout.operator("pose.constraints_clear")


class VIEW3D_MT_pose_names(Menu):
    bl_label = "Names"

    def draw(self, _context):
        layout = self.layout

        layout.operator_context = 'EXEC_REGION_WIN'
        layout.operator("pose.autoside_names", text="Auto-Name Left/Right").axis = 'XAXIS'
        layout.operator("pose.autoside_names", text="Auto-Name Front/Back").axis = 'YAXIS'
        layout.operator("pose.autoside_names", text="Auto-Name Top/Bottom").axis = 'ZAXIS'
        layout.operator("pose.flip_names")


class VIEW3D_MT_pose_showhide(ShowHideMenu, Menu):
    _operator_name = "pose"


class VIEW3D_MT_pose_apply(Menu):
    bl_label = "Apply"

    def draw(self, _context):
        layout = self.layout

        layout.operator("pose.armature_apply").selected = False
        layout.operator("pose.armature_apply", text="Apply Selected as Rest Pose").selected = True
        layout.operator("pose.visual_transform_apply")

        layout.separator()

        props = layout.operator("object.assign_property_defaults")
        props.process_bones = True


class VIEW3D_MT_pose_context_menu(Menu):
    bl_label = "Pose Context Menu"

    def draw(self, _context):
        layout = self.layout

        layout.operator_context = 'INVOKE_REGION_WIN'

        layout.operator("anim.keyframe_insert_menu", text="Insert Keyframe...")

        layout.separator()

        layout.operator("pose.copy", icon='COPYDOWN')
        layout.operator("pose.paste", icon='PASTEDOWN').flipped = False
        layout.operator("pose.paste", icon='PASTEFLIPDOWN', text="Paste X-Flipped Pose").flipped = True

        layout.separator()

        props = layout.operator("wm.call_panel", text="Rename Active Bone...")
        props.name = "TOPBAR_PT_name"
        props.keep_open = False

        layout.separator()

        layout.operator("pose.push")
        layout.operator("pose.relax")
        layout.operator("pose.breakdown")
        layout.operator("pose.blend_to_neighbor")

        layout.separator()

        layout.operator("pose.paths_calculate", text="Calculate Motion Paths")
        layout.operator("pose.paths_clear", text="Clear Motion Paths")
        layout.operator("pose.paths_update", text="Update Armature Motion Paths")
        layout.operator("object.paths_update_visible", text="Update All Motion Paths")

        layout.separator()

        layout.operator("pose.hide").unselected = False
        layout.operator("pose.reveal")

        layout.separator()

        layout.operator("pose.user_transforms_clear")


class BoneOptions:
    def draw(self, context):
        layout = self.layout

        options = [
            "show_wire",
            "use_deform",
            "use_envelope_multiply",
            "use_inherit_rotation",
        ]

        if context.mode == 'EDIT_ARMATURE':
            bone_props = bpy.types.EditBone.bl_rna.properties
            data_path_iter = "selected_bones"
            opt_suffix = ""
            options.append("lock")
        else:  # pose-mode
            bone_props = bpy.types.Bone.bl_rna.properties
            data_path_iter = "selected_pose_bones"
            opt_suffix = "bone."

        for opt in options:
            props = layout.operator("wm.context_collection_boolean_set", text=bone_props[opt].name,
                                    text_ctxt=i18n_contexts.default)
            props.data_path_iter = data_path_iter
            props.data_path_item = opt_suffix + opt
            props.type = self.type


class VIEW3D_MT_bone_options_toggle(Menu, BoneOptions):
    bl_label = "Toggle Bone Options"
    type = 'TOGGLE'


class VIEW3D_MT_bone_options_enable(Menu, BoneOptions):
    bl_label = "Enable Bone Options"
    type = 'ENABLE'


class VIEW3D_MT_bone_options_disable(Menu, BoneOptions):
    bl_label = "Disable Bone Options"
    type = 'DISABLE'


# ********** Edit Menus, suffix from ob.type **********


class VIEW3D_MT_edit_mesh(Menu):
    bl_label = "Mesh"

    def draw(self, _context):
        layout = self.layout

        with_bullet = bpy.app.build_options.bullet

        layout.menu("VIEW3D_MT_transform")
        layout.menu("VIEW3D_MT_mirror")
        layout.menu("VIEW3D_MT_snap")

        layout.separator()

        layout.operator("mesh.duplicate_move", text="Duplicate")
        layout.menu("VIEW3D_MT_edit_mesh_extrude")

        layout.separator()

        layout.menu("VIEW3D_MT_edit_mesh_merge", text="Merge")
        layout.menu("VIEW3D_MT_edit_mesh_split", text="Split")
        layout.operator_menu_enum("mesh.separate", "type")

        layout.separator()

        layout.operator("mesh.bisect")
        layout.operator("mesh.knife_project")

        if with_bullet:
            layout.operator("mesh.convex_hull")

        layout.separator()

        layout.operator("mesh.symmetrize")
        layout.operator("mesh.symmetry_snap")

        layout.separator()

        layout.menu("VIEW3D_MT_edit_mesh_normals")
        layout.menu("VIEW3D_MT_edit_mesh_shading")
        layout.menu("VIEW3D_MT_edit_mesh_weights")
        layout.operator_menu_enum("mesh.sort_elements", "type", text="Sort Elements...")

        layout.separator()

        layout.menu("VIEW3D_MT_edit_mesh_showhide")
        layout.menu("VIEW3D_MT_edit_mesh_clean")

        layout.separator()

        layout.menu("VIEW3D_MT_edit_mesh_delete")


class VIEW3D_MT_edit_mesh_context_menu(Menu):
    bl_label = ""

    def draw(self, context):

        def count_selected_items_for_objects_in_mode():
            selected_verts_len = 0
            selected_edges_len = 0
            selected_faces_len = 0
            for ob in context.objects_in_mode_unique_data:
                v, e, f = ob.data.count_selected_items()
                selected_verts_len += v
                selected_edges_len += e
                selected_faces_len += f
            return (selected_verts_len, selected_edges_len, selected_faces_len)

        is_vert_mode, is_edge_mode, is_face_mode = context.tool_settings.mesh_select_mode
        selected_verts_len, selected_edges_len, selected_faces_len = count_selected_items_for_objects_in_mode()

        del count_selected_items_for_objects_in_mode

        layout = self.layout

        with_freestyle = bpy.app.build_options.freestyle

        layout.operator_context = 'INVOKE_REGION_WIN'

        # If nothing is selected
        # (disabled for now until it can be made more useful).
        '''
        # If nothing is selected
        if not (selected_verts_len or selected_edges_len or selected_faces_len):
            layout.menu("VIEW3D_MT_mesh_add", text="Add", text_ctxt=i18n_contexts.operator_default)

            return
        '''

        # Else something is selected

        row = layout.row()

        if is_vert_mode:
            col = row.column(align=True)

            col.label(text="Vertex Context Menu", icon='VERTEXSEL')
            col.separator()

            # Additive Operators
            col.operator("mesh.subdivide", text="Subdivide")

            col.separator()

            col.operator("mesh.extrude_vertices_move", text="Extrude Vertices")
            col.operator("mesh.bevel", text="Bevel Vertices").affect = 'VERTICES'

            if selected_verts_len > 1:
                col.separator()
                col.operator("mesh.edge_face_add", text="New Edge/Face from Vertices")
                col.operator("mesh.vert_connect_path", text="Connect Vertex Path")
                col.operator("mesh.vert_connect", text="Connect Vertex Pairs")

            col.separator()

            # Deform Operators
            col.operator("transform.push_pull", text="Push/Pull")
            col.operator("transform.shrink_fatten", text="Shrink/Fatten")
            col.operator("transform.shear", text="Shear")
            col.operator("transform.vert_slide", text="Slide Vertices")
            col.operator_context = 'EXEC_REGION_WIN'
            col.operator("transform.vertex_random", text="Randomize Vertices").offset = 0.1
            col.operator("mesh.vertices_smooth", text="Smooth Vertices").factor = 0.5
            col.operator_context = 'INVOKE_REGION_WIN'
            col.operator("mesh.vertices_smooth_laplacian", text="Smooth Laplacian")

            col.separator()

            col.menu("VIEW3D_MT_mirror", text="Mirror Vertices")
            col.menu("VIEW3D_MT_snap", text="Snap Vertices")

            col.separator()

            # Removal Operators
            if selected_verts_len > 1:
                col.menu("VIEW3D_MT_edit_mesh_merge", text="Merge Vertices")
            col.operator("mesh.split")
            col.operator_menu_enum("mesh.separate", "type")
            col.operator("mesh.dissolve_verts")
            col.operator("mesh.delete", text="Delete Vertices").type = 'VERT'

        if is_edge_mode:
            col = row.column(align=True)
            col.label(text="Edge Context Menu", icon='EDGESEL')
            col.separator()

            # Additive Operators
            col.operator("mesh.subdivide", text="Subdivide")

            col.separator()

            col.operator("mesh.extrude_edges_move", text="Extrude Edges")
            col.operator("mesh.bevel", text="Bevel Edges").affect = 'EDGES'
            if selected_edges_len >= 2:
                col.operator("mesh.bridge_edge_loops")
            if selected_edges_len >= 1:
                col.operator("mesh.edge_face_add", text="New Face from Edges")
            if selected_edges_len >= 2:
                col.operator("mesh.fill")

            col.separator()

            props = col.operator("mesh.loopcut_slide")
            props.TRANSFORM_OT_edge_slide.release_confirm = False
            col.operator("mesh.offset_edge_loops_slide")

            col.separator()

            col.operator("mesh.knife_tool")
            col.operator("mesh.bisect")

            col.separator()

            # Deform Operators
            col.operator("mesh.edge_rotate", text="Rotate Edge CW").use_ccw = False
            col.operator("transform.edge_slide")
            col.operator("mesh.edge_split")

            col.separator()

            # Edge Flags
            col.operator("transform.edge_crease")
            col.operator("transform.edge_bevelweight")

            col.separator()

            col.operator("mesh.mark_seam").clear = False
            col.operator("mesh.mark_seam", text="Clear Seam").clear = True

            col.separator()

            col.operator("mesh.mark_sharp")
            col.operator("mesh.mark_sharp", text="Clear Sharp").clear = True

            if with_freestyle:
                col.separator()

                col.operator("mesh.mark_freestyle_edge").clear = False
                col.operator("mesh.mark_freestyle_edge", text="Clear Freestyle Edge").clear = True

            col.separator()

            # Removal Operators
            col.operator("mesh.unsubdivide")
            col.operator("mesh.split")
            col.operator_menu_enum("mesh.separate", "type")
            col.operator("mesh.dissolve_edges")
            col.operator("mesh.delete", text="Delete Edges").type = 'EDGE'

        if is_face_mode:
            col = row.column(align=True)

            col.label(text="Face Context Menu", icon='FACESEL')
            col.separator()

            # Additive Operators
            col.operator("mesh.subdivide", text="Subdivide")

            col.separator()

            col.operator("view3d.edit_mesh_extrude_move_normal", text="Extrude Faces")
            col.operator("view3d.edit_mesh_extrude_move_shrink_fatten", text="Extrude Faces Along Normals")
            col.operator("mesh.extrude_faces_move", text="Extrude Individual Faces")

            col.operator("mesh.inset")
            col.operator("mesh.poke")

            if selected_faces_len >= 2:
                col.operator("mesh.bridge_edge_loops", text="Bridge Faces")

            col.separator()

            # Modify Operators
            col.menu("VIEW3D_MT_uv_map", text="UV Unwrap Faces")

            col.separator()

            props = col.operator("mesh.quads_convert_to_tris")
            props.quad_method = props.ngon_method = 'BEAUTY'
            col.operator("mesh.tris_convert_to_quads")

            col.separator()

            col.operator("mesh.faces_shade_smooth")
            col.operator("mesh.faces_shade_flat")

            col.separator()

            # Removal Operators
            col.operator("mesh.unsubdivide")
            col.operator("mesh.split")
            col.operator_menu_enum("mesh.separate", "type")
            col.operator("mesh.dissolve_faces")
            col.operator("mesh.delete", text="Delete Faces").type = 'FACE'


class VIEW3D_MT_edit_mesh_select_mode(Menu):
    bl_label = "Mesh Select Mode"

    def draw(self, _context):
        layout = self.layout

        layout.operator_context = 'INVOKE_REGION_WIN'
        layout.operator("mesh.select_mode", text="Vertex", icon='VERTEXSEL').type = 'VERT'
        layout.operator("mesh.select_mode", text="Edge", icon='EDGESEL').type = 'EDGE'
        layout.operator("mesh.select_mode", text="Face", icon='FACESEL').type = 'FACE'


class VIEW3D_MT_edit_mesh_extrude(Menu):
    bl_label = "Extrude"

    _extrude_funcs = {
        'VERT': lambda layout:
        layout.operator("mesh.extrude_vertices_move", text="Extrude Vertices"),
        'EDGE': lambda layout:
        layout.operator("mesh.extrude_edges_move", text="Extrude Edges"),
        'REGION': lambda layout:
        layout.operator("view3d.edit_mesh_extrude_move_normal", text="Extrude Faces"),
        'REGION_VERT_NORMAL': lambda layout:
        layout.operator("view3d.edit_mesh_extrude_move_shrink_fatten", text="Extrude Faces Along Normals"),
        'FACE': lambda layout:
        layout.operator("mesh.extrude_faces_move", text="Extrude Individual Faces"),
        'MANIFOLD': lambda layout:
        layout.operator("view3d.edit_mesh_extrude_manifold_normal", text="Extrude Manifold"),
    }

    @staticmethod
    def extrude_options(context):
        tool_settings = context.tool_settings
        select_mode = tool_settings.mesh_select_mode
        mesh = context.object.data

        menu = []
        if mesh.total_face_sel:
            menu += ['REGION', 'REGION_VERT_NORMAL', 'FACE', 'MANIFOLD']
        if mesh.total_edge_sel and (select_mode[0] or select_mode[1]):
            menu += ['EDGE']
        if mesh.total_vert_sel and select_mode[0]:
            menu += ['VERT']

        # should never get here
        return menu

    def draw(self, context):
        from math import pi

        layout = self.layout
        layout.operator_context = 'INVOKE_REGION_WIN'

        for menu_id in self.extrude_options(context):
            self._extrude_funcs[menu_id](layout)

        layout.separator()

        layout.operator("mesh.extrude_repeat")
        layout.operator("mesh.spin").angle = pi * 2


class VIEW3D_MT_edit_mesh_vertices(Menu):
    bl_label = "Vertex"

    def draw(self, _context):
        layout = self.layout
        layout.operator_context = 'INVOKE_REGION_WIN'

        layout.operator("mesh.extrude_vertices_move", text="Extrude Vertices")
        layout.operator("mesh.dupli_extrude_cursor").rotate_source = True
        layout.operator("mesh.bevel", text="Bevel Vertices").affect = 'VERTICES'

        layout.separator()

        layout.operator("mesh.edge_face_add", text="New Edge/Face from Vertices")
        layout.operator("mesh.vert_connect_path", text="Connect Vertex Path")
        layout.operator("mesh.vert_connect", text="Connect Vertex Pairs")

        layout.separator()

        props = layout.operator("mesh.rip_move", text="Rip Vertices")
        props.MESH_OT_rip.use_fill = False
        props = layout.operator("mesh.rip_move", text="Rip Vertices and Fill")
        props.MESH_OT_rip.use_fill = True
        layout.operator("mesh.rip_edge_move", text="Rip Vertices and Extend")

        layout.separator()

        layout.operator("transform.vert_slide", text="Slide Vertices")
        layout.operator_context = 'EXEC_REGION_WIN'
        layout.operator("mesh.vertices_smooth", text="Smooth Vertices").factor = 0.5
        layout.operator("mesh.vertices_smooth_laplacian", text="Smooth Vertices (Laplacian)")
        layout.operator_context = 'INVOKE_REGION_WIN'

        layout.separator()

        layout.operator("transform.vert_crease")

        layout.separator()

        layout.operator("mesh.blend_from_shape")
        layout.operator("mesh.shape_propagate_to_all", text="Propagate to Shapes")

        layout.separator()

        layout.menu("VIEW3D_MT_vertex_group")
        layout.menu("VIEW3D_MT_hook")

        layout.separator()

        layout.operator("object.vertex_parent_set")


class VIEW3D_MT_edit_mesh_edges(Menu):
    bl_label = "Edge"

    def draw(self, _context):
        layout = self.layout

        with_freestyle = bpy.app.build_options.freestyle

        layout.operator_context = 'INVOKE_REGION_WIN'

        layout.operator("mesh.extrude_edges_move", text="Extrude Edges")
        layout.operator("mesh.bevel", text="Bevel Edges").affect = 'EDGES'
        layout.operator("mesh.bridge_edge_loops")
        layout.operator("mesh.screw")

        layout.separator()

        layout.operator("mesh.subdivide")
        layout.operator("mesh.subdivide_edgering")
        layout.operator("mesh.unsubdivide")

        layout.separator()

        layout.operator("mesh.edge_rotate", text="Rotate Edge CW").use_ccw = False
        layout.operator("mesh.edge_rotate", text="Rotate Edge CCW").use_ccw = True

        layout.separator()

        layout.operator("transform.edge_slide")
        props = layout.operator("mesh.loopcut_slide")
        props.TRANSFORM_OT_edge_slide.release_confirm = False
        layout.operator("mesh.offset_edge_loops_slide")

        layout.separator()

        layout.operator("transform.edge_crease")
        layout.operator("transform.edge_bevelweight")

        layout.separator()

        layout.operator("mesh.mark_seam").clear = False
        layout.operator("mesh.mark_seam", text="Clear Seam").clear = True

        layout.separator()

        layout.operator("mesh.mark_sharp")
        layout.operator("mesh.mark_sharp", text="Clear Sharp").clear = True

        layout.operator("mesh.mark_sharp", text="Mark Sharp from Vertices").use_verts = True
        props = layout.operator("mesh.mark_sharp", text="Clear Sharp from Vertices")
        props.use_verts = True
        props.clear = True

        if with_freestyle:
            layout.separator()

            layout.operator("mesh.mark_freestyle_edge").clear = False
            layout.operator("mesh.mark_freestyle_edge", text="Clear Freestyle Edge").clear = True


class VIEW3D_MT_edit_mesh_faces_data(Menu):
    bl_label = "Face Data"

    def draw(self, _context):
        layout = self.layout

        with_freestyle = bpy.app.build_options.freestyle

        layout.operator_context = 'INVOKE_REGION_WIN'

        layout.operator("mesh.colors_rotate")
        layout.operator("mesh.colors_reverse")

        layout.separator()

        layout.operator("mesh.uvs_rotate")
        layout.operator("mesh.uvs_reverse")

        layout.separator()

        if with_freestyle:
            layout.operator("mesh.mark_freestyle_face").clear = False
            layout.operator("mesh.mark_freestyle_face", text="Clear Freestyle Face").clear = True


class VIEW3D_MT_edit_mesh_faces(Menu):
    bl_label = "Face"
    bl_idname = "VIEW3D_MT_edit_mesh_faces"

    def draw(self, _context):
        layout = self.layout

        layout.operator_context = 'INVOKE_REGION_WIN'

        layout.operator("view3d.edit_mesh_extrude_move_normal", text="Extrude Faces")
        layout.operator("view3d.edit_mesh_extrude_move_shrink_fatten", text="Extrude Faces Along Normals")
        layout.operator("mesh.extrude_faces_move", text="Extrude Individual Faces")

        layout.separator()

        layout.operator("mesh.inset")
        layout.operator("mesh.poke")
        props = layout.operator("mesh.quads_convert_to_tris")
        props.quad_method = props.ngon_method = 'BEAUTY'
        layout.operator("mesh.tris_convert_to_quads")
        layout.operator("mesh.solidify", text="Solidify Faces")
        layout.operator("mesh.wireframe")

        layout.separator()

        layout.operator("mesh.fill")
        layout.operator("mesh.fill_grid")
        layout.operator("mesh.beautify_fill")

        layout.separator()

        layout.operator("mesh.intersect")
        layout.operator("mesh.intersect_boolean")

        layout.separator()

        layout.operator("mesh.face_split_by_edges")

        layout.separator()

        layout.operator("mesh.faces_shade_smooth")
        layout.operator("mesh.faces_shade_flat")

        layout.separator()

        layout.menu("VIEW3D_MT_edit_mesh_faces_data")


class VIEW3D_MT_edit_mesh_normals_select_strength(Menu):
    bl_label = "Select by Face Strength"

    def draw(self, _context):
        layout = self.layout

        op = layout.operator("mesh.mod_weighted_strength", text="Weak")
        op.set = False
        op.face_strength = 'WEAK'

        op = layout.operator("mesh.mod_weighted_strength", text="Medium")
        op.set = False
        op.face_strength = 'MEDIUM'

        op = layout.operator("mesh.mod_weighted_strength", text="Strong")
        op.set = False
        op.face_strength = 'STRONG'


class VIEW3D_MT_edit_mesh_normals_set_strength(Menu):
    bl_label = "Set Face Strength"

    def draw(self, _context):
        layout = self.layout

        op = layout.operator("mesh.mod_weighted_strength", text="Weak")
        op.set = True
        op.face_strength = 'WEAK'

        op = layout.operator("mesh.mod_weighted_strength", text="Medium")
        op.set = True
        op.face_strength = 'MEDIUM'

        op = layout.operator("mesh.mod_weighted_strength", text="Strong")
        op.set = True
        op.face_strength = 'STRONG'


class VIEW3D_MT_edit_mesh_normals_average(Menu):
    bl_label = "Average"

    def draw(self, _context):
        layout = self.layout

        layout.operator("mesh.average_normals", text="Custom Normal").average_type = 'CUSTOM_NORMAL'
        layout.operator("mesh.average_normals", text="Face Area").average_type = 'FACE_AREA'
        layout.operator("mesh.average_normals", text="Corner Angle").average_type = 'CORNER_ANGLE'


class VIEW3D_MT_edit_mesh_normals(Menu):
    bl_label = "Normals"

    def draw(self, _context):
        layout = self.layout

        layout.operator("mesh.flip_normals", text="Flip")
        layout.operator("mesh.normals_make_consistent", text="Recalculate Outside").inside = False
        layout.operator("mesh.normals_make_consistent", text="Recalculate Inside").inside = True

        layout.separator()

        layout.operator("mesh.set_normals_from_faces", text="Set from Faces")

        layout.operator_context = 'INVOKE_REGION_WIN'
        layout.operator("transform.rotate_normal", text="Rotate...")
        layout.operator("mesh.point_normals", text="Point to Target...")
        layout.operator_context = 'EXEC_REGION_WIN'

        layout.operator("mesh.merge_normals", text="Merge")
        layout.operator("mesh.split_normals", text="Split")
        layout.menu("VIEW3D_MT_edit_mesh_normals_average", text="Average")

        layout.separator()

        layout.operator("mesh.normals_tools", text="Copy Vectors").mode = 'COPY'
        layout.operator("mesh.normals_tools", text="Paste Vectors").mode = 'PASTE'

        layout.operator("mesh.smooth_normals", text="Smooth Vectors")
        layout.operator("mesh.normals_tools", text="Reset Vectors").mode = 'RESET'

        layout.separator()

        layout.menu("VIEW3D_MT_edit_mesh_normals_select_strength")
        layout.menu("VIEW3D_MT_edit_mesh_normals_set_strength")


class VIEW3D_MT_edit_mesh_shading(Menu):
    bl_label = "Shading"

    def draw(self, _context):
        layout = self.layout

        layout.operator("mesh.faces_shade_smooth", text="Smooth Faces")
        layout.operator("mesh.faces_shade_flat", text="Flat Faces")

        layout.separator()

        layout.operator("mesh.mark_sharp", text="Smooth Edges").clear = True
        layout.operator("mesh.mark_sharp", text="Sharp Edges")

        layout.separator()

        props = layout.operator("mesh.mark_sharp", text="Smooth Vertices")
        props.use_verts = True
        props.clear = True

        layout.operator("mesh.mark_sharp", text="Sharp Vertices").use_verts = True


class VIEW3D_MT_edit_mesh_weights(Menu):
    bl_label = "Weights"

    def draw(self, _context):
        VIEW3D_MT_paint_weight.draw_generic(self.layout, is_editmode=True)


class VIEW3D_MT_edit_mesh_clean(Menu):
    bl_label = "Clean Up"

    def draw(self, _context):
        layout = self.layout

        layout.operator("mesh.delete_loose")

        layout.separator()

        layout.operator("mesh.decimate")
        layout.operator("mesh.dissolve_degenerate")
        layout.operator("mesh.dissolve_limited")
        layout.operator("mesh.face_make_planar")

        layout.separator()

        layout.operator("mesh.vert_connect_nonplanar")
        layout.operator("mesh.vert_connect_concave")
        layout.operator("mesh.remove_doubles")
        layout.operator("mesh.fill_holes")


class VIEW3D_MT_edit_mesh_delete(Menu):
    bl_label = "Delete"

    def draw(self, _context):
        layout = self.layout

        layout.operator_enum("mesh.delete", "type")

        layout.separator()

        layout.operator("mesh.dissolve_verts")
        layout.operator("mesh.dissolve_edges")
        layout.operator("mesh.dissolve_faces")

        layout.separator()

        layout.operator("mesh.dissolve_limited")

        layout.separator()

        layout.operator("mesh.edge_collapse")
        layout.operator("mesh.delete_edgeloop", text="Edge Loops")


class VIEW3D_MT_edit_mesh_merge(Menu):
    bl_label = "Merge"

    def draw(self, _context):
        layout = self.layout

        layout.operator_enum("mesh.merge", "type")

        layout.separator()

        layout.operator("mesh.remove_doubles", text="By Distance")


class VIEW3D_MT_edit_mesh_split(Menu):
    bl_label = "Split"

    def draw(self, _context):
        layout = self.layout

        layout.operator("mesh.split", text="Selection")

        layout.separator()

        layout.operator_enum("mesh.edge_split", "type")


class VIEW3D_MT_edit_mesh_showhide(ShowHideMenu, Menu):
    _operator_name = "mesh"


class VIEW3D_MT_edit_gpencil_delete(Menu):
    bl_label = "Delete"

    def draw(self, _context):
        layout = self.layout

        layout.operator_enum("gpencil.delete", "type")

        layout.separator()

        layout.operator_enum("gpencil.dissolve", "type")

        layout.separator()

        layout.operator("gpencil.delete", text="Delete Active Keyframe (Active Layer)").type = 'FRAME'
        layout.operator("gpencil.active_frames_delete_all", text="Delete Active Keyframes (All Layers)")

# Edit Curve
# draw_curve is used by VIEW3D_MT_edit_curve and VIEW3D_MT_edit_surface


def draw_curve(self, _context):
    layout = self.layout

    layout.menu("VIEW3D_MT_transform")
    layout.menu("VIEW3D_MT_mirror")
    layout.menu("VIEW3D_MT_snap")

    layout.separator()

    layout.operator("curve.spin")
    layout.operator("curve.duplicate_move")

    layout.separator()

    layout.operator("curve.split")
    layout.operator("curve.separate")

    layout.separator()

    layout.operator("curve.cyclic_toggle")
    layout.operator_menu_enum("curve.spline_type_set", "type")

    layout.separator()

    layout.menu("VIEW3D_MT_edit_curve_showhide")
    layout.menu("VIEW3D_MT_edit_curve_clean")
    layout.menu("VIEW3D_MT_edit_curve_delete")


class VIEW3D_MT_edit_curve(Menu):
    bl_label = "Curve"

    draw = draw_curve


class VIEW3D_MT_edit_curve_ctrlpoints(Menu):
    bl_label = "Control Points"

    def draw(self, context):
        layout = self.layout

        edit_object = context.edit_object

        if edit_object.type in {'CURVE', 'SURFACE'}:
            layout.operator("curve.extrude_move")
            layout.operator("curve.vertex_add")

            layout.separator()

            layout.operator("curve.make_segment")

            layout.separator()

            if edit_object.type == 'CURVE':
                layout.operator("transform.tilt")
                layout.operator("curve.tilt_clear")

                layout.separator()

                layout.operator_menu_enum("curve.handle_type_set", "type")
                layout.operator("curve.normals_make_consistent")

                layout.separator()

            layout.operator("curve.smooth")
            if edit_object.type == 'CURVE':
                layout.operator("curve.smooth_tilt")
                layout.operator("curve.smooth_radius")
                layout.operator("curve.smooth_weight")

            layout.separator()

        layout.menu("VIEW3D_MT_hook")

        layout.separator()

        layout.operator("object.vertex_parent_set")


class VIEW3D_MT_edit_curve_segments(Menu):
    bl_label = "Segments"

    def draw(self, _context):
        layout = self.layout

        layout.operator("curve.subdivide")
        layout.operator("curve.switch_direction")


class VIEW3D_MT_edit_curve_clean(Menu):
    bl_label = "Clean Up"

    def draw(self, _context):
        layout = self.layout

        layout.operator("curve.decimate")


class VIEW3D_MT_edit_curve_context_menu(Menu):
    bl_label = "Curve Context Menu"

    def draw(self, _context):
        # TODO(campbell): match mesh vertex menu.

        layout = self.layout

        layout.operator_context = 'INVOKE_DEFAULT'

        # Add
        layout.operator("curve.subdivide")
        layout.operator("curve.extrude_move")
        layout.operator("curve.make_segment")
        layout.operator("curve.duplicate_move")

        layout.separator()

        # Transform
        layout.operator("transform.transform", text="Radius").mode = 'CURVE_SHRINKFATTEN'
        layout.operator("transform.tilt")
        layout.operator("curve.tilt_clear")
        layout.operator("curve.smooth")
        layout.operator("curve.smooth_tilt")
        layout.operator("curve.smooth_radius")

        layout.separator()

        layout.menu("VIEW3D_MT_mirror")
        layout.menu("VIEW3D_MT_snap")

        layout.separator()

        # Modify
        layout.operator_menu_enum("curve.spline_type_set", "type")
        layout.operator_menu_enum("curve.handle_type_set", "type")
        layout.operator("curve.cyclic_toggle")
        layout.operator("curve.switch_direction")

        layout.separator()

        layout.operator("curve.normals_make_consistent")
        layout.operator("curve.spline_weight_set")
        layout.operator("curve.radius_set")

        layout.separator()

        # Remove
        layout.operator("curve.split")
        layout.operator("curve.decimate")
        layout.operator("curve.separate")
        layout.operator("curve.dissolve_verts")
        layout.operator("curve.delete", text="Delete Segment").type = 'SEGMENT'
        layout.operator("curve.delete", text="Delete Point").type = 'VERT'


class VIEW3D_MT_edit_curve_delete(Menu):
    bl_label = "Delete"

    def draw(self, _context):
        layout = self.layout

        layout.operator_enum("curve.delete", "type")

        layout.separator()

        layout.operator("curve.dissolve_verts")


class VIEW3D_MT_edit_curve_showhide(ShowHideMenu, Menu):
    _operator_name = "curve"


class VIEW3D_MT_edit_surface(Menu):
    bl_label = "Surface"

    draw = draw_curve


class VIEW3D_MT_edit_font_chars(Menu):
    bl_label = "Special Characters"

    def draw(self, _context):
        layout = self.layout

        layout.operator("font.text_insert", text="Copyright").text = "\u00A9"
        layout.operator("font.text_insert", text="Registered Trademark").text = "\u00AE"

        layout.separator()

        layout.operator("font.text_insert", text="Degree Sign").text = "\u00B0"
        layout.operator("font.text_insert", text="Multiplication Sign").text = "\u00D7"
        layout.operator("font.text_insert", text="Circle").text = "\u008A"

        layout.separator()

        layout.operator("font.text_insert", text="Superscript 1").text = "\u00B9"
        layout.operator("font.text_insert", text="Superscript 2").text = "\u00B2"
        layout.operator("font.text_insert", text="Superscript 3").text = "\u00B3"

        layout.separator()

        layout.operator("font.text_insert", text="Double >>").text = "\u00BB"
        layout.operator("font.text_insert", text="Double <<").text = "\u00AB"
        layout.operator("font.text_insert", text="Promillage").text = "\u2030"

        layout.separator()

        layout.operator("font.text_insert", text="Dutch Florin").text = "\u00A4"
        layout.operator("font.text_insert", text="British Pound").text = "\u00A3"
        layout.operator("font.text_insert", text="Japanese Yen").text = "\u00A5"

        layout.separator()

        layout.operator("font.text_insert", text="German S").text = "\u00DF"
        layout.operator("font.text_insert", text="Spanish Question Mark").text = "\u00BF"
        layout.operator("font.text_insert", text="Spanish Exclamation Mark").text = "\u00A1"


class VIEW3D_MT_edit_font_kerning(Menu):
    bl_label = "Kerning"

    def draw(self, context):
        layout = self.layout

        ob = context.active_object
        text = ob.data
        kerning = text.edit_format.kerning

        layout.operator("font.change_spacing", text="Decrease Kerning").delta = -1
        layout.operator("font.change_spacing", text="Increase Kerning").delta = 1
        layout.operator("font.change_spacing", text="Reset Kerning").delta = -kerning


class VIEW3D_MT_edit_font_delete(Menu):
    bl_label = "Delete"

    def draw(self, _context):
        layout = self.layout

        layout.operator("font.delete", text="Previous Character").type = 'PREVIOUS_CHARACTER'
        layout.operator("font.delete", text="Next Character").type = 'NEXT_CHARACTER'
        layout.operator("font.delete", text="Previous Word").type = 'PREVIOUS_WORD'
        layout.operator("font.delete", text="Next Word").type = 'NEXT_WORD'


class VIEW3D_MT_edit_font(Menu):
    bl_label = "Text"

    def draw(self, _context):
        layout = self.layout

        layout.operator("font.text_cut", text="Cut")
        layout.operator("font.text_copy", text="Copy", icon='COPYDOWN')
        layout.operator("font.text_paste", text="Paste", icon='PASTEDOWN')

        layout.separator()

        layout.operator("font.text_paste_from_file")

        layout.separator()

        layout.operator("font.case_set", text="To Uppercase").case = 'UPPER'
        layout.operator("font.case_set", text="To Lowercase").case = 'LOWER'

        layout.separator()

        layout.menu("VIEW3D_MT_edit_font_chars")

        layout.separator()

        layout.operator("font.style_toggle", text="Toggle Bold", icon='BOLD').style = 'BOLD'
        layout.operator("font.style_toggle", text="Toggle Italic", icon='ITALIC').style = 'ITALIC'
        layout.operator("font.style_toggle", text="Toggle Underline", icon='UNDERLINE').style = 'UNDERLINE'
        layout.operator("font.style_toggle", text="Toggle Small Caps", icon='SMALL_CAPS').style = 'SMALL_CAPS'

        layout.menu("VIEW3D_MT_edit_font_kerning")

        layout.separator()

        layout.menu("VIEW3D_MT_edit_font_delete")


class VIEW3D_MT_edit_font_context_menu(Menu):
    bl_label = "Text Context Menu"

    def draw(self, _context):
        layout = self.layout

        layout.operator_context = 'INVOKE_DEFAULT'

        layout.operator("font.text_cut", text="Cut")
        layout.operator("font.text_copy", text="Copy", icon='COPYDOWN')
        layout.operator("font.text_paste", text="Paste", icon='PASTEDOWN')

        layout.separator()

        layout.operator("font.select_all")

        layout.separator()

        layout.menu("VIEW3D_MT_edit_font")


class VIEW3D_MT_edit_meta(Menu):
    bl_label = "Metaball"

    def draw(self, _context):
        layout = self.layout

        layout.menu("VIEW3D_MT_transform")
        layout.menu("VIEW3D_MT_mirror")
        layout.menu("VIEW3D_MT_snap")

        layout.separator()

        layout.operator("mball.duplicate_metaelems")

        layout.separator()

        layout.menu("VIEW3D_MT_edit_meta_showhide")

        layout.operator_context = 'EXEC_REGION_WIN'
        layout.operator("mball.delete_metaelems", text="Delete")


class VIEW3D_MT_edit_meta_showhide(Menu):
    bl_label = "Show/Hide"

    def draw(self, _context):
        layout = self.layout

        layout.operator("mball.reveal_metaelems")
        layout.operator("mball.hide_metaelems", text="Hide Selected").unselected = False
        layout.operator("mball.hide_metaelems", text="Hide Unselected").unselected = True


class VIEW3D_MT_edit_lattice(Menu):
    bl_label = "Lattice"

    def draw(self, _context):
        layout = self.layout

        layout.separator()

        layout.menu("VIEW3D_MT_transform")
        layout.menu("VIEW3D_MT_mirror")
        layout.menu("VIEW3D_MT_snap")
        layout.operator_menu_enum("lattice.flip", "axis")

        layout.separator()

        layout.operator("lattice.make_regular")

        layout.separator()

        layout.operator("object.vertex_parent_set")


class VIEW3D_MT_edit_armature(Menu):
    bl_label = "Armature"

    def draw(self, context):
        layout = self.layout

        edit_object = context.edit_object
        arm = edit_object.data

        layout.menu("VIEW3D_MT_transform_armature")
        layout.menu("VIEW3D_MT_mirror")
        layout.menu("VIEW3D_MT_snap")
        layout.menu("VIEW3D_MT_edit_armature_roll")

        layout.separator()

        layout.operator("armature.extrude_move")
        layout.operator("armature.click_extrude")

        if arm.use_mirror_x:
            layout.operator("armature.extrude_forked")

        layout.operator("armature.duplicate_move")
        layout.operator("armature.fill")

        layout.separator()

        layout.operator("armature.split")
        layout.operator("armature.separate")

        layout.separator()

        layout.operator("armature.subdivide", text="Subdivide")
        layout.operator("armature.switch_direction", text="Switch Direction")

        layout.separator()

        layout.operator("armature.symmetrize")
        layout.menu("VIEW3D_MT_edit_armature_names")

        layout.separator()

        layout.operator_context = 'INVOKE_DEFAULT'
        layout.operator("armature.armature_layers")
        layout.operator("armature.bone_layers")

        layout.separator()

        layout.menu("VIEW3D_MT_edit_armature_parent")

        layout.separator()

        layout.menu("VIEW3D_MT_bone_options_toggle", text="Bone Settings")

        layout.separator()

        layout.menu("VIEW3D_MT_edit_armature_delete")


class VIEW3D_MT_armature_context_menu(Menu):
    bl_label = "Armature Context Menu"

    def draw(self, context):
        layout = self.layout

        edit_object = context.edit_object
        arm = edit_object.data

        layout.operator_context = 'INVOKE_REGION_WIN'

        # Add
        layout.operator("armature.subdivide", text="Subdivide")
        layout.operator("armature.duplicate_move", text="Duplicate")
        layout.operator("armature.extrude_move")
        if arm.use_mirror_x:
            layout.operator("armature.extrude_forked")

        layout.separator()

        layout.operator("armature.fill")

        layout.separator()

        # Modify
        layout.menu("VIEW3D_MT_mirror")
        layout.menu("VIEW3D_MT_snap")
        layout.operator("armature.symmetrize")
        layout.operator("armature.switch_direction", text="Switch Direction")
        layout.menu("VIEW3D_MT_edit_armature_names")

        layout.separator()

        layout.menu("VIEW3D_MT_edit_armature_parent")

        layout.separator()

        # Remove
        layout.operator("armature.split")
        layout.operator("armature.separate")
        layout.operator("armature.dissolve")
        layout.operator("armature.delete")


class VIEW3D_MT_edit_armature_names(Menu):
    bl_label = "Names"

    def draw(self, _context):
        layout = self.layout

        layout.operator_context = 'EXEC_REGION_WIN'
        layout.operator("armature.autoside_names", text="Auto-Name Left/Right").type = 'XAXIS'
        layout.operator("armature.autoside_names", text="Auto-Name Front/Back").type = 'YAXIS'
        layout.operator("armature.autoside_names", text="Auto-Name Top/Bottom").type = 'ZAXIS'
        layout.operator("armature.flip_names", text="Flip Names")


class VIEW3D_MT_edit_armature_parent(Menu):
    bl_label = "Parent"

    def draw(self, _context):
        layout = self.layout

        layout.operator("armature.parent_set", text="Make")
        layout.operator("armature.parent_clear", text="Clear")


class VIEW3D_MT_edit_armature_roll(Menu):
    bl_label = "Bone Roll"

    def draw(self, _context):
        layout = self.layout

        layout.operator_menu_enum("armature.calculate_roll", "type")

        layout.separator()

        layout.operator("transform.transform", text="Set Roll").mode = 'BONE_ROLL'
        layout.operator("armature.roll_clear")


class VIEW3D_MT_edit_armature_delete(Menu):
    bl_label = "Delete"

    def draw(self, _context):
        layout = self.layout
        layout.operator_context = 'EXEC_AREA'

        layout.operator("armature.delete", text="Bones")

        layout.separator()

        layout.operator("armature.dissolve", text="Dissolve Bones")


# ********** Grease Pencil menus **********
class VIEW3D_MT_gpencil_autoweights(Menu):
    bl_label = "Generate Weights"

    def draw(self, _context):
        layout = self.layout
        layout.operator("gpencil.generate_weights", text="With Empty Groups").mode = 'NAME'
        layout.operator("gpencil.generate_weights", text="With Automatic Weights").mode = 'AUTO'


class VIEW3D_MT_gpencil_simplify(Menu):
    bl_label = "Simplify"

    def draw(self, _context):
        layout = self.layout
        layout.operator("gpencil.stroke_simplify_fixed", text="Fixed")
        layout.operator("gpencil.stroke_simplify", text="Adaptive")
        layout.operator("gpencil.stroke_sample", text="Sample")


class VIEW3D_MT_draw_gpencil(Menu):
    bl_label = "Draw"

    def draw(self, _context):

        layout = self.layout

        layout.menu("GPENCIL_MT_layer_active", text="Active Layer")

        layout.separator()

        layout.menu("VIEW3D_MT_gpencil_animation")
        layout.operator("gpencil.interpolate_sequence", text="Interpolate Sequence")

        layout.separator()

        layout.menu("VIEW3D_MT_edit_gpencil_showhide")
        layout.menu("GPENCIL_MT_cleanup")


class VIEW3D_MT_assign_material(Menu):
    bl_label = "Assign Material"

    def draw(self, context):
        layout = self.layout
        ob = context.active_object
        mat_active = ob.active_material

        for slot in ob.material_slots:
            mat = slot.material
            if mat:
                layout.operator("gpencil.stroke_change_color", text=mat.name,
                                icon='LAYER_ACTIVE' if mat == mat_active else 'BLANK1').material = mat.name


class VIEW3D_MT_edit_gpencil(Menu):
    bl_label = "Grease Pencil"

    def draw(self, _context):
        layout = self.layout

        layout.menu("VIEW3D_MT_edit_gpencil_transform")
        layout.menu("VIEW3D_MT_mirror")
        layout.menu("GPENCIL_MT_snap")

        layout.separator()

        layout.menu("GPENCIL_MT_layer_active", text="Active Layer")

        layout.separator()

        layout.menu("VIEW3D_MT_gpencil_animation")
        layout.operator("gpencil.interpolate_sequence", text="Interpolate Sequence")

        layout.separator()

        # Cut, Copy, Paste
        layout.operator("gpencil.duplicate_move", text="Duplicate")
        layout.operator("gpencil.stroke_split", text="Split")
        layout.operator("gpencil.copy", text="Copy", icon='COPYDOWN')
        layout.operator("gpencil.paste", text="Paste", icon='PASTEDOWN').type = 'ACTIVE'
        layout.operator("gpencil.paste", text="Paste by Layer").type = 'LAYER'

        layout.separator()

        layout.menu("VIEW3D_MT_weight_gpencil")

        layout.separator()

        layout.menu("VIEW3D_MT_edit_gpencil_showhide")

        layout.operator_menu_enum("gpencil.stroke_separate", "mode", text="Separate")
        layout.menu("GPENCIL_MT_cleanup")

        layout.separator()

        # Remove
        layout.menu("VIEW3D_MT_edit_gpencil_delete")


class VIEW3D_MT_edit_gpencil_stroke(Menu):
    bl_label = "Stroke"

    def draw(self, context):
        layout = self.layout
        settings = context.tool_settings.gpencil_sculpt

        layout.operator("gpencil.stroke_subdivide", text="Subdivide").only_selected = False
        layout.menu("VIEW3D_MT_gpencil_simplify")
        layout.operator("gpencil.stroke_trim", text="Trim")
        layout.operator("gpencil.stroke_outline", text="Outline")

        layout.separator()

        layout.operator_menu_enum("gpencil.stroke_join", "type", text="Join")

        layout.separator()

        layout.menu("GPENCIL_MT_move_to_layer")
        layout.menu("VIEW3D_MT_assign_material")
        layout.operator("gpencil.set_active_material", text="Set as Active Material")
        layout.operator_menu_enum("gpencil.stroke_arrange", "direction", text="Arrange")

        layout.separator()

        # Convert
        op = layout.operator("gpencil.stroke_cyclical_set", text="Close")
        op.type = 'CLOSE'
        op.geometry = True
        layout.operator("gpencil.stroke_cyclical_set", text="Toggle Cyclic").type = 'TOGGLE'
        layout.operator_menu_enum("gpencil.stroke_caps_set", text="Toggle Caps", property="type")
        layout.operator("gpencil.stroke_flip", text="Switch Direction")
        layout.operator("gpencil.stroke_start_set", text="Set Start Point")

        layout.separator()
        layout.operator("gpencil.stroke_normalize", text="Normalize Thickness").mode = 'THICKNESS'
        layout.operator("gpencil.stroke_normalize", text="Normalize Opacity").mode = 'OPACITY'
        layout.prop(settings, "use_scale_thickness", text="Scale Thickness")

        layout.separator()
        layout.operator("gpencil.reset_transform_fill", text="Reset Fill Transform")


class VIEW3D_MT_edit_gpencil_point(Menu):
    bl_label = "Point"

    def draw(self, _context):
        layout = self.layout

        layout.operator("gpencil.extrude_move", text="Extrude")

        layout.separator()

        layout.operator("gpencil.stroke_smooth", text="Smooth").only_selected = True

        layout.separator()

        layout.operator("gpencil.stroke_merge", text="Merge")

        # TODO: add new RIP operator

        layout.separator()

        layout.menu("VIEW3D_MT_gpencil_vertex_group")


class VIEW3D_MT_weight_gpencil(Menu):
    bl_label = "Weights"

    def draw(self, _context):
        layout = self.layout

        layout.operator("gpencil.vertex_group_normalize_all", text="Normalize All")
        layout.operator("gpencil.vertex_group_normalize", text="Normalize")

        layout.separator()

        layout.operator("gpencil.vertex_group_invert", text="Invert")
        layout.operator("gpencil.vertex_group_smooth", text="Smooth")

        layout.separator()

        layout.menu("VIEW3D_MT_gpencil_autoweights")


class VIEW3D_MT_gpencil_animation(Menu):
    bl_label = "Animation"

    @classmethod
    def poll(cls, context):
        ob = context.active_object
        return ob and ob.type == 'GPENCIL' and ob.mode != 'OBJECT'

    def draw(self, _context):
        layout = self.layout

        layout.operator("gpencil.blank_frame_add", text="Insert Blank Keyframe (Active Layer)")
        layout.operator("gpencil.blank_frame_add", text="Insert Blank Keyframe (All Layers)").all_layers = True

        layout.separator()

        layout.operator("gpencil.frame_duplicate", text="Duplicate Active Keyframe (Active Layer)")
        layout.operator("gpencil.frame_duplicate", text="Duplicate Active Keyframe (All Layers)").mode = 'ALL'

        layout.separator()

        layout.operator("gpencil.delete", text="Delete Active Keyframe (Active Layer)").type = 'FRAME'
        layout.operator("gpencil.active_frames_delete_all", text="Delete Active Keyframes (All Layers)")


class VIEW3D_MT_edit_gpencil_transform(Menu):
    bl_label = "Transform"

    def draw(self, _context):
        layout = self.layout

        layout.operator("transform.translate")
        layout.operator("transform.rotate")
        layout.operator("transform.resize", text="Scale")

        layout.separator()

        layout.operator("transform.bend", text="Bend")
        layout.operator("transform.shear", text="Shear")
        layout.operator("transform.tosphere", text="To Sphere")
        layout.operator("transform.transform", text="Shrink/Fatten").mode = 'GPENCIL_SHRINKFATTEN'


class VIEW3D_MT_edit_gpencil_showhide(Menu):
    bl_label = "Show/Hide"

    def draw(self, _context):
        layout = self.layout

        layout.operator("gpencil.reveal", text="Show All Layers")

        layout.separator()

        layout.operator("gpencil.hide", text="Hide Active Layer").unselected = False
        layout.operator("gpencil.hide", text="Hide Inactive Layers").unselected = True


class VIEW3D_MT_edit_curves(Menu):
    bl_label = "Curves"

    def draw(self, _context):
        pass


class VIEW3D_MT_object_mode_pie(Menu):
    bl_label = "Mode"

    def draw(self, _context):
        layout = self.layout

        pie = layout.menu_pie()
        pie.operator_enum("object.mode_set", "mode")


class VIEW3D_MT_view_pie(Menu):
    bl_label = "View"
    bl_idname = "VIEW3D_MT_view_pie"

    def draw(self, _context):
        layout = self.layout

        pie = layout.menu_pie()
        pie.operator_enum("view3d.view_axis", "type")
        pie.operator("view3d.view_camera", text="View Camera", icon='CAMERA_DATA')
        pie.operator("view3d.view_selected", text="View Selected", icon='ZOOM_SELECTED')


class VIEW3D_MT_transform_gizmo_pie(Menu):
    bl_label = "View"

    def draw(self, context):
        layout = self.layout

        pie = layout.menu_pie()
        # 1: Left
        pie.operator("view3d.transform_gizmo_set", text="Move").type = {'TRANSLATE'}
        # 2: Right
        pie.operator("view3d.transform_gizmo_set", text="Rotate").type = {'ROTATE'}
        # 3: Down
        pie.operator("view3d.transform_gizmo_set", text="Scale").type = {'SCALE'}
        # 4: Up
        pie.prop(context.space_data, "show_gizmo", text="Show Gizmos", icon='GIZMO')
        # 5: Up/Left
        pie.operator("view3d.transform_gizmo_set", text="All").type = {'TRANSLATE', 'ROTATE', 'SCALE'}


class VIEW3D_MT_shading_pie(Menu):
    bl_label = "Shading"

    def draw(self, context):
        layout = self.layout
        pie = layout.menu_pie()

        view = context.space_data

        pie.prop(view.shading, "type", expand=True)


class VIEW3D_MT_shading_ex_pie(Menu):
    bl_label = "Shading"

    def draw(self, context):
        layout = self.layout
        pie = layout.menu_pie()

        view = context.space_data

        pie.prop_enum(view.shading, "type", value='WIREFRAME')
        pie.prop_enum(view.shading, "type", value='SOLID')

        # Note this duplicates "view3d.toggle_xray" logic, so we can see the active item: T58661.
        if context.pose_object:
            pie.prop(view.overlay, "show_xray_bone", icon='XRAY')
        else:
            xray_active = (
                (context.mode == 'EDIT_MESH') or
                (view.shading.type in {'SOLID', 'WIREFRAME'})
            )
            if xray_active:
                sub = pie
            else:
                sub = pie.row()
                sub.active = False
            sub.prop(
                view.shading,
                "show_xray_wireframe" if (view.shading.type == 'WIREFRAME') else "show_xray",
                text="Toggle X-Ray",
                icon='XRAY',
            )

        pie.prop(view.overlay, "show_overlays", text="Toggle Overlays", icon='OVERLAY')

        pie.prop_enum(view.shading, "type", value='MATERIAL')
        pie.prop_enum(view.shading, "type", value='RENDERED')


class VIEW3D_MT_pivot_pie(Menu):
    bl_label = "Pivot Point"

    def draw(self, context):
        layout = self.layout
        pie = layout.menu_pie()
        obj = context.active_object
        mode = context.mode

        pie.prop_enum(context.scene.tool_settings, "transform_pivot_point", value='BOUNDING_BOX_CENTER')
        pie.prop_enum(context.scene.tool_settings, "transform_pivot_point", value='CURSOR')
        pie.prop_enum(context.scene.tool_settings, "transform_pivot_point", value='INDIVIDUAL_ORIGINS')
        pie.prop_enum(context.scene.tool_settings, "transform_pivot_point", value='MEDIAN_POINT')
        pie.prop_enum(context.scene.tool_settings, "transform_pivot_point", value='ACTIVE_ELEMENT')
        if (obj is None) or (mode in {'OBJECT', 'POSE', 'WEIGHT_PAINT'}):
            pie.prop(context.scene.tool_settings, "use_transform_pivot_point_align")
        if mode == 'EDIT_GPENCIL':
            pie.prop(context.scene.tool_settings.gpencil_sculpt, "use_scale_thickness")


class VIEW3D_MT_orientations_pie(Menu):
    bl_label = "Orientation"

    def draw(self, context):
        layout = self.layout
        pie = layout.menu_pie()
        scene = context.scene

        pie.prop(scene.transform_orientation_slots[0], "type", expand=True)


class VIEW3D_MT_snap_pie(Menu):
    bl_label = "Snap"

    def draw(self, _context):
        layout = self.layout
        pie = layout.menu_pie()

        pie.operator("view3d.snap_cursor_to_grid", text="Cursor to Grid", icon='CURSOR')
        pie.operator("view3d.snap_selected_to_grid", text="Selection to Grid", icon='RESTRICT_SELECT_OFF')
        pie.operator("view3d.snap_cursor_to_selected", text="Cursor to Selected", icon='CURSOR')
        pie.operator(
            "view3d.snap_selected_to_cursor",
            text="Selection to Cursor",
            icon='RESTRICT_SELECT_OFF',
        ).use_offset = False
        pie.operator(
            "view3d.snap_selected_to_cursor",
            text="Selection to Cursor (Keep Offset)",
            icon='RESTRICT_SELECT_OFF',
        ).use_offset = True
        pie.operator("view3d.snap_selected_to_active", text="Selection to Active", icon='RESTRICT_SELECT_OFF')
        pie.operator("view3d.snap_cursor_to_center", text="Cursor to World Origin", icon='CURSOR')
        pie.operator("view3d.snap_cursor_to_active", text="Cursor to Active", icon='CURSOR')


class VIEW3D_MT_proportional_editing_falloff_pie(Menu):
    bl_label = "Proportional Editing Falloff"

    def draw(self, context):
        layout = self.layout
        pie = layout.menu_pie()
        tool_settings = context.scene.tool_settings

        pie.prop(tool_settings, "proportional_edit_falloff", expand=True)


class VIEW3D_MT_sculpt_mask_edit_pie(Menu):
    bl_label = "Mask Edit"

    def draw(self, _context):
        layout = self.layout
        pie = layout.menu_pie()

        op = pie.operator("paint.mask_flood_fill", text='Invert Mask')
        op.mode = 'INVERT'
        op = pie.operator("paint.mask_flood_fill", text='Clear Mask')
        op.mode = 'VALUE'
        op.value = 0.0
        op = pie.operator("sculpt.mask_filter", text='Smooth Mask')
        op.filter_type = 'SMOOTH'
        op = pie.operator("sculpt.mask_filter", text='Sharpen Mask')
        op.filter_type = 'SHARPEN'
        op = pie.operator("sculpt.mask_filter", text='Grow Mask')
        op.filter_type = 'GROW'
        op = pie.operator("sculpt.mask_filter", text='Shrink Mask')
        op.filter_type = 'SHRINK'
        op = pie.operator("sculpt.mask_filter", text='Increase Contrast')
        op.filter_type = 'CONTRAST_INCREASE'
        op.auto_iteration_count = False
        op = pie.operator("sculpt.mask_filter", text='Decrease Contrast')
        op.filter_type = 'CONTRAST_DECREASE'
        op.auto_iteration_count = False


class VIEW3D_MT_sculpt_automasking_pie(Menu):
    bl_label = "Automasking"

    def draw(self, context):
        layout = self.layout
        pie = layout.menu_pie()

        tool_settings = context.tool_settings
        sculpt = tool_settings.sculpt

        pie.prop(sculpt, "use_automasking_topology", text="Topology")
        pie.prop(sculpt, "use_automasking_face_sets", text="Face Sets")
        pie.prop(sculpt, "use_automasking_boundary_edges", text="Mesh Boundary")
        pie.prop(sculpt, "use_automasking_boundary_face_sets", text="Face Sets Boundary")
<<<<<<< HEAD
        pie.prop(sculpt, "use_automasking_start_normal", text="Area Normal")
        pie.prop(sculpt, "use_automasking_view_normal", text="View Normal")
=======
        pie.prop(sculpt, "use_automasking_cavity", text="Cavity")
        pie.prop(sculpt, "use_automasking_cavity_inverted", text="Cavity (Inverted)")
>>>>>>> c087d09c


class VIEW3D_MT_sculpt_face_sets_edit_pie(Menu):

    bl_label = "Face Sets Edit"

    def draw(self, _context):
        layout = self.layout
        pie = layout.menu_pie()

        op = pie.operator("sculpt.face_sets_create", text='Face Set from Masked')
        op.mode = 'MASKED'

        op = pie.operator("sculpt.face_sets_create", text='Face Set from Visible')
        op.mode = 'VISIBLE'

        op = pie.operator("sculpt.face_set_change_visibility", text='Invert Visible')
        op.mode = 'INVERT'

        op = pie.operator("sculpt.face_set_change_visibility", text='Show All')
        op.mode = 'SHOW_ALL'


class VIEW3D_MT_wpaint_vgroup_lock_pie(Menu):
    bl_label = "Vertex Group Locks"

    def draw(self, _context):
        layout = self.layout
        pie = layout.menu_pie()

        # 1: Left
        op = pie.operator("object.vertex_group_lock", icon='LOCKED', text="Lock All")
        op.action, op.mask = 'LOCK', 'ALL'
        # 2: Right
        op = pie.operator("object.vertex_group_lock", icon='UNLOCKED', text="Unlock All")
        op.action, op.mask = 'UNLOCK', 'ALL'
        # 3: Down
        op = pie.operator("object.vertex_group_lock", icon='UNLOCKED', text="Unlock Selected")
        op.action, op.mask = 'UNLOCK', 'SELECTED'
        # 4: Up
        op = pie.operator("object.vertex_group_lock", icon='LOCKED', text="Lock Selected")
        op.action, op.mask = 'LOCK', 'SELECTED'
        # 5: Up/Left
        op = pie.operator("object.vertex_group_lock", icon='LOCKED', text="Lock Unselected")
        op.action, op.mask = 'LOCK', 'UNSELECTED'
        # 6: Up/Right
        op = pie.operator("object.vertex_group_lock", text="Lock Only Selected")
        op.action, op.mask = 'LOCK', 'INVERT_UNSELECTED'
        # 7: Down/Left
        op = pie.operator("object.vertex_group_lock", text="Lock Only Unselected")
        op.action, op.mask = 'UNLOCK', 'INVERT_UNSELECTED'
        # 8: Down/Right
        op = pie.operator("object.vertex_group_lock", text="Invert Locks")
        op.action, op.mask = 'INVERT', 'ALL'


# ********** Panel **********


class VIEW3D_PT_active_tool(Panel, ToolActivePanelHelper):
    bl_space_type = 'VIEW_3D'
    bl_region_type = 'UI'
    bl_category = "Tool"
    # See comment below.
    # bl_options = {'HIDE_HEADER'}

    # Don't show in properties editor.
    @classmethod
    def poll(cls, context):
        return context.area.type == 'VIEW_3D'


# FIXME(campbell): remove this second panel once 'HIDE_HEADER' works with category tabs,
# Currently pinning allows ordering headerless panels below panels with headers.
class VIEW3D_PT_active_tool_duplicate(Panel, ToolActivePanelHelper):
    bl_space_type = 'VIEW_3D'
    bl_region_type = 'UI'
    bl_category = "Tool"
    bl_options = {'HIDE_HEADER'}

    # Only show in properties editor.
    @classmethod
    def poll(cls, context):
        return context.area.type != 'VIEW_3D'


class VIEW3D_PT_view3d_properties(Panel):
    bl_space_type = 'VIEW_3D'
    bl_region_type = 'UI'
    bl_category = "View"
    bl_label = "View"

    def draw(self, context):
        layout = self.layout

        view = context.space_data

        layout.use_property_split = True
        layout.use_property_decorate = False  # No animation.

        col = layout.column()

        subcol = col.column()
        subcol.active = bool(view.region_3d.view_perspective != 'CAMERA' or view.region_quadviews)
        subcol.prop(view, "lens", text="Focal Length")

        subcol = col.column(align=True)
        subcol.prop(view, "clip_start", text="Clip Start")
        subcol.prop(view, "clip_end", text="End")

        layout.separator()

        col = layout.column(align=False, heading="Local Camera")
        col.use_property_decorate = False
        row = col.row(align=True)
        sub = row.row(align=True)
        sub.prop(view, "use_local_camera", text="")
        sub = sub.row(align=True)
        sub.enabled = view.use_local_camera
        sub.prop(view, "camera", text="")

        layout.separator()

        col = layout.column(align=True)
        col.prop(view, "use_render_border")
        col.active = view.region_3d.view_perspective != 'CAMERA'


class VIEW3D_PT_view3d_lock(Panel):
    bl_space_type = 'VIEW_3D'
    bl_region_type = 'UI'
    bl_category = "View"
    bl_label = "View Lock"
    bl_parent_id = "VIEW3D_PT_view3d_properties"

    def draw(self, context):
        layout = self.layout

        layout.use_property_split = True
        layout.use_property_decorate = False  # No animation.

        view = context.space_data

        col = layout.column(align=True)
        sub = col.column()
        sub.active = bool(view.region_3d.view_perspective != 'CAMERA' or view.region_quadviews)

        sub.prop(view, "lock_object")
        lock_object = view.lock_object
        if lock_object:
            if lock_object.type == 'ARMATURE':
                sub.prop_search(
                    view, "lock_bone", lock_object.data,
                    "edit_bones" if lock_object.mode == 'EDIT'
                    else "bones",
                    text="Bone",
                )

        col = layout.column(heading="Lock", align=True)
        if not lock_object:
            col.prop(view, "lock_cursor", text="To 3D Cursor")
        col.prop(view, "lock_camera", text="Camera to View")


class VIEW3D_PT_view3d_cursor(Panel):
    bl_space_type = 'VIEW_3D'
    bl_region_type = 'UI'
    bl_category = "View"
    bl_label = "3D Cursor"

    def draw(self, context):
        layout = self.layout

        cursor = context.scene.cursor

        layout.column().prop(cursor, "location", text="Location")
        rotation_mode = cursor.rotation_mode
        if rotation_mode == 'QUATERNION':
            layout.column().prop(cursor, "rotation_quaternion", text="Rotation")
        elif rotation_mode == 'AXIS_ANGLE':
            layout.column().prop(cursor, "rotation_axis_angle", text="Rotation")
        else:
            layout.column().prop(cursor, "rotation_euler", text="Rotation")
        layout.prop(cursor, "rotation_mode", text="")


class VIEW3D_PT_collections(Panel):
    bl_space_type = 'VIEW_3D'
    bl_region_type = 'UI'
    bl_category = "View"
    bl_label = "Collections"
    bl_options = {'DEFAULT_CLOSED'}

    def _draw_collection(self, layout, view_layer, use_local_collections, collection, index):
        need_separator = index
        for child in collection.children:
            index += 1

            if child.exclude:
                continue

            if child.collection.hide_viewport:
                continue

            if need_separator:
                layout.separator()
                need_separator = False

            icon = 'BLANK1'
            # has_objects = True
            if child.has_selected_objects(view_layer):
                icon = 'LAYER_ACTIVE'
            elif child.has_objects():
                icon = 'LAYER_USED'
            else:
                # has_objects = False
                pass

            row = layout.row()
            row.use_property_decorate = False
            sub = row.split(factor=0.98)
            subrow = sub.row()
            subrow.alignment = 'LEFT'
            subrow.operator(
                "object.hide_collection", text=child.name, icon=icon, emboss=False,
            ).collection_index = index

            sub = row.split()
            subrow = sub.row(align=True)
            subrow.alignment = 'RIGHT'
            if not use_local_collections:
                subrow.active = collection.is_visible  # Parent collection runtime visibility
                subrow.prop(child, "hide_viewport", text="", emboss=False)
            else:
                subrow.active = collection.visible_get()  # Parent collection runtime visibility
                icon = 'HIDE_OFF' if child.visible_get() else 'HIDE_ON'
                props = subrow.operator("object.hide_collection", text="", icon=icon, emboss=False)
                props.collection_index = index
                props.toggle = True

        for child in collection.children:
            index = self._draw_collection(layout, view_layer, use_local_collections, child, index)

        return index

    def draw(self, context):
        layout = self.layout
        layout.use_property_split = False

        view = context.space_data
        view_layer = context.view_layer

        layout.use_property_split = True
        layout.prop(view, "use_local_collections")
        layout.separator()

        # We pass index 0 here because the index is increased
        # so the first real index is 1
        # And we start with index as 1 because we skip the master collection
        self._draw_collection(layout, view_layer, view.use_local_collections, view_layer.layer_collection, 0)


class VIEW3D_PT_object_type_visibility(Panel):
    bl_space_type = 'VIEW_3D'
    bl_region_type = 'HEADER'
    bl_label = "View Object Types"
    bl_ui_units_x = 7

    # Allows derived classes to pass view data other than context.space_data.
    # This is used by the official VR add-on, which passes XrSessionSettings
    # since VR has a 3D view that only exists for the duration of the VR session.
    def draw_ex(self, _context, view, show_select):
        layout = self.layout
        layout.use_property_split = True
        layout.use_property_decorate = False

        layout.label(text="Object Types Visibility")
        layout.separator()
        col = layout.column()

        attr_object_types = (
            # Geometry
            ("mesh", "Mesh"),
            ("curve", "Curve"),
            ("surf", "Surface"),
            ("meta", "Meta"),
            ("font", "Text"),
            ("curves", "Hair Curves"),
            ("pointcloud", "Point Cloud"),
            ("volume", "Volume"),
            ("grease_pencil", "Grease Pencil"),
            (None, None),
            # Other
            ("armature", "Armature"),
            ("lattice", "Lattice"),
            ("empty", "Empty"),
            ("light", "Light"),
            ("light_probe", "Light Probe"),
            ("camera", "Camera"),
            ("speaker", "Speaker"),
        )

        for attr, attr_name in attr_object_types:
            if attr is None:
                col.separator()
                continue

            if attr == "curves" and not hasattr(bpy.data, "hair_curves"):
                continue
            elif attr == "pointcloud" and not hasattr(bpy.data, "pointclouds"):
                continue

            attr_v = "show_object_viewport_" + attr
            icon_v = 'HIDE_OFF' if getattr(view, attr_v) else 'HIDE_ON'

            row = col.row(align=True)
            row.alignment = 'RIGHT'

            row.label(text=attr_name)
            row.prop(view, attr_v, text="", icon=icon_v, emboss=False)

            if show_select:
                attr_s = "show_object_select_" + attr
                icon_s = 'RESTRICT_SELECT_OFF' if getattr(view, attr_s) else 'RESTRICT_SELECT_ON'

                rowsub = row.row(align=True)
                rowsub.active = getattr(view, attr_v)
                rowsub.prop(view, attr_s, text="", icon=icon_s, emboss=False)

    def draw(self, context):
        view = context.space_data
        self.draw_ex(context, view, True)


class VIEW3D_PT_shading(Panel):
    bl_space_type = 'VIEW_3D'
    bl_region_type = 'HEADER'
    bl_label = "Shading"
    bl_ui_units_x = 12

    @classmethod
    def get_shading(cls, context):
        # Get settings from 3D viewport or OpenGL render engine
        view = context.space_data
        if view.type == 'VIEW_3D':
            return view.shading
        else:
            return context.scene.display.shading

    def draw(self, _context):
        layout = self.layout
        layout.label(text="Viewport Shading")


class VIEW3D_PT_shading_lighting(Panel):
    bl_space_type = 'VIEW_3D'
    bl_region_type = 'HEADER'
    bl_label = "Lighting"
    bl_parent_id = 'VIEW3D_PT_shading'

    @classmethod
    def poll(cls, context):
        shading = VIEW3D_PT_shading.get_shading(context)
        engine = context.scene.render.engine
        return shading.type in {'SOLID', 'MATERIAL'} or engine == 'BLENDER_EEVEE' and shading.type == 'RENDERED'

    def draw(self, context):
        layout = self.layout
        shading = VIEW3D_PT_shading.get_shading(context)

        col = layout.column()
        split = col.split(factor=0.9)

        if shading.type == 'SOLID':
            split.row().prop(shading, "light", expand=True)
            col = split.column()

            split = layout.split(factor=0.9)
            col = split.column()
            sub = col.row()

            if shading.light == 'STUDIO':
                prefs = context.preferences
                system = prefs.system

                if not system.use_studio_light_edit:
                    sub.scale_y = 0.6  # smaller studiolight preview
                    sub.template_icon_view(shading, "studio_light", scale_popup=3.0)
                else:
                    sub.prop(
                        system,
                        "use_studio_light_edit",
                        text="Disable Studio Light Edit",
                        icon='NONE',
                        toggle=True,
                    )

                col = split.column()
                col.operator("preferences.studiolight_show", emboss=False, text="", icon='PREFERENCES')

                split = layout.split(factor=0.9)
                col = split.column()

                row = col.row()
                row.prop(shading, "use_world_space_lighting", text="", icon='WORLD', toggle=True)
                row = row.row()
                row.active = shading.use_world_space_lighting
                row.prop(shading, "studiolight_rotate_z", text="Rotation")
                col = split.column()  # to align properly with above

            elif shading.light == 'MATCAP':
                sub.scale_y = 0.6  # smaller matcap preview
                sub.template_icon_view(shading, "studio_light", scale_popup=3.0)

                col = split.column()
                col.operator("preferences.studiolight_show", emboss=False, text="", icon='PREFERENCES')
                col.operator("view3d.toggle_matcap_flip", emboss=False, text="", icon='ARROW_LEFTRIGHT')

        elif shading.type == 'MATERIAL':
            col.prop(shading, "use_scene_lights")
            col.prop(shading, "use_scene_world")
            col = layout.column()
            split = col.split(factor=0.9)

            if not shading.use_scene_world:
                col = split.column()
                sub = col.row()
                sub.scale_y = 0.6
                sub.template_icon_view(shading, "studio_light", scale_popup=3)

                col = split.column()
                col.operator("preferences.studiolight_show", emboss=False, text="", icon='PREFERENCES')

                split = layout.split(factor=0.9)
                col = split.column()

                row = col.row()
                row.prop(shading, "use_studiolight_view_rotation", text="", icon='WORLD', toggle=True)
                row = row.row()
                row.prop(shading, "studiolight_rotate_z", text="Rotation")

                col.prop(shading, "studiolight_intensity")
                col.prop(shading, "studiolight_background_alpha")
                col.prop(shading, "studiolight_background_blur")
                col = split.column()  # to align properly with above

        elif shading.type == 'RENDERED':
            col.prop(shading, "use_scene_lights_render")
            col.prop(shading, "use_scene_world_render")

            if not shading.use_scene_world_render:
                col = layout.column()
                split = col.split(factor=0.9)

                col = split.column()
                sub = col.row()
                sub.scale_y = 0.6
                sub.template_icon_view(shading, "studio_light", scale_popup=3)

                col = split.column()
                col.operator("preferences.studiolight_show", emboss=False, text="", icon='PREFERENCES')

                split = layout.split(factor=0.9)
                col = split.column()
                col.prop(shading, "studiolight_rotate_z", text="Rotation")
                col.prop(shading, "studiolight_intensity")
                col.prop(shading, "studiolight_background_alpha")
                col.prop(shading, "studiolight_background_blur")
                col = split.column()  # to align properly with above


class VIEW3D_PT_shading_color(Panel):
    bl_space_type = 'VIEW_3D'
    bl_region_type = 'HEADER'
    bl_label = "Color"
    bl_parent_id = 'VIEW3D_PT_shading'

    @classmethod
    def poll(cls, context):
        shading = VIEW3D_PT_shading.get_shading(context)
        return shading.type in {'WIREFRAME', 'SOLID'}

    def _draw_color_type(self, context):
        layout = self.layout
        shading = VIEW3D_PT_shading.get_shading(context)

        layout.grid_flow(columns=3, align=True).prop(shading, "color_type", expand=True)
        if shading.color_type == 'SINGLE':
            layout.row().prop(shading, "single_color", text="")

    def _draw_background_color(self, context):
        layout = self.layout
        shading = VIEW3D_PT_shading.get_shading(context)

        layout.row().label(text="Background")
        layout.row().prop(shading, "background_type", expand=True)
        if shading.background_type == 'VIEWPORT':
            layout.row().prop(shading, "background_color", text="")

    def draw(self, context):
        shading = VIEW3D_PT_shading.get_shading(context)
        if shading.type == 'WIREFRAME':
            self.layout.row().prop(shading, "wireframe_color_type", expand=True)
        else:
            self._draw_color_type(context)
            self.layout.separator()
        self._draw_background_color(context)


class VIEW3D_PT_shading_options(Panel):
    bl_space_type = 'VIEW_3D'
    bl_region_type = 'HEADER'
    bl_label = "Options"
    bl_parent_id = 'VIEW3D_PT_shading'

    @classmethod
    def poll(cls, context):
        shading = VIEW3D_PT_shading.get_shading(context)
        return shading.type in {'WIREFRAME', 'SOLID'}

    def draw(self, context):
        layout = self.layout

        shading = VIEW3D_PT_shading.get_shading(context)

        col = layout.column()

        if shading.type == 'SOLID':
            col.prop(shading, "show_backface_culling")

        row = col.row(align=True)

        if shading.type == 'WIREFRAME':
            row.prop(shading, "show_xray_wireframe", text="")
            sub = row.row()
            sub.active = shading.show_xray_wireframe
            sub.prop(shading, "xray_alpha_wireframe", text="X-Ray")
        elif shading.type == 'SOLID':
            row.prop(shading, "show_xray", text="")
            sub = row.row()
            sub.active = shading.show_xray
            sub.prop(shading, "xray_alpha", text="X-Ray")
            # X-ray mode is off when alpha is 1.0
            xray_active = shading.show_xray and shading.xray_alpha != 1

            row = col.row(align=True)
            row.prop(shading, "show_shadows", text="")
            row.active = not xray_active
            sub = row.row(align=True)
            sub.active = shading.show_shadows
            sub.prop(shading, "shadow_intensity", text="Shadow")
            sub.popover(
                panel="VIEW3D_PT_shading_options_shadow",
                icon='PREFERENCES',
                text="",
            )

            col = layout.column()

            row = col.row()
            row.active = not xray_active
            row.prop(shading, "show_cavity")

            if shading.show_cavity and not xray_active:
                row.prop(shading, "cavity_type", text="Type")

                if shading.cavity_type in {'WORLD', 'BOTH'}:
                    col.label(text="World Space")
                    sub = col.row(align=True)
                    sub.prop(shading, "cavity_ridge_factor", text="Ridge")
                    sub.prop(shading, "cavity_valley_factor", text="Valley")
                    sub.popover(
                        panel="VIEW3D_PT_shading_options_ssao",
                        icon='PREFERENCES',
                        text="",
                    )

                if shading.cavity_type in {'SCREEN', 'BOTH'}:
                    col.label(text="Screen Space")
                    sub = col.row(align=True)
                    sub.prop(shading, "curvature_ridge_factor", text="Ridge")
                    sub.prop(shading, "curvature_valley_factor", text="Valley")

            row = col.row()
            row.active = not xray_active
            row.prop(shading, "use_dof", text="Depth of Field")

        if shading.type in {'WIREFRAME', 'SOLID'}:
            row = layout.split()
            row.prop(shading, "show_object_outline")
            sub = row.row()
            sub.active = shading.show_object_outline
            sub.prop(shading, "object_outline_color", text="")

        if shading.type == 'SOLID':
            col = layout.column()
            if shading.light in {'STUDIO', 'MATCAP'}:
                col.active = shading.selected_studio_light.has_specular_highlight_pass
                col.prop(shading, "show_specular_highlight", text="Specular Lighting")


class VIEW3D_PT_shading_options_shadow(Panel):
    bl_label = "Shadow Settings"
    bl_space_type = 'VIEW_3D'
    bl_region_type = 'HEADER'

    def draw(self, context):
        layout = self.layout
        layout.use_property_split = True
        scene = context.scene

        col = layout.column()
        col.prop(scene.display, "light_direction")
        col.prop(scene.display, "shadow_shift")
        col.prop(scene.display, "shadow_focus")


class VIEW3D_PT_shading_options_ssao(Panel):
    bl_label = "SSAO Settings"
    bl_space_type = 'VIEW_3D'
    bl_region_type = 'HEADER'

    def draw(self, context):
        layout = self.layout
        layout.use_property_split = True
        scene = context.scene

        col = layout.column(align=True)
        col.prop(scene.display, "matcap_ssao_samples")
        col.prop(scene.display, "matcap_ssao_distance")
        col.prop(scene.display, "matcap_ssao_attenuation")


class VIEW3D_PT_shading_render_pass(Panel):
    bl_space_type = 'VIEW_3D'
    bl_region_type = 'HEADER'
    bl_label = "Render Pass"
    bl_parent_id = 'VIEW3D_PT_shading'
    COMPAT_ENGINES = {'BLENDER_EEVEE'}

    @classmethod
    def poll(cls, context):
        return (
            (context.space_data.shading.type == 'MATERIAL') or
            (context.engine in cls.COMPAT_ENGINES and context.space_data.shading.type == 'RENDERED')
        )

    def draw(self, context):
        shading = context.space_data.shading

        layout = self.layout
        layout.prop(shading, "render_pass", text="")


class VIEW3D_PT_shading_compositor(Panel):
    bl_space_type = 'VIEW_3D'
    bl_region_type = 'HEADER'
    bl_label = "Compositor"
    bl_parent_id = 'VIEW3D_PT_shading'

    @classmethod
    def poll(cls, context):
        return (context.space_data.shading.type in {'MATERIAL', 'RENDERED'} and
                context.preferences.experimental.use_realtime_compositor)

    def draw(self, context):
        shading = context.space_data.shading

        layout = self.layout
        layout.prop(shading, "use_compositor")


class VIEW3D_PT_gizmo_display(Panel):
    bl_space_type = 'VIEW_3D'
    bl_region_type = 'HEADER'
    bl_label = "Gizmos"
    bl_ui_units_x = 8

    def draw(self, context):
        layout = self.layout

        scene = context.scene
        view = context.space_data

        col = layout.column()
        col.label(text="Viewport Gizmos")
        col.separator()

        col.active = view.show_gizmo
        colsub = col.column()
        colsub.prop(view, "show_gizmo_navigate", text="Navigate")
        colsub.prop(view, "show_gizmo_tool", text="Active Tools")
        colsub.prop(view, "show_gizmo_context", text="Active Object")

        layout.separator()

        col = layout.column()
        col.active = view.show_gizmo and view.show_gizmo_context
        col.label(text="Object Gizmos")
        col.prop(scene.transform_orientation_slots[1], "type", text="")
        col.prop(view, "show_gizmo_object_translate", text="Move")
        col.prop(view, "show_gizmo_object_rotate", text="Rotate")
        col.prop(view, "show_gizmo_object_scale", text="Scale")

        layout.separator()

        # Match order of object type visibility
        col = layout.column()
        col.active = view.show_gizmo
        col.label(text="Empty")
        col.prop(view, "show_gizmo_empty_image", text="Image")
        col.prop(view, "show_gizmo_empty_force_field", text="Force Field")
        col.label(text="Light")
        col.prop(view, "show_gizmo_light_size", text="Size")
        col.prop(view, "show_gizmo_light_look_at", text="Look At")
        col.label(text="Camera")
        col.prop(view, "show_gizmo_camera_lens", text="Lens")
        col.prop(view, "show_gizmo_camera_dof_distance", text="Focus Distance")


class VIEW3D_PT_overlay(Panel):
    bl_space_type = 'VIEW_3D'
    bl_region_type = 'HEADER'
    bl_label = "Overlays"
    bl_ui_units_x = 13

    def draw(self, _context):
        layout = self.layout
        layout.label(text="Viewport Overlays")


class VIEW3D_PT_overlay_guides(Panel):
    bl_space_type = 'VIEW_3D'
    bl_region_type = 'HEADER'
    bl_parent_id = 'VIEW3D_PT_overlay'
    bl_label = "Guides"

    def draw(self, context):
        layout = self.layout

        view = context.space_data
        scene = context.scene

        overlay = view.overlay
        shading = view.shading
        display_all = overlay.show_overlays

        col = layout.column()
        col.active = display_all

        split = col.split()
        sub = split.column()

        row = sub.row()
        row_el = row.column()
        row_el.prop(overlay, "show_ortho_grid", text="Grid")
        grid_active = bool(
            view.region_quadviews or
            (view.region_3d.is_orthographic_side_view and not view.region_3d.is_perspective)
        )
        row_el.active = grid_active
        row.prop(overlay, "show_floor", text="Floor")

        if overlay.show_floor or overlay.show_ortho_grid:
            sub = col.row(align=True)
            sub.active = (
                (overlay.show_floor and not view.region_3d.is_orthographic_side_view) or
                (overlay.show_ortho_grid and grid_active)
            )
            sub.prop(overlay, "grid_scale", text="Scale")
            sub = sub.row(align=True)
            sub.active = scene.unit_settings.system == 'NONE'
            sub.prop(overlay, "grid_subdivisions", text="Subdivisions")

        sub = split.column()
        row = sub.row()
        row.label(text="Axes")

        subrow = row.row(align=True)
        subrow.prop(overlay, "show_axis_x", text="X", toggle=True)
        subrow.prop(overlay, "show_axis_y", text="Y", toggle=True)
        subrow.prop(overlay, "show_axis_z", text="Z", toggle=True)

        split = col.split()
        sub = split.column()
        sub.prop(overlay, "show_text", text="Text Info")
        sub.prop(overlay, "show_stats", text="Statistics")

        sub = split.column()
        sub.prop(overlay, "show_cursor", text="3D Cursor")
        sub.prop(overlay, "show_annotation", text="Annotations")

        if shading.type == 'MATERIAL':
            row = col.row()
            row.active = shading.render_pass == 'COMBINED'
            row.prop(overlay, "show_look_dev")


class VIEW3D_PT_overlay_object(Panel):
    bl_space_type = 'VIEW_3D'
    bl_region_type = 'HEADER'
    bl_parent_id = 'VIEW3D_PT_overlay'
    bl_label = "Objects"

    def draw(self, context):
        layout = self.layout
        view = context.space_data
        overlay = view.overlay
        display_all = overlay.show_overlays

        col = layout.column(align=True)
        col.active = display_all

        split = col.split()

        sub = split.column(align=True)
        sub.prop(overlay, "show_extras", text="Extras")
        sub.prop(overlay, "show_relationship_lines")
        sub.prop(overlay, "show_outline_selected")

        sub = split.column(align=True)
        sub.prop(overlay, "show_bones", text="Bones")
        sub.prop(overlay, "show_motion_paths")
        sub.prop(overlay, "show_object_origins", text="Origins")
        subsub = sub.column()
        subsub.active = overlay.show_object_origins
        subsub.prop(overlay, "show_object_origins_all", text="Origins (All)")


class VIEW3D_PT_overlay_geometry(Panel):
    bl_space_type = 'VIEW_3D'
    bl_region_type = 'HEADER'
    bl_parent_id = 'VIEW3D_PT_overlay'
    bl_label = "Geometry"

    def draw(self, context):
        layout = self.layout
        view = context.space_data
        overlay = view.overlay
        display_all = overlay.show_overlays
        is_wireframes = view.shading.type == 'WIREFRAME'

        col = layout.column()
        col.active = display_all

        row = col.row(align=True)
        if not is_wireframes:
            row.prop(overlay, "show_wireframes", text="")
        sub = row.row()
        sub.active = overlay.show_wireframes or is_wireframes
        sub.prop(overlay, "wireframe_threshold", text="Wireframe")
        sub.prop(overlay, "wireframe_opacity", text="Opacity")

        row = col.row(align=True)
        row.active = view.show_viewer
        row.prop(overlay, "show_viewer_attribute", text="")
        subrow = row.row(align=True)
        subrow.active = overlay.show_viewer_attribute
        subrow.prop(overlay, "viewer_attribute_opacity", text="Viewer Node")

        row = col.row(align=True)

        # These properties should be always available in the UI for all modes
        # other than Object.
        # Even when the Fade Inactive Geometry overlay is not affecting the
        # current active object depending on its mode, it will always affect
        # the rest of the scene.
        if context.mode != 'OBJECT':
            row.prop(overlay, "show_fade_inactive", text="")
            sub = row.row()
            sub.active = overlay.show_fade_inactive
            sub.prop(overlay, "fade_inactive_alpha", text="Fade Inactive Geometry")

        col = layout.column(align=True)
        col.active = display_all

        col.prop(overlay, "show_face_orientation")

        # sub.prop(overlay, "show_onion_skins")


class VIEW3D_PT_overlay_motion_tracking(Panel):
    bl_space_type = 'VIEW_3D'
    bl_region_type = 'HEADER'
    bl_parent_id = 'VIEW3D_PT_overlay'
    bl_label = "Motion Tracking"

    def draw_header(self, context):
        layout = self.layout
        view = context.space_data
        overlay = view.overlay
        display_all = overlay.show_overlays
        layout.active = display_all
        layout.prop(view, "show_reconstruction", text=self.bl_label)

    def draw(self, context):
        layout = self.layout
        view = context.space_data
        overlay = view.overlay
        display_all = overlay.show_overlays

        col = layout.column()
        col.active = display_all

        if view.show_reconstruction:
            split = col.split()

            sub = split.column(align=True)
            sub.active = view.show_reconstruction
            sub.prop(view, "show_camera_path", text="Camera Path")

            sub = split.column()
            sub.prop(view, "show_bundle_names", text="Marker Names")

            col = layout.column()
            col.active = display_all
            col.label(text="Tracks")
            row = col.row(align=True)
            row.prop(view, "tracks_display_type", text="")
            row.prop(view, "tracks_display_size", text="Size")


class VIEW3D_PT_overlay_edit_mesh(Panel):
    bl_space_type = 'VIEW_3D'
    bl_region_type = 'HEADER'
    bl_parent_id = 'VIEW3D_PT_overlay'
    bl_label = "Mesh Edit Mode"

    @classmethod
    def poll(cls, context):
        return context.mode == 'EDIT_MESH'

    def draw(self, context):
        layout = self.layout

        view = context.space_data
        shading = view.shading
        overlay = view.overlay
        display_all = overlay.show_overlays

        is_any_solid_shading = not (shading.show_xray or (shading.type == 'WIREFRAME'))

        col = layout.column()
        col.active = display_all

        split = col.split()

        sub = split.column()
        sub.active = is_any_solid_shading
        sub.prop(overlay, "show_edges", text="Edges")
        sub = split.column()
        sub.prop(overlay, "show_faces", text="Faces")
        sub = split.column()
        sub.active = is_any_solid_shading
        sub.prop(overlay, "show_face_center", text="Center")

        row = col.row(align=True)
        row.prop(overlay, "show_edge_crease", text="Creases", toggle=True)
        row.prop(overlay, "show_edge_sharp", text="Sharp", text_ctxt=i18n_contexts.plural, toggle=True)
        row.prop(overlay, "show_edge_bevel_weight", text="Bevel", toggle=True)
        row.prop(overlay, "show_edge_seams", text="Seams", toggle=True)

        if context.preferences.view.show_developer_ui:
            col.label(text="Developer")
            col.prop(overlay, "show_extra_indices", text="Indices")


class VIEW3D_PT_overlay_edit_mesh_shading(Panel):
    bl_space_type = 'VIEW_3D'
    bl_region_type = 'HEADER'
    bl_parent_id = 'VIEW3D_PT_overlay_edit_mesh'
    bl_label = "Shading"

    @classmethod
    def poll(cls, context):
        return context.mode == 'EDIT_MESH'

    def draw(self, context):
        layout = self.layout

        view = context.space_data
        shading = view.shading
        overlay = view.overlay
        tool_settings = context.tool_settings
        display_all = overlay.show_overlays
        statvis = tool_settings.statvis

        col = layout.column()
        col.active = display_all

        col.prop(overlay, "show_occlude_wire")

        col.prop(overlay, "show_weight", text="Vertex Group Weights")
        if overlay.show_weight:
            row = col.split(factor=0.33)
            row.label(text="Zero Weights")
            sub = row.row()
            sub.prop(tool_settings, "vertex_group_user", expand=True)

        if shading.type == 'WIREFRAME':
            xray = shading.show_xray_wireframe and shading.xray_alpha_wireframe < 1.0
        elif shading.type == 'SOLID':
            xray = shading.show_xray and shading.xray_alpha < 1.0
        else:
            xray = False
        statvis_active = not xray
        row = col.row()
        row.active = statvis_active
        row.prop(overlay, "show_statvis", text="Mesh Analysis")
        if overlay.show_statvis:
            col = col.column()
            col.active = statvis_active

            sub = col.split()
            sub.label(text="Type")
            sub.prop(statvis, "type", text="")

            statvis_type = statvis.type
            if statvis_type == 'OVERHANG':
                row = col.row(align=True)
                row.prop(statvis, "overhang_min", text="Minimum")
                row.prop(statvis, "overhang_max", text="Maximum")
                col.row().prop(statvis, "overhang_axis", expand=True)
            elif statvis_type == 'THICKNESS':
                row = col.row(align=True)
                row.prop(statvis, "thickness_min", text="Minimum")
                row.prop(statvis, "thickness_max", text="Maximum")
                col.prop(statvis, "thickness_samples")
            elif statvis_type == 'INTERSECT':
                pass
            elif statvis_type == 'DISTORT':
                row = col.row(align=True)
                row.prop(statvis, "distort_min", text="Minimum")
                row.prop(statvis, "distort_max", text="Maximum")
            elif statvis_type == 'SHARP':
                row = col.row(align=True)
                row.prop(statvis, "sharp_min", text="Minimum")
                row.prop(statvis, "sharp_max", text="Maximum")


class VIEW3D_PT_overlay_edit_mesh_measurement(Panel):
    bl_space_type = 'VIEW_3D'
    bl_region_type = 'HEADER'
    bl_parent_id = 'VIEW3D_PT_overlay_edit_mesh'
    bl_label = "Measurement"

    @classmethod
    def poll(cls, context):
        return context.mode == 'EDIT_MESH'

    def draw(self, context):
        layout = self.layout

        view = context.space_data
        overlay = view.overlay
        display_all = overlay.show_overlays

        col = layout.column()
        col.active = display_all

        split = col.split()

        sub = split.column()
        sub.prop(overlay, "show_extra_edge_length", text="Edge Length")
        sub.prop(overlay, "show_extra_edge_angle", text="Edge Angle")

        sub = split.column()
        sub.prop(overlay, "show_extra_face_area", text="Face Area")
        sub.prop(overlay, "show_extra_face_angle", text="Face Angle")


class VIEW3D_PT_overlay_edit_mesh_normals(Panel):
    bl_space_type = 'VIEW_3D'
    bl_region_type = 'HEADER'
    bl_parent_id = 'VIEW3D_PT_overlay_edit_mesh'
    bl_label = "Normals"

    @classmethod
    def poll(cls, context):
        return context.mode == 'EDIT_MESH'

    def draw(self, context):
        layout = self.layout

        view = context.space_data
        overlay = view.overlay
        display_all = overlay.show_overlays

        col = layout.column()
        col.active = display_all

        row = col.row(align=True)
        row.prop(overlay, "show_vertex_normals", text="", icon='NORMALS_VERTEX')
        row.prop(overlay, "show_split_normals", text="", icon='NORMALS_VERTEX_FACE')
        row.prop(overlay, "show_face_normals", text="", icon='NORMALS_FACE')

        sub = row.row(align=True)
        sub.active = overlay.show_vertex_normals or overlay.show_face_normals or overlay.show_split_normals
        if overlay.use_normals_constant_screen_size:
            sub.prop(overlay, "normals_constant_screen_size", text="Size")
        else:
            sub.prop(overlay, "normals_length", text="Size")

        row.prop(overlay, "use_normals_constant_screen_size", text="", icon='FIXED_SIZE')


class VIEW3D_PT_overlay_edit_mesh_freestyle(Panel):
    bl_space_type = 'VIEW_3D'
    bl_region_type = 'HEADER'
    bl_parent_id = 'VIEW3D_PT_overlay'
    bl_label = "Freestyle"

    @classmethod
    def poll(cls, context):
        return context.mode == 'EDIT_MESH' and bpy.app.build_options.freestyle

    def draw(self, context):
        layout = self.layout

        view = context.space_data
        overlay = view.overlay
        display_all = overlay.show_overlays

        col = layout.column()
        col.active = display_all

        row = col.row()
        row.prop(overlay, "show_freestyle_edge_marks", text="Edge Marks")
        row.prop(overlay, "show_freestyle_face_marks", text="Face Marks")


class VIEW3D_PT_overlay_edit_curve(Panel):
    bl_space_type = 'VIEW_3D'
    bl_region_type = 'HEADER'
    bl_parent_id = 'VIEW3D_PT_overlay'
    bl_label = "Curve Edit Mode"

    @classmethod
    def poll(cls, context):
        return context.mode == 'EDIT_CURVE'

    def draw(self, context):
        layout = self.layout
        view = context.space_data
        overlay = view.overlay
        display_all = overlay.show_overlays

        col = layout.column()
        col.active = display_all

        row = col.row()
        row.prop(overlay, "display_handle", text="Handles")

        row = col.row()
        row.prop(overlay, "show_curve_normals", text="")
        sub = row.row()
        sub.active = overlay.show_curve_normals
        sub.prop(overlay, "normals_length", text="Normals")


class VIEW3D_PT_overlay_sculpt(Panel):
    bl_space_type = 'VIEW_3D'
    bl_context = ".sculpt_mode"
    bl_region_type = 'HEADER'
    bl_parent_id = 'VIEW3D_PT_overlay'
    bl_label = "Sculpt"

    @classmethod
    def poll(cls, context):
        return (
            context.mode == 'SCULPT' and
            (context.sculpt_object and context.tool_settings.sculpt)
        )

    def draw(self, context):
        layout = self.layout
        tool_settings = context.tool_settings
        sculpt = tool_settings.sculpt

        view = context.space_data
        overlay = view.overlay

        row = layout.row(align=True)
        row.prop(sculpt, "show_mask", text="")
        sub = row.row()
        sub.active = sculpt.show_mask
        sub.prop(overlay, "sculpt_mode_mask_opacity", text="Mask")

        row = layout.row(align=True)
        row.prop(sculpt, "show_face_sets", text="")
        sub = row.row()
        sub.active = sculpt.show_face_sets
        row.prop(overlay, "sculpt_mode_face_sets_opacity", text="Face Sets")


class VIEW3D_PT_overlay_sculpt_curves(Panel):
    bl_space_type = 'VIEW_3D'
    bl_context = ".curves_sculpt"
    bl_region_type = 'HEADER'
    bl_parent_id = 'VIEW3D_PT_overlay'
    bl_label = "Sculpt"

    @classmethod
    def poll(cls, context):
        return context.mode == 'SCULPT_CURVES' and (context.object)

    def draw(self, context):
        layout = self.layout
        tool_settings = context.tool_settings
        sculpt = tool_settings.sculpt

        view = context.space_data
        overlay = view.overlay

        row = layout.row(align=True)
        row.active = overlay.show_overlays
        row.prop(overlay, "sculpt_mode_mask_opacity", text="Selection Opacity")


class VIEW3D_PT_overlay_bones(Panel):
    bl_space_type = 'VIEW_3D'
    bl_region_type = 'HEADER'
    bl_parent_id = 'VIEW3D_PT_overlay'
    bl_label = "Bones"

    @staticmethod
    def is_using_wireframe(context):
        shading = VIEW3D_PT_shading.get_shading(context)

        if shading.type == 'WIREFRAME' or shading.show_xray:
            return True

        mode = context.mode

        if mode in {'POSE', 'PAINT_WEIGHT'}:
            armature = context.pose_object
        elif mode == 'EDIT_ARMATURE':
            armature = context.edit_object
        else:
            return False

        return armature and armature.display_type == 'WIRE'

    @classmethod
    def poll(cls, context):
        mode = context.mode
        return (
            (mode == 'POSE') or
            (mode == 'PAINT_WEIGHT' and context.pose_object) or
            (mode in {'EDIT_ARMATURE', 'OBJECT'} and
             VIEW3D_PT_overlay_bones.is_using_wireframe(context))
        )

    def draw(self, context):
        layout = self.layout
        view = context.space_data
        mode = context.mode
        overlay = view.overlay
        display_all = overlay.show_overlays

        col = layout.column()
        col.active = display_all

        if mode == 'POSE':
            row = col.row()
            row.prop(overlay, "show_xray_bone", text="")
            sub = row.row()
            sub.active = display_all and overlay.show_xray_bone
            sub.prop(overlay, "xray_alpha_bone", text="Fade Geometry")
        elif mode == 'PAINT_WEIGHT':
            row = col.row()
            row.prop(overlay, "show_xray_bone")

        if VIEW3D_PT_overlay_bones.is_using_wireframe(context):
            col.prop(overlay, "bone_wire_alpha")


class VIEW3D_PT_overlay_texture_paint(Panel):
    bl_space_type = 'VIEW_3D'
    bl_region_type = 'HEADER'
    bl_parent_id = 'VIEW3D_PT_overlay'
    bl_label = "Texture Paint"

    @classmethod
    def poll(cls, context):
        return context.mode == 'PAINT_TEXTURE'

    def draw(self, context):
        layout = self.layout
        view = context.space_data
        overlay = view.overlay
        display_all = overlay.show_overlays

        col = layout.column()
        col.active = display_all
        col.prop(overlay, "texture_paint_mode_opacity")


class VIEW3D_PT_overlay_vertex_paint(Panel):
    bl_space_type = 'VIEW_3D'
    bl_region_type = 'HEADER'
    bl_parent_id = 'VIEW3D_PT_overlay'
    bl_label = "Vertex Paint"

    @classmethod
    def poll(cls, context):
        return context.mode == 'PAINT_VERTEX'

    def draw(self, context):
        layout = self.layout
        view = context.space_data
        overlay = view.overlay
        display_all = overlay.show_overlays

        col = layout.column()
        col.active = display_all

        col.prop(overlay, "vertex_paint_mode_opacity")
        col.prop(overlay, "show_paint_wire")


class VIEW3D_PT_overlay_weight_paint(Panel):
    bl_space_type = 'VIEW_3D'
    bl_region_type = 'HEADER'
    bl_parent_id = 'VIEW3D_PT_overlay'
    bl_label = "Weight Paint"

    @classmethod
    def poll(cls, context):
        return context.mode == 'PAINT_WEIGHT'

    def draw(self, context):
        layout = self.layout
        view = context.space_data
        overlay = view.overlay
        display_all = overlay.show_overlays

        col = layout.column()
        col.active = display_all

        col.prop(overlay, "weight_paint_mode_opacity", text="Opacity")
        row = col.split(factor=0.33)
        row.label(text="Zero Weights")
        sub = row.row()
        sub.prop(context.tool_settings, "vertex_group_user", expand=True)

        col.prop(overlay, "show_wpaint_contours")
        col.prop(overlay, "show_paint_wire")


class VIEW3D_PT_snapping(Panel):
    bl_space_type = 'VIEW_3D'
    bl_region_type = 'HEADER'
    bl_label = "Snapping"

    def draw(self, context):
        tool_settings = context.tool_settings
        snap_elements = tool_settings.snap_elements
        obj = context.active_object
        object_mode = 'OBJECT' if obj is None else obj.mode

        layout = self.layout
        col = layout.column()
        col.label(text="Snap To")
        col.prop(tool_settings, "snap_elements", expand=True)

        col.separator()
        if 'INCREMENT' in snap_elements:
            col.prop(tool_settings, "use_snap_grid_absolute")

        if snap_elements != {'INCREMENT'}:
            if snap_elements != {'FACE_NEAREST'}:
                col.label(text="Snap With")
                row = col.row(align=True)
                row.prop(tool_settings, "snap_target", expand=True)

            if obj:
                col.label(text="Target Selection")
                col_targetsel = col.column(align=True)
                if object_mode == 'EDIT' and obj.type not in {'LATTICE', 'META', 'FONT'}:
                    col_targetsel.prop(
                        tool_settings,
                        "use_snap_self",
                        text="Include Active",
                        icon='EDITMODE_HLT',
                    )
                    col_targetsel.prop(
                        tool_settings,
                        "use_snap_edit",
                        text="Include Edited",
                        icon='OUTLINER_DATA_MESH',
                    )
                    col_targetsel.prop(
                        tool_settings,
                        "use_snap_nonedit",
                        text="Include Non-Edited",
                        icon='OUTLINER_OB_MESH',
                    )
                col_targetsel.prop(
                    tool_settings,
                    "use_snap_selectable",
                    text="Exclude Non-Selectable",
                    icon='RESTRICT_SELECT_OFF',
                )

                if object_mode in {'OBJECT', 'POSE', 'EDIT', 'WEIGHT_PAINT'}:
                    col.prop(tool_settings, "use_snap_align_rotation")

            col.prop(tool_settings, "use_snap_backface_culling")

            if 'FACE' in snap_elements:
                col.prop(tool_settings, "use_snap_project")

            if 'FACE_NEAREST' in snap_elements:
                col.prop(tool_settings, 'use_snap_to_same_target')
                if object_mode == 'EDIT':
                    col.prop(tool_settings, 'snap_face_nearest_steps')

            if 'VOLUME' in snap_elements:
                col.prop(tool_settings, "use_snap_peel_object")

        col.label(text="Affect")
        row = col.row(align=True)
        row.prop(tool_settings, "use_snap_translate", text="Move", toggle=True)
        row.prop(tool_settings, "use_snap_rotate", text="Rotate", toggle=True)
        row.prop(tool_settings, "use_snap_scale", text="Scale", toggle=True)


class VIEW3D_PT_proportional_edit(Panel):
    bl_space_type = 'VIEW_3D'
    bl_region_type = 'HEADER'
    bl_label = "Proportional Editing"
    bl_ui_units_x = 8

    def draw(self, context):
        layout = self.layout
        tool_settings = context.tool_settings
        col = layout.column()
        col.active = (tool_settings.use_proportional_edit_objects if context.mode == 'OBJECT'
                      else tool_settings.use_proportional_edit)

        if context.mode != 'OBJECT':
            col.prop(tool_settings, "use_proportional_connected")
            sub = col.column()
            sub.active = not tool_settings.use_proportional_connected
            sub.prop(tool_settings, "use_proportional_projected")
            col.separator()

        col.prop(tool_settings, "proportional_edit_falloff", expand=True)


class VIEW3D_PT_transform_orientations(Panel):
    bl_space_type = 'VIEW_3D'
    bl_region_type = 'HEADER'
    bl_label = "Transform Orientations"
    bl_ui_units_x = 8

    def draw(self, context):
        layout = self.layout
        layout.label(text="Transform Orientations")

        scene = context.scene
        orient_slot = scene.transform_orientation_slots[0]
        orientation = orient_slot.custom_orientation

        row = layout.row()
        col = row.column()
        col.prop(orient_slot, "type", expand=True)
        row.operator("transform.create_orientation", text="", icon='ADD', emboss=False).use = True

        if orientation:
            row = layout.row(align=False)
            row.prop(orientation, "name", text="", icon='OBJECT_ORIGIN')
            row.operator("transform.delete_orientation", text="", icon='X', emboss=False)


class VIEW3D_PT_gpencil_origin(Panel):
    bl_space_type = 'VIEW_3D'
    bl_region_type = 'HEADER'
    bl_label = "Stroke Placement"

    def draw(self, context):
        layout = self.layout
        tool_settings = context.tool_settings
        gpd = context.gpencil_data

        layout.label(text="Stroke Placement")

        row = layout.row()
        col = row.column()
        col.prop(tool_settings, "gpencil_stroke_placement_view3d", expand=True)

        if tool_settings.gpencil_stroke_placement_view3d == 'SURFACE':
            row = layout.row()
            row.label(text="Offset")
            row = layout.row()
            row.prop(gpd, "zdepth_offset", text="")

        if tool_settings.gpencil_stroke_placement_view3d == 'STROKE':
            row = layout.row()
            row.label(text="Target")
            row = layout.row()
            row.prop(tool_settings, "gpencil_stroke_snap_mode", expand=True)


class VIEW3D_PT_gpencil_lock(Panel):
    bl_space_type = 'VIEW_3D'
    bl_region_type = 'HEADER'
    bl_label = "Drawing Plane"

    def draw(self, context):
        layout = self.layout
        layout.label(text="Drawing Plane")

        row = layout.row()
        col = row.column()
        col.prop(context.tool_settings.gpencil_sculpt, "lock_axis", expand=True)


class VIEW3D_PT_gpencil_guide(Panel):
    bl_space_type = 'VIEW_3D'
    bl_region_type = 'HEADER'
    bl_label = "Guides"

    def draw(self, context):
        settings = context.tool_settings.gpencil_sculpt.guide

        layout = self.layout
        layout.label(text="Guides")

        col = layout.column()
        col.active = settings.use_guide
        col.prop(settings, "type", expand=True)

        if settings.type in {'ISO', 'PARALLEL', 'RADIAL'}:
            col.prop(settings, "angle")
            row = col.row(align=True)

        col.prop(settings, "use_snapping")
        if settings.use_snapping:

            if settings.type == 'RADIAL':
                col.prop(settings, "angle_snap")
            else:
                col.prop(settings, "spacing")

        if settings.type in {'CIRCULAR', 'RADIAL'} or settings.use_snapping:
            col.label(text="Reference Point")
            row = col.row(align=True)
            row.prop(settings, "reference_point", expand=True)
            if settings.reference_point == 'CUSTOM':
                col.prop(settings, "location", text="Custom Location")
            elif settings.reference_point == 'OBJECT':
                col.prop(settings, "reference_object", text="Object Location")
                if not settings.reference_object:
                    col.label(text="No object selected, using cursor")


class VIEW3D_PT_overlay_gpencil_options(Panel):
    bl_space_type = 'VIEW_3D'
    bl_region_type = 'HEADER'
    bl_parent_id = 'VIEW3D_PT_overlay'
    bl_label = ""

    @classmethod
    def poll(cls, context):
        return context.object and context.object.type == 'GPENCIL'

    def draw_header(self, context):
        layout = self.layout
        layout.label(text={
            'PAINT_GPENCIL': "Draw Grease Pencil",
            'EDIT_GPENCIL': "Edit Grease Pencil",
            'SCULPT_GPENCIL': "Sculpt Grease Pencil",
            'WEIGHT_GPENCIL': "Weight Grease Pencil",
            'VERTEX_GPENCIL': "Vertex Grease Pencil",
            'OBJECT': "Grease Pencil",
        }[context.mode])

    def draw(self, context):
        layout = self.layout
        view = context.space_data
        overlay = view.overlay

        layout.prop(overlay, "use_gpencil_onion_skin", text="Onion Skin")

        col = layout.column()
        row = col.row()
        row.prop(overlay, "use_gpencil_grid", text="")
        sub = row.row(align=True)
        sub.active = overlay.use_gpencil_grid
        sub.prop(overlay, "gpencil_grid_opacity", text="Canvas", slider=True)
        sub.prop(overlay, "use_gpencil_canvas_xray", text="", icon='XRAY')

        row = col.row()
        row.prop(overlay, "use_gpencil_fade_layers", text="")
        sub = row.row()
        sub.active = overlay.use_gpencil_fade_layers
        sub.prop(overlay, "gpencil_fade_layer", text="Fade Inactive Layers", slider=True)

        row = col.row()
        row.prop(overlay, "use_gpencil_fade_objects", text="")
        sub = row.row(align=True)
        sub.active = overlay.use_gpencil_fade_objects
        sub.prop(overlay, "gpencil_fade_objects", text="Fade Inactive Objects", slider=True)
        sub.prop(overlay, "use_gpencil_fade_gp_objects", text="", icon='OUTLINER_OB_GREASEPENCIL')

        if context.object.mode in {'EDIT_GPENCIL', 'SCULPT_GPENCIL', 'WEIGHT_GPENCIL', 'VERTEX_GPENCIL'}:
            split = layout.split()
            col = split.column()
            col.prop(overlay, "use_gpencil_edit_lines", text="Edit Lines")
            col = split.column()
            col.prop(overlay, "use_gpencil_multiedit_line_only", text="Only in Multiframe")

            if context.object.mode == 'EDIT_GPENCIL':
                gpd = context.object.data
                split = layout.split()
                col = split.column()
                col.prop(overlay, "use_gpencil_show_directions")
                col = split.column()
                col.prop(overlay, "use_gpencil_show_material_name", text="Material Name")

                if not gpd.use_curve_edit:
                    layout.prop(overlay, "vertex_opacity", text="Vertex Opacity", slider=True)
                else:
                    # Handles for Curve Edit
                    layout.prop(overlay, "display_handle", text="Handles")

        if context.object.mode in {'PAINT_GPENCIL', 'VERTEX_GPENCIL'}:
            layout.label(text="Vertex Paint")
            row = layout.row()
            shading = VIEW3D_PT_shading.get_shading(context)
            row.enabled = shading.type not in {'WIREFRAME', 'RENDERED'}
            row.prop(overlay, "gpencil_vertex_paint_opacity", text="Opacity", slider=True)


class VIEW3D_PT_quad_view(Panel):
    bl_space_type = 'VIEW_3D'
    bl_region_type = 'UI'
    bl_category = "View"
    bl_label = "Quad View"
    bl_options = {'DEFAULT_CLOSED'}

    @classmethod
    def poll(cls, context):
        view = context.space_data
        return view.region_quadviews

    def draw(self, context):
        layout = self.layout

        view = context.space_data

        region = view.region_quadviews[2]
        col = layout.column()
        col.prop(region, "lock_rotation")
        row = col.row()
        row.enabled = region.lock_rotation
        row.prop(region, "show_sync_view")
        row = col.row()
        row.enabled = region.lock_rotation and region.show_sync_view
        row.prop(region, "use_box_clip")


# Annotation properties
class VIEW3D_PT_grease_pencil(AnnotationDataPanel, Panel):
    bl_space_type = 'VIEW_3D'
    bl_region_type = 'UI'
    bl_category = "View"

    # NOTE: this is just a wrapper around the generic GP Panel


class VIEW3D_PT_annotation_onion(AnnotationOnionSkin, Panel):
    bl_space_type = 'VIEW_3D'
    bl_region_type = 'UI'
    bl_category = "View"
    bl_parent_id = 'VIEW3D_PT_grease_pencil'

    # NOTE: this is just a wrapper around the generic GP Panel


class TOPBAR_PT_annotation_layers(Panel, AnnotationDataPanel):
    bl_space_type = 'VIEW_3D'
    bl_region_type = 'HEADER'
    bl_label = "Layers"
    bl_ui_units_x = 14


class VIEW3D_PT_view3d_stereo(Panel):
    bl_space_type = 'VIEW_3D'
    bl_region_type = 'UI'
    bl_category = "View"
    bl_label = "Stereoscopy"
    bl_options = {'DEFAULT_CLOSED'}

    @classmethod
    def poll(cls, context):
        scene = context.scene

        multiview = scene.render.use_multiview
        return multiview

    def draw(self, context):
        layout = self.layout
        view = context.space_data

        basic_stereo = context.scene.render.views_format == 'STEREO_3D'

        col = layout.column()
        col.row().prop(view, "stereo_3d_camera", expand=True)

        col.label(text="Display")
        row = col.row()
        row.active = basic_stereo
        row.prop(view, "show_stereo_3d_cameras")
        row = col.row()
        row.active = basic_stereo
        split = row.split()
        split.prop(view, "show_stereo_3d_convergence_plane")
        split = row.split()
        split.prop(view, "stereo_3d_convergence_plane_alpha", text="Alpha")
        split.active = view.show_stereo_3d_convergence_plane
        row = col.row()
        split = row.split()
        split.prop(view, "show_stereo_3d_volume")
        split = row.split()
        split.active = view.show_stereo_3d_volume
        split.prop(view, "stereo_3d_volume_alpha", text="Alpha")


class VIEW3D_PT_context_properties(Panel):
    bl_space_type = 'VIEW_3D'
    bl_region_type = 'UI'
    bl_category = "Item"
    bl_label = "Properties"
    bl_options = {'DEFAULT_CLOSED'}

    @staticmethod
    def _active_context_member(context):
        obj = context.object
        if obj:
            object_mode = obj.mode
            if object_mode == 'POSE':
                return "active_pose_bone"
            elif object_mode == 'EDIT' and obj.type == 'ARMATURE':
                return "active_bone"
            else:
                return "object"

        return ""

    @classmethod
    def poll(cls, context):
        import rna_prop_ui
        member = cls._active_context_member(context)

        if member:
            context_member, member = rna_prop_ui.rna_idprop_context_value(context, member, object)
            return context_member and rna_prop_ui.rna_idprop_has_properties(context_member)

        return False

    def draw(self, context):
        import rna_prop_ui
        member = VIEW3D_PT_context_properties._active_context_member(context)

        if member:
            # Draw with no edit button
            rna_prop_ui.draw(self.layout, context, member, object, use_edit=False)


# Grease Pencil Object - Multiframe falloff tools
class VIEW3D_PT_gpencil_multi_frame(Panel):
    bl_space_type = 'VIEW_3D'
    bl_region_type = 'HEADER'
    bl_label = "Multi Frame"

    def draw(self, context):
        gpd = context.gpencil_data
        settings = context.tool_settings.gpencil_sculpt

        layout = self.layout
        col = layout.column(align=True)
        col.prop(settings, "use_multiframe_falloff")

        # Falloff curve
        if gpd.use_multiedit and settings.use_multiframe_falloff:
            layout.template_curve_mapping(settings, "multiframe_falloff_curve", brush=True)


# Grease Pencil Object - Curve Editing tools
class VIEW3D_PT_gpencil_curve_edit(Panel):
    bl_space_type = 'VIEW_3D'
    bl_region_type = 'HEADER'
    bl_label = "Curve Editing"

    def draw(self, context):
        layout = self.layout

        gpd = context.gpencil_data
        col = layout.column(align=True)
        col.prop(gpd, "edit_curve_resolution")
        col.prop(gpd, "curve_edit_threshold")
        col.prop(gpd, "curve_edit_corner_angle")
        col.prop(gpd, "use_adaptive_curve_resolution")


class VIEW3D_MT_gpencil_edit_context_menu(Menu):
    bl_label = ""

    def draw(self, context):

        is_point_mode = context.tool_settings.gpencil_selectmode_edit == 'POINT'
        is_stroke_mode = context.tool_settings.gpencil_selectmode_edit == 'STROKE'
        is_segment_mode = context.tool_settings.gpencil_selectmode_edit == 'SEGMENT'

        layout = self.layout

        layout.operator_context = 'INVOKE_REGION_WIN'

        row = layout.row()

        if is_point_mode or is_segment_mode:
            col = row.column(align=True)

            col.label(text="Point Context Menu", icon='GP_SELECT_POINTS')
            col.separator()

            # Additive Operators
            col.operator("gpencil.stroke_subdivide", text="Subdivide").only_selected = True

            col.separator()

            col.operator("gpencil.extrude_move", text="Extrude")

            col.separator()

            # Deform Operators
            col.operator("gpencil.stroke_smooth", text="Smooth").only_selected = True
            col.operator("transform.bend", text="Bend")
            col.operator("transform.shear", text="Shear")
            col.operator("transform.tosphere", text="To Sphere")
            col.operator("transform.transform", text="Shrink/Fatten").mode = 'GPENCIL_SHRINKFATTEN'
            col.operator("gpencil.stroke_start_set", text="Set Start Point")

            col.separator()

            col.menu("VIEW3D_MT_mirror", text="Mirror")
            col.menu("GPENCIL_MT_snap", text="Snap")

            col.separator()

            # Duplicate operators
            col.operator("gpencil.duplicate_move", text="Duplicate")
            col.operator("gpencil.copy", text="Copy", icon='COPYDOWN')
            col.operator("gpencil.paste", text="Paste", icon='PASTEDOWN').type = 'ACTIVE'
            col.operator("gpencil.paste", text="Paste by Layer").type = 'LAYER'

            col.separator()

            # Removal Operators
            col.operator("gpencil.stroke_merge", text="Merge")
            col.operator("gpencil.stroke_merge_by_distance").use_unselected = False
            col.operator("gpencil.stroke_split", text="Split")
            col.operator("gpencil.stroke_separate", text="Separate").mode = 'POINT'

            col.separator()

            col.operator("gpencil.delete", text="Delete").type = 'POINTS'
            col.operator("gpencil.dissolve", text="Dissolve").type = 'POINTS'
            col.operator("gpencil.dissolve", text="Dissolve Between").type = 'BETWEEN'
            col.operator("gpencil.dissolve", text="Dissolve Unselected").type = 'UNSELECT'

        if is_stroke_mode:

            col = row.column(align=True)
            col.label(text="Stroke Context Menu", icon='GP_SELECT_STROKES')
            col.separator()

            # Main Strokes Operators
            col.operator("gpencil.stroke_subdivide", text="Subdivide").only_selected = False
            col.menu("VIEW3D_MT_gpencil_simplify")
            col.operator("gpencil.stroke_trim", text="Trim")

            col.separator()

            col.operator("gpencil.stroke_smooth", text="Smooth").only_selected = False
            col.operator("transform.transform", text="Shrink/Fatten").mode = 'GPENCIL_SHRINKFATTEN'

            col.separator()

            # Layer and Materials operators
            col.menu("GPENCIL_MT_move_to_layer")
            col.menu("VIEW3D_MT_assign_material")
            col.operator("gpencil.set_active_material", text="Set as Active Material")
            col.operator_menu_enum("gpencil.stroke_arrange", "direction", text="Arrange")

            col.separator()

            col.menu("VIEW3D_MT_mirror", text="Mirror")
            col.menu("VIEW3D_MT_snap", text="Snap")

            col.separator()

            # Duplicate operators
            col.operator("gpencil.duplicate_move", text="Duplicate")
            col.operator("gpencil.copy", text="Copy", icon='COPYDOWN')
            col.operator("gpencil.paste", text="Paste", icon='PASTEDOWN').type = 'ACTIVE'
            col.operator("gpencil.paste", text="Paste by Layer").type = 'LAYER'

            col.separator()

            # Removal Operators
            col.operator("gpencil.stroke_merge_by_distance").use_unselected = True
            col.operator_menu_enum("gpencil.stroke_join", "type", text="Join")
            col.operator("gpencil.stroke_split", text="Split")
            col.operator("gpencil.stroke_separate", text="Separate").mode = 'STROKE'

            col.separator()

            col.operator("gpencil.delete", text="Delete").type = 'STROKES'

            col.separator()

            col.operator("gpencil.reproject", text="Reproject")


def draw_gpencil_layer_active(context, layout):
    gpl = context.active_gpencil_layer
    if gpl:
        layout.label(text="Active Layer")
        row = layout.row(align=True)
        row.operator_context = 'EXEC_REGION_WIN'
        row.operator_menu_enum("gpencil.layer_change", "layer", text="", icon='GREASEPENCIL')
        row.prop(gpl, "info", text="")
        row.operator("gpencil.layer_remove", text="", icon='X')


def draw_gpencil_material_active(context, layout):
    ob = context.active_object
    if ob and len(ob.material_slots) > 0 and ob.active_material_index >= 0:
        ma = ob.material_slots[ob.active_material_index].material
        if ma:
            layout.label(text="Active Material")
            row = layout.row(align=True)
            row.operator_context = 'EXEC_REGION_WIN'
            row.operator_menu_enum("gpencil.material_set", "slot", text="", icon='MATERIAL')
            row.prop(ma, "name", text="")


class VIEW3D_PT_gpencil_sculpt_context_menu(Panel):
    bl_space_type = 'VIEW_3D'
    bl_region_type = 'WINDOW'
    bl_label = "Sculpt Context Menu"
    bl_ui_units_x = 12

    def draw(self, context):
        ts = context.tool_settings
        settings = ts.gpencil_sculpt_paint
        brush = settings.brush

        layout = self.layout

        layout.prop(brush, "size", slider=True)
        layout.prop(brush, "strength")

        # Layers
        draw_gpencil_layer_active(context, layout)


class VIEW3D_PT_gpencil_weight_context_menu(Panel):
    bl_space_type = 'VIEW_3D'
    bl_region_type = 'WINDOW'
    bl_label = "Weight Paint Context Menu"
    bl_ui_units_x = 12

    def draw(self, context):
        ts = context.tool_settings
        settings = ts.gpencil_weight_paint
        brush = settings.brush

        layout = self.layout

        layout.prop(brush, "size", slider=True)
        layout.prop(brush, "strength")
        layout.prop(brush, "weight")

        # Layers
        draw_gpencil_layer_active(context, layout)


class VIEW3D_PT_gpencil_draw_context_menu(Panel):
    bl_space_type = 'VIEW_3D'
    bl_region_type = 'WINDOW'
    bl_label = "Draw Context Menu"
    bl_ui_units_x = 12

    def draw(self, context):
        ts = context.tool_settings
        settings = ts.gpencil_paint
        brush = settings.brush
        gp_settings = brush.gpencil_settings

        layout = self.layout
        is_pin_vertex = gp_settings.brush_draw_mode == 'VERTEXCOLOR'
        is_vertex = settings.color_mode == 'VERTEXCOLOR' or brush.gpencil_tool == 'TINT' or is_pin_vertex

        if brush.gpencil_tool not in {'ERASE', 'CUTTER', 'EYEDROPPER'} and is_vertex:
            split = layout.split(factor=0.1)
            split.prop(brush, "color", text="")
            split.template_color_picker(brush, "color", value_slider=True)

            col = layout.column()
            col.separator()
            col.prop_menu_enum(gp_settings, "vertex_mode", text="Mode")
            col.separator()

        if brush.gpencil_tool not in {'FILL', 'CUTTER'}:
            layout.prop(brush, "size", slider=True)
        if brush.gpencil_tool not in {'ERASE', 'FILL', 'CUTTER'}:
            layout.prop(gp_settings, "pen_strength")

        # Layers
        draw_gpencil_layer_active(context, layout)
        # Material
        if not is_vertex:
            draw_gpencil_material_active(context, layout)


class VIEW3D_PT_gpencil_vertex_context_menu(Panel):
    bl_space_type = 'VIEW_3D'
    bl_region_type = 'WINDOW'
    bl_label = "Vertex Paint Context Menu"
    bl_ui_units_x = 12

    def draw(self, context):
        layout = self.layout
        ts = context.tool_settings
        settings = ts.gpencil_vertex_paint
        brush = settings.brush
        gp_settings = brush.gpencil_settings

        col = layout.column()

        if brush.gpencil_vertex_tool in {'DRAW', 'REPLACE'}:
            split = layout.split(factor=0.1)
            split.prop(brush, "color", text="")
            split.template_color_picker(brush, "color", value_slider=True)

            col = layout.column()
            col.separator()
            col.prop_menu_enum(gp_settings, "vertex_mode", text="Mode")
            col.separator()

        row = col.row(align=True)
        row.prop(brush, "size", text="Radius")
        row.prop(gp_settings, "use_pressure", text="", icon='STYLUS_PRESSURE')

        if brush.gpencil_vertex_tool in {'DRAW', 'BLUR', 'SMEAR'}:
            row = layout.row(align=True)
            row.prop(gp_settings, "pen_strength", slider=True)
            row.prop(gp_settings, "use_strength_pressure", text="", icon='STYLUS_PRESSURE')

        # Layers
        draw_gpencil_layer_active(context, layout)


class VIEW3D_PT_paint_vertex_context_menu(Panel):
    # Only for popover, these are dummy values.
    bl_space_type = 'VIEW_3D'
    bl_region_type = 'WINDOW'
    bl_label = "Vertex Paint Context Menu"

    def draw(self, context):
        layout = self.layout

        brush = context.tool_settings.vertex_paint.brush
        capabilities = brush.vertex_paint_capabilities

        if capabilities.has_color:
            split = layout.split(factor=0.1)
            UnifiedPaintPanel.prop_unified_color(split, context, brush, "color", text="")
            UnifiedPaintPanel.prop_unified_color_picker(split, context, brush, "color", value_slider=True)
            layout.prop(brush, "blend", text="")

        UnifiedPaintPanel.prop_unified(
            layout,
            context,
            brush,
            "size",
            unified_name="use_unified_size",
            pressure_name="use_pressure_size",
            slider=True,
        )
        UnifiedPaintPanel.prop_unified(
            layout,
            context,
            brush,
            "strength",
            unified_name="use_unified_strength",
            pressure_name="use_pressure_strength",
            slider=True,
        )


class VIEW3D_PT_paint_texture_context_menu(Panel):
    # Only for popover, these are dummy values.
    bl_space_type = 'VIEW_3D'
    bl_region_type = 'WINDOW'
    bl_label = "Texture Paint Context Menu"

    def draw(self, context):
        layout = self.layout

        brush = context.tool_settings.image_paint.brush
        capabilities = brush.image_paint_capabilities

        if capabilities.has_color:
            split = layout.split(factor=0.1)
            UnifiedPaintPanel.prop_unified_color(split, context, brush, "color", text="")
            UnifiedPaintPanel.prop_unified_color_picker(split, context, brush, "color", value_slider=True)
            layout.prop(brush, "blend", text="")

        if capabilities.has_radius:
            UnifiedPaintPanel.prop_unified(
                layout,
                context,
                brush,
                "size",
                unified_name="use_unified_size",
                pressure_name="use_pressure_size",
                slider=True,
            )
            UnifiedPaintPanel.prop_unified(
                layout,
                context,
                brush,
                "strength",
                unified_name="use_unified_strength",
                pressure_name="use_pressure_strength",
                slider=True,
            )


class VIEW3D_PT_paint_weight_context_menu(Panel):
    # Only for popover, these are dummy values.
    bl_space_type = 'VIEW_3D'
    bl_region_type = 'WINDOW'
    bl_label = "Weights Context Menu"

    def draw(self, context):
        layout = self.layout

        brush = context.tool_settings.weight_paint.brush
        UnifiedPaintPanel.prop_unified(
            layout,
            context,
            brush,
            "weight",
            unified_name="use_unified_weight",
            slider=True,
        )
        UnifiedPaintPanel.prop_unified(
            layout,
            context,
            brush,
            "size",
            unified_name="use_unified_size",
            pressure_name="use_pressure_size",
            slider=True,
        )
        UnifiedPaintPanel.prop_unified(
            layout,
            context,
            brush,
            "strength",
            unified_name="use_unified_strength",
            pressure_name="use_pressure_strength",
            slider=True,
        )


class VIEW3D_PT_sculpt_context_menu(Panel):
    # Only for popover, these are dummy values.
    bl_space_type = 'VIEW_3D'
    bl_region_type = 'WINDOW'
    bl_label = "Sculpt Context Menu"

    def draw(self, context):
        layout = self.layout

        brush = context.tool_settings.sculpt.brush
        capabilities = brush.sculpt_capabilities

        if capabilities.has_color:
            split = layout.split(factor=0.1)
            UnifiedPaintPanel.prop_unified_color(split, context, brush, "color", text="")
            UnifiedPaintPanel.prop_unified_color_picker(split, context, brush, "color", value_slider=True)
            layout.prop(brush, "blend", text="")

        ups = context.tool_settings.unified_paint_settings
        size = "size"
        size_owner = ups if ups.use_unified_size else brush
        if size_owner.use_locked_size == 'SCENE':
            size = "unprojected_radius"

        UnifiedPaintPanel.prop_unified(
            layout,
            context,
            brush,
            size,
            unified_name="use_unified_size",
            pressure_name="use_pressure_size",
            text="Radius",
            slider=True,
        )
        UnifiedPaintPanel.prop_unified(
            layout,
            context,
            brush,
            "strength",
            unified_name="use_unified_strength",
            pressure_name="use_pressure_strength",
            slider=True,
        )

        if capabilities.has_auto_smooth:
            layout.prop(brush, "auto_smooth_factor", slider=True)

        if capabilities.has_normal_weight:
            layout.prop(brush, "normal_weight", slider=True)

        if capabilities.has_pinch_factor:
            text = "Pinch"
            if brush.sculpt_tool in {'BLOB', 'SNAKE_HOOK'}:
                text = "Magnify"
            layout.prop(brush, "crease_pinch_factor", slider=True, text=text)

        if capabilities.has_rake_factor:
            layout.prop(brush, "rake_factor", slider=True)

        if capabilities.has_plane_offset:
            layout.prop(brush, "plane_offset", slider=True)
            layout.prop(brush, "plane_trim", slider=True, text="Distance")

        if capabilities.has_height:
            layout.prop(brush, "height", slider=True, text="Height")


class TOPBAR_PT_gpencil_materials(GreasePencilMaterialsPanel, Panel):
    bl_space_type = 'VIEW_3D'
    bl_region_type = 'HEADER'
    bl_label = "Materials"
    bl_ui_units_x = 14

    @classmethod
    def poll(cls, context):
        ob = context.object
        return ob and ob.type == 'GPENCIL'


class TOPBAR_PT_gpencil_vertexcolor(GreasePencilVertexcolorPanel, Panel):
    bl_space_type = 'VIEW_3D'
    bl_region_type = 'HEADER'
    bl_label = "Color Attribute"
    bl_ui_units_x = 10

    @classmethod
    def poll(cls, context):
        ob = context.object
        return ob and ob.type == 'GPENCIL'


class VIEW3D_PT_curves_sculpt_add_shape(Panel):
    # Only for popover, these are dummy values.
    bl_space_type = 'VIEW_3D'
    bl_region_type = 'WINDOW'
    bl_label = "Curves Sculpt Add Curve Options"

    def draw(self, context):
        layout = self.layout

        layout.use_property_split = True
        layout.use_property_decorate = False  # No animation.

        settings = UnifiedPaintPanel.paint_settings(context)
        brush = settings.brush

        col = layout.column(heading="Interpolate", align=True)
        col.prop(brush.curves_sculpt_settings, "interpolate_length", text="Length")
        col.prop(brush.curves_sculpt_settings, "interpolate_shape", text="Shape")
        col.prop(brush.curves_sculpt_settings, "interpolate_point_count", text="Point Count")

        col = layout.column()
        col.active = not brush.curves_sculpt_settings.interpolate_length
        col.prop(brush.curves_sculpt_settings, "curve_length", text="Length")

        col = layout.column()
        col.active = not brush.curves_sculpt_settings.interpolate_point_count
        col.prop(brush.curves_sculpt_settings, "points_per_curve", text="Points")


class VIEW3D_PT_curves_sculpt_grow_shrink_scaling(Panel):
    # Only for popover, these are dummy values.
    bl_space_type = 'VIEW_3D'
    bl_region_type = 'WINDOW'
    bl_label = "Curves Grow/Shrink Scaling"
    bl_ui_units_x = 12

    def draw(self, context):
        layout = self.layout

        layout.use_property_split = True
        layout.use_property_decorate = False  # No animation.

        settings = UnifiedPaintPanel.paint_settings(context)
        brush = settings.brush

        layout.prop(brush.curves_sculpt_settings, "scale_uniform")
        layout.prop(brush.curves_sculpt_settings, "minimum_length")


class VIEW3D_PT_viewport_debug(Panel):
    bl_space_type = 'VIEW_3D'
    bl_region_type = 'HEADER'
    bl_parent_id = 'VIEW3D_PT_overlay'
    bl_label = "Viewport Debug"

    @classmethod
    def poll(cls, context):
        prefs = context.preferences
        return prefs.experimental.use_viewport_debug

    def draw(self, context):
        layout = self.layout
        view = context.space_data
        overlay = view.overlay

        layout.prop(overlay, "use_debug_freeze_view_culling")


classes = (
    VIEW3D_HT_header,
    VIEW3D_HT_tool_header,
    VIEW3D_MT_editor_menus,
    VIEW3D_MT_transform,
    VIEW3D_MT_transform_object,
    VIEW3D_MT_transform_armature,
    VIEW3D_MT_mirror,
    VIEW3D_MT_snap,
    VIEW3D_MT_uv_map,
    VIEW3D_MT_view,
    VIEW3D_MT_view_local,
    VIEW3D_MT_view_cameras,
    VIEW3D_MT_view_navigation,
    VIEW3D_MT_view_align,
    VIEW3D_MT_view_align_selected,
    VIEW3D_MT_view_viewpoint,
    VIEW3D_MT_view_regions,
    VIEW3D_MT_select_object,
    VIEW3D_MT_select_object_more_less,
    VIEW3D_MT_select_pose,
    VIEW3D_MT_select_pose_more_less,
    VIEW3D_MT_select_particle,
    VIEW3D_MT_edit_mesh,
    VIEW3D_MT_edit_mesh_select_similar,
    VIEW3D_MT_edit_mesh_select_by_trait,
    VIEW3D_MT_edit_mesh_select_more_less,
    VIEW3D_MT_select_edit_mesh,
    VIEW3D_MT_select_edit_curve,
    VIEW3D_MT_select_edit_surface,
    VIEW3D_MT_select_edit_text,
    VIEW3D_MT_select_edit_metaball,
    VIEW3D_MT_edit_lattice_context_menu,
    VIEW3D_MT_select_edit_lattice,
    VIEW3D_MT_select_edit_armature,
    VIEW3D_MT_select_gpencil,
    VIEW3D_MT_select_paint_mask,
    VIEW3D_MT_select_paint_mask_vertex,
    VIEW3D_MT_select_edit_curves,
    VIEW3D_MT_select_sculpt_curves,
    VIEW3D_MT_angle_control,
    VIEW3D_MT_mesh_add,
    VIEW3D_MT_curve_add,
    VIEW3D_MT_surface_add,
    VIEW3D_MT_edit_metaball_context_menu,
    VIEW3D_MT_metaball_add,
    TOPBAR_MT_edit_curve_add,
    TOPBAR_MT_edit_armature_add,
    VIEW3D_MT_armature_add,
    VIEW3D_MT_light_add,
    VIEW3D_MT_lightprobe_add,
    VIEW3D_MT_camera_add,
    VIEW3D_MT_volume_add,
    VIEW3D_MT_add,
    VIEW3D_MT_image_add,
    VIEW3D_MT_object,
    VIEW3D_MT_object_animation,
    VIEW3D_MT_object_asset,
    VIEW3D_MT_object_rigid_body,
    VIEW3D_MT_object_clear,
    VIEW3D_MT_object_context_menu,
    VIEW3D_MT_object_convert,
    VIEW3D_MT_object_shading,
    VIEW3D_MT_object_apply,
    VIEW3D_MT_object_relations,
    VIEW3D_MT_object_liboverride,
    VIEW3D_MT_object_parent,
    VIEW3D_MT_object_track,
    VIEW3D_MT_object_collection,
    VIEW3D_MT_object_constraints,
    VIEW3D_MT_object_quick_effects,
    VIEW3D_MT_object_showhide,
    VIEW3D_MT_object_cleanup,
    VIEW3D_MT_make_single_user,
    VIEW3D_MT_make_links,
    VIEW3D_MT_brush_paint_modes,
    VIEW3D_MT_paint_vertex,
    VIEW3D_MT_hook,
    VIEW3D_MT_vertex_group,
    VIEW3D_MT_gpencil_vertex_group,
    VIEW3D_MT_paint_weight,
    VIEW3D_MT_paint_weight_lock,
    VIEW3D_MT_sculpt,
    VIEW3D_MT_sculpt_set_pivot,
    VIEW3D_MT_mask,
    VIEW3D_MT_face_sets,
    VIEW3D_MT_face_sets_init,
    VIEW3D_MT_random_mask,
    VIEW3D_MT_particle,
    VIEW3D_MT_particle_context_menu,
    VIEW3D_MT_particle_showhide,
    VIEW3D_MT_pose,
    VIEW3D_MT_pose_transform,
    VIEW3D_MT_pose_slide,
    VIEW3D_MT_pose_propagate,
    VIEW3D_MT_pose_motion,
    VIEW3D_MT_pose_group,
    VIEW3D_MT_pose_ik,
    VIEW3D_MT_pose_constraints,
    VIEW3D_MT_pose_names,
    VIEW3D_MT_pose_showhide,
    VIEW3D_MT_pose_apply,
    VIEW3D_MT_pose_context_menu,
    VIEW3D_MT_bone_options_toggle,
    VIEW3D_MT_bone_options_enable,
    VIEW3D_MT_bone_options_disable,
    VIEW3D_MT_edit_mesh_context_menu,
    VIEW3D_MT_edit_mesh_select_mode,
    VIEW3D_MT_edit_mesh_select_linked,
    VIEW3D_MT_edit_mesh_select_loops,
    VIEW3D_MT_edit_mesh_extrude,
    VIEW3D_MT_edit_mesh_vertices,
    VIEW3D_MT_edit_mesh_edges,
    VIEW3D_MT_edit_mesh_faces,
    VIEW3D_MT_edit_mesh_faces_data,
    VIEW3D_MT_edit_mesh_normals,
    VIEW3D_MT_edit_mesh_normals_select_strength,
    VIEW3D_MT_edit_mesh_normals_set_strength,
    VIEW3D_MT_edit_mesh_normals_average,
    VIEW3D_MT_edit_mesh_shading,
    VIEW3D_MT_edit_mesh_weights,
    VIEW3D_MT_edit_mesh_clean,
    VIEW3D_MT_edit_mesh_delete,
    VIEW3D_MT_edit_mesh_merge,
    VIEW3D_MT_edit_mesh_split,
    VIEW3D_MT_edit_mesh_showhide,
    VIEW3D_MT_paint_gpencil,
    VIEW3D_MT_draw_gpencil,
    VIEW3D_MT_assign_material,
    VIEW3D_MT_edit_gpencil,
    VIEW3D_MT_edit_gpencil_stroke,
    VIEW3D_MT_edit_gpencil_point,
    VIEW3D_MT_edit_gpencil_delete,
    VIEW3D_MT_edit_gpencil_showhide,
    VIEW3D_MT_weight_gpencil,
    VIEW3D_MT_gpencil_animation,
    VIEW3D_MT_gpencil_simplify,
    VIEW3D_MT_gpencil_autoweights,
    VIEW3D_MT_gpencil_edit_context_menu,
    VIEW3D_MT_edit_curve,
    VIEW3D_MT_edit_curve_ctrlpoints,
    VIEW3D_MT_edit_curve_segments,
    VIEW3D_MT_edit_curve_clean,
    VIEW3D_MT_edit_curve_context_menu,
    VIEW3D_MT_edit_curve_delete,
    VIEW3D_MT_edit_curve_showhide,
    VIEW3D_MT_edit_surface,
    VIEW3D_MT_edit_font,
    VIEW3D_MT_edit_font_chars,
    VIEW3D_MT_edit_font_kerning,
    VIEW3D_MT_edit_font_delete,
    VIEW3D_MT_edit_font_context_menu,
    VIEW3D_MT_edit_meta,
    VIEW3D_MT_edit_meta_showhide,
    VIEW3D_MT_edit_lattice,
    VIEW3D_MT_edit_armature,
    VIEW3D_MT_armature_context_menu,
    VIEW3D_MT_edit_armature_parent,
    VIEW3D_MT_edit_armature_roll,
    VIEW3D_MT_edit_armature_names,
    VIEW3D_MT_edit_armature_delete,
    VIEW3D_MT_edit_gpencil_transform,
    VIEW3D_MT_edit_curves,
    VIEW3D_MT_object_mode_pie,
    VIEW3D_MT_view_pie,
    VIEW3D_MT_transform_gizmo_pie,
    VIEW3D_MT_shading_pie,
    VIEW3D_MT_shading_ex_pie,
    VIEW3D_MT_pivot_pie,
    VIEW3D_MT_snap_pie,
    VIEW3D_MT_orientations_pie,
    VIEW3D_MT_proportional_editing_falloff_pie,
    VIEW3D_MT_sculpt_mask_edit_pie,
    VIEW3D_MT_sculpt_automasking_pie,
    VIEW3D_MT_wpaint_vgroup_lock_pie,
    VIEW3D_MT_sculpt_face_sets_edit_pie,
    VIEW3D_MT_sculpt_curves,
    VIEW3D_PT_active_tool,
    VIEW3D_PT_active_tool_duplicate,
    VIEW3D_PT_view3d_properties,
    VIEW3D_PT_view3d_lock,
    VIEW3D_PT_view3d_cursor,
    VIEW3D_PT_collections,
    VIEW3D_PT_object_type_visibility,
    VIEW3D_PT_grease_pencil,
    VIEW3D_PT_annotation_onion,
    VIEW3D_PT_gpencil_multi_frame,
    VIEW3D_PT_gpencil_curve_edit,
    VIEW3D_PT_quad_view,
    VIEW3D_PT_view3d_stereo,
    VIEW3D_PT_shading,
    VIEW3D_PT_shading_lighting,
    VIEW3D_PT_shading_color,
    VIEW3D_PT_shading_options,
    VIEW3D_PT_shading_options_shadow,
    VIEW3D_PT_shading_options_ssao,
    VIEW3D_PT_shading_render_pass,
    VIEW3D_PT_shading_compositor,
    VIEW3D_PT_gizmo_display,
    VIEW3D_PT_overlay,
    VIEW3D_PT_overlay_guides,
    VIEW3D_PT_overlay_object,
    VIEW3D_PT_overlay_geometry,
    VIEW3D_PT_overlay_motion_tracking,
    VIEW3D_PT_overlay_edit_mesh,
    VIEW3D_PT_overlay_edit_mesh_shading,
    VIEW3D_PT_overlay_edit_mesh_measurement,
    VIEW3D_PT_overlay_edit_mesh_normals,
    VIEW3D_PT_overlay_edit_mesh_freestyle,
    VIEW3D_PT_overlay_edit_curve,
    VIEW3D_PT_overlay_texture_paint,
    VIEW3D_PT_overlay_vertex_paint,
    VIEW3D_PT_overlay_weight_paint,
    VIEW3D_PT_overlay_bones,
    VIEW3D_PT_overlay_sculpt,
    VIEW3D_PT_overlay_sculpt_curves,
    VIEW3D_PT_snapping,
    VIEW3D_PT_proportional_edit,
    VIEW3D_PT_gpencil_origin,
    VIEW3D_PT_gpencil_lock,
    VIEW3D_PT_gpencil_guide,
    VIEW3D_PT_transform_orientations,
    VIEW3D_PT_overlay_gpencil_options,
    VIEW3D_PT_context_properties,
    VIEW3D_PT_paint_vertex_context_menu,
    VIEW3D_PT_paint_texture_context_menu,
    VIEW3D_PT_paint_weight_context_menu,
    VIEW3D_PT_gpencil_vertex_context_menu,
    VIEW3D_PT_gpencil_sculpt_context_menu,
    VIEW3D_PT_gpencil_weight_context_menu,
    VIEW3D_PT_gpencil_draw_context_menu,
    VIEW3D_PT_sculpt_context_menu,
    TOPBAR_PT_gpencil_materials,
    TOPBAR_PT_gpencil_vertexcolor,
    TOPBAR_PT_annotation_layers,
    VIEW3D_PT_curves_sculpt_add_shape,
    VIEW3D_PT_curves_sculpt_grow_shrink_scaling,
    VIEW3D_PT_viewport_debug,
)


if __name__ == "__main__":  # only for live edit.
    from bpy.utils import register_class
    for cls in classes:
        register_class(cls)<|MERGE_RESOLUTION|>--- conflicted
+++ resolved
@@ -5495,13 +5495,10 @@
         pie.prop(sculpt, "use_automasking_face_sets", text="Face Sets")
         pie.prop(sculpt, "use_automasking_boundary_edges", text="Mesh Boundary")
         pie.prop(sculpt, "use_automasking_boundary_face_sets", text="Face Sets Boundary")
-<<<<<<< HEAD
+        pie.prop(sculpt, "use_automasking_cavity", text="Cavity")
+        pie.prop(sculpt, "use_automasking_cavity_inverted", text="Cavity (Inverted)")
         pie.prop(sculpt, "use_automasking_start_normal", text="Area Normal")
         pie.prop(sculpt, "use_automasking_view_normal", text="View Normal")
-=======
-        pie.prop(sculpt, "use_automasking_cavity", text="Cavity")
-        pie.prop(sculpt, "use_automasking_cavity_inverted", text="Cavity (Inverted)")
->>>>>>> c087d09c
 
 
 class VIEW3D_MT_sculpt_face_sets_edit_pie(Menu):
