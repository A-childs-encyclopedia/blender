# ##### BEGIN GPL LICENSE BLOCK #####
#
#  This program is free software; you can redistribute it and/or
#  modify it under the terms of the GNU General Public License
#  as published by the Free Software Foundation; either version 2
#  of the License, or (at your option) any later version.
#
#  This program is distributed in the hope that it will be useful,
#  but WITHOUT ANY WARRANTY; without even the implied warranty of
#  MERCHANTABILITY or FITNESS FOR A PARTICULAR PURPOSE.  See the
#  GNU General Public License for more details.
#
#  You should have received a copy of the GNU General Public License
#  along with this program; if not, write to the Free Software Foundation,
#  Inc., 51 Franklin Street, Fifth Floor, Boston, MA 02110-1301, USA.
#
# ##### END GPL LICENSE BLOCK #####

# <pep8 compliant>
import bpy
from bpy.types import (
    Header,
    Menu,
    Panel,
)
from bl_ui.properties_paint_common import (
    UnifiedPaintPanel,
    brush_basic_texpaint_settings,
)
from bl_ui.properties_grease_pencil_common import (
    AnnotationDataPanel,
    AnnotationOnionSkin,
    GreasePencilMaterialsPanel,
    GreasePencilVertexcolorPanel,
)
from bl_ui.space_toolsystem_common import (
    ToolActivePanelHelper,
)
from bpy.app.translations import contexts as i18n_contexts

class VIEW3D_HT_tool_header(Header):
    bl_space_type = 'VIEW_3D'
    bl_region_type = 'TOOL_HEADER'

    def draw(self, context):
        layout = self.layout

        self.draw_tool_settings(context)

        layout.separator_spacer()

        self.draw_mode_settings(context)

    def draw_tool_settings(self, context):
        layout = self.layout
        tool_mode = context.mode

        # Active Tool
        # -----------
        from bl_ui.space_toolsystem_common import ToolSelectPanelHelper
        tool = ToolSelectPanelHelper.draw_active_tool_header(context, layout,
            tool_key=('VIEW_3D', tool_mode),)

        # Object Mode Options
        # -------------------

        # Example of how tool_settings can be accessed as pop-overs.

        # TODO(campbell): editing options should be after active tool options
        # (obviously separated for from the users POV)
        draw_fn = getattr(_draw_tool_settings_context_mode, tool_mode, None)
        if draw_fn is not None:
            if tool_mode == "SCULPT":
                is_valid_context = draw_fn(self, context, layout, tool)
            else:
                is_valid_context = draw_fn(context, layout, tool)

        def draw_3d_brush_settings(layout, tool_mode):
            layout.popover("VIEW3D_PT_tools_brush_settings_channels", text="Brush")

            if tool_mode not in ('PAINT_WEIGHT', 'SCULPT'):
                layout.popover("VIEW3D_PT_tools_brush_texture")

            if tool_mode == 'PAINT_TEXTURE':
                layout.popover("VIEW3D_PT_tools_mask_texture")

            layout.popover("VIEW3D_PT_tools_brush_stroke")

            if tool_mode == 'SCULPT':
                layout.popover("VIEW3D_PT_sculpt_automasking")

            sub = layout.row()
            sub.ui_units_x = 5
            sub.popover("VIEW3D_PT_tools_brush_falloff_popover")

            # why show this in the header? it takes up too much space - joeedh
            #layout.popover("VIEW3D_PT_tools_brush_display")

        # Note: general mode options should be added to 'draw_mode_settings'.
        if tool_mode == 'SCULPT':
            if is_valid_context:
                draw_3d_brush_settings(layout, tool_mode)
        elif tool_mode == 'PAINT_VERTEX':
            if is_valid_context:
                draw_3d_brush_settings(layout, tool_mode)
        elif tool_mode == 'PAINT_WEIGHT':
            if is_valid_context:
                draw_3d_brush_settings(layout, tool_mode)
        elif tool_mode == 'PAINT_TEXTURE':
            if is_valid_context:
                draw_3d_brush_settings(layout, tool_mode)
        elif tool_mode == 'EDIT_ARMATURE':
            pass
        elif tool_mode == 'EDIT_CURVE':
            pass
        elif tool_mode == 'EDIT_MESH':
            pass
        elif tool_mode == 'POSE':
            pass
        elif tool_mode == 'PARTICLE':
            # Disable, only shows "Brush" panel, which is already in the
            # top-bar.
            # if tool.has_datablock:
            #     layout.popover_group(context=".paint_common", **popover_kw)
            pass
        elif tool_mode == 'PAINT_GPENCIL':
            if is_valid_context:
                brush = context.tool_settings.gpencil_paint.brush
                if brush.gpencil_tool != 'ERASE':
                    if brush.gpencil_tool != 'TINT':
                        layout.popover("VIEW3D_PT_tools_grease_pencil_brush_advanced")

                    if brush.gpencil_tool not in {'FILL', 'TINT'}:
                        layout.popover("VIEW3D_PT_tools_grease_pencil_brush_stroke")

                    layout.popover("VIEW3D_PT_tools_grease_pencil_paint_appearance")
        elif tool_mode == 'SCULPT_GPENCIL':
            if is_valid_context:
                brush = context.tool_settings.gpencil_sculpt_paint.brush
                tool = brush.gpencil_tool
                if tool in {'SMOOTH', 'RANDOMIZE'}:
                    layout.popover("VIEW3D_PT_tools_grease_pencil_sculpt_options")
                layout.popover("VIEW3D_PT_tools_grease_pencil_sculpt_appearance")
        elif tool_mode == 'WEIGHT_GPENCIL':
            if is_valid_context:
                layout.popover("VIEW3D_PT_tools_grease_pencil_weight_appearance")
        elif tool_mode == 'VERTEX_GPENCIL':
            if is_valid_context:
                layout.popover("VIEW3D_PT_tools_grease_pencil_vertex_appearance")

    def draw_mode_settings(self, context):
        layout = self.layout
        mode_string = context.mode

        def row_for_mirror():
            row = layout.row(align=True)
            row.label(icon='MOD_MIRROR')
            sub = row.row(align=True)
            sub.scale_x = 0.6
            return row, sub

        if mode_string == 'EDIT_ARMATURE':
            _row, sub = row_for_mirror()
            sub.prop(context.object.data, "use_mirror_x", text="X", toggle=True)
        elif mode_string == 'POSE':
            _row, sub = row_for_mirror()
            sub.prop(context.object.pose, "use_mirror_x", text="X", toggle=True)
        elif mode_string in {'EDIT_MESH', 'PAINT_WEIGHT', 'SCULPT', 'PAINT_VERTEX', 'PAINT_TEXTURE'}:
            # Mesh Modes, Use Mesh Symmetry
            row, sub = row_for_mirror()
            sub.prop(context.object, "use_mesh_mirror_x", text="X", toggle=True)
            sub.prop(context.object, "use_mesh_mirror_y", text="Y", toggle=True)
            sub.prop(context.object, "use_mesh_mirror_z", text="Z", toggle=True)

            if mode_string == 'EDIT_MESH':
                tool_settings = context.tool_settings
                layout.prop(tool_settings, "use_mesh_automerge", text="")
            elif mode_string == 'PAINT_WEIGHT':
                row.popover(panel="VIEW3D_PT_tools_weightpaint_symmetry_for_topbar", text="")
            elif mode_string == 'SCULPT':
                row.popover(panel="VIEW3D_PT_sculpt_symmetry_for_topbar", text="")
            elif mode_string == 'PAINT_VERTEX':
                row.popover(panel="VIEW3D_PT_tools_vertexpaint_symmetry_for_topbar", text="")

        # Expand panels from the side-bar as popovers.
        popover_kw = {"space_type": 'VIEW_3D', "region_type": 'UI', "category": "Tool"}

        if mode_string == 'SCULPT':
            layout.popover_group(context=".sculpt_mode", **popover_kw)
        elif mode_string == 'PAINT_VERTEX':
            layout.popover_group(context=".vertexpaint", **popover_kw)
        elif mode_string == 'PAINT_WEIGHT':
            layout.popover_group(context=".weightpaint", **popover_kw)
        elif mode_string == 'PAINT_TEXTURE':
            layout.popover_group(context=".imagepaint", **popover_kw)
        elif mode_string == 'EDIT_TEXT':
            layout.popover_group(context=".text_edit", **popover_kw)
        elif mode_string == 'EDIT_ARMATURE':
            layout.popover_group(context=".armature_edit", **popover_kw)
        elif mode_string == 'EDIT_METABALL':
            layout.popover_group(context=".mball_edit", **popover_kw)
        elif mode_string == 'EDIT_LATTICE':
            layout.popover_group(context=".lattice_edit", **popover_kw)
        elif mode_string == 'EDIT_CURVE':
            layout.popover_group(context=".curve_edit", **popover_kw)
        elif mode_string == 'EDIT_MESH':
            layout.popover_group(context=".mesh_edit", **popover_kw)
        elif mode_string == 'POSE':
            layout.popover_group(context=".posemode", **popover_kw)
        elif mode_string == 'PARTICLE':
            layout.popover_group(context=".particlemode", **popover_kw)
        elif mode_string == 'OBJECT':
            layout.popover_group(context=".objectmode", **popover_kw)
        elif mode_string in {'PAINT_GPENCIL', 'EDIT_GPENCIL', 'SCULPT_GPENCIL', 'WEIGHT_GPENCIL'}:
            # Grease pencil layer.
            gpl = context.active_gpencil_layer
            if gpl and gpl.info is not None:
                text = gpl.info
                maxw = 25
                if len(text) > maxw:
                    text = text[:maxw - 5] + '..' + text[-3:]
            else:
                text = ""

            layout.label(text="Layer:")
            sub = layout.row()
            sub.ui_units_x = 8
            sub.popover(panel="TOPBAR_PT_gpencil_layers",
                text=text,)

class _draw_tool_settings_context_mode:
    @staticmethod
    def SCULPT(header, context, layout, tool):
        if (tool is None) or (not tool.has_datablock):
            return False

        try:
            row = layout.row()
            row.operator_context = 'INVOKE_DEFAULT'
            row.scale_y = 1.25
            row.operator("sculpt.call_brush_palette", text="Palette")
        except:
            pass

        paint = context.tool_settings.sculpt
        row = layout.row()
        row.ui_units_x = 4
        row.template_ID_preview(paint, "brush", rows=3, cols=8, hide_buttons=True)

        brush = paint.brush
        if brush is None:
            return False

        tool_settings = context.tool_settings
        capabilities = brush.sculpt_capabilities

        if capabilities.has_color:
            #note we swap the labels here so users don't get confused.
            row = layout.row(align=True)
            row.ui_units_x = 4.5
            row.prop_enum(context.space_data.shading, "color_type", "VERTEX", text="Colors")
            row.prop_enum(context.space_data.shading, "color_type", "MATERIAL", text="Normal")

        sculpt = tool_settings.sculpt

        row1 = layout.row(align=True)
        row1.use_property_split = False
        row1.use_property_decorate = False

        name_size_overrides = {
            "accumulate" : ["Accu..", 2.5] #needs an icon
        }
        
        scene_radius = UnifiedPaintPanel.get_channel_value(context, brush, "radius_unit") == "SCENE"
        
        for ch in brush.channels:
            show_in_header = ch.show_in_header
            
            if ch.idname == "radius" and scene_radius:
              ch = brush.channels["unprojected_radius"]
            
            final_ch = ch
            
            if ch.inherit:
                sculpt.channels.ensure(ch)
                final_ch = sculpt.channels[ch.idname]

            if show_in_header:
                row = row1.row(align=False).row(align=True)
                row.use_property_split = False
                row.use_property_decorate = False
                layoutuse_property_split = False

                text = ch.name if ch.type in ["BOOL", "FLOAT", "INT"] else ""

                if final_ch.type in ["VEC3", "VEC4"]:
                    row.ui_units_x = 2
                    text = ""
                elif final_ch.type in ["INT", "FLOAT"]:
                    row.ui_units_x = 7
                elif final_ch.type == "BOOL":
                    row.ui_units_x = 4
                elif final_ch.type in ["ENUM", "BITMASK"]:
                    row.ui_units_x = 3

                if len(text) > 0 and ch.idname in name_size_overrides:
                    text, row.ui_units_x = name_size_overrides[ch.idname]

                row.prop(final_ch, "value", slider=True, expand=False, text=text)

                sd = context.tool_settings.sculpt
                sd.channels.ensure(ch)

                if ch.mappings["PRESSURE"].inherit_mode != "NEVER":
                    pressurech = final_ch

                    if final_ch == ch and ch.mappings["PRESSURE"].inherit_mode == "ALWAYS":
                        sd = context.tool_settings.sculpt
                        sd.channels.ensure(ch)
                        pressurech = sd.channels[ch.idname]
                else:
                    pressurech = ch

                if ch.type in ["FLOAT", "INT"]:
                    row.prop(pressurech.mappings["PRESSURE"], "enabled", text="", icon="STYLUS_PRESSURE")
                
                #UnifiedPaintPanel.channel_unified(row, context, brush,
                #ch.idname, header=True)


        if 0:
            ups = tool_settings.unified_paint_settings

            size = "size"
            size_owner = ups if ups.use_unified_size else brush
            if size_owner.use_locked_size == 'SCENE':
                size = "unprojected_radius"

            UnifiedPaintPanel.prop_unified(layout,
                context,
                brush,
                size,
                pressure_name="use_pressure_size",
                unified_name="use_unified_size",
                text="Radius",
                slider=True,
                header=True)

            # strength, use_strength_pressure
            pressure_name = "use_pressure_strength" if capabilities.has_strength_pressure else None
            UnifiedPaintPanel.prop_unified(layout,
                context,
                brush,
                "strength",
                pressure_name=pressure_name,
                unified_name="use_unified_strength",
                text="Strength",
                header=True)

            # direction
            if not capabilities.has_direction:
                row = layout.row()

                UnifiedPaintPanel.prop_unified(layout,
                    context,
                    brush,
                    "direction",
                    pressure_name=pressure_name,
                    unified_name="use_unified_strength",
                    text="",
                    header=True,
                    expand=True)

            if capabilities.has_color:
                #note we swap the labels here so users don't get confused.
                row = layout.row(align=True)
                row.ui_units_x = 4.5
                row.prop_enum(context.space_data.shading, "color_type", "VERTEX", text="Colors")
                row.prop_enum(context.space_data.shading, "color_type", "MATERIAL", text="Normal")

                row = layout.row()
                row.ui_units_x = 4
                UnifiedPaintPanel.prop_unified_color(row, context, brush, "color", text="")

                row = layout.row()
                row.ui_units_x = 4
                UnifiedPaintPanel.prop_unified_color(row, context, brush, "blend", text="")

        return True

    @staticmethod
    def PAINT_TEXTURE(context, layout, tool):
        if (tool is None) or (not tool.has_datablock):
            return False

        paint = context.tool_settings.image_paint
        layout.template_ID_preview(paint, "brush", rows=3, cols=8, hide_buttons=True)

        brush = paint.brush
        if brush is None:
            return False

        brush_basic_texpaint_settings(layout, context, brush, compact=True)

        return True

    @staticmethod
    def PAINT_VERTEX(context, layout, tool):
        if (tool is None) or (not tool.has_datablock):
            return False

        paint = context.tool_settings.vertex_paint
        layout.template_ID_preview(paint, "brush", rows=3, cols=8, hide_buttons=True)

        brush = paint.brush
        if brush is None:
            return False

        brush_basic_texpaint_settings(layout, context, brush, compact=True)

        return True

    @staticmethod
    def PAINT_WEIGHT(context, layout, tool):
        if (tool is None) or (not tool.has_datablock):
            return False

        paint = context.tool_settings.weight_paint
        layout.template_ID_preview(paint, "brush", rows=3, cols=8, hide_buttons=True)
        brush = paint.brush
        if brush is None:
            return False

        capabilities = brush.weight_paint_capabilities
        if capabilities.has_weight:
            UnifiedPaintPanel.prop_unified(layout,
                context,
                brush,
                "weight",
                unified_name="use_unified_weight",
                slider=True,
                header=True)

        UnifiedPaintPanel.prop_unified(layout,
            context,
            brush,
            "size",
            pressure_name="use_pressure_size",
            unified_name="use_unified_size",
            slider=True,
            text="Radius",
            header=True)
        UnifiedPaintPanel.prop_unified(layout,
            context,
            brush,
            "strength",
            pressure_name="use_pressure_strength",
            unified_name="use_unified_strength",
            header=True)

        return True

    @staticmethod
    def PAINT_GPENCIL(context, layout, tool):
        if tool is None:
            return False

        if tool.idname == "builtin.cutter":
            row = layout.row(align=True)
            row.prop(context.tool_settings.gpencil_sculpt, "intersection_threshold")
            return False
        elif not tool.has_datablock:
            return False

        paint = context.tool_settings.gpencil_paint
        brush = paint.brush
        if brush is None:
            return False

        gp_settings = brush.gpencil_settings

        row = layout.row(align=True)
        tool_settings = context.scene.tool_settings
        settings = tool_settings.gpencil_paint
        row.template_ID_preview(settings, "brush", rows=3, cols=8, hide_buttons=True)

        if context.object and brush.gpencil_tool in {'FILL', 'DRAW'}:
            from bl_ui.properties_paint_common import (
                brush_basic__draw_color_selector,
            )
            brush_basic__draw_color_selector(context, layout, brush, gp_settings, None)

        if context.object and brush.gpencil_tool == 'TINT':
            row.separator(factor=0.4)
            row.prop_with_popover(brush, "color", text="", panel="TOPBAR_PT_gpencil_vertexcolor")

        from bl_ui.properties_paint_common import (
            brush_basic_gpencil_paint_settings,
        )
        brush_basic_gpencil_paint_settings(layout, context, brush, compact=True)

        return True

    @staticmethod
    def SCULPT_GPENCIL(context, layout, tool):
        if (tool is None) or (not tool.has_datablock):
            return False
        paint = context.tool_settings.gpencil_sculpt_paint
        brush = paint.brush

        from bl_ui.properties_paint_common import (
            brush_basic_gpencil_sculpt_settings,
        )
        brush_basic_gpencil_sculpt_settings(layout, context, brush, compact=True)

        return True

    @staticmethod
    def WEIGHT_GPENCIL(context, layout, tool):
        if (tool is None) or (not tool.has_datablock):
            return False
        paint = context.tool_settings.gpencil_weight_paint
        brush = paint.brush

        from bl_ui.properties_paint_common import (
            brush_basic_gpencil_weight_settings,
        )
        brush_basic_gpencil_weight_settings(layout, context, brush, compact=True)

        return True

    @staticmethod
    def VERTEX_GPENCIL(context, layout, tool):
        if (tool is None) or (not tool.has_datablock):
            return False

        paint = context.tool_settings.gpencil_vertex_paint
        brush = paint.brush

        row = layout.row(align=True)
        tool_settings = context.scene.tool_settings
        settings = tool_settings.gpencil_vertex_paint
        row.template_ID_preview(settings, "brush", rows=3, cols=8, hide_buttons=True)

        if brush.gpencil_vertex_tool not in {'BLUR', 'AVERAGE', 'SMEAR'}:
            row.separator(factor=0.4)
            row.prop_with_popover(brush, "color", text="", panel="TOPBAR_PT_gpencil_vertexcolor")

        from bl_ui.properties_paint_common import (
            brush_basic_gpencil_vertex_settings,
        )

        brush_basic_gpencil_vertex_settings(layout, context, brush, compact=True)

        return True

    @staticmethod
    def PARTICLE(context, layout, tool):
        if (tool is None) or (not tool.has_datablock):
            return False

        # See: 'VIEW3D_PT_tools_brush', basically a duplicate
        settings = context.tool_settings.particle_edit
        brush = settings.brush
        tool = settings.tool
        if tool == 'NONE':
            return False

        layout.prop(brush, "size", slider=True)
        if tool == 'ADD':
            layout.prop(brush, "count")

            layout.prop(settings, "use_default_interpolate")
            layout.prop(brush, "steps", slider=True)
            layout.prop(settings, "default_key_count", slider=True)
        else:
            layout.prop(brush, "strength", slider=True)

            if tool == 'LENGTH':
                layout.row().prop(brush, "length_mode", expand=True)
            elif tool == 'PUFF':
                layout.row().prop(brush, "puff_mode", expand=True)
                layout.prop(brush, "use_puff_volume")
            elif tool == 'COMB':
                row = layout.row()
                row.active = settings.is_editable
                row.prop(settings, "use_emitter_deflect", text="Deflect Emitter")
                sub = row.row(align=True)
                sub.active = settings.use_emitter_deflect
                sub.prop(settings, "emitter_distance", text="Distance")

        return True


class VIEW3D_HT_header(Header):
    bl_space_type = 'VIEW_3D'

    @staticmethod
    def draw_xform_template(layout, context):
        obj = context.active_object
        object_mode = 'OBJECT' if obj is None else obj.mode
        has_pose_mode = ((object_mode == 'POSE') or (object_mode == 'WEIGHT_PAINT' and context.pose_object is not None))

        tool_settings = context.tool_settings

        # Mode & Transform Settings
        scene = context.scene

        # Orientation
        if object_mode in {'OBJECT', 'EDIT', 'EDIT_GPENCIL'} or has_pose_mode:
            orient_slot = scene.transform_orientation_slots[0]
            row = layout.row(align=True)

            sub = row.row()
            sub.ui_units_x = 4
            sub.prop_with_popover(orient_slot,
                "type",
                text="",
                panel="VIEW3D_PT_transform_orientations",)

        # Pivot
        if object_mode in {'OBJECT', 'EDIT', 'EDIT_GPENCIL', 'SCULPT_GPENCIL'} or has_pose_mode:
            layout.prop(tool_settings, "transform_pivot_point", text="", icon_only=True)

        # Snap
        show_snap = False
        if obj is None:
            show_snap = True
        else:
            if (object_mode not in {
                    'SCULPT', 'VERTEX_PAINT', 'WEIGHT_PAINT', 'TEXTURE_PAINT',
                    'PAINT_GPENCIL', 'SCULPT_GPENCIL', 'WEIGHT_GPENCIL', 'VERTEX_GPENCIL'
            }) or has_pose_mode:
                show_snap = True
            else:

                paint_settings = UnifiedPaintPanel.paint_settings(context)

                if paint_settings:
                    brush = paint_settings.brush
                    if brush and hasattr(brush, "stroke_method") and brush.stroke_method == 'CURVE':
                        show_snap = True

        if show_snap:
            snap_items = bpy.types.ToolSettings.bl_rna.properties["snap_elements"].enum_items
            snap_elements = tool_settings.snap_elements
            if len(snap_elements) == 1:
                text = ""
                for elem in snap_elements:
                    icon = snap_items[elem].icon
                    break
            else:
                text = "Mix"
                icon = 'NONE'
            del snap_items, snap_elements

            row = layout.row(align=True)
            row.prop(tool_settings, "use_snap", text="")

            sub = row.row(align=True)
            sub.popover(panel="VIEW3D_PT_snapping",
                icon=icon,
                text=text,)

        # Proportional editing
        if object_mode in {'EDIT', 'PARTICLE_EDIT', 'SCULPT_GPENCIL', 'EDIT_GPENCIL', 'OBJECT'}:
            row = layout.row(align=True)
            kw = {}
            if object_mode == 'OBJECT':
                attr = "use_proportional_edit_objects"
            else:
                attr = "use_proportional_edit"

                if tool_settings.use_proportional_edit:
                    if tool_settings.use_proportional_connected:
                        kw["icon"] = 'PROP_CON'
                    elif tool_settings.use_proportional_projected:
                        kw["icon"] = 'PROP_PROJECTED'
                    else:
                        kw["icon"] = 'PROP_ON'
                else:
                    kw["icon"] = 'PROP_OFF'

            row.prop(tool_settings, attr, icon_only=True, **kw)
            sub = row.row(align=True)
            sub.active = getattr(tool_settings, attr)
            sub.prop_with_popover(tool_settings,
                "proportional_edit_falloff",
                text="",
                icon_only=True,
                panel="VIEW3D_PT_proportional_edit",)

    def draw(self, context):
        layout = self.layout

        tool_settings = context.tool_settings
        view = context.space_data
        shading = view.shading

        layout.row(align=True).template_header()

        row = layout.row(align=True)
        obj = context.active_object
        # mode_string = context.mode
        object_mode = 'OBJECT' if obj is None else obj.mode
        has_pose_mode = ((object_mode == 'POSE') or (object_mode == 'WEIGHT_PAINT' and context.pose_object is not None))

        # Note: This is actually deadly in case enum_items have to be
        # dynamically generated
        #       (because internal RNA array iterator will free everything
        #       immediately...).
        # XXX This is an RNA internal issue, not sure how to fix it.
        # Note: Tried to add an accessor to get translated UI strings instead
        # of manual call
        #       to pgettext_iface below, but this fails because translated
        #       enumitems
        #       are always dynamically allocated.
        act_mode_item = bpy.types.Object.bl_rna.properties["mode"].enum_items[object_mode]
        act_mode_i18n_context = bpy.types.Object.bl_rna.properties["mode"].translation_context

        sub = row.row(align=True)
        sub.ui_units_x = 5.5
        sub.operator_menu_enum("object.mode_set", "mode",
            text=bpy.app.translations.pgettext_iface(act_mode_item.name, act_mode_i18n_context),
            icon=act_mode_item.icon,)
        del act_mode_item

        layout.template_header_3D_mode()

        # Contains buttons like Mode, Pivot, Layer, Mesh Select Mode...
        if obj:
            # Particle edit
            if object_mode == 'PARTICLE_EDIT':
                row = layout.row()
                row.prop(tool_settings.particle_edit, "select_mode", text="", expand=True)

        # Grease Pencil
        if obj and obj.type == 'GPENCIL' and context.gpencil_data:
            gpd = context.gpencil_data

            if gpd.is_stroke_paint_mode:
                row = layout.row()
                sub = row.row(align=True)
                sub.prop(tool_settings, "use_gpencil_draw_onback", text="", icon='MOD_OPACITY')
                sub.separator(factor=0.4)
                sub.prop(tool_settings, "use_gpencil_automerge_strokes", text="")
                sub.separator(factor=0.4)
                sub.prop(tool_settings, "use_gpencil_weight_data_add", text="", icon='WPAINT_HLT')
                sub.separator(factor=0.4)
                sub.prop(tool_settings, "use_gpencil_draw_additive", text="", icon='FREEZE')

            # Select mode for Editing
            if gpd.use_stroke_edit_mode:
                row = layout.row(align=True)
                row.prop_enum(tool_settings, "gpencil_selectmode_edit", text="", value='POINT')
                row.prop_enum(tool_settings, "gpencil_selectmode_edit", text="", value='STROKE')

                subrow = row.row(align=True)
                subrow.enabled = not gpd.use_curve_edit
                subrow.prop_enum(tool_settings, "gpencil_selectmode_edit", text="", value='SEGMENT')

                # Curve edit submode
                row = layout.row(align=True)
                row.prop(gpd, "use_curve_edit", text="",
                         icon='IPO_BEZIER')
                sub = row.row(align=True)
                sub.active = gpd.use_curve_edit
                sub.popover(panel="VIEW3D_PT_gpencil_curve_edit",
                    text="Curve Editing",)

            # Select mode for Sculpt
            if gpd.is_stroke_sculpt_mode:
                row = layout.row(align=True)
                row.prop(tool_settings, "use_gpencil_select_mask_point", text="")
                row.prop(tool_settings, "use_gpencil_select_mask_stroke", text="")
                row.prop(tool_settings, "use_gpencil_select_mask_segment", text="")

            # Select mode for Vertex Paint
            if gpd.is_stroke_vertex_mode:
                row = layout.row(align=True)
                row.prop(tool_settings, "use_gpencil_vertex_select_mask_point", text="")
                row.prop(tool_settings, "use_gpencil_vertex_select_mask_stroke", text="")
                row.prop(tool_settings, "use_gpencil_vertex_select_mask_segment", text="")

            if gpd.is_stroke_paint_mode:
                row = layout.row(align=True)
                row.prop(gpd, "use_multiedit", text="", icon='GP_MULTIFRAME_EDITING')

            if (gpd.use_stroke_edit_mode or gpd.is_stroke_sculpt_mode or gpd.is_stroke_weight_mode or gpd.is_stroke_vertex_mode):
                row = layout.row(align=True)
                row.prop(gpd, "use_multiedit", text="", icon='GP_MULTIFRAME_EDITING')

                sub = row.row(align=True)
                sub.enabled = gpd.use_multiedit
                sub.popover(panel="VIEW3D_PT_gpencil_multi_frame",
                    text="Multiframe",)

        overlay = view.overlay

        VIEW3D_MT_editor_menus.draw_collapsible(context, layout)

        layout.separator_spacer()

        if object_mode in {'PAINT_GPENCIL', 'SCULPT_GPENCIL'}:
            # Grease pencil
            if object_mode == 'PAINT_GPENCIL':
                layout.prop_with_popover(tool_settings,
                    "gpencil_stroke_placement_view3d",
                    text="",
                    panel="VIEW3D_PT_gpencil_origin",)

            if object_mode in {'PAINT_GPENCIL', 'SCULPT_GPENCIL'}:
                layout.prop_with_popover(tool_settings.gpencil_sculpt,
                    "lock_axis",
                    text="",
                    panel="VIEW3D_PT_gpencil_lock",)

            if object_mode == 'PAINT_GPENCIL':
                # FIXME: this is bad practice!
                # Tool options are to be displayed in the topbar.
                if context.workspace.tools.from_space_view3d_mode(object_mode).idname == "builtin_brush.Draw":
                    settings = tool_settings.gpencil_sculpt.guide
                    row = layout.row(align=True)
                    row.prop(settings, "use_guide", text="", icon='GRID')
                    sub = row.row(align=True)
                    sub.active = settings.use_guide
                    sub.popover(panel="VIEW3D_PT_gpencil_guide",
                        text="Guides",)

            layout.separator_spacer()
        else:
            # Transform settings depending on tool header visibility
            VIEW3D_HT_header.draw_xform_template(layout, context)

            layout.separator_spacer()

        # Viewport Settings
        layout.popover(panel="VIEW3D_PT_object_type_visibility",
            icon_value=view.icon_from_show_object_viewport,
            text="",)

        # Gizmo toggle & popover.
        row = layout.row(align=True)
        # FIXME: place-holder icon.
        row.prop(view, "show_gizmo", text="", toggle=True, icon='GIZMO')
        sub = row.row(align=True)
        sub.active = view.show_gizmo
        sub.popover(panel="VIEW3D_PT_gizmo_display",
            text="",)

        # Overlay toggle & popover.
        row = layout.row(align=True)
        row.prop(overlay, "show_overlays", icon='OVERLAY', text="")
        sub = row.row(align=True)
        sub.active = overlay.show_overlays
        sub.popover(panel="VIEW3D_PT_overlay", text="")

        row = layout.row()
        row.active = (object_mode == 'EDIT') or (shading.type in {'WIREFRAME', 'SOLID'})

        # While exposing 'shading.show_xray(_wireframe)' is correct.
        # this hides the key shortcut from users: T70433.
        if has_pose_mode:
            draw_depressed = overlay.show_xray_bone
        elif shading.type == 'WIREFRAME':
            draw_depressed = shading.show_xray_wireframe
        else:
            draw_depressed = shading.show_xray
        row.operator("view3d.toggle_xray",
            text="",
            icon='XRAY',
            depress=draw_depressed,)

        row = layout.row(align=True)
        row.prop(shading, "type", text="", expand=True)
        sub = row.row(align=True)
        # TODO, currently render shading type ignores mesh two-side, until it's
        # supported
        # show the shading popover which shows double-sided option.

        # sub.enabled = shading.type != 'RENDERED'
        sub.popover(panel="VIEW3D_PT_shading", text="")


class VIEW3D_MT_editor_menus(Menu):
    bl_label = ""

    def draw(self, context):
        layout = self.layout
        obj = context.active_object
        mode_string = context.mode
        edit_object = context.edit_object
        gp_edit = obj and obj.mode in {'EDIT_GPENCIL', 'PAINT_GPENCIL', 'SCULPT_GPENCIL',
                                       'WEIGHT_GPENCIL', 'VERTEX_GPENCIL'}
        ts = context.scene.tool_settings

        layout.menu("VIEW3D_MT_view")

        # Select Menu
        if gp_edit:
            if mode_string not in {'PAINT_GPENCIL', 'WEIGHT_GPENCIL'}:
                if (mode_string == 'SCULPT_GPENCIL' and (ts.use_gpencil_select_mask_point or ts.use_gpencil_select_mask_stroke or ts.use_gpencil_select_mask_segment)):
                    layout.menu("VIEW3D_MT_select_gpencil")
                elif mode_string == 'EDIT_GPENCIL':
                    layout.menu("VIEW3D_MT_select_gpencil")
                elif mode_string == 'VERTEX_GPENCIL':
                    layout.menu("VIEW3D_MT_select_gpencil")
        elif mode_string in {'PAINT_WEIGHT', 'PAINT_VERTEX', 'PAINT_TEXTURE'}:
            mesh = obj.data
            if mesh.use_paint_mask:
                layout.menu("VIEW3D_MT_select_paint_mask")
            elif mesh.use_paint_mask_vertex and mode_string in {'PAINT_WEIGHT', 'PAINT_VERTEX'}:
                layout.menu("VIEW3D_MT_select_paint_mask_vertex")
        elif mode_string != 'SCULPT':
            layout.menu("VIEW3D_MT_select_%s" % mode_string.lower())

        if gp_edit:
            pass
        elif mode_string == 'OBJECT':
            layout.menu("VIEW3D_MT_add", text="Add", text_ctxt=i18n_contexts.operator_default)
        elif mode_string == 'EDIT_MESH':
            layout.menu("VIEW3D_MT_mesh_add", text="Add", text_ctxt=i18n_contexts.operator_default)
        elif mode_string == 'EDIT_CURVE':
            layout.menu("VIEW3D_MT_curve_add", text="Add", text_ctxt=i18n_contexts.operator_default)
        elif mode_string == 'EDIT_SURFACE':
            layout.menu("VIEW3D_MT_surface_add", text="Add", text_ctxt=i18n_contexts.operator_default)
        elif mode_string == 'EDIT_METABALL':
            layout.menu("VIEW3D_MT_metaball_add", text="Add", text_ctxt=i18n_contexts.operator_default)
        elif mode_string == 'EDIT_ARMATURE':
            layout.menu("TOPBAR_MT_edit_armature_add", text="Add", text_ctxt=i18n_contexts.operator_default)

        if gp_edit:
            if obj and obj.mode == 'PAINT_GPENCIL':
                layout.menu("VIEW3D_MT_draw_gpencil")
            elif obj and obj.mode == 'EDIT_GPENCIL':
                layout.menu("VIEW3D_MT_edit_gpencil")
                layout.menu("VIEW3D_MT_edit_gpencil_stroke")
                layout.menu("VIEW3D_MT_edit_gpencil_point")
            elif obj and obj.mode == 'WEIGHT_GPENCIL':
                layout.menu("VIEW3D_MT_weight_gpencil")
            if obj and obj.mode == 'VERTEX_GPENCIL':
                layout.menu("VIEW3D_MT_paint_gpencil")

        elif edit_object:
            layout.menu("VIEW3D_MT_edit_%s" % edit_object.type.lower())

            if mode_string == 'EDIT_MESH':
                layout.menu("VIEW3D_MT_edit_mesh_vertices")
                layout.menu("VIEW3D_MT_edit_mesh_edges")
                layout.menu("VIEW3D_MT_edit_mesh_faces")
                layout.menu("VIEW3D_MT_uv_map", text="UV")
            elif mode_string in {'EDIT_CURVE', 'EDIT_SURFACE'}:
                layout.menu("VIEW3D_MT_edit_curve_ctrlpoints")
                layout.menu("VIEW3D_MT_edit_curve_segments")

        elif obj:
            if mode_string != 'PAINT_TEXTURE':
                layout.menu("VIEW3D_MT_%s" % mode_string.lower())
            if mode_string == 'SCULPT':
                layout.menu("VIEW3D_MT_mask")
                layout.menu("VIEW3D_MT_face_sets")

        else:
            layout.menu("VIEW3D_MT_object")


# ********** Menu **********


# ********** Utilities **********
class ShowHideMenu:
    bl_label = "Show/Hide"
    _operator_name = ""

    def draw(self, _context):
        layout = self.layout

        layout.operator("%s.reveal" % self._operator_name)
        layout.operator("%s.hide" % self._operator_name, text="Hide Selected").unselected = False
        layout.operator("%s.hide" % self._operator_name, text="Hide Unselected").unselected = True


# Standard transforms which apply to all cases (mix-in class, not used
# directly).
class VIEW3D_MT_transform_base:
    bl_label = "Transform"
    bl_category = "View"

    # TODO: get rid of the custom text strings?
    def draw(self, context):
        layout = self.layout

        layout.operator("transform.translate")
        layout.operator("transform.rotate")
        layout.operator("transform.resize", text="Scale")

        layout.separator()

        layout.operator("transform.tosphere", text="To Sphere")
        layout.operator("transform.shear", text="Shear")
        layout.operator("transform.bend", text="Bend")
        layout.operator("transform.push_pull", text="Push/Pull")

        if context.mode in {'EDIT_MESH', 'EDIT_ARMATURE', 'EDIT_SURFACE', 'EDIT_CURVE',
                            'EDIT_LATTICE', 'EDIT_METABALL'}:
            layout.operator("transform.vertex_warp", text="Warp")
            layout.operator_context = 'EXEC_REGION_WIN'
            layout.operator("transform.vertex_random", text="Randomize").offset = 0.1
            layout.operator_context = 'INVOKE_REGION_WIN'


# Generic transform menu - geometry types
class VIEW3D_MT_transform(VIEW3D_MT_transform_base, Menu):
    def draw(self, context):
        # base menu
        VIEW3D_MT_transform_base.draw(self, context)

        # generic...
        layout = self.layout
        if context.mode == 'EDIT_MESH':
            layout.operator("transform.shrink_fatten", text="Shrink/Fatten")
            layout.operator("transform.skin_resize")
        elif context.mode == 'EDIT_CURVE':
            layout.operator("transform.transform", text="Radius").mode = 'CURVE_SHRINKFATTEN'

        layout.separator()

        layout.operator("transform.translate", text="Move Texture Space").texture_space = True
        layout.operator("transform.resize", text="Scale Texture Space").texture_space = True


# Object-specific extensions to Transform menu
class VIEW3D_MT_transform_object(VIEW3D_MT_transform_base, Menu):
    def draw(self, context):
        layout = self.layout

        # base menu
        VIEW3D_MT_transform_base.draw(self, context)

        # object-specific option follow...
        layout.separator()

        layout.operator("transform.translate", text="Move Texture Space").texture_space = True
        layout.operator("transform.resize", text="Scale Texture Space").texture_space = True

        layout.separator()

        layout.operator_context = 'EXEC_REGION_WIN'
        # XXX see alignmenu() in edit.c of b2.4x to get this working
        layout.operator("transform.transform", text="Align to Transform Orientation").mode = 'ALIGN'

        layout.separator()

        layout.operator("object.randomize_transform")
        layout.operator("object.align")

        # TODO: there is a strange context bug here.
        """
        layout.operator_context = 'INVOKE_REGION_WIN'
        layout.operator("object.transform_axis_target")
        """


# Armature EditMode extensions to Transform menu
class VIEW3D_MT_transform_armature(VIEW3D_MT_transform_base, Menu):
    def draw(self, context):
        layout = self.layout

        # base menu
        VIEW3D_MT_transform_base.draw(self, context)

        # armature specific extensions follow...
        obj = context.object
        if obj.type == 'ARMATURE' and obj.mode in {'EDIT', 'POSE'}:
            if obj.data.display_type == 'BBONE':
                layout.separator()

                layout.operator("transform.transform", text="Scale BBone").mode = 'BONE_SIZE'
            elif obj.data.display_type == 'ENVELOPE':
                layout.separator()

                layout.operator("transform.transform", text="Scale Envelope Distance").mode = 'BONE_SIZE'
                layout.operator("transform.transform", text="Scale Radius").mode = 'BONE_ENVELOPE'

        if context.edit_object and context.edit_object.type == 'ARMATURE':
            layout.separator()

            layout.operator("armature.align")


class VIEW3D_MT_mirror(Menu):
    bl_label = "Mirror"

    def draw(self, _context):
        layout = self.layout

        layout.operator("transform.mirror", text="Interactive Mirror")

        layout.separator()

        layout.operator_context = 'EXEC_REGION_WIN'

        for (space_name, space_id) in (("Global", 'GLOBAL'), ("Local", 'LOCAL')):
            for axis_index, axis_name in enumerate("XYZ"):
                props = layout.operator("transform.mirror", text="%s %s" % (axis_name, space_name))
                props.constraint_axis[axis_index] = True
                props.orient_type = space_id

            if space_id == 'GLOBAL':
                layout.separator()


class VIEW3D_MT_snap(Menu):
    bl_label = "Snap"

    def draw(self, _context):
        layout = self.layout

        layout.operator("view3d.snap_selected_to_grid", text="Selection to Grid")
        layout.operator("view3d.snap_selected_to_cursor", text="Selection to Cursor").use_offset = False
        layout.operator("view3d.snap_selected_to_cursor", text="Selection to Cursor (Keep Offset)").use_offset = True
        layout.operator("view3d.snap_selected_to_active", text="Selection to Active")

        layout.separator()

        layout.operator("view3d.snap_cursor_to_selected", text="Cursor to Selected")
        layout.operator("view3d.snap_cursor_to_center", text="Cursor to World Origin")
        layout.operator("view3d.snap_cursor_to_grid", text="Cursor to Grid")
        layout.operator("view3d.snap_cursor_to_active", text="Cursor to Active")


class VIEW3D_MT_uv_map(Menu):
    bl_label = "UV Mapping"

    def draw(self, _context):
        layout = self.layout

        layout.operator("uv.unwrap")

        layout.separator()

        layout.operator_context = 'INVOKE_DEFAULT'
        layout.operator("uv.smart_project")
        layout.operator("uv.lightmap_pack")
        layout.operator("uv.follow_active_quads")

        layout.separator()

        layout.operator_context = 'EXEC_REGION_WIN'
        layout.operator("uv.cube_project")
        layout.operator("uv.cylinder_project")
        layout.operator("uv.sphere_project")

        layout.separator()

        layout.operator_context = 'INVOKE_REGION_WIN'
        layout.operator("uv.project_from_view").scale_to_bounds = False
        layout.operator("uv.project_from_view", text="Project from View (Bounds)").scale_to_bounds = True

        layout.separator()

        layout.operator("mesh.mark_seam").clear = False
        layout.operator("mesh.mark_seam", text="Clear Seam").clear = True

        layout.separator()

        layout.operator("uv.reset")


# ********** View menus **********
class VIEW3D_MT_view(Menu):
    bl_label = "View"

    def draw(self, context):
        layout = self.layout
        view = context.space_data

        layout.prop(view, "show_region_toolbar")
        layout.prop(view, "show_region_ui")
        layout.prop(view, "show_region_tool_header")
        layout.prop(view, "show_region_hud")

        layout.separator()

        layout.operator("view3d.view_selected", text="Frame Selected").use_all_regions = False
        if view.region_quadviews:
            layout.operator("view3d.view_selected", text="Frame Selected (Quad View)").use_all_regions = True

        layout.operator("view3d.view_all").center = False
        layout.operator("view3d.view_persportho", text="Perspective/Orthographic")
        layout.menu("VIEW3D_MT_view_local")

        layout.separator()

        layout.menu("VIEW3D_MT_view_cameras", text="Cameras")

        layout.separator()
        layout.menu("VIEW3D_MT_view_viewpoint")
        layout.menu("VIEW3D_MT_view_navigation")
        layout.menu("VIEW3D_MT_view_align")

        layout.separator()

        layout.operator_context = 'INVOKE_REGION_WIN'
        layout.menu("VIEW3D_MT_view_regions", text="View Regions")

        layout.separator()

        layout.operator("screen.animation_play", text="Play Animation")

        layout.separator()

        layout.operator("render.opengl", text="Viewport Render Image", icon='RENDER_STILL')
        layout.operator("render.opengl", text="Viewport Render Animation", icon='RENDER_ANIMATION').animation = True
        props = layout.operator("render.opengl",
                                text="Viewport Render Keyframes",
                                icon='RENDER_ANIMATION',)
        props.animation = True
        props.render_keyed_only = True

        layout.separator()

        layout.menu("INFO_MT_area")


class VIEW3D_MT_view_local(Menu):
    bl_label = "Local View"

    def draw(self, _context):
        layout = self.layout

        layout.operator("view3d.localview", text="Toggle Local View")
        layout.operator("view3d.localview_remove_from")


class VIEW3D_MT_view_cameras(Menu):
    bl_label = "Cameras"

    def draw(self, _context):
        layout = self.layout

        layout.operator("view3d.object_as_camera")
        layout.operator("view3d.view_camera", text="Active Camera")
        layout.operator("view3d.view_center_camera")


class VIEW3D_MT_view_viewpoint(Menu):
    bl_label = "Viewpoint"

    def draw(self, _context):
        layout = self.layout

        layout.operator("view3d.view_camera", text="Camera")

        layout.separator()

        layout.operator("view3d.view_axis", text="Top").type = 'TOP'
        layout.operator("view3d.view_axis", text="Bottom").type = 'BOTTOM'

        layout.separator()

        layout.operator("view3d.view_axis", text="Front").type = 'FRONT'
        layout.operator("view3d.view_axis", text="Back").type = 'BACK'

        layout.separator()

        layout.operator("view3d.view_axis", text="Right").type = 'RIGHT'
        layout.operator("view3d.view_axis", text="Left").type = 'LEFT'


class VIEW3D_MT_view_navigation(Menu):
    bl_label = "Navigation"

    def draw(self, _context):
        from math import pi
        layout = self.layout

        layout.operator_enum("view3d.view_orbit", "type")
        props = layout.operator("view3d.view_orbit", text="Orbit Opposite")
        props.type = 'ORBITRIGHT'
        props.angle = pi

        layout.separator()

        layout.operator("view3d.view_roll", text="Roll Left").type = 'LEFT'
        layout.operator("view3d.view_roll", text="Roll Right").type = 'RIGHT'

        layout.separator()

        layout.operator_enum("view3d.view_pan", "type")

        layout.separator()

        layout.operator("view3d.zoom", text="Zoom In").delta = 1
        layout.operator("view3d.zoom", text="Zoom Out").delta = -1
        layout.operator("view3d.zoom_border", text="Zoom Region...")
        layout.operator("view3d.zoom_camera_1_to_1", text="Zoom Camera 1:1")

        layout.separator()

        layout.operator("view3d.fly")
        layout.operator("view3d.walk")


class VIEW3D_MT_view_align(Menu):
    bl_label = "Align View"

    def draw(self, _context):
        layout = self.layout

        layout.menu("VIEW3D_MT_view_align_selected")

        layout.separator()

        layout.operator("view3d.camera_to_view", text="Align Active Camera to View")
        layout.operator("view3d.camera_to_view_selected", text="Align Active Camera to Selected")

        layout.separator()

        layout.operator("view3d.view_all", text="Center Cursor and Frame All").center = True
        layout.operator("view3d.view_center_cursor")

        layout.separator()

        layout.operator("view3d.view_lock_to_active")
        layout.operator("view3d.view_lock_clear")


class VIEW3D_MT_view_align_selected(Menu):
    bl_label = "Align View to Active"

    def draw(self, _context):
        layout = self.layout

        props = layout.operator("view3d.view_axis", text="Top")
        props.align_active = True
        props.type = 'TOP'

        props = layout.operator("view3d.view_axis", text="Bottom")
        props.align_active = True
        props.type = 'BOTTOM'

        layout.separator()

        props = layout.operator("view3d.view_axis", text="Front")
        props.align_active = True
        props.type = 'FRONT'

        props = layout.operator("view3d.view_axis", text="Back")
        props.align_active = True
        props.type = 'BACK'

        layout.separator()

        props = layout.operator("view3d.view_axis", text="Right")
        props.align_active = True
        props.type = 'RIGHT'

        props = layout.operator("view3d.view_axis", text="Left")
        props.align_active = True
        props.type = 'LEFT'


class VIEW3D_MT_view_regions(Menu):
    bl_label = "View Regions"

    def draw(self, _context):
        layout = self.layout
        layout.operator("view3d.clip_border", text="Clipping Region...")
        layout.operator("view3d.render_border", text="Render Region...")

        layout.separator()

        layout.operator("view3d.clear_render_border")


# ********** Select menus, suffix from context.mode **********
class VIEW3D_MT_select_object_more_less(Menu):
    bl_label = "Select More/Less"

    def draw(self, _context):
        layout = self.layout

        layout = self.layout

        layout.operator("object.select_more", text="More")
        layout.operator("object.select_less", text="Less")

        layout.separator()

        props = layout.operator("object.select_hierarchy", text="Parent")
        props.extend = False
        props.direction = 'PARENT'

        props = layout.operator("object.select_hierarchy", text="Child")
        props.extend = False
        props.direction = 'CHILD'

        layout.separator()

        props = layout.operator("object.select_hierarchy", text="Extend Parent")
        props.extend = True
        props.direction = 'PARENT'

        props = layout.operator("object.select_hierarchy", text="Extend Child")
        props.extend = True
        props.direction = 'CHILD'


class VIEW3D_MT_select_object(Menu):
    bl_label = "Select"

    def draw(self, _context):
        layout = self.layout

        layout.operator("object.select_all", text="All").action = 'SELECT'
        layout.operator("object.select_all", text="None").action = 'DESELECT'
        layout.operator("object.select_all", text="Invert").action = 'INVERT'

        layout.separator()

        layout.operator("view3d.select_box")
        layout.operator("view3d.select_circle")
        layout.operator_menu_enum("view3d.select_lasso", "mode")

        layout.separator()

        layout.operator_menu_enum("object.select_by_type", "type", text="Select All by Type")
        layout.operator("object.select_camera", text="Select Active Camera")
        layout.operator("object.select_mirror")
        layout.operator("object.select_random", text="Select Random")

        layout.separator()

        layout.menu("VIEW3D_MT_select_object_more_less")

        layout.separator()

        layout.operator_menu_enum("object.select_grouped", "type", text="Select Grouped")
        layout.operator_menu_enum("object.select_linked", "type", text="Select Linked")
        layout.operator("object.select_pattern", text="Select Pattern...")


class VIEW3D_MT_select_pose_more_less(Menu):
    bl_label = "Select More/Less"

    def draw(self, _context):
        layout = self.layout

        layout = self.layout

        props = layout.operator("pose.select_hierarchy", text="Parent")
        props.extend = False
        props.direction = 'PARENT'

        props = layout.operator("pose.select_hierarchy", text="Child")
        props.extend = False
        props.direction = 'CHILD'

        layout.separator()

        props = layout.operator("pose.select_hierarchy", text="Extend Parent")
        props.extend = True
        props.direction = 'PARENT'

        props = layout.operator("pose.select_hierarchy", text="Extend Child")
        props.extend = True
        props.direction = 'CHILD'


class VIEW3D_MT_select_pose(Menu):
    bl_label = "Select"

    def draw(self, _context):
        layout = self.layout

        layout.operator("pose.select_all", text="All").action = 'SELECT'
        layout.operator("pose.select_all", text="None").action = 'DESELECT'
        layout.operator("pose.select_all", text="Invert").action = 'INVERT'

        layout.separator()

        layout.operator("view3d.select_box")
        layout.operator("view3d.select_circle")
        layout.operator_menu_enum("view3d.select_lasso", "mode")

        layout.separator()

        layout.operator("pose.select_mirror")

        layout.separator()

        layout.operator("pose.select_constraint_target", text="Constraint Target")
        layout.operator("pose.select_linked", text="Linked")

        layout.separator()

        layout.menu("VIEW3D_MT_select_pose_more_less")

        layout.separator()

        layout.operator_menu_enum("pose.select_grouped", "type", text="Grouped")
        layout.operator("object.select_pattern", text="Select Pattern...")


class VIEW3D_MT_select_particle(Menu):
    bl_label = "Select"

    def draw(self, _context):
        layout = self.layout

        layout.operator("particle.select_all", text="All").action = 'SELECT'
        layout.operator("particle.select_all", text="None").action = 'DESELECT'
        layout.operator("particle.select_all", text="Invert").action = 'INVERT'

        layout.separator()

        layout.operator("view3d.select_box")
        layout.operator("view3d.select_circle")
        layout.operator_menu_enum("view3d.select_lasso", "mode")

        layout.separator()

        layout.operator("particle.select_linked", text="Select Linked")

        layout.separator()

        layout.operator("particle.select_more")
        layout.operator("particle.select_less")

        layout.separator()

        layout.operator("particle.select_random")

        layout.separator()

        layout.operator("particle.select_roots", text="Roots")
        layout.operator("particle.select_tips", text="Tips")


class VIEW3D_MT_edit_mesh_select_similar(Menu):
    bl_label = "Select Similar"

    def draw(self, _context):
        layout = self.layout

        layout.operator_enum("mesh.select_similar", "type")

        layout.separator()

        layout.operator("mesh.select_similar_region", text="Face Regions")


class VIEW3D_MT_edit_mesh_select_by_trait(Menu):
    bl_label = "Select All by Trait"

    def draw(self, context):
        layout = self.layout
        tool_settings = context.tool_settings
        if tool_settings.mesh_select_mode[2] is False:
            layout.operator("mesh.select_non_manifold", text="Non Manifold")
        layout.operator("mesh.select_loose", text="Loose Geometry")
        layout.operator("mesh.select_interior_faces", text="Interior Faces")
        layout.operator("mesh.select_face_by_sides", text="Faces by Sides")

        layout.separator()

        layout.operator("mesh.select_ungrouped", text="Ungrouped Vertices")


class VIEW3D_MT_edit_mesh_select_more_less(Menu):
    bl_label = "Select More/Less"

    def draw(self, _context):
        layout = self.layout

        layout.operator("mesh.select_more", text="More")
        layout.operator("mesh.select_less", text="Less")

        layout.separator()

        layout.operator("mesh.select_next_item", text="Next Active")
        layout.operator("mesh.select_prev_item", text="Previous Active")


class VIEW3D_MT_edit_mesh_select_linked(Menu):
    bl_label = "Select Linked"

    def draw(self, _context):
        layout = self.layout

        layout.operator("mesh.select_linked", text="Linked")
        layout.operator("mesh.shortest_path_select", text="Shortest Path")
        layout.operator("mesh.faces_select_linked_flat", text="Linked Flat Faces")


class VIEW3D_MT_edit_mesh_select_loops(Menu):
    bl_label = "Select Loops"

    def draw(self, _context):
        layout = self.layout

        layout.operator("mesh.loop_multi_select", text="Edge Loops").ring = False
        layout.operator("mesh.loop_multi_select", text="Edge Rings").ring = True

        layout.separator()

        layout.operator("mesh.loop_to_region")
        layout.operator("mesh.region_to_loop")


class VIEW3D_MT_select_edit_mesh(Menu):
    bl_label = "Select"

    def draw(self, _context):
        layout = self.layout

        # primitive
        layout.operator("mesh.select_all", text="All").action = 'SELECT'
        layout.operator("mesh.select_all", text="None").action = 'DESELECT'
        layout.operator("mesh.select_all", text="Invert").action = 'INVERT'

        layout.separator()

        layout.operator("view3d.select_box")
        layout.operator("view3d.select_circle")
        layout.operator_menu_enum("view3d.select_lasso", "mode")

        layout.separator()

        # numeric
        layout.operator("mesh.select_random", text="Select Random")
        layout.operator("mesh.select_nth")

        layout.separator()

        # geometric
        layout.operator("mesh.edges_select_sharp", text="Select Sharp Edges")

        layout.separator()

        # other ...
        layout.menu("VIEW3D_MT_edit_mesh_select_similar")

        layout.separator()

        layout.menu("VIEW3D_MT_edit_mesh_select_by_trait")

        layout.separator()

        layout.menu("VIEW3D_MT_edit_mesh_select_more_less")

        layout.separator()

        layout.menu("VIEW3D_MT_edit_mesh_select_loops")

        layout.separator()

        layout.menu("VIEW3D_MT_edit_mesh_select_linked")

        layout.separator()

        layout.operator("mesh.select_axis", text="Side of Active")
        layout.operator("mesh.select_mirror")


class VIEW3D_MT_select_edit_curve(Menu):
    bl_label = "Select"

    def draw(self, _context):
        layout = self.layout

        layout.operator("curve.select_all", text="All").action = 'SELECT'
        layout.operator("curve.select_all", text="None").action = 'DESELECT'
        layout.operator("curve.select_all", text="Invert").action = 'INVERT'

        layout.separator()

        layout.operator("view3d.select_box")
        layout.operator("view3d.select_circle")
        layout.operator_menu_enum("view3d.select_lasso", "mode")

        layout.separator()

        layout.operator("curve.select_random")
        layout.operator("curve.select_nth")
        layout.operator("curve.select_linked", text="Select Linked")
        layout.operator("curve.select_similar", text="Select Similar")

        layout.separator()

        layout.operator("curve.de_select_first")
        layout.operator("curve.de_select_last")
        layout.operator("curve.select_next")
        layout.operator("curve.select_previous")

        layout.separator()

        layout.operator("curve.select_more")
        layout.operator("curve.select_less")


class VIEW3D_MT_select_edit_surface(Menu):
    bl_label = "Select"

    def draw(self, _context):
        layout = self.layout

        layout.operator("curve.select_all", text="All").action = 'SELECT'
        layout.operator("curve.select_all", text="None").action = 'DESELECT'
        layout.operator("curve.select_all", text="Invert").action = 'INVERT'

        layout.separator()

        layout.operator("view3d.select_box")
        layout.operator("view3d.select_circle")
        layout.operator_menu_enum("view3d.select_lasso", "mode")

        layout.separator()

        layout.operator("curve.select_random")
        layout.operator("curve.select_nth")
        layout.operator("curve.select_linked", text="Select Linked")
        layout.operator("curve.select_similar", text="Select Similar")

        layout.separator()

        layout.operator("curve.select_row")

        layout.separator()

        layout.operator("curve.select_more")
        layout.operator("curve.select_less")


class VIEW3D_MT_select_edit_text(Menu):
    bl_label = "Select"

    def draw(self, _context):
        layout = self.layout

        layout.operator("font.select_all", text="All")

        layout.separator()

        layout.operator("font.move_select", text="Previous Block").type = 'PREVIOUS_PAGE'
        layout.operator("font.move_select", text="Next Block").type = 'NEXT_PAGE'

        layout.separator()

        layout.operator("font.move_select", text="Line Begin").type = 'LINE_BEGIN'
        layout.operator("font.move_select", text="Line End").type = 'LINE_END'

        layout.separator()

        layout.operator("font.move_select", text="Previous Line").type = 'PREVIOUS_LINE'
        layout.operator("font.move_select", text="Next Line").type = 'NEXT_LINE'

        layout.separator()

        layout.operator("font.move_select", text="Previous Word").type = 'PREVIOUS_WORD'
        layout.operator("font.move_select", text="Next Word").type = 'NEXT_WORD'


class VIEW3D_MT_select_edit_metaball(Menu):
    bl_label = "Select"

    def draw(self, _context):
        layout = self.layout

        layout.operator("mball.select_all", text="All").action = 'SELECT'
        layout.operator("mball.select_all", text="None").action = 'DESELECT'
        layout.operator("mball.select_all", text="Invert").action = 'INVERT'

        layout.separator()

        layout.operator("view3d.select_box")
        layout.operator("view3d.select_circle")
        layout.operator_menu_enum("view3d.select_lasso", "mode")

        layout.separator()

        layout.operator("mball.select_random_metaelems")

        layout.separator()

        layout.operator_menu_enum("mball.select_similar", "type", text="Similar")


class VIEW3D_MT_edit_lattice_context_menu(Menu):
    bl_label = "Lattice Context Menu"

    def draw(self, _context):
        layout = self.layout

        layout = self.layout

        layout.menu("VIEW3D_MT_mirror")
        layout.operator_menu_enum("lattice.flip", "axis")
        layout.menu("VIEW3D_MT_snap")

        layout.separator()

        layout.operator("lattice.make_regular")


class VIEW3D_MT_select_edit_lattice(Menu):
    bl_label = "Select"

    def draw(self, _context):
        layout = self.layout

        layout.operator("lattice.select_all", text="All").action = 'SELECT'
        layout.operator("lattice.select_all", text="None").action = 'DESELECT'
        layout.operator("lattice.select_all", text="Invert").action = 'INVERT'

        layout.separator()

        layout.operator("view3d.select_box")
        layout.operator("view3d.select_circle")
        layout.operator_menu_enum("view3d.select_lasso", "mode")

        layout.separator()

        layout.operator("lattice.select_mirror")
        layout.operator("lattice.select_random")

        layout.separator()

        layout.operator("lattice.select_more")
        layout.operator("lattice.select_less")

        layout.separator()

        layout.operator("lattice.select_ungrouped", text="Ungrouped Vertices")


class VIEW3D_MT_select_edit_armature(Menu):
    bl_label = "Select"

    def draw(self, _context):
        layout = self.layout

        layout.operator("armature.select_all", text="All").action = 'SELECT'
        layout.operator("armature.select_all", text="None").action = 'DESELECT'
        layout.operator("armature.select_all", text="Invert").action = 'INVERT'

        layout.separator()

        layout.operator("view3d.select_box")
        layout.operator("view3d.select_circle")
        layout.operator_menu_enum("view3d.select_lasso", "mode")

        layout.separator()

        layout.operator("armature.select_mirror")

        layout.separator()

        layout.operator("armature.select_more", text="More")
        layout.operator("armature.select_less", text="Less")

        layout.separator()

        layout.operator("armature.select_linked", text="Linked")

        layout.separator()

        props = layout.operator("armature.select_hierarchy", text="Parent")
        props.extend = False
        props.direction = 'PARENT'

        props = layout.operator("armature.select_hierarchy", text="Child")
        props.extend = False
        props.direction = 'CHILD'

        layout.separator()

        props = layout.operator("armature.select_hierarchy", text="Extend Parent")
        props.extend = True
        props.direction = 'PARENT'

        props = layout.operator("armature.select_hierarchy", text="Extend Child")
        props.extend = True
        props.direction = 'CHILD'

        layout.operator_menu_enum("armature.select_similar", "type", text="Similar")
        layout.operator("object.select_pattern", text="Select Pattern...")


class VIEW3D_MT_paint_gpencil(Menu):
    bl_label = "Paint"

    def draw(self, _context):
        layout = self.layout

        layout.operator("gpencil.vertex_color_set", text="Set Vertex Colors")
        layout.operator("gpencil.stroke_reset_vertex_color")
        layout.separator()
        layout.operator("gpencil.vertex_color_invert", text="Invert")
        layout.operator("gpencil.vertex_color_levels", text="Levels")
        layout.operator("gpencil.vertex_color_hsv", text="Hue Saturation Value")
        layout.operator("gpencil.vertex_color_brightness_contrast", text="Bright/Contrast")


class VIEW3D_MT_select_gpencil(Menu):
    bl_label = "Select"

    def draw(self, context):
        layout = self.layout

        layout.operator("gpencil.select_all", text="All").action = 'SELECT'
        layout.operator("gpencil.select_all", text="None").action = 'DESELECT'
        layout.operator("gpencil.select_all", text="Invert").action = 'INVERT'

        layout.separator()

        layout.operator("gpencil.select_box")
        layout.operator("gpencil.select_circle")
        layout.operator_menu_enum("gpencil.select_lasso", "mode")

        layout.separator()

        layout.operator("gpencil.select_linked", text="Linked")
        layout.operator("gpencil.select_alternate")
        layout.operator("gpencil.select_random")
        layout.operator_menu_enum("gpencil.select_grouped", "type", text="Grouped")

        if context.mode == 'VERTEX_GPENCIL':
            layout.operator("gpencil.select_vertex_color", text="Vertex Color")

        layout.separator()

        layout.operator("gpencil.select_first")
        layout.operator("gpencil.select_last")

        layout.separator()

        layout.operator("gpencil.select_more")
        layout.operator("gpencil.select_less")


class VIEW3D_MT_select_paint_mask(Menu):
    bl_label = "Select"

    def draw(self, _context):
        layout = self.layout

        layout.operator("paint.face_select_all", text="All").action = 'SELECT'
        layout.operator("paint.face_select_all", text="None").action = 'DESELECT'
        layout.operator("paint.face_select_all", text="Invert").action = 'INVERT'

        layout.separator()

        layout.operator("view3d.select_box")
        layout.operator("view3d.select_circle")
        layout.operator_menu_enum("view3d.select_lasso", "mode")

        layout.separator()

        layout.operator("paint.face_select_linked", text="Linked")


class VIEW3D_MT_select_paint_mask_vertex(Menu):
    bl_label = "Select"

    def draw(self, _context):
        layout = self.layout

        layout.operator("paint.vert_select_all", text="All").action = 'SELECT'
        layout.operator("paint.vert_select_all", text="None").action = 'DESELECT'
        layout.operator("paint.vert_select_all", text="Invert").action = 'INVERT'

        layout.separator()

        layout.operator("view3d.select_box")
        layout.operator("view3d.select_circle")
        layout.operator_menu_enum("view3d.select_lasso", "mode")

        layout.separator()

        layout.operator("paint.vert_select_ungrouped", text="Ungrouped Vertices")


class VIEW3D_MT_angle_control(Menu):
    bl_label = "Angle Control"

    @classmethod
    def poll(cls, context):
        settings = UnifiedPaintPanel.paint_settings(context)
        if not settings:
            return False

        brush = settings.brush
        tex_slot = brush.texture_slot

        return tex_slot.has_texture_angle and tex_slot.has_texture_angle_source

    def draw(self, context):
        layout = self.layout

        settings = UnifiedPaintPanel.paint_settings(context)
        brush = settings.brush

        sculpt = (context.sculpt_object is not None)

        tex_slot = brush.texture_slot

        layout.prop(tex_slot, "use_rake", text="Rake")

        if brush.brush_capabilities.has_random_texture_angle and tex_slot.has_random_texture_angle:
            if sculpt:
                if brush.sculpt_capabilities.has_random_texture_angle:
                    layout.prop(tex_slot, "use_random", text="Random")
            else:
                layout.prop(tex_slot, "use_random", text="Random")


class VIEW3D_MT_mesh_add(Menu):
    bl_idname = "VIEW3D_MT_mesh_add"
    bl_label = "Mesh"

    def draw(self, _context):
        layout = self.layout

        layout.operator_context = 'INVOKE_REGION_WIN'

        layout.operator("mesh.primitive_plane_add", text="Plane", icon='MESH_PLANE')
        layout.operator("mesh.primitive_cube_add", text="Cube", icon='MESH_CUBE')
        layout.operator("mesh.primitive_circle_add", text="Circle", icon='MESH_CIRCLE')
        layout.operator("mesh.primitive_uv_sphere_add", text="UV Sphere", icon='MESH_UVSPHERE')
        layout.operator("mesh.primitive_ico_sphere_add", text="Ico Sphere", icon='MESH_ICOSPHERE')
        layout.operator("mesh.primitive_cylinder_add", text="Cylinder", icon='MESH_CYLINDER')
        layout.operator("mesh.primitive_cone_add", text="Cone", icon='MESH_CONE')
        layout.operator("mesh.primitive_torus_add", text="Torus", icon='MESH_TORUS')

        layout.separator()

        layout.operator("mesh.primitive_grid_add", text="Grid", icon='MESH_GRID')
        layout.operator("mesh.primitive_monkey_add", text="Monkey", icon='MESH_MONKEY')


class VIEW3D_MT_curve_add(Menu):
    bl_idname = "VIEW3D_MT_curve_add"
    bl_label = "Curve"

    def draw(self, _context):
        layout = self.layout

        layout.operator_context = 'INVOKE_REGION_WIN'

        layout.operator("curve.primitive_bezier_curve_add", text="Bezier", icon='CURVE_BEZCURVE')
        layout.operator("curve.primitive_bezier_circle_add", text="Circle", icon='CURVE_BEZCIRCLE')

        layout.separator()

        layout.operator("curve.primitive_nurbs_curve_add", text="Nurbs Curve", icon='CURVE_NCURVE')
        layout.operator("curve.primitive_nurbs_circle_add", text="Nurbs Circle", icon='CURVE_NCIRCLE')
        layout.operator("curve.primitive_nurbs_path_add", text="Path", icon='CURVE_PATH')


class VIEW3D_MT_surface_add(Menu):
    bl_idname = "VIEW3D_MT_surface_add"
    bl_label = "Surface"

    def draw(self, _context):
        layout = self.layout

        layout.operator_context = 'INVOKE_REGION_WIN'

        layout.operator("surface.primitive_nurbs_surface_curve_add", text="Nurbs Curve", icon='SURFACE_NCURVE')
        layout.operator("surface.primitive_nurbs_surface_circle_add", text="Nurbs Circle", icon='SURFACE_NCIRCLE')
        layout.operator("surface.primitive_nurbs_surface_surface_add", text="Nurbs Surface", icon='SURFACE_NSURFACE')
        layout.operator("surface.primitive_nurbs_surface_cylinder_add",
                        text="Nurbs Cylinder", icon='SURFACE_NCYLINDER')
        layout.operator("surface.primitive_nurbs_surface_sphere_add", text="Nurbs Sphere", icon='SURFACE_NSPHERE')
        layout.operator("surface.primitive_nurbs_surface_torus_add", text="Nurbs Torus", icon='SURFACE_NTORUS')


class VIEW3D_MT_edit_metaball_context_menu(Menu):
    bl_label = "Metaball Context Menu"

    def draw(self, _context):
        layout = self.layout

        layout.operator_context = 'INVOKE_REGION_WIN'

        # Add
        layout.operator("mball.duplicate_move")

        layout.separator()

        # Modify
        layout.menu("VIEW3D_MT_mirror")
        layout.menu("VIEW3D_MT_snap")

        layout.separator()

        # Remove
        layout.operator_context = 'EXEC_REGION_WIN'
        layout.operator("mball.delete_metaelems", text="Delete")


class VIEW3D_MT_metaball_add(Menu):
    bl_idname = "VIEW3D_MT_metaball_add"
    bl_label = "Metaball"

    def draw(self, _context):
        layout = self.layout

        layout.operator_context = 'INVOKE_REGION_WIN'
        layout.operator_enum("object.metaball_add", "type")


class TOPBAR_MT_edit_curve_add(Menu):
    bl_idname = "TOPBAR_MT_edit_curve_add"
    bl_label = "Add"
    bl_translation_context = i18n_contexts.operator_default

    def draw(self, context):
        is_surf = context.active_object.type == 'SURFACE'

        layout = self.layout
        layout.operator_context = 'EXEC_REGION_WIN'

        if is_surf:
            VIEW3D_MT_surface_add.draw(self, context)
        else:
            VIEW3D_MT_curve_add.draw(self, context)


class TOPBAR_MT_edit_armature_add(Menu):
    bl_idname = "TOPBAR_MT_edit_armature_add"
    bl_label = "Armature"

    def draw(self, _context):
        layout = self.layout

        layout.operator_context = 'EXEC_REGION_WIN'
        layout.operator("armature.bone_primitive_add", text="Single Bone", icon='BONE_DATA')


class VIEW3D_MT_armature_add(Menu):
    bl_idname = "VIEW3D_MT_armature_add"
    bl_label = "Armature"

    def draw(self, _context):
        layout = self.layout

        layout.operator_context = 'EXEC_REGION_WIN'
        layout.operator("object.armature_add", text="Single Bone", icon='BONE_DATA')


class VIEW3D_MT_light_add(Menu):
    bl_idname = "VIEW3D_MT_light_add"
    bl_label = "Light"

    def draw(self, _context):
        layout = self.layout

        layout.operator_context = 'INVOKE_REGION_WIN'
        layout.operator_enum("object.light_add", "type")


class VIEW3D_MT_lightprobe_add(Menu):
    bl_idname = "VIEW3D_MT_lightprobe_add"
    bl_label = "Light Probe"

    def draw(self, _context):
        layout = self.layout

        layout.operator_context = 'INVOKE_REGION_WIN'
        layout.operator_enum("object.lightprobe_add", "type")


class VIEW3D_MT_camera_add(Menu):
    bl_idname = "VIEW3D_MT_camera_add"
    bl_label = "Camera"

    def draw(self, _context):
        layout = self.layout
        layout.operator_context = 'EXEC_REGION_WIN'
        layout.operator("object.camera_add", text="Camera", icon='OUTLINER_OB_CAMERA')


class VIEW3D_MT_volume_add(Menu):
    bl_idname = "VIEW3D_MT_volume_add"
    bl_label = "Volume"

    def draw(self, _context):
        layout = self.layout
        layout.operator("object.volume_import", text="Import OpenVDB...", icon='OUTLINER_DATA_VOLUME')
        layout.operator("object.volume_add", text="Empty", icon='OUTLINER_DATA_VOLUME')


class VIEW3D_MT_add(Menu):
    bl_label = "Add"
    bl_translation_context = i18n_contexts.operator_default

    def draw(self, context):
        layout = self.layout

        # note, don't use 'EXEC_SCREEN' or operators won't get the 'v3d'
        # context.

        # Note: was EXEC_AREA, but this context does not have the 'rv3d', which
        # prevents
        #       "align_view" to work on first call (see T32719).
        layout.operator_context = 'EXEC_REGION_WIN'

        # layout.operator_menu_enum("object.mesh_add", "type", text="Mesh",
        # icon='OUTLINER_OB_MESH')
        layout.menu("VIEW3D_MT_mesh_add", icon='OUTLINER_OB_MESH')

        # layout.operator_menu_enum("object.curve_add", "type", text="Curve",
        # icon='OUTLINER_OB_CURVE')
        layout.menu("VIEW3D_MT_curve_add", icon='OUTLINER_OB_CURVE')
        # layout.operator_menu_enum("object.surface_add", "type",
        # text="Surface", icon='OUTLINER_OB_SURFACE')
        layout.menu("VIEW3D_MT_surface_add", icon='OUTLINER_OB_SURFACE')
        layout.menu("VIEW3D_MT_metaball_add", text="Metaball", icon='OUTLINER_OB_META')
        layout.operator("object.text_add", text="Text", icon='OUTLINER_OB_FONT')
        if context.preferences.experimental.use_new_hair_type:
            layout.operator("object.hair_add", text="Hair", icon='OUTLINER_OB_HAIR')
        if context.preferences.experimental.use_new_point_cloud_type:
            layout.operator("object.pointcloud_add", text="Point Cloud", icon='OUTLINER_OB_POINTCLOUD')
        layout.menu("VIEW3D_MT_volume_add", text="Volume", icon='OUTLINER_OB_VOLUME')
        layout.operator_menu_enum("object.gpencil_add", "type", text="Grease Pencil", icon='OUTLINER_OB_GREASEPENCIL')

        layout.separator()

        if VIEW3D_MT_armature_add.is_extended():
            layout.menu("VIEW3D_MT_armature_add", icon='OUTLINER_OB_ARMATURE')
        else:
            layout.operator("object.armature_add", text="Armature", icon='OUTLINER_OB_ARMATURE')

        layout.operator("object.add", text="Lattice", icon='OUTLINER_OB_LATTICE').type = 'LATTICE'

        layout.separator()

        layout.operator_menu_enum("object.empty_add", "type", text="Empty", icon='OUTLINER_OB_EMPTY')
        layout.menu("VIEW3D_MT_image_add", text="Image", icon='OUTLINER_OB_IMAGE')

        layout.separator()

        layout.menu("VIEW3D_MT_light_add", icon='OUTLINER_OB_LIGHT')
        layout.menu("VIEW3D_MT_lightprobe_add", icon='OUTLINER_OB_LIGHTPROBE')

        layout.separator()

        if VIEW3D_MT_camera_add.is_extended():
            layout.menu("VIEW3D_MT_camera_add", icon='OUTLINER_OB_CAMERA')
        else:
            VIEW3D_MT_camera_add.draw(self, context)

        layout.separator()

        layout.operator("object.speaker_add", text="Speaker", icon='OUTLINER_OB_SPEAKER')

        layout.separator()

        layout.operator_menu_enum("object.effector_add", "type", text="Force Field", icon='OUTLINER_OB_FORCE_FIELD')

        layout.separator()

        has_collections = bool(bpy.data.collections)
        col = layout.column()
        col.enabled = has_collections

        if not has_collections or len(bpy.data.collections) > 10:
            col.operator_context = 'INVOKE_REGION_WIN'
            col.operator("object.collection_instance_add",
                text="Collection Instance..." if has_collections else "No Collections to Instance",
                icon='OUTLINER_OB_GROUP_INSTANCE',)
        else:
            col.operator_menu_enum("object.collection_instance_add",
                "collection",
                text="Collection Instance",
                icon='OUTLINER_OB_GROUP_INSTANCE',)


class VIEW3D_MT_image_add(Menu):
    bl_label = "Add Image"

    def draw(self, _context):
        layout = self.layout
        layout.operator("object.load_reference_image", text="Reference", icon='IMAGE_REFERENCE')
        layout.operator("object.load_background_image", text="Background", icon='IMAGE_BACKGROUND')


class VIEW3D_MT_object_relations(Menu):
    bl_label = "Relations"

    def draw(self, _context):
        layout = self.layout

        layout.operator("object.make_override_library", text="Make Library Override...")

        layout.operator("object.convert_proxy_to_override")

        layout.operator("object.make_dupli_face")

        layout.separator()

        layout.operator_menu_enum("object.make_local", "type", text="Make Local...")
        layout.menu("VIEW3D_MT_make_single_user")


class VIEW3D_MT_object(Menu):
    bl_context = "objectmode"
    bl_label = "Object"

    def draw(self, _context):
        layout = self.layout

        layout.menu("VIEW3D_MT_transform_object")
        layout.operator_menu_enum("object.origin_set", text="Set Origin", property="type")
        layout.menu("VIEW3D_MT_mirror")
        layout.menu("VIEW3D_MT_object_clear")
        layout.menu("VIEW3D_MT_object_apply")
        layout.menu("VIEW3D_MT_snap")

        layout.separator()

        layout.operator("object.duplicate_move")
        layout.operator("object.duplicate_move_linked")
        layout.operator("object.join")

        layout.separator()

        layout.operator("view3d.copybuffer", text="Copy Objects", icon='COPYDOWN')
        layout.operator("view3d.pastebuffer", text="Paste Objects", icon='PASTEDOWN')

        layout.separator()

        layout.menu("VIEW3D_MT_object_asset")
        layout.menu("VIEW3D_MT_object_parent")
        layout.menu("VIEW3D_MT_object_collection")
        layout.menu("VIEW3D_MT_object_relations")
        layout.menu("VIEW3D_MT_object_constraints")
        layout.menu("VIEW3D_MT_object_track")
        layout.menu("VIEW3D_MT_make_links")

        layout.separator()

        layout.operator("object.shade_smooth")
        layout.operator("object.shade_flat")

        layout.separator()

        layout.menu("VIEW3D_MT_object_animation")
        layout.menu("VIEW3D_MT_object_rigid_body")

        layout.separator()

        layout.menu("VIEW3D_MT_object_quick_effects")

        layout.separator()

        layout.menu("VIEW3D_MT_object_convert")

        layout.separator()

        layout.menu("VIEW3D_MT_object_showhide")
        layout.menu("VIEW3D_MT_object_cleanup")

        layout.separator()

        layout.operator_context = 'EXEC_REGION_WIN'
        layout.operator("object.delete", text="Delete").use_global = False
        layout.operator("object.delete", text="Delete Global").use_global = True


class VIEW3D_MT_object_animation(Menu):
    bl_label = "Animation"

    def draw(self, _context):
        layout = self.layout

        layout.operator("anim.keyframe_insert_menu", text="Insert Keyframe...")
        layout.operator("anim.keyframe_delete_v3d", text="Delete Keyframes...")
        layout.operator("anim.keyframe_clear_v3d", text="Clear Keyframes...")
        layout.operator("anim.keying_set_active_set", text="Change Keying Set...")

        layout.separator()

        layout.operator("nla.bake", text="Bake Action...")
        layout.operator("gpencil.bake_mesh_animation", text="Bake Mesh to Grease Pencil...")
        layout.operator("gpencil.bake_grease_pencil_animation", text="Bake Object Transform to Grease Pencil...")


class VIEW3D_MT_object_rigid_body(Menu):
    bl_label = "Rigid Body"

    def draw(self, _context):
        layout = self.layout

        layout.operator("rigidbody.objects_add", text="Add Active").type = 'ACTIVE'
        layout.operator("rigidbody.objects_add", text="Add Passive").type = 'PASSIVE'

        layout.separator()

        layout.operator("rigidbody.objects_remove", text="Remove")

        layout.separator()

        layout.operator("rigidbody.shape_change", text="Change Shape")
        layout.operator("rigidbody.mass_calculate", text="Calculate Mass")
        layout.operator("rigidbody.object_settings_copy", text="Copy from Active")
        layout.operator("object.visual_transform_apply", text="Apply Transformation")
        layout.operator("rigidbody.bake_to_keyframes", text="Bake to Keyframes")

        layout.separator()

        layout.operator("rigidbody.connect", text="Connect")


class VIEW3D_MT_object_clear(Menu):
    bl_label = "Clear"

    def draw(self, _context):
        layout = self.layout

        layout.operator("object.location_clear", text="Location").clear_delta = False
        layout.operator("object.rotation_clear", text="Rotation").clear_delta = False
        layout.operator("object.scale_clear", text="Scale").clear_delta = False

        layout.separator()

        layout.operator("object.origin_clear", text="Origin")


class VIEW3D_MT_object_context_menu(Menu):
    bl_label = "Object Context Menu"

    def draw(self, context):

        layout = self.layout
        view = context.space_data

        obj = context.object

        selected_objects_len = len(context.selected_objects)

        # If nothing is selected
        # (disabled for now until it can be made more useful).
        '''
        if selected_objects_len == 0:

            layout.menu("VIEW3D_MT_add", text="Add", text_ctxt=i18n_contexts.operator_default)
            layout.operator("view3d.pastebuffer", text="Paste Objects", icon='PASTEDOWN')

            return
        '''

        # If something is selected

        # Individual object types.
        if obj is None:
            pass

        elif obj.type == 'CAMERA':
            layout.operator_context = 'INVOKE_REGION_WIN'

            layout.operator("view3d.object_as_camera", text="Set Active Camera")

            if obj.data.type == 'PERSP':
                props = layout.operator("wm.context_modal_mouse", text="Adjust Focal Length")
                props.data_path_iter = "selected_editable_objects"
                props.data_path_item = "data.lens"
                props.input_scale = 0.1
                if obj.data.lens_unit == 'MILLIMETERS':
                    props.header_text = "Camera Focal Length: %.1fmm"
                else:
                    props.header_text = "Camera Focal Length: %.1f\u00B0"

            else:
                props = layout.operator("wm.context_modal_mouse", text="Camera Lens Scale")
                props.data_path_iter = "selected_editable_objects"
                props.data_path_item = "data.ortho_scale"
                props.input_scale = 0.01
                props.header_text = "Camera Lens Scale: %.3f"

            if not obj.data.dof.focus_object:
                if view and view.camera == obj and view.region_3d.view_perspective == 'CAMERA':
                    props = layout.operator("ui.eyedropper_depth", text="DOF Distance (Pick)")
                else:
                    props = layout.operator("wm.context_modal_mouse", text="Adjust Focus Distance")
                    props.data_path_iter = "selected_editable_objects"
                    props.data_path_item = "data.dof.focus_distance"
                    props.input_scale = 0.02
                    props.header_text = "Focus Distance: %.3f"

            layout.separator()

        elif obj.type in {'CURVE', 'FONT'}:
            layout.operator_context = 'INVOKE_REGION_WIN'

            props = layout.operator("wm.context_modal_mouse", text="Adjust Extrusion")
            props.data_path_iter = "selected_editable_objects"
            props.data_path_item = "data.extrude"
            props.input_scale = 0.01
            props.header_text = "Extrude: %.3f"

            props = layout.operator("wm.context_modal_mouse", text="Adjust Offset")
            props.data_path_iter = "selected_editable_objects"
            props.data_path_item = "data.offset"
            props.input_scale = 0.01
            props.header_text = "Offset: %.3f"

            layout.separator()

        elif obj.type == 'EMPTY':
            layout.operator_context = 'INVOKE_REGION_WIN'

            props = layout.operator("wm.context_modal_mouse", text="Adjust Empty Display Size")
            props.data_path_iter = "selected_editable_objects"
            props.data_path_item = "empty_display_size"
            props.input_scale = 0.01
            props.header_text = "Empty Display Size: %.3f"

            layout.separator()

            if obj.empty_display_type == 'IMAGE':
                layout.operator("gpencil.trace_image")

                layout.separator()

        elif obj.type == 'LIGHT':
            light = obj.data

            layout.operator_context = 'INVOKE_REGION_WIN'

            props = layout.operator("wm.context_modal_mouse", text="Adjust Light Power")
            props.data_path_iter = "selected_editable_objects"
            props.data_path_item = "data.energy"
            props.input_scale = 1.0
            props.header_text = "Light Power: %.3f"

            if light.type == 'AREA':
                if light.shape in {'RECTANGLE', 'ELLIPSE'}:
                    props = layout.operator("wm.context_modal_mouse", text="Adjust Area Light X Size")
                    props.data_path_iter = "selected_editable_objects"
                    props.data_path_item = "data.size"
                    props.header_text = "Light Size X: %.3f"

                    props = layout.operator("wm.context_modal_mouse", text="Adjust Area Light Y Size")
                    props.data_path_iter = "selected_editable_objects"
                    props.data_path_item = "data.size_y"
                    props.header_text = "Light Size Y: %.3f"
                else:
                    props = layout.operator("wm.context_modal_mouse", text="Adjust Area Light Size")
                    props.data_path_iter = "selected_editable_objects"
                    props.data_path_item = "data.size"
                    props.header_text = "Light Size: %.3f"

            elif light.type in {'SPOT', 'POINT'}:
                props = layout.operator("wm.context_modal_mouse", text="Adjust Light Radius")
                props.data_path_iter = "selected_editable_objects"
                props.data_path_item = "data.shadow_soft_size"
                props.header_text = "Light Radius: %.3f"

            elif light.type == 'SUN':
                props = layout.operator("wm.context_modal_mouse", text="Adjust Sun Light Angle")
                props.data_path_iter = "selected_editable_objects"
                props.data_path_item = "data.angle"
                props.header_text = "Light Angle: %.3f"

            if light.type == 'SPOT':
                layout.separator()

                props = layout.operator("wm.context_modal_mouse", text="Adjust Spot Light Size")
                props.data_path_iter = "selected_editable_objects"
                props.data_path_item = "data.spot_size"
                props.input_scale = 0.01
                props.header_text = "Spot Size: %.2f"

                props = layout.operator("wm.context_modal_mouse", text="Adjust Spot Light Blend")
                props.data_path_iter = "selected_editable_objects"
                props.data_path_item = "data.spot_blend"
                props.input_scale = -0.01
                props.header_text = "Spot Blend: %.2f"

            layout.separator()

        # Shared among some object types.
        if obj is not None:
            if obj.type in {'MESH', 'CURVE', 'SURFACE'}:
                layout.operator("object.shade_smooth", text="Shade Smooth")
                layout.operator("object.shade_flat", text="Shade Flat")

                layout.separator()

            if obj.type in {'MESH', 'CURVE', 'SURFACE', 'ARMATURE', 'GPENCIL'}:
                if selected_objects_len > 1:
                    layout.operator("object.join")

            if obj.type in {'MESH', 'CURVE', 'SURFACE', 'POINTCLOUD', 'META', 'FONT'}:
                layout.operator_menu_enum("object.convert", "target")

            if obj.type == 'GPENCIL':
                layout.operator_menu_enum("gpencil.convert", "type", text="Convert To")

            if (obj.type in {'MESH', 'CURVE', 'SURFACE', 'GPENCIL', 'LATTICE', 'ARMATURE', 'META', 'FONT'} or (obj.type == 'EMPTY' and obj.instance_collection is not None)):
                layout.operator_context = 'INVOKE_REGION_WIN'
                layout.operator_menu_enum("object.origin_set", text="Set Origin", property="type")
                layout.operator_context = 'INVOKE_DEFAULT'

                layout.separator()

        # Shared among all object types
        layout.operator("view3d.copybuffer", text="Copy Objects", icon='COPYDOWN')
        layout.operator("view3d.pastebuffer", text="Paste Objects", icon='PASTEDOWN')

        layout.separator()

        layout.operator("object.duplicate_move", icon='DUPLICATE')
        layout.operator("object.duplicate_move_linked")

        layout.separator()

        props = layout.operator("wm.call_panel", text="Rename Active Object...")
        props.name = "TOPBAR_PT_name"
        props.keep_open = False

        layout.separator()

        layout.menu("VIEW3D_MT_mirror")
        layout.menu("VIEW3D_MT_snap")
        layout.menu("VIEW3D_MT_object_parent")
        layout.operator_context = 'INVOKE_REGION_WIN'

        if view and view.local_view:
            layout.operator("view3d.localview_remove_from")
        else:
            layout.operator("object.move_to_collection")

        layout.separator()

        layout.operator("anim.keyframe_insert_menu", text="Insert Keyframe...")

        layout.separator()

        layout.operator_context = 'EXEC_REGION_WIN'
        layout.operator("object.delete", text="Delete").use_global = False


class VIEW3D_MT_object_shading(Menu):
    # XXX, this menu is a place to store shading operator in object mode
    bl_label = "Shading"

    def draw(self, _context):
        layout = self.layout
        layout.operator("object.shade_smooth", text="Smooth")
        layout.operator("object.shade_flat", text="Flat")


class VIEW3D_MT_object_apply(Menu):
    bl_label = "Apply"

    def draw(self, _context):
        layout = self.layout

        props = layout.operator("object.transform_apply", text="Location", text_ctxt=i18n_contexts.default)
        props.location, props.rotation, props.scale = True, False, False

        props = layout.operator("object.transform_apply", text="Rotation", text_ctxt=i18n_contexts.default)
        props.location, props.rotation, props.scale = False, True, False

        props = layout.operator("object.transform_apply", text="Scale", text_ctxt=i18n_contexts.default)
        props.location, props.rotation, props.scale = False, False, True

        props = layout.operator("object.transform_apply", text="All Transforms", text_ctxt=i18n_contexts.default)
        props.location, props.rotation, props.scale = True, True, True

        props = layout.operator("object.transform_apply", text="Rotation & Scale", text_ctxt=i18n_contexts.default)
        props.location, props.rotation, props.scale = False, True, True

        layout.separator()

        layout.operator("object.transforms_to_deltas",
            text="Location to Deltas",
            text_ctxt=i18n_contexts.default,).mode = 'LOC'
        layout.operator("object.transforms_to_deltas",
            text="Rotation to Deltas",
            text_ctxt=i18n_contexts.default,).mode = 'ROT'
        layout.operator("object.transforms_to_deltas",
            text="Scale to Deltas",
            text_ctxt=i18n_contexts.default,).mode = 'SCALE'

        layout.operator("object.transforms_to_deltas",
            text="All Transforms to Deltas",
            text_ctxt=i18n_contexts.default,).mode = 'ALL'
        layout.operator("object.anim_transforms_to_deltas")

        layout.separator()

        layout.operator("object.visual_transform_apply",
            text="Visual Transform",
            text_ctxt=i18n_contexts.default,)
        layout.operator("object.convert",
            text="Visual Geometry to Mesh",
            text_ctxt=i18n_contexts.default,).target = 'MESH'
        layout.operator("object.duplicates_make_real")


class VIEW3D_MT_object_parent(Menu):
    bl_label = "Parent"

    def draw(self, _context):
        layout = self.layout
        operator_context_default = layout.operator_context

        layout.operator_enum("object.parent_set", "type")

        layout.separator()

        layout.operator_context = 'EXEC_REGION_WIN'
        layout.operator("object.parent_no_inverse_set")
        layout.operator_context = operator_context_default

        layout.separator()

        layout.operator_enum("object.parent_clear", "type")


class VIEW3D_MT_object_track(Menu):
    bl_label = "Track"

    def draw(self, _context):
        layout = self.layout

        layout.operator_enum("object.track_set", "type")

        layout.separator()

        layout.operator_enum("object.track_clear", "type")


class VIEW3D_MT_object_collection(Menu):
    bl_label = "Collection"

    def draw(self, _context):
        layout = self.layout

        layout.operator("object.move_to_collection")
        layout.operator("object.link_to_collection")

        layout.separator()

        layout.operator("collection.create")
        # layout.operator_menu_enum("collection.objects_remove", "collection")
        # # BUGGY
        layout.operator("collection.objects_remove")
        layout.operator("collection.objects_remove_all")

        layout.separator()

        layout.operator("collection.objects_add_active")
        layout.operator("collection.objects_remove_active")


class VIEW3D_MT_object_constraints(Menu):
    bl_label = "Constraints"

    def draw(self, _context):
        layout = self.layout

        layout.operator("object.constraint_add_with_targets")
        layout.operator("object.constraints_copy")

        layout.separator()

        layout.operator("object.constraints_clear")


class VIEW3D_MT_object_quick_effects(Menu):
    bl_label = "Quick Effects"

    def draw(self, _context):
        layout = self.layout

        layout.operator("object.quick_fur")
        layout.operator("object.quick_explode")
        layout.operator("object.quick_smoke")
        layout.operator("object.quick_liquid")


class VIEW3D_MT_object_showhide(Menu):
    bl_label = "Show/Hide"

    def draw(self, _context):
        layout = self.layout

        layout.operator("object.hide_view_clear")

        layout.separator()

        layout.operator("object.hide_view_set", text="Hide Selected").unselected = False
        layout.operator("object.hide_view_set", text="Hide Unselected").unselected = True


class VIEW3D_MT_object_cleanup(Menu):
    bl_label = "Clean Up"

    def draw(self, _context):
        layout = self.layout

        layout.operator("object.vertex_group_clean", text="Clean Vertex Group Weights").group_select_mode = 'ALL'
        layout.operator("object.vertex_group_limit_total", text="Limit Total Vertex Groups").group_select_mode = 'ALL'

        layout.separator()

        layout.operator("object.material_slot_remove_unused", text="Remove Unused Material Slots")

class VIEW3D_MT_object_asset(Menu):
    bl_label = "Asset"

    def draw(self, _context):
        layout = self.layout

        layout.operator("asset.mark")
        layout.operator("asset.clear", text="Clear Asset").set_fake_user = False
        layout.operator("asset.clear", text="Clear Asset (Set Fake User)").set_fake_user = True


class VIEW3D_MT_make_single_user(Menu):
    bl_label = "Make Single User"

    def draw(self, _context):
        layout = self.layout
        layout.operator_context = 'EXEC_REGION_WIN'

        props = layout.operator("object.make_single_user", text="Object")
        props.object = True
        props.obdata = props.material = props.animation = props.obdata_animation = False

        props = layout.operator("object.make_single_user", text="Object & Data")
        props.object = props.obdata = True
        props.material = props.animation = props.obdata_animation = False

        props = layout.operator("object.make_single_user", text="Object & Data & Materials")
        props.object = props.obdata = props.material = True
        props.animation = props.obdata_animation = False

        props = layout.operator("object.make_single_user", text="Materials")
        props.material = True
        props.object = props.obdata = props.animation = props.obdata_animation = False

        props = layout.operator("object.make_single_user", text="Object Animation")
        props.animation = True
        props.object = props.obdata = props.material = props.obdata_animation = False

        props = layout.operator("object.make_single_user", text="Object Data Animation")
        props.obdata_animation = props.obdata = True
        props.object = props.material = props.animation = False


class VIEW3D_MT_object_convert(Menu):
    bl_label = "Convert"

    def draw(self, context):
        layout = self.layout
        ob = context.active_object

        if ob and ob.type == 'GPENCIL' and context.gpencil_data:
            layout.operator_enum("gpencil.convert", "type")
        else:
            layout.operator_enum("object.convert", "target")

        # Potrace lib dependency.
        if bpy.app.build_options.potrace:
            layout.operator("gpencil.trace_image", icon='OUTLINER_OB_GREASEPENCIL')


class VIEW3D_MT_make_links(Menu):
    bl_label = "Link/Transfer Data"

    def draw(self, _context):
        layout = self.layout
        operator_context_default = layout.operator_context

        if len(bpy.data.scenes) > 10:
            layout.operator_context = 'INVOKE_REGION_WIN'
            layout.operator("object.make_links_scene", text="Link Objects to Scene...", icon='OUTLINER_OB_EMPTY')
        else:
            layout.operator_context = 'EXEC_REGION_WIN'
            layout.operator_menu_enum("object.make_links_scene", "scene", text="Link Objects to Scene")

        layout.separator()

        layout.operator_context = operator_context_default

        layout.operator_enum("object.make_links_data", "type")  # inline

        layout.operator("object.join_uvs", text="Copy UV Maps")

        layout.separator()

        layout.operator("object.data_transfer")
        layout.operator("object.datalayout_transfer")


class VIEW3D_MT_brush_paint_modes(Menu):
    bl_label = "Enabled Modes"

    def draw(self, context):
        layout = self.layout

        settings = UnifiedPaintPanel.paint_settings(context)
        brush = settings.brush

        layout.prop(brush, "use_paint_sculpt", text="Sculpt")
        layout.prop(brush, "use_paint_uv_sculpt", text="UV Sculpt")
        layout.prop(brush, "use_paint_vertex", text="Vertex Paint")
        layout.prop(brush, "use_paint_weight", text="Weight Paint")
        layout.prop(brush, "use_paint_image", text="Texture Paint")


class VIEW3D_MT_paint_vertex(Menu):
    bl_label = "Paint"

    def draw(self, _context):
        layout = self.layout

        layout.operator("paint.vertex_color_set")
        layout.operator("paint.vertex_color_smooth")
        layout.operator("paint.vertex_color_dirt")
        layout.operator("paint.vertex_color_from_weight")

        layout.separator()

        layout.operator("paint.vertex_color_invert", text="Invert")
        layout.operator("paint.vertex_color_levels", text="Levels")
        layout.operator("paint.vertex_color_hsv", text="Hue Saturation Value")
        layout.operator("paint.vertex_color_brightness_contrast", text="Bright/Contrast")


class VIEW3D_MT_hook(Menu):
    bl_label = "Hooks"

    def draw(self, context):
        layout = self.layout
        layout.operator_context = 'EXEC_AREA'
        layout.operator("object.hook_add_newob")
        layout.operator("object.hook_add_selob").use_bone = False
        layout.operator("object.hook_add_selob", text="Hook to Selected Object Bone").use_bone = True

        if any([mod.type == 'HOOK' for mod in context.active_object.modifiers]):
            layout.separator()

            layout.operator_menu_enum("object.hook_assign", "modifier")
            layout.operator_menu_enum("object.hook_remove", "modifier")

            layout.separator()

            layout.operator_menu_enum("object.hook_select", "modifier")
            layout.operator_menu_enum("object.hook_reset", "modifier")
            layout.operator_menu_enum("object.hook_recenter", "modifier")


class VIEW3D_MT_vertex_group(Menu):
    bl_label = "Vertex Groups"

    def draw(self, context):
        layout = self.layout

        layout.operator_context = 'EXEC_AREA'
        layout.operator("object.vertex_group_assign_new")

        ob = context.active_object
        if ob.mode == 'EDIT' or (ob.mode == 'WEIGHT_PAINT' and ob.type == 'MESH' and ob.data.use_paint_mask_vertex):
            if ob.vertex_groups.active:
                layout.separator()

                layout.operator("object.vertex_group_assign", text="Assign to Active Group")
                layout.operator("object.vertex_group_remove_from",
                    text="Remove from Active Group",).use_all_groups = False
                layout.operator("object.vertex_group_remove_from", text="Remove from All").use_all_groups = True

        if ob.vertex_groups.active:
            layout.separator()

            layout.operator_menu_enum("object.vertex_group_set_active", "group", text="Set Active Group")
            layout.operator("object.vertex_group_remove", text="Remove Active Group").all = False
            layout.operator("object.vertex_group_remove", text="Remove All Groups").all = True


class VIEW3D_MT_gpencil_vertex_group(Menu):
    bl_label = "Vertex Groups"

    def draw(self, context):
        layout = self.layout

        layout.operator_context = 'EXEC_AREA'
        ob = context.active_object

        layout.operator("object.vertex_group_add", text="Add New Group")
        ob = context.active_object
        if ob.vertex_groups.active:
            layout.separator()

            layout.operator("gpencil.vertex_group_assign", text="Assign")
            layout.operator("gpencil.vertex_group_remove_from", text="Remove")

            layout.operator("gpencil.vertex_group_select", text="Select")
            layout.operator("gpencil.vertex_group_deselect", text="Deselect")


class VIEW3D_MT_paint_weight_lock(Menu):
    bl_label = "Vertex Group Locks"

    def draw(self, _context):
        layout = self.layout

        op = layout.operator("object.vertex_group_lock", icon='LOCKED', text="Lock All")
        op.action, op.mask = 'LOCK', 'ALL'
        op = layout.operator("object.vertex_group_lock", icon='UNLOCKED', text="Unlock All")
        op.action, op.mask = 'UNLOCK', 'ALL'
        op = layout.operator("object.vertex_group_lock", icon='LOCKED', text="Lock Selected")
        op.action, op.mask = 'LOCK', 'SELECTED'
        op = layout.operator("object.vertex_group_lock", icon='UNLOCKED', text="Unlock Selected")
        op.action, op.mask = 'UNLOCK', 'SELECTED'
        op = layout.operator("object.vertex_group_lock", icon='LOCKED', text="Lock Unselected")
        op.action, op.mask = 'LOCK', 'UNSELECTED'
        op = layout.operator("object.vertex_group_lock", icon='UNLOCKED', text="Unlock Unselected")
        op.action, op.mask = 'UNLOCK', 'UNSELECTED'
        op = layout.operator("object.vertex_group_lock", text="Lock Only Selected")
        op.action, op.mask = 'LOCK', 'INVERT_UNSELECTED'
        op = layout.operator("object.vertex_group_lock", text="Lock Only Unselected")
        op.action, op.mask = 'UNLOCK', 'INVERT_UNSELECTED'
        op = layout.operator("object.vertex_group_lock", text="Invert Locks")
        op.action, op.mask = 'INVERT', 'ALL'


class VIEW3D_MT_paint_weight(Menu):
    bl_label = "Weights"

    @staticmethod
    def draw_generic(layout, is_editmode=False):

        if not is_editmode:

            layout.operator("paint.weight_from_bones", text="Assign Automatic from Bones").type = 'AUTOMATIC'
            layout.operator("paint.weight_from_bones", text="Assign from Bone Envelopes").type = 'ENVELOPES'

            layout.separator()

        layout.operator("object.vertex_group_normalize_all", text="Normalize All")
        layout.operator("object.vertex_group_normalize", text="Normalize")

        layout.separator()

        layout.operator("object.vertex_group_mirror", text="Mirror")
        layout.operator("object.vertex_group_invert", text="Invert")
        layout.operator("object.vertex_group_clean", text="Clean")

        layout.separator()

        layout.operator("object.vertex_group_quantize", text="Quantize")
        layout.operator("object.vertex_group_levels", text="Levels")
        layout.operator("object.vertex_group_smooth", text="Smooth")

        if not is_editmode:
            props = layout.operator("object.data_transfer", text="Transfer Weights")
            props.use_reverse_transfer = True
            props.data_type = 'VGROUP_WEIGHTS'

        layout.operator("object.vertex_group_limit_total", text="Limit Total")
        layout.operator("object.vertex_group_fix", text="Fix Deforms")

        if not is_editmode:
            layout.separator()

            layout.operator("paint.weight_set")

        layout.menu("VIEW3D_MT_paint_weight_lock", text="Locks")

    def draw(self, _context):
        self.draw_generic(self.layout, is_editmode=False)


class VIEW3D_MT_sculpt(Menu):
    bl_label = "Sculpt"

    def draw(self, _context):
        layout = self.layout

        props = layout.operator("paint.hide_show", text="Show All")
        props.action = 'SHOW'
        props.area = 'ALL'

        props = layout.operator("paint.hide_show", text="Show Bounding Box")
        props.action = 'SHOW'
        props.area = 'INSIDE'

        props = layout.operator("paint.hide_show", text="Hide Bounding Box")
        props.action = 'HIDE'
        props.area = 'INSIDE'

        props = layout.operator("paint.hide_show", text="Hide Masked")
        props.action = 'HIDE'
        props.area = 'MASKED'

        layout.separator()

        layout.menu("VIEW3D_MT_sculpt_set_pivot", text="Set Pivot")

        layout.separator()

        layout.operator("sculpt.optimize")

        layout.separator()

        layout.operator("object.transfer_mode", text="Transfer Sculpt Mode")


class VIEW3D_MT_mask(Menu):
    bl_label = "Mask"

    def draw(self, _context):
        layout = self.layout

        props = layout.operator("paint.mask_flood_fill", text="Invert Mask")
        props.mode = 'INVERT'

        props = layout.operator("paint.mask_flood_fill", text="Fill Mask")
        props.mode = 'VALUE'
        props.value = 1

        props = layout.operator("paint.mask_flood_fill", text="Clear Mask")
        props.mode = 'VALUE'
        props.value = 0

        props = layout.operator("paint.mask_box_gesture", text="Box Mask")
        props.mode = 'VALUE'
        props.value = 0

        props = layout.operator("paint.mask_lasso_gesture", text="Lasso Mask")

        layout.separator()

        props = layout.operator("sculpt.mask_filter", text='Smooth Mask')
        props.filter_type = 'SMOOTH'
        props.auto_iteration_count = True

        props = layout.operator("sculpt.mask_filter", text='Sharpen Mask')
        props.filter_type = 'SHARPEN'
        props.auto_iteration_count = True

        props = layout.operator("sculpt.mask_filter", text='Grow Mask')
        props.filter_type = 'GROW'
        props.auto_iteration_count = True

        props = layout.operator("sculpt.mask_filter", text='Shrink Mask')
        props.filter_type = 'SHRINK'
        props.auto_iteration_count = True

        props = layout.operator("sculpt.mask_filter", text='Increase Contrast')
        props.filter_type = 'CONTRAST_INCREASE'
        props.auto_iteration_count = False

        props = layout.operator("sculpt.mask_filter", text='Decrease Contrast')
        props.filter_type = 'CONTRAST_DECREASE'
        props.auto_iteration_count = False

        layout.separator()

        props = layout.operator("sculpt.expand", text="Expand Mask by Topology")
        props.target = 'MASK'
        props.falloff_type = 'GEODESIC'
        props.invert = True

        props = layout.operator("sculpt.expand", text="Expand Mask by Normals")
        props.target = 'MASK'
        props.falloff_type = 'NORMALS'
        props.invert = False

        layout.separator()

        props = layout.operator("mesh.paint_mask_extract", text="Mask Extract")

        layout.separator()

        props = layout.operator("mesh.paint_mask_slice", text="Mask Slice")
        props.fill_holes = False
        props.new_object = False
        props = layout.operator("mesh.paint_mask_slice", text="Mask Slice and Fill Holes")
        props.new_object = False
        props = layout.operator("mesh.paint_mask_slice", text="Mask Slice to New Object")

        layout.separator()

        props = layout.operator("sculpt.dirty_mask", text='Dirty Mask')

        layout.separator()

        layout.menu("VIEW3D_MT_random_mask", text="Random Mask")


class VIEW3D_MT_face_sets(Menu):
    bl_label = "Face Sets"

    def draw(self, _context):
        layout = self.layout

        op = layout.operator("sculpt.face_sets_create", text='Face Set from Masked')
        op.mode = 'MASKED'

        op = layout.operator("sculpt.face_sets_create", text='Face Set from Visible')
        op.mode = 'VISIBLE'

        op = layout.operator("sculpt.face_sets_create", text='Face Set from Edit Mode Selection')
        op.mode = 'SELECTION'

        layout.separator()

        layout.menu("VIEW3D_MT_face_sets_init", text="Initialize Face Sets")

        layout.separator()

        op = layout.operator("sculpt.face_set_edit", text='Grow Face Set')
        op.mode = 'GROW'

        op = layout.operator("sculpt.face_set_edit", text='Shrink Face Set')
        op.mode = 'SHRINK'

        layout.separator()

        props = layout.operator("sculpt.expand", text="Expand Face Set by Topology")
        props.target = 'FACE_SETS'
        props.falloff_type = 'GEODESIC'
        props.invert = False
        props.use_modify_active = False

        props = layout.operator("sculpt.expand", text="Expand Active Face Set")
        props.target = 'FACE_SETS'
        props.falloff_type = 'BOUNDARY_FACE_SET'
        props.invert = False
        props.use_modify_active = True

        layout.separator()

        op = layout.operator("mesh.face_set_extract", text='Extract Face Set')

        layout.separator()

        op = layout.operator("sculpt.face_set_change_visibility", text='Invert Visible Face Sets')
        op.mode = 'INVERT'

        op = layout.operator("sculpt.face_set_change_visibility", text='Show All Face Sets')
        op.mode = 'SHOW_ALL'

        layout.separator()

        op = layout.operator("sculpt.face_sets_randomize_colors", text='Randomize Colors')


class VIEW3D_MT_sculpt_set_pivot(Menu):
    bl_label = "Sculpt Set Pivot"

    def draw(self, _context):
        layout = self.layout

        props = layout.operator("sculpt.set_pivot_position", text="Pivot to Origin")
        props.mode = 'ORIGIN'

        props = layout.operator("sculpt.set_pivot_position", text="Pivot to Unmasked")
        props.mode = 'UNMASKED'

        props = layout.operator("sculpt.set_pivot_position", text="Pivot to Mask Border")
        props.mode = 'BORDER'

        props = layout.operator("sculpt.set_pivot_position", text="Pivot to Active Vertex")
        props.mode = 'ACTIVE'

        props = layout.operator("sculpt.set_pivot_position", text="Pivot to Surface Under Cursor")
        props.mode = 'SURFACE'


class VIEW3D_MT_face_sets_init(Menu):
    bl_label = "Face Sets Init"

    def draw(self, _context):
        layout = self.layout

        op = layout.operator("sculpt.face_sets_init", text='By Loose Parts')
        op.mode = 'LOOSE_PARTS'

        op = layout.operator("sculpt.face_sets_init", text='By Face Set Boundaries')
        op.mode = 'FACE_SET_BOUNDARIES'

        op = layout.operator("sculpt.face_sets_init", text='By Materials')
        op.mode = 'MATERIALS'

        op = layout.operator("sculpt.face_sets_init", text='By Normals')
        op.mode = 'NORMALS'

        op = layout.operator("sculpt.face_sets_init", text='By UV Seams')
        op.mode = 'UV_SEAMS'

        op = layout.operator("sculpt.face_sets_init", text='By Edge Creases')
        op.mode = 'CREASES'

        op = layout.operator("sculpt.face_sets_init", text='By Edge Bevel Weight')
        op.mode = 'BEVEL_WEIGHT'

        op = layout.operator("sculpt.face_sets_init", text='By Sharp Edges')
        op.mode = 'SHARP_EDGES'

        op = layout.operator("sculpt.face_sets_init", text='By Face Maps')
        op.mode = 'FACE_MAPS'


class VIEW3D_MT_random_mask(Menu):
    bl_label = "Random Mask"

    def draw(self, _context):
        layout = self.layout

        op = layout.operator("sculpt.mask_init", text='Per Vertex')
        op.mode = 'RANDOM_PER_VERTEX'

        op = layout.operator("sculpt.mask_init", text='Per Face Set')
        op.mode = 'RANDOM_PER_FACE_SET'

        op = layout.operator("sculpt.mask_init", text='Per Loose Part')
        op.mode = 'RANDOM_PER_LOOSE_PART'


class VIEW3D_MT_particle(Menu):
    bl_label = "Particle"

    def draw(self, context):
        layout = self.layout
        tool_settings = context.tool_settings

        particle_edit = tool_settings.particle_edit

        layout.operator("particle.mirror")

        layout.operator("particle.remove_doubles")

        layout.separator()

        if particle_edit.select_mode == 'POINT':
            layout.operator("particle.subdivide")

        layout.operator("particle.unify_length")
        layout.operator("particle.rekey")
        layout.operator("particle.weight_set")

        layout.separator()

        layout.menu("VIEW3D_MT_particle_showhide")

        layout.separator()

        layout.operator("particle.delete")


class VIEW3D_MT_particle_context_menu(Menu):
    bl_label = "Particle Context Menu"

    def draw(self, context):
        layout = self.layout
        tool_settings = context.tool_settings

        particle_edit = tool_settings.particle_edit

        layout.operator("particle.rekey")

        layout.separator()

        layout.operator("particle.delete")

        layout.separator()

        layout.operator("particle.remove_doubles")
        layout.operator("particle.unify_length")

        if particle_edit.select_mode == 'POINT':
            layout.operator("particle.subdivide")

        layout.operator("particle.weight_set")

        layout.separator()

        layout.operator("particle.mirror")

        if particle_edit.select_mode == 'POINT':
            layout.separator()

            layout.operator("particle.select_all", text="All").action = 'SELECT'
            layout.operator("particle.select_all", text="None").action = 'DESELECT'
            layout.operator("particle.select_all", text="Invert").action = 'INVERT'

            layout.separator()

            layout.operator("particle.select_roots")
            layout.operator("particle.select_tips")

            layout.separator()

            layout.operator("particle.select_random")

            layout.separator()

            layout.operator("particle.select_more")
            layout.operator("particle.select_less")

            layout.separator()

            layout.operator("particle.select_linked", text="Select Linked")


class VIEW3D_MT_particle_showhide(ShowHideMenu, Menu):
    _operator_name = "particle"


class VIEW3D_MT_pose(Menu):
    bl_label = "Pose"

    def draw(self, _context):
        layout = self.layout

        layout.menu("VIEW3D_MT_transform_armature")

        layout.menu("VIEW3D_MT_pose_transform")
        layout.menu("VIEW3D_MT_pose_apply")

        layout.menu("VIEW3D_MT_snap")

        layout.separator()

        layout.menu("VIEW3D_MT_object_animation")

        layout.separator()

        layout.menu("VIEW3D_MT_pose_slide")
        layout.menu("VIEW3D_MT_pose_propagate")

        layout.separator()

        layout.operator("pose.copy", icon='COPYDOWN')
        layout.operator("pose.paste", icon='PASTEDOWN').flipped = False
        layout.operator("pose.paste", icon='PASTEFLIPDOWN', text="Paste Pose Flipped").flipped = True

        layout.separator()

        layout.menu("VIEW3D_MT_pose_library")
        layout.menu("VIEW3D_MT_pose_motion")
        layout.menu("VIEW3D_MT_pose_group")

        layout.separator()

        layout.menu("VIEW3D_MT_object_parent")
        layout.menu("VIEW3D_MT_pose_ik")
        layout.menu("VIEW3D_MT_pose_constraints")

        layout.separator()

        layout.menu("VIEW3D_MT_pose_names")
        layout.operator("pose.quaternions_flip")

        layout.separator()

        layout.operator_context = 'INVOKE_AREA'
        layout.operator("armature.armature_layers", text="Change Armature Layers...")
        layout.operator("pose.bone_layers", text="Change Bone Layers...")

        layout.separator()

        layout.menu("VIEW3D_MT_pose_showhide")
        layout.menu("VIEW3D_MT_bone_options_toggle", text="Bone Settings")


class VIEW3D_MT_pose_transform(Menu):
    bl_label = "Clear Transform"

    def draw(self, _context):
        layout = self.layout

        layout.operator("pose.transforms_clear", text="All")

        layout.separator()

        layout.operator("pose.loc_clear", text="Location")
        layout.operator("pose.rot_clear", text="Rotation")
        layout.operator("pose.scale_clear", text="Scale")

        layout.separator()

        layout.operator("pose.user_transforms_clear", text="Reset Unkeyed")


class VIEW3D_MT_pose_slide(Menu):
    bl_label = "In-Betweens"

    def draw(self, _context):
        layout = self.layout

        layout.operator("pose.push_rest")
        layout.operator("pose.relax_rest")
        layout.operator("pose.push")
        layout.operator("pose.relax")
        layout.operator("pose.breakdown")
        layout.operator("pose.blend_to_neighbor")


class VIEW3D_MT_pose_propagate(Menu):
    bl_label = "Propagate"

    def draw(self, _context):
        layout = self.layout

        layout.operator("pose.propagate").mode = 'WHILE_HELD'

        layout.separator()

        layout.operator("pose.propagate", text="To Next Keyframe").mode = 'NEXT_KEY'
        layout.operator("pose.propagate", text="To Last Keyframe (Make Cyclic)").mode = 'LAST_KEY'

        layout.separator()

        layout.operator("pose.propagate", text="On Selected Keyframes").mode = 'SELECTED_KEYS'

        layout.separator()

        layout.operator("pose.propagate", text="On Selected Markers").mode = 'SELECTED_MARKERS'


class VIEW3D_MT_pose_library(Menu):
    bl_label = "Pose Library"

    def draw(self, _context):
        layout = self.layout

        layout.operator("poselib.browse_interactive", text="Browse Poses...")

        layout.separator()

        layout.operator("poselib.pose_add", text="Add Pose...")
        layout.operator("poselib.pose_rename", text="Rename Pose...")
        layout.operator("poselib.pose_remove", text="Remove Pose...")


class VIEW3D_MT_pose_motion(Menu):
    bl_label = "Motion Paths"

    def draw(self, _context):
        layout = self.layout

        layout.operator("pose.paths_calculate", text="Calculate")
        layout.operator("pose.paths_clear", text="Clear")


class VIEW3D_MT_pose_group(Menu):
    bl_label = "Bone Groups"

    def draw(self, context):
        layout = self.layout

        pose = context.active_object.pose

        layout.operator_context = 'EXEC_AREA'
        layout.operator("pose.group_assign", text="Assign to New Group").type = 0

        if pose.bone_groups:
            active_group = pose.bone_groups.active_index + 1
            layout.operator("pose.group_assign", text="Assign to Group").type = active_group

            layout.separator()

            # layout.operator_context = 'INVOKE_AREA'
            layout.operator("pose.group_unassign")
            layout.operator("pose.group_remove")


class VIEW3D_MT_pose_ik(Menu):
    bl_label = "Inverse Kinematics"

    def draw(self, _context):
        layout = self.layout

        layout.operator("pose.ik_add")
        layout.operator("pose.ik_clear")


class VIEW3D_MT_pose_constraints(Menu):
    bl_label = "Constraints"

    def draw(self, _context):
        layout = self.layout

        layout.operator("pose.constraint_add_with_targets", text="Add (with Targets)...")
        layout.operator("pose.constraints_copy")
        layout.operator("pose.constraints_clear")


class VIEW3D_MT_pose_names(Menu):
    bl_label = "Names"

    def draw(self, _context):
        layout = self.layout

        layout.operator_context = 'EXEC_REGION_WIN'
        layout.operator("pose.autoside_names", text="Auto-Name Left/Right").axis = 'XAXIS'
        layout.operator("pose.autoside_names", text="Auto-Name Front/Back").axis = 'YAXIS'
        layout.operator("pose.autoside_names", text="Auto-Name Top/Bottom").axis = 'ZAXIS'
        layout.operator("pose.flip_names")


class VIEW3D_MT_pose_showhide(ShowHideMenu, Menu):
    _operator_name = "pose"


class VIEW3D_MT_pose_apply(Menu):
    bl_label = "Apply"

    def draw(self, _context):
        layout = self.layout

        layout.operator("pose.armature_apply").selected = False
        layout.operator("pose.armature_apply", text="Apply Selected as Rest Pose").selected = True
        layout.operator("pose.visual_transform_apply")

        layout.separator()

        props = layout.operator("object.assign_property_defaults")
        props.process_bones = True


class VIEW3D_MT_pose_context_menu(Menu):
    bl_label = "Pose Context Menu"

    def draw(self, _context):
        layout = self.layout

        layout.operator_context = 'INVOKE_REGION_WIN'

        layout.operator("anim.keyframe_insert_menu", text="Insert Keyframe...")

        layout.separator()

        layout.operator("pose.copy", icon='COPYDOWN')
        layout.operator("pose.paste", icon='PASTEDOWN').flipped = False
        layout.operator("pose.paste", icon='PASTEFLIPDOWN', text="Paste X-Flipped Pose").flipped = True

        layout.separator()

        props = layout.operator("wm.call_panel", text="Rename Active Bone...")
        props.name = "TOPBAR_PT_name"
        props.keep_open = False

        layout.separator()

        layout.operator("pose.push")
        layout.operator("pose.relax")
        layout.operator("pose.breakdown")
        layout.operator("pose.blend_to_neighbor")

        layout.separator()

        layout.operator("pose.paths_calculate", text="Calculate Motion Paths")
        layout.operator("pose.paths_clear", text="Clear Motion Paths")
        layout.operator("pose.paths_update", text="Update Armature Motion Paths")
        layout.operator("object.paths_update_visible", text="Update All Motion Paths")

        layout.separator()

        layout.operator("pose.hide").unselected = False
        layout.operator("pose.reveal")

        layout.separator()

        layout.operator("pose.user_transforms_clear")


class BoneOptions:
    def draw(self, context):
        layout = self.layout

        options = ["show_wire",
            "use_deform",
            "use_envelope_multiply",
            "use_inherit_rotation",]

        if context.mode == 'EDIT_ARMATURE':
            bone_props = bpy.types.EditBone.bl_rna.properties
            data_path_iter = "selected_bones"
            opt_suffix = ""
            options.append("lock")
        else:  # pose-mode
            bone_props = bpy.types.Bone.bl_rna.properties
            data_path_iter = "selected_pose_bones"
            opt_suffix = "bone."

        for opt in options:
            props = layout.operator("wm.context_collection_boolean_set", text=bone_props[opt].name,
                                    text_ctxt=i18n_contexts.default)
            props.data_path_iter = data_path_iter
            props.data_path_item = opt_suffix + opt
            props.type = self.type


class VIEW3D_MT_bone_options_toggle(Menu, BoneOptions):
    bl_label = "Toggle Bone Options"
    type = 'TOGGLE'


class VIEW3D_MT_bone_options_enable(Menu, BoneOptions):
    bl_label = "Enable Bone Options"
    type = 'ENABLE'


class VIEW3D_MT_bone_options_disable(Menu, BoneOptions):
    bl_label = "Disable Bone Options"
    type = 'DISABLE'


# ********** Edit Menus, suffix from ob.type **********
class VIEW3D_MT_edit_mesh(Menu):
    bl_label = "Mesh"

    def draw(self, _context):
        layout = self.layout

        with_bullet = bpy.app.build_options.bullet

        layout.menu("VIEW3D_MT_transform")
        layout.menu("VIEW3D_MT_mirror")
        layout.menu("VIEW3D_MT_snap")

        layout.separator()

        layout.operator("mesh.duplicate_move", text="Duplicate")
        layout.menu("VIEW3D_MT_edit_mesh_extrude")

        layout.separator()

        layout.menu("VIEW3D_MT_edit_mesh_merge", text="Merge")
        layout.menu("VIEW3D_MT_edit_mesh_split", text="Split")
        layout.operator_menu_enum("mesh.separate", "type")

        layout.separator()

        layout.operator("mesh.bisect")
        layout.operator("mesh.knife_project")

        if with_bullet:
            layout.operator("mesh.convex_hull")

        layout.operator("mesh.fair_vertices", text="Fair")

        layout.separator()

        layout.operator("mesh.symmetrize")
        layout.operator("mesh.symmetry_snap")

        layout.separator()

        layout.menu("VIEW3D_MT_edit_mesh_normals")
        layout.menu("VIEW3D_MT_edit_mesh_shading")
        layout.menu("VIEW3D_MT_edit_mesh_weights")
        layout.operator_menu_enum("mesh.sort_elements", "type", text="Sort Elements...")

        layout.separator()

        layout.menu("VIEW3D_MT_edit_mesh_showhide")
        layout.menu("VIEW3D_MT_edit_mesh_clean")

        layout.separator()

        layout.menu("VIEW3D_MT_edit_mesh_delete")


class VIEW3D_MT_edit_mesh_context_menu(Menu):
    bl_label = ""

    def draw(self, context):

        def count_selected_items_for_objects_in_mode():
            selected_verts_len = 0
            selected_edges_len = 0
            selected_faces_len = 0
            for ob in context.objects_in_mode_unique_data:
                v, e, f = ob.data.count_selected_items()
                selected_verts_len += v
                selected_edges_len += e
                selected_faces_len += f
            return (selected_verts_len, selected_edges_len, selected_faces_len)

        is_vert_mode, is_edge_mode, is_face_mode = context.tool_settings.mesh_select_mode
        selected_verts_len, selected_edges_len, selected_faces_len = count_selected_items_for_objects_in_mode()

        del count_selected_items_for_objects_in_mode

        layout = self.layout

        with_freestyle = bpy.app.build_options.freestyle

        layout.operator_context = 'INVOKE_REGION_WIN'

        # If nothing is selected
        # (disabled for now until it can be made more useful).
        '''
        # If nothing is selected
        if not (selected_verts_len or selected_edges_len or selected_faces_len):
            layout.menu("VIEW3D_MT_mesh_add", text="Add", text_ctxt=i18n_contexts.operator_default)

            return
        '''

        # Else something is selected

        row = layout.row()

        if is_vert_mode:
            col = row.column(align=True)

            col.label(text="Vertex Context Menu", icon='VERTEXSEL')
            col.separator()

            # Additive Operators
            col.operator("mesh.subdivide", text="Subdivide")

            col.separator()

            col.operator("mesh.extrude_vertices_move", text="Extrude Vertices")
            col.operator("mesh.bevel", text="Bevel Vertices").affect = 'VERTICES'

            if selected_verts_len > 1:
                col.separator()
                col.operator("mesh.edge_face_add", text="New Edge/Face from Vertices")
                col.operator("mesh.vert_connect_path", text="Connect Vertex Path")
                col.operator("mesh.vert_connect", text="Connect Vertex Pairs")

            col.separator()

            # Deform Operators
            col.operator("transform.push_pull", text="Push/Pull")
            col.operator("transform.shrink_fatten", text="Shrink/Fatten")
            col.operator("transform.shear", text="Shear")
            col.operator("transform.vert_slide", text="Slide Vertices")
            col.operator_context = 'EXEC_REGION_WIN'
            col.operator("transform.vertex_random", text="Randomize Vertices").offset = 0.1
            col.operator("mesh.vertices_smooth", text="Smooth Vertices").factor = 0.5
            col.operator_context = 'INVOKE_REGION_WIN'
            col.operator("mesh.vertices_smooth_laplacian", text="Smooth Laplacian")

            col.separator()

            col.menu("VIEW3D_MT_mirror", text="Mirror Vertices")
            col.menu("VIEW3D_MT_snap", text="Snap Vertices")

            col.separator()

            # Removal Operators
            if selected_verts_len > 1:
                col.menu("VIEW3D_MT_edit_mesh_merge", text="Merge Vertices")
            col.operator("mesh.split")
            col.operator_menu_enum("mesh.separate", "type")
            col.operator("mesh.dissolve_verts")
            col.operator("mesh.delete", text="Delete Vertices").type = 'VERT'

        if is_edge_mode:
            col = row.column(align=True)
            col.label(text="Edge Context Menu", icon='EDGESEL')
            col.separator()

            # Additive Operators
            col.operator("mesh.subdivide", text="Subdivide")

            col.separator()

            col.operator("mesh.extrude_edges_move", text="Extrude Edges")
            col.operator("mesh.bevel", text="Bevel Edges").affect = 'EDGES'
            if selected_edges_len >= 2:
                col.operator("mesh.bridge_edge_loops")
            if selected_edges_len >= 1:
                col.operator("mesh.edge_face_add", text="New Face from Edges")
            if selected_edges_len >= 2:
                col.operator("mesh.fill")

            col.separator()

            props = col.operator("mesh.loopcut_slide")
            props.TRANSFORM_OT_edge_slide.release_confirm = False
            col.operator("mesh.offset_edge_loops_slide")

            col.separator()

            col.operator("mesh.knife_tool")
            col.operator("mesh.bisect")

            col.separator()

            # Deform Operators
            col.operator("mesh.edge_rotate", text="Rotate Edge CW").use_ccw = False
            col.operator("transform.edge_slide")
            col.operator("mesh.edge_split")

            col.separator()

            # Edge Flags
            col.operator("transform.edge_crease")
            col.operator("transform.edge_bevelweight")

            col.separator()

            col.operator("mesh.mark_seam").clear = False
            col.operator("mesh.mark_seam", text="Clear Seam").clear = True

            col.separator()

            col.operator("mesh.mark_sharp")
            col.operator("mesh.mark_sharp", text="Clear Sharp").clear = True

            if with_freestyle:
                col.separator()

                col.operator("mesh.mark_freestyle_edge").clear = False
                col.operator("mesh.mark_freestyle_edge", text="Clear Freestyle Edge").clear = True

            col.separator()

            # Removal Operators
            col.operator("mesh.unsubdivide")
            col.operator("mesh.split")
            col.operator_menu_enum("mesh.separate", "type")
            col.operator("mesh.dissolve_edges")
            col.operator("mesh.delete", text="Delete Edges").type = 'EDGE'

        if is_face_mode:
            col = row.column(align=True)

            col.label(text="Face Context Menu", icon='FACESEL')
            col.separator()

            # Additive Operators
            col.operator("mesh.subdivide", text="Subdivide")

            col.separator()

            col.operator("view3d.edit_mesh_extrude_move_normal", text="Extrude Faces")
            col.operator("view3d.edit_mesh_extrude_move_shrink_fatten", text="Extrude Faces Along Normals")
            col.operator("mesh.extrude_faces_move", text="Extrude Individual Faces")

            col.operator("mesh.inset")
            col.operator("mesh.poke")

            if selected_faces_len >= 2:
                col.operator("mesh.bridge_edge_loops", text="Bridge Faces")

            col.separator()

            # Modify Operators
            col.menu("VIEW3D_MT_uv_map", text="UV Unwrap Faces")

            col.separator()

            props = col.operator("mesh.quads_convert_to_tris")
            props.quad_method = props.ngon_method = 'BEAUTY'
            col.operator("mesh.tris_convert_to_quads")

            col.separator()

            col.operator("mesh.faces_shade_smooth")
            col.operator("mesh.faces_shade_flat")

            col.separator()

            # Removal Operators
            col.operator("mesh.unsubdivide")
            col.operator("mesh.split")
            col.operator_menu_enum("mesh.separate", "type")
            col.operator("mesh.dissolve_faces")
            col.operator("mesh.delete", text="Delete Faces").type = 'FACE'


class VIEW3D_MT_edit_mesh_select_mode(Menu):
    bl_label = "Mesh Select Mode"

    def draw(self, _context):
        layout = self.layout

        layout.operator_context = 'INVOKE_REGION_WIN'
        layout.operator("mesh.select_mode", text="Vertex", icon='VERTEXSEL').type = 'VERT'
        layout.operator("mesh.select_mode", text="Edge", icon='EDGESEL').type = 'EDGE'
        layout.operator("mesh.select_mode", text="Face", icon='FACESEL').type = 'FACE'


class VIEW3D_MT_edit_mesh_extrude(Menu):
    bl_label = "Extrude"

    _extrude_funcs = {
        'VERT': lambda layout:
        layout.operator("mesh.extrude_vertices_move", text="Extrude Vertices"),
        'EDGE': lambda layout:
        layout.operator("mesh.extrude_edges_move", text="Extrude Edges"),
        'REGION': lambda layout:
        layout.operator("view3d.edit_mesh_extrude_move_normal", text="Extrude Faces"),
        'REGION_VERT_NORMAL': lambda layout:
        layout.operator("view3d.edit_mesh_extrude_move_shrink_fatten", text="Extrude Faces Along Normals"),
        'FACE': lambda layout:
        layout.operator("mesh.extrude_faces_move", text="Extrude Individual Faces"),
        'MANIFOLD': lambda layout:
        layout.operator("view3d.edit_mesh_extrude_manifold_normal", text="Extrude Manifold"),
    }

    @staticmethod
    def extrude_options(context):
        tool_settings = context.tool_settings
        select_mode = tool_settings.mesh_select_mode
        mesh = context.object.data

        menu = []
        if mesh.total_face_sel:
            menu += ['REGION', 'REGION_VERT_NORMAL', 'FACE', 'MANIFOLD']
        if mesh.total_edge_sel and (select_mode[0] or select_mode[1]):
            menu += ['EDGE']
        if mesh.total_vert_sel and select_mode[0]:
            menu += ['VERT']

        # should never get here
        return menu

    def draw(self, context):
        from math import pi

        layout = self.layout
        layout.operator_context = 'INVOKE_REGION_WIN'

        for menu_id in self.extrude_options(context):
            self._extrude_funcs[menu_id](layout)

        layout.separator()

        layout.operator("mesh.extrude_repeat")
        layout.operator("mesh.spin").angle = pi * 2


class VIEW3D_MT_edit_mesh_vertices(Menu):
    bl_label = "Vertex"

    def draw(self, _context):
        layout = self.layout
        layout.operator_context = 'INVOKE_REGION_WIN'

        layout.operator("mesh.extrude_vertices_move", text="Extrude Vertices")
        layout.operator("mesh.dupli_extrude_cursor").rotate_source = True
        layout.operator("mesh.bevel", text="Bevel Vertices").affect = 'VERTICES'

        layout.separator()

        layout.operator("mesh.edge_face_add", text="New Edge/Face from Vertices")
        layout.operator("mesh.vert_connect_path", text="Connect Vertex Path")
        layout.operator("mesh.vert_connect", text="Connect Vertex Pairs")

        layout.separator()

        props = layout.operator("mesh.rip_move", text="Rip Vertices")
        props.MESH_OT_rip.use_fill = False
        props = layout.operator("mesh.rip_move", text="Rip Vertices and Fill")
        props.MESH_OT_rip.use_fill = True
        layout.operator("mesh.rip_edge_move", text="Rip Vertices and Extend")

        layout.separator()

        layout.operator("transform.vert_slide", text="Slide Vertices")
        layout.operator_context = 'EXEC_REGION_WIN'
        layout.operator("mesh.vertices_smooth", text="Smooth Vertices").factor = 0.5
        layout.operator("mesh.vertices_smooth_laplacian", text="Smooth Vertices (Laplacian)")
        layout.operator_context = 'INVOKE_REGION_WIN'

        layout.separator()

        layout.operator("mesh.blend_from_shape")
        layout.operator("mesh.shape_propagate_to_all", text="Propagate to Shapes")

        layout.separator()

        layout.menu("VIEW3D_MT_vertex_group")
        layout.menu("VIEW3D_MT_hook")

        layout.separator()

        layout.operator("object.vertex_parent_set")


class VIEW3D_MT_edit_mesh_edges(Menu):
    bl_label = "Edge"

    def draw(self, _context):
        layout = self.layout

        with_freestyle = bpy.app.build_options.freestyle

        layout.operator_context = 'INVOKE_REGION_WIN'

        layout.operator("mesh.extrude_edges_move", text="Extrude Edges")
        layout.operator("mesh.bevel", text="Bevel Edges").affect = 'EDGES'
        layout.operator("mesh.bridge_edge_loops")
        layout.operator("mesh.screw")

        layout.separator()

        layout.operator("mesh.subdivide")
        layout.operator("mesh.subdivide_edgering")
        layout.operator("mesh.unsubdivide")

        layout.separator()

        layout.operator("mesh.edge_rotate", text="Rotate Edge CW").use_ccw = False
        layout.operator("mesh.edge_rotate", text="Rotate Edge CCW").use_ccw = True

        layout.separator()

        layout.operator("transform.edge_slide")
        props = layout.operator("mesh.loopcut_slide")
        props.TRANSFORM_OT_edge_slide.release_confirm = False
        layout.operator("mesh.offset_edge_loops_slide")

        layout.separator()

        layout.operator("transform.edge_crease")
        layout.operator("transform.edge_bevelweight")

        layout.separator()

        layout.operator("mesh.mark_seam").clear = False
        layout.operator("mesh.mark_seam", text="Clear Seam").clear = True

        layout.separator()

        layout.operator("mesh.mark_sharp")
        layout.operator("mesh.mark_sharp", text="Clear Sharp").clear = True

        layout.operator("mesh.mark_sharp", text="Mark Sharp from Vertices").use_verts = True
        props = layout.operator("mesh.mark_sharp", text="Clear Sharp from Vertices")
        props.use_verts = True
        props.clear = True

        if with_freestyle:
            layout.separator()

            layout.operator("mesh.mark_freestyle_edge").clear = False
            layout.operator("mesh.mark_freestyle_edge", text="Clear Freestyle Edge").clear = True


class VIEW3D_MT_edit_mesh_faces_data(Menu):
    bl_label = "Face Data"

    def draw(self, _context):
        layout = self.layout

        with_freestyle = bpy.app.build_options.freestyle

        layout.operator_context = 'INVOKE_REGION_WIN'

        layout.operator("mesh.colors_rotate")
        layout.operator("mesh.colors_reverse")

        layout.separator()

        layout.operator("mesh.uvs_rotate")
        layout.operator("mesh.uvs_reverse")

        layout.separator()

        if with_freestyle:
            layout.operator("mesh.mark_freestyle_face").clear = False
            layout.operator("mesh.mark_freestyle_face", text="Clear Freestyle Face").clear = True


class VIEW3D_MT_edit_mesh_faces(Menu):
    bl_label = "Face"
    bl_idname = "VIEW3D_MT_edit_mesh_faces"

    def draw(self, _context):
        layout = self.layout

        layout.operator_context = 'INVOKE_REGION_WIN'

        layout.operator("view3d.edit_mesh_extrude_move_normal", text="Extrude Faces")
        layout.operator("view3d.edit_mesh_extrude_move_shrink_fatten", text="Extrude Faces Along Normals")
        layout.operator("mesh.extrude_faces_move", text="Extrude Individual Faces")

        layout.separator()

        layout.operator("mesh.inset")
        layout.operator("mesh.poke")
        props = layout.operator("mesh.quads_convert_to_tris")
        props.quad_method = props.ngon_method = 'BEAUTY'
        layout.operator("mesh.tris_convert_to_quads")
        layout.operator("mesh.solidify", text="Solidify Faces")
        layout.operator("mesh.wireframe")

        layout.separator()

        layout.operator("mesh.fill")
        layout.operator("mesh.fill_grid")
        layout.operator("mesh.beautify_fill")

        layout.separator()

        layout.operator("mesh.intersect")
        layout.operator("mesh.intersect_boolean")

        layout.separator()

        layout.operator("mesh.face_split_by_edges")

        layout.separator()

        layout.operator("mesh.faces_shade_smooth")
        layout.operator("mesh.faces_shade_flat")

        layout.separator()

        layout.menu("VIEW3D_MT_edit_mesh_faces_data")


class VIEW3D_MT_edit_mesh_normals_select_strength(Menu):
    bl_label = "Select by Face Strength"

    def draw(self, _context):
        layout = self.layout

        op = layout.operator("mesh.mod_weighted_strength", text="Weak")
        op.set = False
        op.face_strength = 'WEAK'

        op = layout.operator("mesh.mod_weighted_strength", text="Medium")
        op.set = False
        op.face_strength = 'MEDIUM'

        op = layout.operator("mesh.mod_weighted_strength", text="Strong")
        op.set = False
        op.face_strength = 'STRONG'


class VIEW3D_MT_edit_mesh_normals_set_strength(Menu):
    bl_label = "Set Face Strength"

    def draw(self, _context):
        layout = self.layout

        op = layout.operator("mesh.mod_weighted_strength", text="Weak")
        op.set = True
        op.face_strength = 'WEAK'

        op = layout.operator("mesh.mod_weighted_strength", text="Medium")
        op.set = True
        op.face_strength = 'MEDIUM'

        op = layout.operator("mesh.mod_weighted_strength", text="Strong")
        op.set = True
        op.face_strength = 'STRONG'


class VIEW3D_MT_edit_mesh_normals_average(Menu):
    bl_label = "Average"

    def draw(self, _context):
        layout = self.layout

        layout.operator("mesh.average_normals", text="Custom Normal").average_type = 'CUSTOM_NORMAL'
        layout.operator("mesh.average_normals", text="Face Area").average_type = 'FACE_AREA'
        layout.operator("mesh.average_normals", text="Corner Angle").average_type = 'CORNER_ANGLE'


class VIEW3D_MT_edit_mesh_normals(Menu):
    bl_label = "Normals"

    def draw(self, _context):
        layout = self.layout

        layout.operator("mesh.flip_normals", text="Flip")
        layout.operator("mesh.normals_make_consistent", text="Recalculate Outside").inside = False
        layout.operator("mesh.normals_make_consistent", text="Recalculate Inside").inside = True

        layout.separator()

        layout.operator("mesh.set_normals_from_faces", text="Set from Faces")

        layout.operator_context = 'INVOKE_REGION_WIN'
        layout.operator("transform.rotate_normal", text="Rotate...")
        layout.operator("mesh.point_normals", text="Point to Target...")
        layout.operator_context = 'EXEC_REGION_WIN'

        layout.operator("mesh.merge_normals", text="Merge")
        layout.operator("mesh.split_normals", text="Split")
        layout.menu("VIEW3D_MT_edit_mesh_normals_average", text="Average")

        layout.separator()

        layout.operator("mesh.normals_tools", text="Copy Vectors").mode = 'COPY'
        layout.operator("mesh.normals_tools", text="Paste Vectors").mode = 'PASTE'

        layout.operator("mesh.smooth_normals", text="Smooth Vectors")
        layout.operator("mesh.normals_tools", text="Reset Vectors").mode = 'RESET'

        layout.separator()

        layout.menu("VIEW3D_MT_edit_mesh_normals_select_strength")
        layout.menu("VIEW3D_MT_edit_mesh_normals_set_strength")


class VIEW3D_MT_edit_mesh_shading(Menu):
    bl_label = "Shading"

    def draw(self, _context):
        layout = self.layout

        layout.operator("mesh.faces_shade_smooth", text="Smooth Faces")
        layout.operator("mesh.faces_shade_flat", text="Flat Faces")

        layout.separator()

        layout.operator("mesh.mark_sharp", text="Smooth Edges").clear = True
        layout.operator("mesh.mark_sharp", text="Sharp Edges")

        layout.separator()

        props = layout.operator("mesh.mark_sharp", text="Smooth Vertices")
        props.use_verts = True
        props.clear = True

        layout.operator("mesh.mark_sharp", text="Sharp Vertices").use_verts = True


class VIEW3D_MT_edit_mesh_weights(Menu):
    bl_label = "Weights"

    def draw(self, _context):
        VIEW3D_MT_paint_weight.draw_generic(self.layout, is_editmode=True)


class VIEW3D_MT_edit_mesh_clean(Menu):
    bl_label = "Clean Up"

    def draw(self, _context):
        layout = self.layout

        layout.operator("mesh.delete_loose")

        layout.separator()

        layout.operator("mesh.decimate")
        layout.operator("mesh.dissolve_degenerate")
        layout.operator("mesh.dissolve_limited")
        layout.operator("mesh.face_make_planar")

        layout.separator()

        layout.operator("mesh.vert_connect_nonplanar")
        layout.operator("mesh.vert_connect_concave")
        layout.operator("mesh.remove_doubles")
        layout.operator("mesh.fill_holes")


class VIEW3D_MT_edit_mesh_delete(Menu):
    bl_label = "Delete"

    def draw(self, _context):
        layout = self.layout

        layout.operator_enum("mesh.delete", "type")

        layout.separator()

        layout.operator("mesh.dissolve_verts")
        layout.operator("mesh.dissolve_edges")
        layout.operator("mesh.dissolve_faces")

        layout.separator()

        layout.operator("mesh.dissolve_limited")

        layout.separator()

        layout.operator("mesh.edge_collapse")
        layout.operator("mesh.delete_edgeloop", text="Edge Loops")


class VIEW3D_MT_edit_mesh_merge(Menu):
    bl_label = "Merge"

    def draw(self, _context):
        layout = self.layout

        layout.operator_enum("mesh.merge", "type")

        layout.separator()

        layout.operator("mesh.remove_doubles", text="By Distance")


class VIEW3D_MT_edit_mesh_split(Menu):
    bl_label = "Split"

    def draw(self, _context):
        layout = self.layout

        layout.operator("mesh.split", text="Selection")

        layout.separator()

        layout.operator_enum("mesh.edge_split", "type")


class VIEW3D_MT_edit_mesh_showhide(ShowHideMenu, Menu):
    _operator_name = "mesh"


class VIEW3D_MT_edit_gpencil_delete(Menu):
    bl_label = "Delete"

    def draw(self, _context):
        layout = self.layout

        layout.operator_enum("gpencil.delete", "type")

        layout.separator()

        layout.operator_enum("gpencil.dissolve", "type")

        layout.separator()

        layout.operator("gpencil.delete", text="Delete Active Keyframe (Active Layer)").type = 'FRAME'
        layout.operator("gpencil.active_frames_delete_all", text="Delete Active Keyframes (All Layers)")

# Edit Curve
# draw_curve is used by VIEW3D_MT_edit_curve and VIEW3D_MT_edit_surface
def draw_curve(self, _context):
    layout = self.layout

    layout.menu("VIEW3D_MT_transform")
    layout.menu("VIEW3D_MT_mirror")
    layout.menu("VIEW3D_MT_snap")

    layout.separator()

    layout.operator("curve.spin")
    layout.operator("curve.duplicate_move")

    layout.separator()

    layout.operator("curve.split")
    layout.operator("curve.separate")

    layout.separator()

    layout.operator("curve.cyclic_toggle")
    layout.operator_menu_enum("curve.spline_type_set", "type")

    layout.separator()

    layout.menu("VIEW3D_MT_edit_curve_showhide")
    layout.menu("VIEW3D_MT_edit_curve_clean")
    layout.menu("VIEW3D_MT_edit_curve_delete")


class VIEW3D_MT_edit_curve(Menu):
    bl_label = "Curve"

    draw = draw_curve


class VIEW3D_MT_edit_curve_ctrlpoints(Menu):
    bl_label = "Control Points"

    def draw(self, context):
        layout = self.layout

        edit_object = context.edit_object

        if edit_object.type in {'CURVE', 'SURFACE'}:
            layout.operator("curve.extrude_move")
            layout.operator("curve.vertex_add")

            layout.separator()

            layout.operator("curve.make_segment")

            layout.separator()

            if edit_object.type == 'CURVE':
                layout.operator("transform.tilt")
                layout.operator("curve.tilt_clear")

                layout.separator()

                layout.operator_menu_enum("curve.handle_type_set", "type")
                layout.operator("curve.normals_make_consistent")

                layout.separator()

            layout.operator("curve.smooth")
            if edit_object.type == 'CURVE':
                layout.operator("curve.smooth_tilt")
                layout.operator("curve.smooth_radius")
                layout.operator("curve.smooth_weight")

            layout.separator()

        layout.menu("VIEW3D_MT_hook")

        layout.separator()

        layout.operator("object.vertex_parent_set")


class VIEW3D_MT_edit_curve_segments(Menu):
    bl_label = "Segments"

    def draw(self, _context):
        layout = self.layout

        layout.operator("curve.subdivide")
        layout.operator("curve.switch_direction")


class VIEW3D_MT_edit_curve_clean(Menu):
    bl_label = "Clean Up"

    def draw(self, _context):
        layout = self.layout

        layout.operator("curve.decimate")


class VIEW3D_MT_edit_curve_context_menu(Menu):
    bl_label = "Curve Context Menu"

    def draw(self, _context):
        # TODO(campbell): match mesh vertex menu.

        layout = self.layout

        layout.operator_context = 'INVOKE_DEFAULT'

        # Add
        layout.operator("curve.subdivide")
        layout.operator("curve.extrude_move")
        layout.operator("curve.make_segment")
        layout.operator("curve.duplicate_move")

        layout.separator()

        # Transform
        layout.operator("transform.transform", text="Radius").mode = 'CURVE_SHRINKFATTEN'
        layout.operator("transform.tilt")
        layout.operator("curve.tilt_clear")
        layout.operator("curve.smooth")
        layout.operator("curve.smooth_tilt")
        layout.operator("curve.smooth_radius")

        layout.separator()

        layout.menu("VIEW3D_MT_mirror")
        layout.menu("VIEW3D_MT_snap")

        layout.separator()

        # Modify
        layout.operator_menu_enum("curve.spline_type_set", "type")
        layout.operator_menu_enum("curve.handle_type_set", "type")
        layout.operator("curve.cyclic_toggle")
        layout.operator("curve.switch_direction")

        layout.separator()

        layout.operator("curve.normals_make_consistent")
        layout.operator("curve.spline_weight_set")
        layout.operator("curve.radius_set")

        layout.separator()

        # Remove
        layout.operator("curve.split")
        layout.operator("curve.decimate")
        layout.operator("curve.separate")
        layout.operator("curve.dissolve_verts")
        layout.operator("curve.delete", text="Delete Segment").type = 'SEGMENT'
        layout.operator("curve.delete", text="Delete Point").type = 'VERT'


class VIEW3D_MT_edit_curve_delete(Menu):
    bl_label = "Delete"

    def draw(self, _context):
        layout = self.layout

        layout.operator_enum("curve.delete", "type")

        layout.separator()

        layout.operator("curve.dissolve_verts")


class VIEW3D_MT_edit_curve_showhide(ShowHideMenu, Menu):
    _operator_name = "curve"


class VIEW3D_MT_edit_surface(Menu):
    bl_label = "Surface"

    draw = draw_curve


class VIEW3D_MT_edit_font_chars(Menu):
    bl_label = "Special Characters"

    def draw(self, _context):
        layout = self.layout

        layout.operator("font.text_insert", text="Copyright").text = "\u00A9"
        layout.operator("font.text_insert", text="Registered Trademark").text = "\u00AE"

        layout.separator()

        layout.operator("font.text_insert", text="Degree Sign").text = "\u00B0"
        layout.operator("font.text_insert", text="Multiplication Sign").text = "\u00D7"
        layout.operator("font.text_insert", text="Circle").text = "\u008A"

        layout.separator()

        layout.operator("font.text_insert", text="Superscript 1").text = "\u00B9"
        layout.operator("font.text_insert", text="Superscript 2").text = "\u00B2"
        layout.operator("font.text_insert", text="Superscript 3").text = "\u00B3"

        layout.separator()

        layout.operator("font.text_insert", text="Double >>").text = "\u00BB"
        layout.operator("font.text_insert", text="Double <<").text = "\u00AB"
        layout.operator("font.text_insert", text="Promillage").text = "\u2030"

        layout.separator()

        layout.operator("font.text_insert", text="Dutch Florin").text = "\u00A4"
        layout.operator("font.text_insert", text="British Pound").text = "\u00A3"
        layout.operator("font.text_insert", text="Japanese Yen").text = "\u00A5"

        layout.separator()

        layout.operator("font.text_insert", text="German S").text = "\u00DF"
        layout.operator("font.text_insert", text="Spanish Question Mark").text = "\u00BF"
        layout.operator("font.text_insert", text="Spanish Exclamation Mark").text = "\u00A1"


class VIEW3D_MT_edit_font_kerning(Menu):
    bl_label = "Kerning"

    def draw(self, context):
        layout = self.layout

        ob = context.active_object
        text = ob.data
        kerning = text.edit_format.kerning

        layout.operator("font.change_spacing", text="Decrease Kerning").delta = -1
        layout.operator("font.change_spacing", text="Increase Kerning").delta = 1
        layout.operator("font.change_spacing", text="Reset Kerning").delta = -kerning


class VIEW3D_MT_edit_font_delete(Menu):
    bl_label = "Delete"

    def draw(self, _context):
        layout = self.layout

        layout.operator("font.delete", text="Previous Character").type = 'PREVIOUS_CHARACTER'
        layout.operator("font.delete", text="Next Character").type = 'NEXT_CHARACTER'
        layout.operator("font.delete", text="Previous Word").type = 'PREVIOUS_WORD'
        layout.operator("font.delete", text="Next Word").type = 'NEXT_WORD'


class VIEW3D_MT_edit_font(Menu):
    bl_label = "Text"

    def draw(self, _context):
        layout = self.layout

        layout.operator("font.text_cut", text="Cut")
        layout.operator("font.text_copy", text="Copy", icon='COPYDOWN')
        layout.operator("font.text_paste", text="Paste", icon='PASTEDOWN')

        layout.separator()

        layout.operator("font.text_paste_from_file")

        layout.separator()

        layout.operator("font.case_set", text="To Uppercase").case = 'UPPER'
        layout.operator("font.case_set", text="To Lowercase").case = 'LOWER'

        layout.separator()

        layout.menu("VIEW3D_MT_edit_font_chars")

        layout.separator()

        layout.operator("font.style_toggle", text="Toggle Bold", icon='BOLD').style = 'BOLD'
        layout.operator("font.style_toggle", text="Toggle Italic", icon='ITALIC').style = 'ITALIC'
        layout.operator("font.style_toggle", text="Toggle Underline", icon='UNDERLINE').style = 'UNDERLINE'
        layout.operator("font.style_toggle", text="Toggle Small Caps", icon='SMALL_CAPS').style = 'SMALL_CAPS'

        layout.menu("VIEW3D_MT_edit_font_kerning")

        layout.separator()

        layout.menu("VIEW3D_MT_edit_font_delete")


class VIEW3D_MT_edit_font_context_menu(Menu):
    bl_label = "Text Context Menu"

    def draw(self, _context):
        layout = self.layout

        layout.operator_context = 'INVOKE_DEFAULT'

        layout.operator("font.text_cut", text="Cut")
        layout.operator("font.text_copy", text="Copy", icon='COPYDOWN')
        layout.operator("font.text_paste", text="Paste", icon='PASTEDOWN')

        layout.separator()

        layout.operator("font.select_all")

        layout.separator()

        layout.menu("VIEW3D_MT_edit_font")


class VIEW3D_MT_edit_meta(Menu):
    bl_label = "Metaball"

    def draw(self, _context):
        layout = self.layout

        layout.menu("VIEW3D_MT_transform")
        layout.menu("VIEW3D_MT_mirror")
        layout.menu("VIEW3D_MT_snap")

        layout.separator()

        layout.operator("mball.duplicate_metaelems")

        layout.separator()

        layout.menu("VIEW3D_MT_edit_meta_showhide")

        layout.operator_context = 'EXEC_REGION_WIN'
        layout.operator("mball.delete_metaelems", text="Delete")


class VIEW3D_MT_edit_meta_showhide(Menu):
    bl_label = "Show/Hide"

    def draw(self, _context):
        layout = self.layout

        layout.operator("mball.reveal_metaelems")
        layout.operator("mball.hide_metaelems", text="Hide Selected").unselected = False
        layout.operator("mball.hide_metaelems", text="Hide Unselected").unselected = True


class VIEW3D_MT_edit_lattice(Menu):
    bl_label = "Lattice"

    def draw(self, _context):
        layout = self.layout

        layout.separator()

        layout.menu("VIEW3D_MT_transform")
        layout.menu("VIEW3D_MT_mirror")
        layout.menu("VIEW3D_MT_snap")
        layout.operator_menu_enum("lattice.flip", "axis")

        layout.separator()

        layout.operator("lattice.make_regular")

        layout.separator()

        layout.operator("object.vertex_parent_set")


class VIEW3D_MT_edit_armature(Menu):
    bl_label = "Armature"

    def draw(self, context):
        layout = self.layout

        edit_object = context.edit_object
        arm = edit_object.data

        layout.menu("VIEW3D_MT_transform_armature")
        layout.menu("VIEW3D_MT_mirror")
        layout.menu("VIEW3D_MT_snap")
        layout.menu("VIEW3D_MT_edit_armature_roll")

        layout.separator()

        layout.operator("armature.extrude_move")
        layout.operator("armature.click_extrude")

        if arm.use_mirror_x:
            layout.operator("armature.extrude_forked")

        layout.operator("armature.duplicate_move")
        layout.operator("armature.fill")

        layout.separator()

        layout.operator("armature.split")
        layout.operator("armature.separate")

        layout.separator()

        layout.operator("armature.subdivide", text="Subdivide")
        layout.operator("armature.switch_direction", text="Switch Direction")

        layout.separator()

        layout.operator("armature.symmetrize")
        layout.menu("VIEW3D_MT_edit_armature_names")

        layout.separator()

        layout.operator_context = 'INVOKE_DEFAULT'
        layout.operator("armature.armature_layers")
        layout.operator("armature.bone_layers")

        layout.separator()

        layout.menu("VIEW3D_MT_edit_armature_parent")

        layout.separator()

        layout.menu("VIEW3D_MT_bone_options_toggle", text="Bone Settings")

        layout.separator()

        layout.menu("VIEW3D_MT_edit_armature_delete")


class VIEW3D_MT_armature_context_menu(Menu):
    bl_label = "Armature Context Menu"

    def draw(self, context):
        layout = self.layout

        edit_object = context.edit_object
        arm = edit_object.data

        layout.operator_context = 'INVOKE_REGION_WIN'

        # Add
        layout.operator("armature.subdivide", text="Subdivide")
        layout.operator("armature.duplicate_move", text="Duplicate")
        layout.operator("armature.extrude_move")
        if arm.use_mirror_x:
            layout.operator("armature.extrude_forked")

        layout.separator()

        layout.operator("armature.fill")

        layout.separator()

        # Modify
        layout.menu("VIEW3D_MT_mirror")
        layout.menu("VIEW3D_MT_snap")
        layout.operator("armature.symmetrize")
        layout.operator("armature.switch_direction", text="Switch Direction")
        layout.menu("VIEW3D_MT_edit_armature_names")

        layout.separator()

        layout.menu("VIEW3D_MT_edit_armature_parent")

        layout.separator()

        # Remove
        layout.operator("armature.split")
        layout.operator("armature.separate")
        layout.operator("armature.dissolve")
        layout.operator("armature.delete")


class VIEW3D_MT_edit_armature_names(Menu):
    bl_label = "Names"

    def draw(self, _context):
        layout = self.layout

        layout.operator_context = 'EXEC_REGION_WIN'
        layout.operator("armature.autoside_names", text="Auto-Name Left/Right").type = 'XAXIS'
        layout.operator("armature.autoside_names", text="Auto-Name Front/Back").type = 'YAXIS'
        layout.operator("armature.autoside_names", text="Auto-Name Top/Bottom").type = 'ZAXIS'
        layout.operator("armature.flip_names", text="Flip Names")


class VIEW3D_MT_edit_armature_parent(Menu):
    bl_label = "Parent"

    def draw(self, _context):
        layout = self.layout

        layout.operator("armature.parent_set", text="Make")
        layout.operator("armature.parent_clear", text="Clear")


class VIEW3D_MT_edit_armature_roll(Menu):
    bl_label = "Bone Roll"

    def draw(self, _context):
        layout = self.layout

        layout.operator_menu_enum("armature.calculate_roll", "type")

        layout.separator()

        layout.operator("transform.transform", text="Set Roll").mode = 'BONE_ROLL'
        layout.operator("armature.roll_clear")


class VIEW3D_MT_edit_armature_delete(Menu):
    bl_label = "Delete"

    def draw(self, _context):
        layout = self.layout
        layout.operator_context = 'EXEC_AREA'

        layout.operator("armature.delete", text="Bones")

        layout.separator()

        layout.operator("armature.dissolve", text="Dissolve Bones")


# ********** Grease Pencil menus **********
class VIEW3D_MT_gpencil_autoweights(Menu):
    bl_label = "Generate Weights"

    def draw(self, _context):
        layout = self.layout
        layout.operator("gpencil.generate_weights", text="With Empty Groups").mode = 'NAME'
        layout.operator("gpencil.generate_weights", text="With Automatic Weights").mode = 'AUTO'


class VIEW3D_MT_gpencil_simplify(Menu):
    bl_label = "Simplify"

    def draw(self, _context):
        layout = self.layout
        layout.operator("gpencil.stroke_simplify_fixed", text="Fixed")
        layout.operator("gpencil.stroke_simplify", text="Adaptive")
        layout.operator("gpencil.stroke_sample", text="Sample")


class VIEW3D_MT_draw_gpencil(Menu):
    bl_label = "Draw"

    def draw(self, _context):

        layout = self.layout

        layout.menu("GPENCIL_MT_layer_active", text="Active Layer")

        layout.separator()

        layout.menu("VIEW3D_MT_gpencil_animation")
        layout.operator("gpencil.interpolate_sequence", text="Interpolate Sequence")

        layout.separator()

        layout.menu("VIEW3D_MT_edit_gpencil_showhide")
        layout.menu("GPENCIL_MT_cleanup")


class VIEW3D_MT_assign_material(Menu):
    bl_label = "Assign Material"

    def draw(self, context):
        layout = self.layout
        ob = context.active_object
        mat_active = ob.active_material

        for slot in ob.material_slots:
            mat = slot.material
            if mat:
                layout.operator("gpencil.stroke_change_color", text=mat.name,
                                icon='LAYER_ACTIVE' if mat == mat_active else 'BLANK1').material = mat.name


class VIEW3D_MT_edit_gpencil(Menu):
    bl_label = "Grease Pencil"

    def draw(self, _context):
        layout = self.layout

        layout.menu("VIEW3D_MT_edit_gpencil_transform")
        layout.menu("VIEW3D_MT_mirror")
        layout.menu("GPENCIL_MT_snap")

        layout.separator()

        layout.menu("GPENCIL_MT_layer_active", text="Active Layer")

        layout.separator()

        layout.menu("VIEW3D_MT_gpencil_animation")
        layout.operator("gpencil.interpolate_sequence", text="Interpolate Sequence")

        layout.separator()

        # Cut, Copy, Paste
        layout.operator("gpencil.duplicate_move", text="Duplicate")
        layout.operator("gpencil.stroke_split", text="Split")
        layout.operator("gpencil.copy", text="Copy", icon='COPYDOWN')
        layout.operator("gpencil.paste", text="Paste", icon='PASTEDOWN').type = 'ACTIVE'
        layout.operator("gpencil.paste", text="Paste by Layer").type = 'LAYER'

        layout.separator()

        layout.menu("VIEW3D_MT_weight_gpencil")

        layout.separator()

        layout.menu("VIEW3D_MT_edit_gpencil_showhide")

        layout.operator_menu_enum("gpencil.stroke_separate", "mode", text="Separate")
        layout.menu("GPENCIL_MT_cleanup")

        layout.separator()

        # Remove
        layout.menu("VIEW3D_MT_edit_gpencil_delete")


class VIEW3D_MT_edit_gpencil_stroke(Menu):
    bl_label = "Stroke"

    def draw(self, context):
        layout = self.layout
        settings = context.tool_settings.gpencil_sculpt

        layout.operator("gpencil.stroke_subdivide", text="Subdivide").only_selected = False
        layout.menu("VIEW3D_MT_gpencil_simplify")
        layout.operator("gpencil.stroke_trim", text="Trim")

        layout.separator()

        layout.operator_menu_enum("gpencil.stroke_join", "type", text="Join")

        layout.separator()

        layout.menu("GPENCIL_MT_move_to_layer")
        layout.menu("VIEW3D_MT_assign_material")
        layout.operator("gpencil.set_active_material", text="Set as Active Material")
        layout.operator_menu_enum("gpencil.stroke_arrange", "direction", text="Arrange")

        layout.separator()

        # Convert
        op = layout.operator("gpencil.stroke_cyclical_set", text="Close")
        op.type = 'CLOSE'
        op.geometry = True
        layout.operator("gpencil.stroke_cyclical_set", text="Toggle Cyclic").type = 'TOGGLE'
        layout.operator_menu_enum("gpencil.stroke_caps_set", text="Toggle Caps", property="type")
        layout.operator("gpencil.stroke_flip", text="Switch Direction")
        layout.prop(settings, "use_scale_thickness", text="Scale Thickness")

        layout.separator()
        layout.operator("gpencil.stroke_normalize", text="Normalize Thickness").mode = 'THICKNESS'
        layout.operator("gpencil.stroke_normalize", text="Normalize Opacity").mode = 'OPACITY'

        layout.separator()
        layout.operator("gpencil.reset_transform_fill", text="Reset Fill Transform")


class VIEW3D_MT_edit_gpencil_point(Menu):
    bl_label = "Point"

    def draw(self, _context):
        layout = self.layout

        layout.operator("gpencil.extrude_move", text="Extrude")

        layout.separator()

        layout.operator("gpencil.stroke_smooth", text="Smooth").only_selected = True

        layout.separator()

        layout.operator("gpencil.stroke_merge", text="Merge")

        # TODO: add new RIP operator

        layout.separator()

        layout.menu("VIEW3D_MT_gpencil_vertex_group")


class VIEW3D_MT_weight_gpencil(Menu):
    bl_label = "Weights"

    def draw(self, _context):
        layout = self.layout

        layout.operator("gpencil.vertex_group_normalize_all", text="Normalize All")
        layout.operator("gpencil.vertex_group_normalize", text="Normalize")

        layout.separator()

        layout.operator("gpencil.vertex_group_invert", text="Invert")
        layout.operator("gpencil.vertex_group_smooth", text="Smooth")

        layout.separator()

        layout.menu("VIEW3D_MT_gpencil_autoweights")


class VIEW3D_MT_gpencil_animation(Menu):
    bl_label = "Animation"

    @classmethod
    def poll(cls, context):
        ob = context.active_object
        return ob and ob.type == 'GPENCIL' and ob.mode != 'OBJECT'

    def draw(self, _context):
        layout = self.layout

        layout.operator("gpencil.blank_frame_add", text="Insert Blank Keyframe (Active Layer)")
        layout.operator("gpencil.blank_frame_add", text="Insert Blank Keyframe (All Layers)").all_layers = True

        layout.separator()

        layout.operator("gpencil.frame_duplicate", text="Duplicate Active Keyframe (Active Layer)")
        layout.operator("gpencil.frame_duplicate", text="Duplicate Active Keyframe (All Layers)").mode = 'ALL'

        layout.separator()

        layout.operator("gpencil.delete", text="Delete Active Keyframe (Active Layer)").type = 'FRAME'
        layout.operator("gpencil.active_frames_delete_all", text="Delete Active Keyframes (All Layers)")


class VIEW3D_MT_edit_gpencil_transform(Menu):
    bl_label = "Transform"

    def draw(self, _context):
        layout = self.layout

        layout.operator("transform.translate")
        layout.operator("transform.rotate")
        layout.operator("transform.resize", text="Scale")

        layout.separator()

        layout.operator("transform.bend", text="Bend")
        layout.operator("transform.shear", text="Shear")
        layout.operator("transform.tosphere", text="To Sphere")
        layout.operator("transform.transform", text="Shrink/Fatten").mode = 'GPENCIL_SHRINKFATTEN'


class VIEW3D_MT_edit_gpencil_showhide(Menu):
    bl_label = "Show/Hide"

    def draw(self, _context):
        layout = self.layout

        layout.operator("gpencil.reveal", text="Show All Layers")

        layout.separator()

        layout.operator("gpencil.hide", text="Hide Active Layer").unselected = False
        layout.operator("gpencil.hide", text="Hide Inactive Layers").unselected = True


class VIEW3D_MT_object_mode_pie(Menu):
    bl_label = "Mode"

    def draw(self, _context):
        layout = self.layout

        pie = layout.menu_pie()
        pie.operator_enum("object.mode_set", "mode")


class VIEW3D_MT_view_pie(Menu):
    bl_label = "View"
    bl_idname = "VIEW3D_MT_view_pie"

    def draw(self, _context):
        layout = self.layout

        pie = layout.menu_pie()
        pie.operator_enum("view3d.view_axis", "type")
        pie.operator("view3d.view_camera", text="View Camera", icon='CAMERA_DATA')
        pie.operator("view3d.view_selected", text="View Selected", icon='ZOOM_SELECTED')


class VIEW3D_MT_transform_gizmo_pie(Menu):
    bl_label = "View"

    def draw(self, context):
        layout = self.layout

        pie = layout.menu_pie()
        # 1: Left
        pie.operator("view3d.transform_gizmo_set", text="Move").type = {'TRANSLATE'}
        # 2: Right
        pie.operator("view3d.transform_gizmo_set", text="Rotate").type = {'ROTATE'}
        # 3: Down
        pie.operator("view3d.transform_gizmo_set", text="Scale").type = {'SCALE'}
        # 4: Up
        pie.prop(context.space_data, "show_gizmo", text="Show Gizmos", icon='GIZMO')
        # 5: Up/Left
        pie.operator("view3d.transform_gizmo_set", text="All").type = {'TRANSLATE', 'ROTATE', 'SCALE'}


class VIEW3D_MT_shading_pie(Menu):
    bl_label = "Shading"

    def draw(self, context):
        layout = self.layout
        pie = layout.menu_pie()

        view = context.space_data

        pie.prop(view.shading, "type", expand=True)


class VIEW3D_MT_shading_ex_pie(Menu):
    bl_label = "Shading"

    def draw(self, context):
        layout = self.layout
        pie = layout.menu_pie()

        view = context.space_data

        pie.prop_enum(view.shading, "type", value='WIREFRAME')
        pie.prop_enum(view.shading, "type", value='SOLID')

        # Note this duplicates "view3d.toggle_xray" logic, so we can see the
        # active item: T58661.
        if context.pose_object:
            pie.prop(view.overlay, "show_xray_bone", icon='XRAY')
        else:
            xray_active = ((context.mode == 'EDIT_MESH') or (view.shading.type in {'SOLID', 'WIREFRAME'}))
            if xray_active:
                sub = pie
            else:
                sub = pie.row()
                sub.active = False
            sub.prop(view.shading,
                "show_xray_wireframe" if (view.shading.type == 'WIREFRAME') else "show_xray",
                text="Toggle X-Ray",
                icon='XRAY',)

        pie.prop(view.overlay, "show_overlays", text="Toggle Overlays", icon='OVERLAY')

        pie.prop_enum(view.shading, "type", value='MATERIAL')
        pie.prop_enum(view.shading, "type", value='RENDERED')


class VIEW3D_MT_pivot_pie(Menu):
    bl_label = "Pivot Point"

    def draw(self, context):
        layout = self.layout
        pie = layout.menu_pie()
        obj = context.active_object
        mode = context.mode

        pie.prop_enum(context.scene.tool_settings, "transform_pivot_point", value='BOUNDING_BOX_CENTER')
        pie.prop_enum(context.scene.tool_settings, "transform_pivot_point", value='CURSOR')
        pie.prop_enum(context.scene.tool_settings, "transform_pivot_point", value='INDIVIDUAL_ORIGINS')
        pie.prop_enum(context.scene.tool_settings, "transform_pivot_point", value='MEDIAN_POINT')
        pie.prop_enum(context.scene.tool_settings, "transform_pivot_point", value='ACTIVE_ELEMENT')
        if (obj is None) or (mode in {'OBJECT', 'POSE', 'WEIGHT_PAINT'}):
            pie.prop(context.scene.tool_settings, "use_transform_pivot_point_align")


class VIEW3D_MT_orientations_pie(Menu):
    bl_label = "Orientation"

    def draw(self, context):
        layout = self.layout
        pie = layout.menu_pie()
        scene = context.scene

        pie.prop(scene.transform_orientation_slots[0], "type", expand=True)


class VIEW3D_MT_snap_pie(Menu):
    bl_label = "Snap"

    def draw(self, _context):
        layout = self.layout
        pie = layout.menu_pie()

        pie.operator("view3d.snap_cursor_to_grid", text="Cursor to Grid", icon='CURSOR')
        pie.operator("view3d.snap_selected_to_grid", text="Selection to Grid", icon='RESTRICT_SELECT_OFF')
        pie.operator("view3d.snap_cursor_to_selected", text="Cursor to Selected", icon='CURSOR')
        pie.operator("view3d.snap_selected_to_cursor",
            text="Selection to Cursor",
            icon='RESTRICT_SELECT_OFF',).use_offset = False
        pie.operator("view3d.snap_selected_to_cursor",
            text="Selection to Cursor (Keep Offset)",
            icon='RESTRICT_SELECT_OFF',).use_offset = True
        pie.operator("view3d.snap_selected_to_active", text="Selection to Active", icon='RESTRICT_SELECT_OFF')
        pie.operator("view3d.snap_cursor_to_center", text="Cursor to World Origin", icon='CURSOR')
        pie.operator("view3d.snap_cursor_to_active", text="Cursor to Active", icon='CURSOR')


class VIEW3D_MT_proportional_editing_falloff_pie(Menu):
    bl_label = "Proportional Editing Falloff"

    def draw(self, context):
        layout = self.layout
        pie = layout.menu_pie()
        tool_settings = context.scene.tool_settings

        pie.prop(tool_settings, "proportional_edit_falloff", expand=True)


class VIEW3D_MT_sculpt_mask_edit_pie(Menu):
    bl_label = "Mask Edit"

    def draw(self, _context):
        layout = self.layout
        pie = layout.menu_pie()

        op = pie.operator("paint.mask_flood_fill", text='Invert Mask')
        op.mode = 'INVERT'
        op = pie.operator("paint.mask_flood_fill", text='Clear Mask')
        op.mode = 'VALUE'
        op.value = 0.0

        op = pie.operator("sculpt.ipmask_filter", text='IPMask Smooth')
        op.filter_type = "SMOOTH_SHARPEN"
        op.iterations = 1

        op = pie.operator("sculpt.ipmask_filter", text='IPMask Grow')
        op.filter_type = "GROW_SHRINK"
        op.iterations = 1

        op = pie.operator("sculpt.ipmask_filter", text='IPMask Harder')
        op.filter_type = "HARDER_SOFTER"
        op.iterations = 1

        op = pie.operator("sculpt.ipmask_filter", text='IPMask Contrast')
        op.filter_type = "CONTRAST"
        op.iterations = 1


class VIEW3D_MT_sculpt_automasking_pie(Menu):
    bl_label = "Automasking"

    def draw(self, context):
        layout = self.layout
        pie = layout.menu_pie()

        tool_settings = context.tool_settings
        sculpt = tool_settings.sculpt

        ch = UnifiedPaintPanel.get_channel(context, sculpt.brush, "automasking")

        keys = ["TOPOLOGY", "FACE_SETS", "BOUNDARY_EDGE", "BOUNDARY_FACE_SETS"]

        for item in ch.enum_items:
            if item.identifier not in keys:
                keys.append(item.identifier)

        for key in keys:
            print(key)
            pie.prop_enum(ch, "value", key)

class VIEW3D_MT_sculpt_face_sets_edit_pie(Menu):

    bl_label = "Face Sets Edit"

    def draw(self, _context):
        layout = self.layout
        pie = layout.menu_pie()

        op = pie.operator("sculpt.face_sets_create", text='Face Set from Masked')
        op.mode = 'MASKED'

        op = pie.operator("sculpt.face_sets_create", text='Face Set from Visible')
        op.mode = 'VISIBLE'

        op = pie.operator("sculpt.face_set_change_visibility", text='Invert Visible')
        op.mode = 'INVERT'

        op = pie.operator("sculpt.face_set_change_visibility", text='Show All')
        op.mode = 'SHOW_ALL'

        op = pie.operator("sculpt.face_sets_init", text='Init by UV Seams')
        op.mode = 'UV_SEAMS'

        op = pie.operator("sculpt.face_sets_init", text='Init by Loose Parts')
        op.mode = 'LOOSE_PARTS'

        op = pie.operator("sculpt.face_sets_init", text='Init by Face Sets Boundaries')
        op.mode = 'FACE_SET_BOUNDARIES'

        op = pie.operator("sculpt.face_sets_create", text='Face Set from Selection')
        op.mode = 'SELECTION'


class VIEW3D_MT_wpaint_vgroup_lock_pie(Menu):
    bl_label = "Vertex Group Locks"

    def draw(self, _context):
        layout = self.layout
        pie = layout.menu_pie()

        # 1: Left
        op = pie.operator("object.vertex_group_lock", icon='LOCKED', text="Lock All")
        op.action, op.mask = 'LOCK', 'ALL'
        # 2: Right
        op = pie.operator("object.vertex_group_lock", icon='UNLOCKED', text="Unlock All")
        op.action, op.mask = 'UNLOCK', 'ALL'
        # 3: Down
        op = pie.operator("object.vertex_group_lock", icon='UNLOCKED', text="Unlock Selected")
        op.action, op.mask = 'UNLOCK', 'SELECTED'
        # 4: Up
        op = pie.operator("object.vertex_group_lock", icon='LOCKED', text="Lock Selected")
        op.action, op.mask = 'LOCK', 'SELECTED'
        # 5: Up/Left
        op = pie.operator("object.vertex_group_lock", icon='LOCKED', text="Lock Unselected")
        op.action, op.mask = 'LOCK', 'UNSELECTED'
        # 6: Up/Right
        op = pie.operator("object.vertex_group_lock", text="Lock Only Selected")
        op.action, op.mask = 'LOCK', 'INVERT_UNSELECTED'
        # 7: Down/Left
        op = pie.operator("object.vertex_group_lock", text="Lock Only Unselected")
        op.action, op.mask = 'UNLOCK', 'INVERT_UNSELECTED'
        # 8: Down/Right
        op = pie.operator("object.vertex_group_lock", text="Invert Locks")
        op.action, op.mask = 'INVERT', 'ALL'


# ********** Panel **********
class VIEW3D_PT_active_tool(Panel, ToolActivePanelHelper):
    bl_space_type = 'VIEW_3D'
    bl_region_type = 'UI'
    bl_category = "Tool"
    # See comment below.
    # bl_options = {'HIDE_HEADER'}

    # Don't show in properties editor.
    @classmethod
    def poll(cls, context):
        return context.area.type == 'VIEW_3D'


# FIXME(campbell): remove this second panel once 'HIDE_HEADER' works with
# category tabs,
# Currently pinning allows ordering headerless panels below panels with
# headers.
class VIEW3D_PT_active_tool_duplicate(Panel, ToolActivePanelHelper):
    bl_space_type = 'VIEW_3D'
    bl_region_type = 'UI'
    bl_category = "Tool"
    bl_options = {'HIDE_HEADER'}

    # Only show in properties editor.
    @classmethod
    def poll(cls, context):
        return context.area.type != 'VIEW_3D'


class VIEW3D_PT_view3d_properties(Panel):
    bl_space_type = 'VIEW_3D'
    bl_region_type = 'UI'
    bl_category = "View"
    bl_label = "View"

    def draw(self, context):
        layout = self.layout

        view = context.space_data

        layout.use_property_split = True
        layout.use_property_decorate = False  # No animation.

        col = layout.column()

        subcol = col.column()
        subcol.active = bool(view.region_3d.view_perspective != 'CAMERA' or view.region_quadviews)
        subcol.prop(view, "lens", text="Focal Length")

        subcol = col.column(align=True)
        subcol.prop(view, "clip_start", text="Clip Start")
        subcol.prop(view, "clip_end", text="End")

        layout.separator()

        col = layout.column(align=False, heading="Local Camera")
        col.use_property_decorate = False
        row = col.row(align=True)
        sub = row.row(align=True)
        sub.prop(view, "use_local_camera", text="")
        sub = sub.row(align=True)
        sub.enabled = view.use_local_camera
        sub.prop(view, "camera", text="")

        layout.separator()

        col = layout.column(align=True)
        col.prop(view, "use_render_border")
        col.active = view.region_3d.view_perspective != 'CAMERA'


class VIEW3D_PT_view3d_lock(Panel):
    bl_space_type = 'VIEW_3D'
    bl_region_type = 'UI'
    bl_category = "View"
    bl_label = "View Lock"
    bl_parent_id = "VIEW3D_PT_view3d_properties"

    def draw(self, context):
        layout = self.layout

        layout.use_property_split = True
        layout.use_property_decorate = False  # No animation.

        view = context.space_data

        col = layout.column(align=True)
        sub = col.column()
        sub.active = bool(view.region_3d.view_perspective != 'CAMERA' or view.region_quadviews)

        sub.prop(view, "lock_object")
        lock_object = view.lock_object
        if lock_object:
            if lock_object.type == 'ARMATURE':
                sub.prop_search(view, "lock_bone", lock_object.data,
                    "edit_bones" if lock_object.mode == 'EDIT'
                    else "bones",
                    text="Bone",)

        col = layout.column(heading="Lock", align=True)
        if not lock_object:
            col.prop(view, "lock_cursor", text="To 3D Cursor")
        col.prop(view, "lock_camera", text="Camera to View")


class VIEW3D_PT_view3d_cursor(Panel):
    bl_space_type = 'VIEW_3D'
    bl_region_type = 'UI'
    bl_category = "View"
    bl_label = "3D Cursor"

    def draw(self, context):
        layout = self.layout

        cursor = context.scene.cursor

        layout.column().prop(cursor, "location", text="Location")
        rotation_mode = cursor.rotation_mode
        if rotation_mode == 'QUATERNION':
            layout.column().prop(cursor, "rotation_quaternion", text="Rotation")
        elif rotation_mode == 'AXIS_ANGLE':
            layout.column().prop(cursor, "rotation_axis_angle", text="Rotation")
        else:
            layout.column().prop(cursor, "rotation_euler", text="Rotation")
        layout.prop(cursor, "rotation_mode", text="")


class VIEW3D_PT_collections(Panel):
    bl_space_type = 'VIEW_3D'
    bl_region_type = 'UI'
    bl_category = "View"
    bl_label = "Collections"
    bl_options = {'DEFAULT_CLOSED'}

    def _draw_collection(self, layout, view_layer, use_local_collections, collection, index):
        need_separator = index
        for child in collection.children:
            index += 1

            if child.exclude:
                continue

            if child.collection.hide_viewport:
                continue

            if need_separator:
                layout.separator()
                need_separator = False

            icon = 'BLANK1'
            # has_objects = True
            if child.has_selected_objects(view_layer):
                icon = 'LAYER_ACTIVE'
            elif child.has_objects():
                icon = 'LAYER_USED'
            else:
                # has_objects = False
                pass

            row = layout.row()
            row.use_property_decorate = False
            sub = row.split(factor=0.98)
            subrow = sub.row()
            subrow.alignment = 'LEFT'
            subrow.operator("object.hide_collection", text=child.name, icon=icon, emboss=False,).collection_index = index

            sub = row.split()
            subrow = sub.row(align=True)
            subrow.alignment = 'RIGHT'
            if not use_local_collections:
                subrow.active = collection.is_visible  # Parent collection runtime visibility
                subrow.prop(child, "hide_viewport", text="", emboss=False)
            else:
                subrow.active = collection.visible_get()  # Parent collection runtime visibility
                icon = 'HIDE_OFF' if child.visible_get() else 'HIDE_ON'
                props = subrow.operator("object.hide_collection", text="", icon=icon, emboss=False)
                props.collection_index = index
                props.toggle = True

        for child in collection.children:
            index = self._draw_collection(layout, view_layer, use_local_collections, child, index)

        return index

    def draw(self, context):
        layout = self.layout
        layout.use_property_split = False

        view = context.space_data
        view_layer = context.view_layer

        layout.use_property_split = True
        layout.prop(view, "use_local_collections")
        layout.separator()

        # We pass index 0 here because the index is increased
        # so the first real index is 1
        # And we start with index as 1 because we skip the master collection
        self._draw_collection(layout, view_layer, view.use_local_collections, view_layer.layer_collection, 0)


class VIEW3D_PT_object_type_visibility(Panel):
    bl_space_type = 'VIEW_3D'
    bl_region_type = 'HEADER'
    bl_label = "View Object Types"
    bl_ui_units_x = 7

    def draw(self, context):
        layout = self.layout
        layout.use_property_split = True
        layout.use_property_decorate = False

        view = context.space_data

        layout.label(text="Object Types Visibility")
        layout.separator()
        col = layout.column()

        attr_object_types = (# Geometry
            ("mesh", "Mesh"),
            ("curve", "Curve"),
            ("surf", "Surface"),
            ("meta", "Meta"),
            ("font", "Text"),
            ("hair", "Hair"),
            ("pointcloud", "Point Cloud"),
            ("volume", "Volume"),
            ("grease_pencil", "Grease Pencil"),
            (None, None),
            # Other
            ("armature", "Armature"),
            ("lattice", "Lattice"),
            ("empty", "Empty"),
            ("light", "Light"),
            ("light_probe", "Light Probe"),
            ("camera", "Camera"),
            ("speaker", "Speaker"),)

        for attr, attr_name in attr_object_types:
            if attr is None:
                col.separator()
                continue

            if attr == "hair" and not hasattr(bpy.data, "hairs"):
                continue
            elif attr == "pointcloud" and not hasattr(bpy.data, "pointclouds"):
                continue

            attr_v = "show_object_viewport_" + attr
            attr_s = "show_object_select_" + attr

            icon_v = 'HIDE_OFF' if getattr(view, attr_v) else 'HIDE_ON'
            icon_s = 'RESTRICT_SELECT_OFF' if getattr(view, attr_s) else 'RESTRICT_SELECT_ON'

            row = col.row(align=True)
            row.alignment = 'RIGHT'

            row.label(text=attr_name)
            row.prop(view, attr_v, text="", icon=icon_v, emboss=False)
            rowsub = row.row(align=True)
            rowsub.active = getattr(view, attr_v)
            rowsub.prop(view, attr_s, text="", icon=icon_s, emboss=False)


class VIEW3D_PT_shading(Panel):
    bl_space_type = 'VIEW_3D'
    bl_region_type = 'HEADER'
    bl_label = "Shading"
    bl_ui_units_x = 12

    @classmethod
    def get_shading(cls, context):
        # Get settings from 3D viewport or OpenGL render engine
        view = context.space_data
        if view.type == 'VIEW_3D':
            return view.shading
        else:
            return context.scene.display.shading

    def draw(self, _context):
        layout = self.layout
        layout.label(text="Viewport Shading")


class VIEW3D_PT_shading_lighting(Panel):
    bl_space_type = 'VIEW_3D'
    bl_region_type = 'HEADER'
    bl_label = "Lighting"
    bl_parent_id = 'VIEW3D_PT_shading'

    @classmethod
    def poll(cls, context):
        shading = VIEW3D_PT_shading.get_shading(context)
        engine = context.scene.render.engine
        return shading.type in {'SOLID', 'MATERIAL'} or engine == 'BLENDER_EEVEE' and shading.type == 'RENDERED'

    def draw(self, context):
        layout = self.layout
        shading = VIEW3D_PT_shading.get_shading(context)

        col = layout.column()
        split = col.split(factor=0.9)

        if shading.type == 'SOLID':
            split.row().prop(shading, "light", expand=True)
            col = split.column()

            split = layout.split(factor=0.9)
            col = split.column()
            sub = col.row()

            if shading.light == 'STUDIO':
                prefs = context.preferences
                system = prefs.system

                if not system.use_studio_light_edit:
                    sub.scale_y = 0.6  # smaller studiolight preview
                    sub.template_icon_view(shading, "studio_light", scale_popup=3.0)
                else:
                    sub.prop(system,
                        "use_studio_light_edit",
                        text="Disable Studio Light Edit",
                        icon='NONE',
                        toggle=True,)

                col = split.column()
                col.operator("preferences.studiolight_show", emboss=False, text="", icon='PREFERENCES')

                split = layout.split(factor=0.9)
                col = split.column()

                row = col.row()
                row.prop(shading, "use_world_space_lighting", text="", icon='WORLD', toggle=True)
                row = row.row()
                row.active = shading.use_world_space_lighting
                row.prop(shading, "studiolight_rotate_z", text="Rotation")
                col = split.column()  # to align properly with above

            elif shading.light == 'MATCAP':
                sub.scale_y = 0.6  # smaller matcap preview
                sub.template_icon_view(shading, "studio_light", scale_popup=3.0)

                col = split.column()
                col.operator("preferences.studiolight_show", emboss=False, text="", icon='PREFERENCES')
                col.operator("view3d.toggle_matcap_flip", emboss=False, text="", icon='ARROW_LEFTRIGHT')

        elif shading.type == 'MATERIAL':
            col.prop(shading, "use_scene_lights")
            col.prop(shading, "use_scene_world")
            col = layout.column()
            split = col.split(factor=0.9)

            if not shading.use_scene_world:
                col = split.column()
                sub = col.row()
                sub.scale_y = 0.6
                sub.template_icon_view(shading, "studio_light", scale_popup=3)

                col = split.column()
                col.operator("preferences.studiolight_show", emboss=False, text="", icon='PREFERENCES')

                split = layout.split(factor=0.9)
                col = split.column()

                row = col.row()
                row.prop(shading, "use_studiolight_view_rotation", text="", icon='WORLD', toggle=True)
                row = row.row()
                row.prop(shading, "studiolight_rotate_z", text="Rotation")

                col.prop(shading, "studiolight_intensity")
                col.prop(shading, "studiolight_background_alpha")
                col.prop(shading, "studiolight_background_blur")
                col = split.column()  # to align properly with above

        elif shading.type == 'RENDERED':
            col.prop(shading, "use_scene_lights_render")
            col.prop(shading, "use_scene_world_render")

            if not shading.use_scene_world_render:
                col = layout.column()
                split = col.split(factor=0.9)

                col = split.column()
                sub = col.row()
                sub.scale_y = 0.6
                sub.template_icon_view(shading, "studio_light", scale_popup=3)

                col = split.column()
                col.operator("preferences.studiolight_show", emboss=False, text="", icon='PREFERENCES')

                split = layout.split(factor=0.9)
                col = split.column()
                col.prop(shading, "studiolight_rotate_z", text="Rotation")
                col.prop(shading, "studiolight_intensity")
                col.prop(shading, "studiolight_background_alpha")
                col.prop(shading, "studiolight_background_blur")
                col = split.column()  # to align properly with above
class VIEW3D_PT_shading_color(Panel):
    bl_space_type = 'VIEW_3D'
    bl_region_type = 'HEADER'
    bl_label = "Color"
    bl_parent_id = 'VIEW3D_PT_shading'

    @classmethod
    def poll(cls, context):
        shading = VIEW3D_PT_shading.get_shading(context)
        return shading.type in {'WIREFRAME', 'SOLID'}

    def _draw_color_type(self, context):
        layout = self.layout
        shading = VIEW3D_PT_shading.get_shading(context)

        layout.grid_flow(columns=3, align=True).prop(shading, "color_type", expand=True)
        if shading.color_type == 'SINGLE':
            layout.row().prop(shading, "single_color", text="")

    def _draw_background_color(self, context):
        layout = self.layout
        shading = VIEW3D_PT_shading.get_shading(context)

        layout.row().label(text="Background")
        layout.row().prop(shading, "background_type", expand=True)
        if shading.background_type == 'VIEWPORT':
            layout.row().prop(shading, "background_color", text="")

    def draw(self, context):
        shading = VIEW3D_PT_shading.get_shading(context)
        if shading.type == 'WIREFRAME':
            self.layout.row().prop(shading, "wireframe_color_type", expand=True)
        else:
            self._draw_color_type(context)
            self.layout.separator()
        self._draw_background_color(context)


class VIEW3D_PT_shading_options(Panel):
    bl_space_type = 'VIEW_3D'
    bl_region_type = 'HEADER'
    bl_label = "Options"
    bl_parent_id = 'VIEW3D_PT_shading'

    @classmethod
    def poll(cls, context):
        shading = VIEW3D_PT_shading.get_shading(context)
        return shading.type in {'WIREFRAME', 'SOLID'}

    def draw(self, context):
        layout = self.layout

        shading = VIEW3D_PT_shading.get_shading(context)

        col = layout.column()

        if shading.type == 'SOLID':
            col.prop(shading, "show_backface_culling")

        row = col.row(align=True)

        if shading.type == 'WIREFRAME':
            row.prop(shading, "show_xray_wireframe", text="")
            sub = row.row()
            sub.active = shading.show_xray_wireframe
            sub.prop(shading, "xray_alpha_wireframe", text="X-Ray")
        elif shading.type == 'SOLID':
            row.prop(shading, "show_xray", text="")
            sub = row.row()
            sub.active = shading.show_xray
            sub.prop(shading, "xray_alpha", text="X-Ray")
            # X-ray mode is off when alpha is 1.0
            xray_active = shading.show_xray and shading.xray_alpha != 1

            row = col.row(align=True)
            row.prop(shading, "show_shadows", text="")
            row.active = not xray_active
            sub = row.row(align=True)
            sub.active = shading.show_shadows
            sub.prop(shading, "shadow_intensity", text="Shadow")
            sub.popover(panel="VIEW3D_PT_shading_options_shadow",
                icon='PREFERENCES',
                text="",)

            col = layout.column()

            row = col.row()
            row.active = not xray_active
            row.prop(shading, "show_cavity")

            if shading.show_cavity and not xray_active:
                row.prop(shading, "cavity_type", text="Type")

                if shading.cavity_type in {'WORLD', 'BOTH'}:
                    col.label(text="World Space")
                    sub = col.row(align=True)
                    sub.prop(shading, "cavity_ridge_factor", text="Ridge")
                    sub.prop(shading, "cavity_valley_factor", text="Valley")
                    sub.popover(panel="VIEW3D_PT_shading_options_ssao",
                        icon='PREFERENCES',
                        text="",)

                if shading.cavity_type in {'SCREEN', 'BOTH'}:
                    col.label(text="Screen Space")
                    sub = col.row(align=True)
                    sub.prop(shading, "curvature_ridge_factor", text="Ridge")
                    sub.prop(shading, "curvature_valley_factor", text="Valley")

            row = col.row()
            row.active = not xray_active
            row.prop(shading, "use_dof", text="Depth of Field")

        if shading.type in {'WIREFRAME', 'SOLID'}:
            row = layout.split()
            row.prop(shading, "show_object_outline")
            sub = row.row()
            sub.active = shading.show_object_outline
            sub.prop(shading, "object_outline_color", text="")

        if shading.type == 'SOLID':
            col = layout.column()
            if shading.light in {'STUDIO', 'MATCAP'}:
                col.active = shading.selected_studio_light.has_specular_highlight_pass
                col.prop(shading, "show_specular_highlight", text="Specular Lighting")


class VIEW3D_PT_shading_options_shadow(Panel):
    bl_label = "Shadow Settings"
    bl_space_type = 'VIEW_3D'
    bl_region_type = 'HEADER'

    def draw(self, context):
        layout = self.layout
        layout.use_property_split = True
        scene = context.scene

        col = layout.column()
        col.prop(scene.display, "light_direction")
        col.prop(scene.display, "shadow_shift")
        col.prop(scene.display, "shadow_focus")


class VIEW3D_PT_shading_options_ssao(Panel):
    bl_label = "SSAO Settings"
    bl_space_type = 'VIEW_3D'
    bl_region_type = 'HEADER'

    def draw(self, context):
        layout = self.layout
        layout.use_property_split = True
        scene = context.scene

        col = layout.column(align=True)
        col.prop(scene.display, "matcap_ssao_samples")
        col.prop(scene.display, "matcap_ssao_distance")
        col.prop(scene.display, "matcap_ssao_attenuation")


class VIEW3D_PT_shading_render_pass(Panel):
    bl_space_type = 'VIEW_3D'
    bl_region_type = 'HEADER'
    bl_label = "Render Pass"
    bl_parent_id = 'VIEW3D_PT_shading'
    COMPAT_ENGINES = {'BLENDER_EEVEE'}

    @classmethod
    def poll(cls, context):
        return ((context.space_data.shading.type == 'MATERIAL') or (context.engine in cls.COMPAT_ENGINES and context.space_data.shading.type == 'RENDERED'))

    def draw(self, context):
        shading = context.space_data.shading

        layout = self.layout
        layout.prop(shading, "render_pass", text="")


class VIEW3D_PT_gizmo_display(Panel):
    bl_space_type = 'VIEW_3D'
    bl_region_type = 'HEADER'
    bl_label = "Gizmos"
    bl_ui_units_x = 8

    def draw(self, context):
        layout = self.layout

        scene = context.scene
        view = context.space_data

        col = layout.column()
        col.label(text="Viewport Gizmos")
        col.separator()

        col.active = view.show_gizmo
        colsub = col.column()
        colsub.prop(view, "show_gizmo_navigate", text="Navigate")
        colsub.prop(view, "show_gizmo_tool", text="Active Tools")
        colsub.prop(view, "show_gizmo_context", text="Active Object")

        layout.separator()

        col = layout.column()
        col.active = view.show_gizmo and view.show_gizmo_context
        col.label(text="Object Gizmos")
        col.prop(scene.transform_orientation_slots[1], "type", text="")
        col.prop(view, "show_gizmo_object_translate", text="Move")
        col.prop(view, "show_gizmo_object_rotate", text="Rotate")
        col.prop(view, "show_gizmo_object_scale", text="Scale")

        layout.separator()

        # Match order of object type visibility
        col = layout.column()
        col.active = view.show_gizmo
        col.label(text="Empty")
        col.prop(view, "show_gizmo_empty_image", text="Image")
        col.prop(view, "show_gizmo_empty_force_field", text="Force Field")
        col.label(text="Light")
        col.prop(view, "show_gizmo_light_size", text="Size")
        col.prop(view, "show_gizmo_light_look_at", text="Look At")
        col.label(text="Camera")
        col.prop(view, "show_gizmo_camera_lens", text="Lens")
        col.prop(view, "show_gizmo_camera_dof_distance", text="Focus Distance")


class VIEW3D_PT_overlay(Panel):
    bl_space_type = 'VIEW_3D'
    bl_region_type = 'HEADER'
    bl_label = "Overlays"
    bl_ui_units_x = 13

    def draw(self, _context):
        layout = self.layout
        layout.label(text="Viewport Overlays")


class VIEW3D_PT_overlay_guides(Panel):
    bl_space_type = 'VIEW_3D'
    bl_region_type = 'HEADER'
    bl_parent_id = 'VIEW3D_PT_overlay'
    bl_label = "Guides"

    def draw(self, context):
        layout = self.layout

        view = context.space_data
        scene = context.scene

        overlay = view.overlay
        shading = view.shading
        display_all = overlay.show_overlays

        col = layout.column()
        col.active = display_all

        split = col.split()
        sub = split.column()

        row = sub.row()
        row_el = row.column()
        row_el.prop(overlay, "show_ortho_grid", text="Grid")
        grid_active = bool(view.region_quadviews or (view.region_3d.is_orthographic_side_view and not view.region_3d.is_perspective))
        row_el.active = grid_active
        row.prop(overlay, "show_floor", text="Floor")

        if overlay.show_floor or overlay.show_ortho_grid:
            sub = col.row(align=True)
            sub.active = ((overlay.show_floor and not view.region_3d.is_orthographic_side_view) or (overlay.show_ortho_grid and grid_active))
            sub.prop(overlay, "grid_scale", text="Scale")
            sub = sub.row(align=True)
            sub.active = scene.unit_settings.system == 'NONE'
            sub.prop(overlay, "grid_subdivisions", text="Subdivisions")

        sub = split.column()
        row = sub.row()
        row.label(text="Axes")

        subrow = row.row(align=True)
        subrow.prop(overlay, "show_axis_x", text="X", toggle=True)
        subrow.prop(overlay, "show_axis_y", text="Y", toggle=True)
        subrow.prop(overlay, "show_axis_z", text="Z", toggle=True)

        split = col.split()
        sub = split.column()
        sub.prop(overlay, "show_text", text="Text Info")
        sub.prop(overlay, "show_stats", text="Statistics")

        sub = split.column()
        sub.prop(overlay, "show_cursor", text="3D Cursor")
        sub.prop(overlay, "show_annotation", text="Annotations")

        if shading.type == 'MATERIAL':
            row = col.row()
            row.active = shading.render_pass == 'COMBINED'
            row.prop(overlay, "show_look_dev")


class VIEW3D_PT_overlay_object(Panel):
    bl_space_type = 'VIEW_3D'
    bl_region_type = 'HEADER'
    bl_parent_id = 'VIEW3D_PT_overlay'
    bl_label = "Objects"

    def draw(self, context):
        layout = self.layout
        view = context.space_data
        overlay = view.overlay
        display_all = overlay.show_overlays

        col = layout.column(align=True)
        col.active = display_all

        split = col.split()

        sub = split.column(align=True)
        sub.prop(overlay, "show_extras", text="Extras")
        sub.prop(overlay, "show_relationship_lines")
        sub.prop(overlay, "show_outline_selected")

        sub = split.column(align=True)
        sub.prop(overlay, "show_bones", text="Bones")
        sub.prop(overlay, "show_motion_paths")
        sub.prop(overlay, "show_object_origins", text="Origins")
        subsub = sub.column()
        subsub.active = overlay.show_object_origins
        subsub.prop(overlay, "show_object_origins_all", text="Origins (All)")


class VIEW3D_PT_overlay_geometry(Panel):
    bl_space_type = 'VIEW_3D'
    bl_region_type = 'HEADER'
    bl_parent_id = 'VIEW3D_PT_overlay'
    bl_label = "Geometry"

    def draw(self, context):
        layout = self.layout
        view = context.space_data
        overlay = view.overlay
        display_all = overlay.show_overlays
        is_wireframes = view.shading.type == 'WIREFRAME'

        col = layout.column()
        col.active = display_all

        row = col.row(align=True)
        if not is_wireframes:
            row.prop(overlay, "show_wireframes", text="")
        sub = row.row()
        sub.active = overlay.show_wireframes or is_wireframes
        sub.prop(overlay, "wireframe_threshold", text="Wireframe")
        sub.prop(overlay, "wireframe_opacity", text="Opacity")

        row = col.row(align=True)

        # These properties should be always available in the UI for all modes
        # other than Object.
        # Even when the Fade Inactive Geometry overlay is not affecting the
        # current active object depending on its mode, it will always affect
        # the rest of the scene.
        if context.mode != 'OBJECT':
            row.prop(overlay, "show_fade_inactive", text="")
            sub = row.row()
            sub.active = overlay.show_fade_inactive
            sub.prop(overlay, "fade_inactive_alpha", text="Fade Inactive Geometry")

        col = layout.column(align=True)
        col.active = display_all

        col.prop(overlay, "show_face_orientation")

        # sub.prop(overlay, "show_onion_skins")
class VIEW3D_PT_overlay_motion_tracking(Panel):
    bl_space_type = 'VIEW_3D'
    bl_region_type = 'HEADER'
    bl_parent_id = 'VIEW3D_PT_overlay'
    bl_label = "Motion Tracking"

    def draw_header(self, context):
        layout = self.layout
        view = context.space_data
        overlay = view.overlay
        display_all = overlay.show_overlays
        layout.active = display_all
        layout.prop(view, "show_reconstruction", text=self.bl_label)

    def draw(self, context):
        layout = self.layout
        view = context.space_data
        overlay = view.overlay
        display_all = overlay.show_overlays

        col = layout.column()
        col.active = display_all

        if view.show_reconstruction:
            split = col.split()

            sub = split.column(align=True)
            sub.active = view.show_reconstruction
            sub.prop(view, "show_camera_path", text="Camera Path")

            sub = split.column()
            sub.prop(view, "show_bundle_names", text="Marker Names")

            col = layout.column()
            col.active = display_all
            col.label(text="Tracks")
            row = col.row(align=True)
            row.prop(view, "tracks_display_type", text="")
            row.prop(view, "tracks_display_size", text="Size")


class VIEW3D_PT_overlay_edit_mesh(Panel):
    bl_space_type = 'VIEW_3D'
    bl_region_type = 'HEADER'
    bl_parent_id = 'VIEW3D_PT_overlay'
    bl_label = "Mesh Edit Mode"

    @classmethod
    def poll(cls, context):
        return context.mode == 'EDIT_MESH'

    def draw(self, context):
        layout = self.layout

        view = context.space_data
        shading = view.shading
        overlay = view.overlay
        display_all = overlay.show_overlays

        is_any_solid_shading = not (shading.show_xray or (shading.type == 'WIREFRAME'))

        col = layout.column()
        col.active = display_all

        split = col.split()

        sub = split.column()
        sub.active = is_any_solid_shading
        sub.prop(overlay, "show_edges", text="Edges")
        sub = split.column()
        sub.prop(overlay, "show_faces", text="Faces")
        sub = split.column()
        sub.active = is_any_solid_shading
        sub.prop(overlay, "show_face_center", text="Center")

        row = col.row(align=True)
        row.prop(overlay, "show_edge_crease", text="Creases", toggle=True)
        row.prop(overlay, "show_edge_sharp", text="Sharp", text_ctxt=i18n_contexts.plural, toggle=True)
        row.prop(overlay, "show_edge_bevel_weight", text="Bevel", toggle=True)
        row.prop(overlay, "show_edge_seams", text="Seams", toggle=True)

        if context.preferences.view.show_developer_ui:
            col.label(text="Developer")
            col.prop(overlay, "show_extra_indices", text="Indices")


class VIEW3D_PT_overlay_edit_mesh_shading(Panel):
    bl_space_type = 'VIEW_3D'
    bl_region_type = 'HEADER'
    bl_parent_id = 'VIEW3D_PT_overlay_edit_mesh'
    bl_label = "Shading"

    @classmethod
    def poll(cls, context):
        return context.mode == 'EDIT_MESH'

    def draw(self, context):
        layout = self.layout

        view = context.space_data
        shading = view.shading
        overlay = view.overlay
        tool_settings = context.tool_settings
        display_all = overlay.show_overlays
        statvis = tool_settings.statvis

        col = layout.column()
        col.active = display_all

        col.prop(overlay, "show_occlude_wire")

        col.prop(overlay, "show_weight", text="Vertex Group Weights")
        if overlay.show_weight:
            row = col.split(factor=0.33)
            row.label(text="Zero Weights")
            sub = row.row()
            sub.prop(tool_settings, "vertex_group_user", expand=True)

        if shading.type == 'WIREFRAME':
            xray = shading.show_xray_wireframe and shading.xray_alpha_wireframe < 1.0
        elif shading.type == 'SOLID':
            xray = shading.show_xray and shading.xray_alpha < 1.0
        else:
            xray = False
        statvis_active = not xray
        row = col.row()
        row.active = statvis_active
        row.prop(overlay, "show_statvis", text="Mesh Analysis")
        if overlay.show_statvis:
            col = col.column()
            col.active = statvis_active

            sub = col.split()
            sub.label(text="Type")
            sub.prop(statvis, "type", text="")

            statvis_type = statvis.type
            if statvis_type == 'OVERHANG':
                row = col.row(align=True)
                row.prop(statvis, "overhang_min", text="Minimum")
                row.prop(statvis, "overhang_max", text="Maximum")
                col.row().prop(statvis, "overhang_axis", expand=True)
            elif statvis_type == 'THICKNESS':
                row = col.row(align=True)
                row.prop(statvis, "thickness_min", text="Minimum")
                row.prop(statvis, "thickness_max", text="Maximum")
                col.prop(statvis, "thickness_samples")
            elif statvis_type == 'INTERSECT':
                pass
            elif statvis_type == 'DISTORT':
                row = col.row(align=True)
                row.prop(statvis, "distort_min", text="Minimum")
                row.prop(statvis, "distort_max", text="Maximum")
            elif statvis_type == 'SHARP':
                row = col.row(align=True)
                row.prop(statvis, "sharp_min", text="Minimum")
                row.prop(statvis, "sharp_max", text="Maximum")


class VIEW3D_PT_overlay_edit_mesh_measurement(Panel):
    bl_space_type = 'VIEW_3D'
    bl_region_type = 'HEADER'
    bl_parent_id = 'VIEW3D_PT_overlay_edit_mesh'
    bl_label = "Measurement"

    @classmethod
    def poll(cls, context):
        return context.mode == 'EDIT_MESH'

    def draw(self, context):
        layout = self.layout

        view = context.space_data
        overlay = view.overlay
        display_all = overlay.show_overlays

        col = layout.column()
        col.active = display_all

        split = col.split()

        sub = split.column()
        sub.prop(overlay, "show_extra_edge_length", text="Edge Length")
        sub.prop(overlay, "show_extra_edge_angle", text="Edge Angle")

        sub = split.column()
        sub.prop(overlay, "show_extra_face_area", text="Face Area")
        sub.prop(overlay, "show_extra_face_angle", text="Face Angle")


class VIEW3D_PT_overlay_edit_mesh_normals(Panel):
    bl_space_type = 'VIEW_3D'
    bl_region_type = 'HEADER'
    bl_parent_id = 'VIEW3D_PT_overlay_edit_mesh'
    bl_label = "Normals"

    @classmethod
    def poll(cls, context):
        return context.mode == 'EDIT_MESH'

    def draw(self, context):
        layout = self.layout

        view = context.space_data
        overlay = view.overlay
        display_all = overlay.show_overlays

        col = layout.column()
        col.active = display_all

        row = col.row(align=True)
        row.prop(overlay, "show_vertex_normals", text="", icon='NORMALS_VERTEX')
        row.prop(overlay, "show_split_normals", text="", icon='NORMALS_VERTEX_FACE')
        row.prop(overlay, "show_face_normals", text="", icon='NORMALS_FACE')

        sub = row.row(align=True)
        sub.active = overlay.show_vertex_normals or overlay.show_face_normals or overlay.show_split_normals
        if overlay.use_normals_constant_screen_size:
            sub.prop(overlay, "normals_constant_screen_size", text="Size")
        else:
            sub.prop(overlay, "normals_length", text="Size")

        row.prop(overlay, "use_normals_constant_screen_size", text="", icon='FIXED_SIZE')


class VIEW3D_PT_overlay_edit_mesh_freestyle(Panel):
    bl_space_type = 'VIEW_3D'
    bl_region_type = 'HEADER'
    bl_parent_id = 'VIEW3D_PT_overlay'
    bl_label = "Freestyle"

    @classmethod
    def poll(cls, context):
        return context.mode == 'EDIT_MESH' and bpy.app.build_options.freestyle

    def draw(self, context):
        layout = self.layout

        view = context.space_data
        overlay = view.overlay
        display_all = overlay.show_overlays

        col = layout.column()
        col.active = display_all

        row = col.row()
        row.prop(overlay, "show_freestyle_edge_marks", text="Edge Marks")
        row.prop(overlay, "show_freestyle_face_marks", text="Face Marks")


class VIEW3D_PT_overlay_edit_curve(Panel):
    bl_space_type = 'VIEW_3D'
    bl_region_type = 'HEADER'
    bl_parent_id = 'VIEW3D_PT_overlay'
    bl_label = "Curve Edit Mode"

    @classmethod
    def poll(cls, context):
        return context.mode == 'EDIT_CURVE'

    def draw(self, context):
        layout = self.layout
        view = context.space_data
        overlay = view.overlay
        display_all = overlay.show_overlays

        col = layout.column()
        col.active = display_all

        row = col.row()
        row.prop(overlay, "display_handle", text="Handles")

        row = col.row()
        row.prop(overlay, "show_curve_normals", text="")
        sub = row.row()
        sub.active = overlay.show_curve_normals
        sub.prop(overlay, "normals_length", text="Normals")


class VIEW3D_PT_overlay_sculpt(Panel):
    bl_space_type = 'VIEW_3D'
    bl_context = ".sculpt_mode"
    bl_region_type = 'HEADER'
    bl_parent_id = 'VIEW3D_PT_overlay'
    bl_label = "Sculpt"

    @classmethod
    def poll(cls, context):
        return (context.mode == 'SCULPT' and (context.sculpt_object and context.tool_settings.sculpt))

    def draw(self, context):
        layout = self.layout
        tool_settings = context.tool_settings
        sculpt = tool_settings.sculpt

        view = context.space_data
        overlay = view.overlay

        row = layout.row(align=True)
        row.prop(sculpt, "show_mask", text="")
        sub = row.row()
        sub.active = sculpt.show_mask
        sub.prop(overlay, "sculpt_mode_mask_opacity", text="Mask")

        row = layout.row(align=True)
        row.prop(sculpt, "show_face_sets", text="")
        sub = row.row()
        sub.active = sculpt.show_face_sets
        row.prop(overlay, "sculpt_mode_face_sets_opacity", text="Face Sets")

        row = layout.row(align=True)
        row.prop(overlay, "sculpt_mode_use_face_set_moire")

        if overlay.sculpt_mode_use_face_set_moire:
            row = layout.row(align=True)
            row.prop(overlay, "sculpt_mode_face_sets_moire_seed", text="Seed")
            row.prop(overlay, "sculpt_mode_face_sets_moire_scale", text="Size")
            row.prop(overlay, "use_sculpt_mode_face_sets_moire", text="Size")


class VIEW3D_PT_overlay_bones(Panel):
    bl_space_type = 'VIEW_3D'
    bl_region_type = 'HEADER'
    bl_parent_id = 'VIEW3D_PT_overlay'
    bl_label = "Bones"

    @staticmethod
    def is_using_wireframe(context):
        shading = VIEW3D_PT_shading.get_shading(context)

        if shading.type == 'WIREFRAME' or shading.show_xray:
            return True

        mode = context.mode

        if mode in {'POSE', 'PAINT_WEIGHT'}:
            armature = context.pose_object
        elif mode == 'EDIT_ARMATURE':
            armature = context.edit_object
        else:
            return False

        return armature and armature.display_type == 'WIRE'

    @classmethod
    def poll(cls, context):
        mode = context.mode
<<<<<<< HEAD
        return ((mode == 'POSE') or (mode == 'PAINT_WEIGHT' and context.pose_object))
=======
        return (
            (mode == 'POSE') or
            (mode == 'PAINT_WEIGHT' and context.pose_object) or
            (mode in {'EDIT_ARMATURE', 'OBJECT'} and
             VIEW3D_PT_overlay_bones.is_using_wireframe(context))
        )
>>>>>>> cea588b9

    def draw(self, context):
        layout = self.layout
        view = context.space_data
        mode = context.mode
        overlay = view.overlay
        display_all = overlay.show_overlays

        col = layout.column()
        col.active = display_all

        if mode == 'POSE':
            row = col.row()
            row.prop(overlay, "show_xray_bone", text="")
            sub = row.row()
            sub.active = display_all and overlay.show_xray_bone
            sub.prop(overlay, "xray_alpha_bone", text="Fade Geometry")
        elif mode == 'PAINT_WEIGHT':
            row = col.row()
            row.prop(overlay, "show_xray_bone")

        if VIEW3D_PT_overlay_bones.is_using_wireframe(context):
            col.prop(overlay, "bone_wire_alpha")


class VIEW3D_PT_overlay_texture_paint(Panel):
    bl_space_type = 'VIEW_3D'
    bl_region_type = 'HEADER'
    bl_parent_id = 'VIEW3D_PT_overlay'
    bl_label = "Texture Paint"

    @classmethod
    def poll(cls, context):
        return context.mode == 'PAINT_TEXTURE'

    def draw(self, context):
        layout = self.layout
        view = context.space_data
        overlay = view.overlay
        display_all = overlay.show_overlays

        col = layout.column()
        col.active = display_all
        col.prop(overlay, "texture_paint_mode_opacity")


class VIEW3D_PT_overlay_vertex_paint(Panel):
    bl_space_type = 'VIEW_3D'
    bl_region_type = 'HEADER'
    bl_parent_id = 'VIEW3D_PT_overlay'
    bl_label = "Vertex Paint"

    @classmethod
    def poll(cls, context):
        return context.mode == 'PAINT_VERTEX'

    def draw(self, context):
        layout = self.layout
        view = context.space_data
        overlay = view.overlay
        display_all = overlay.show_overlays

        col = layout.column()
        col.active = display_all

        col.prop(overlay, "vertex_paint_mode_opacity")
        col.prop(overlay, "show_paint_wire")


class VIEW3D_PT_overlay_weight_paint(Panel):
    bl_space_type = 'VIEW_3D'
    bl_region_type = 'HEADER'
    bl_parent_id = 'VIEW3D_PT_overlay'
    bl_label = "Weight Paint"

    @classmethod
    def poll(cls, context):
        return context.mode == 'PAINT_WEIGHT'

    def draw(self, context):
        layout = self.layout
        view = context.space_data
        overlay = view.overlay
        display_all = overlay.show_overlays

        col = layout.column()
        col.active = display_all

        col.prop(overlay, "weight_paint_mode_opacity", text="Opacity")
        row = col.split(factor=0.33)
        row.label(text="Zero Weights")
        sub = row.row()
        sub.prop(context.tool_settings, "vertex_group_user", expand=True)

        col.prop(overlay, "show_wpaint_contours")
        col.prop(overlay, "show_paint_wire")


class VIEW3D_PT_snapping(Panel):
    bl_space_type = 'VIEW_3D'
    bl_region_type = 'HEADER'
    bl_label = "Snapping"

    def draw(self, context):
        tool_settings = context.tool_settings
        snap_elements = tool_settings.snap_elements
        obj = context.active_object
        object_mode = 'OBJECT' if obj is None else obj.mode

        layout = self.layout
        col = layout.column()
        col.label(text="Snap To")
        col.prop(tool_settings, "snap_elements", expand=True)

        col.separator()
        if 'INCREMENT' in snap_elements:
            col.prop(tool_settings, "use_snap_grid_absolute")

        if snap_elements != {'INCREMENT'}:
            col.label(text="Snap With")
            row = col.row(align=True)
            row.prop(tool_settings, "snap_target", expand=True)

            col.prop(tool_settings, "use_snap_backface_culling")

            if obj:
                if object_mode == 'EDIT':
                    col.prop(tool_settings, "use_snap_self")
                if object_mode in {'OBJECT', 'POSE', 'EDIT', 'WEIGHT_PAINT'}:
                    col.prop(tool_settings, "use_snap_align_rotation")

            if 'FACE' in snap_elements:
                col.prop(tool_settings, "use_snap_project")

            if 'VOLUME' in snap_elements:
                col.prop(tool_settings, "use_snap_peel_object")

        col.label(text="Affect")
        row = col.row(align=True)
        row.prop(tool_settings, "use_snap_translate", text="Move", toggle=True)
        row.prop(tool_settings, "use_snap_rotate", text="Rotate", toggle=True)
        row.prop(tool_settings, "use_snap_scale", text="Scale", toggle=True)


class VIEW3D_PT_proportional_edit(Panel):
    bl_space_type = 'VIEW_3D'
    bl_region_type = 'HEADER'
    bl_label = "Proportional Editing"
    bl_ui_units_x = 8

    def draw(self, context):
        layout = self.layout
        tool_settings = context.tool_settings
        col = layout.column()
        col.active = (tool_settings.use_proportional_edit_objects if context.mode == 'OBJECT'
                      else tool_settings.use_proportional_edit)

        if context.mode != 'OBJECT':
            col.prop(tool_settings, "use_proportional_connected")
            sub = col.column()
            sub.active = not tool_settings.use_proportional_connected
            sub.prop(tool_settings, "use_proportional_projected")
            col.separator()

        col.prop(tool_settings, "proportional_edit_falloff", expand=True)


class VIEW3D_PT_transform_orientations(Panel):
    bl_space_type = 'VIEW_3D'
    bl_region_type = 'HEADER'
    bl_label = "Transform Orientations"
    bl_ui_units_x = 8

    def draw(self, context):
        layout = self.layout
        layout.label(text="Transform Orientations")

        scene = context.scene
        orient_slot = scene.transform_orientation_slots[0]
        orientation = orient_slot.custom_orientation

        row = layout.row()
        col = row.column()
        col.prop(orient_slot, "type", expand=True)
        row.operator("transform.create_orientation", text="", icon='ADD', emboss=False).use = True

        if orientation:
            row = layout.row(align=False)
            row.prop(orientation, "name", text="", icon='OBJECT_ORIGIN')
            row.operator("transform.delete_orientation", text="", icon='X', emboss=False)


class VIEW3D_PT_gpencil_origin(Panel):
    bl_space_type = 'VIEW_3D'
    bl_region_type = 'HEADER'
    bl_label = "Stroke Placement"

    def draw(self, context):
        layout = self.layout
        tool_settings = context.tool_settings
        gpd = context.gpencil_data

        layout.label(text="Stroke Placement")

        row = layout.row()
        col = row.column()
        col.prop(tool_settings, "gpencil_stroke_placement_view3d", expand=True)

        if tool_settings.gpencil_stroke_placement_view3d == 'SURFACE':
            row = layout.row()
            row.label(text="Offset")
            row = layout.row()
            row.prop(gpd, "zdepth_offset", text="")

        if tool_settings.gpencil_stroke_placement_view3d == 'STROKE':
            row = layout.row()
            row.label(text="Target")
            row = layout.row()
            row.prop(tool_settings, "gpencil_stroke_snap_mode", expand=True)


class VIEW3D_PT_gpencil_lock(Panel):
    bl_space_type = 'VIEW_3D'
    bl_region_type = 'HEADER'
    bl_label = "Drawing Plane"

    def draw(self, context):
        layout = self.layout
        layout.label(text="Drawing Plane")

        row = layout.row()
        col = row.column()
        col.prop(context.tool_settings.gpencil_sculpt, "lock_axis", expand=True)


class VIEW3D_PT_gpencil_guide(Panel):
    bl_space_type = 'VIEW_3D'
    bl_region_type = 'HEADER'
    bl_label = "Guides"

    def draw(self, context):
        settings = context.tool_settings.gpencil_sculpt.guide

        layout = self.layout
        layout.label(text="Guides")

        col = layout.column()
        col.active = settings.use_guide
        col.prop(settings, "type", expand=True)

        if settings.type in {'ISO', 'PARALLEL', 'RADIAL'}:
            col.prop(settings, "angle")
            row = col.row(align=True)

        col.prop(settings, "use_snapping")
        if settings.use_snapping:

            if settings.type == 'RADIAL':
                col.prop(settings, "angle_snap")
            else:
                col.prop(settings, "spacing")

        if settings.type in {'CIRCULAR', 'RADIAL'} or settings.use_snapping:
            col.label(text="Reference Point")
            row = col.row(align=True)
            row.prop(settings, "reference_point", expand=True)
            if settings.reference_point == 'CUSTOM':
                col.prop(settings, "location", text="Custom Location")
            elif settings.reference_point == 'OBJECT':
                col.prop(settings, "reference_object", text="Object Location")
                if not settings.reference_object:
                    col.label(text="No object selected, using cursor")


class VIEW3D_PT_overlay_gpencil_options(Panel):
    bl_space_type = 'VIEW_3D'
    bl_region_type = 'HEADER'
    bl_parent_id = 'VIEW3D_PT_overlay'
    bl_label = ""

    @classmethod
    def poll(cls, context):
        return context.object and context.object.type == 'GPENCIL'

    def draw_header(self, context):
        layout = self.layout
        layout.label(text={
            'PAINT_GPENCIL': "Draw Grease Pencil",
            'EDIT_GPENCIL': "Edit Grease Pencil",
            'SCULPT_GPENCIL': "Sculpt Grease Pencil",
            'WEIGHT_GPENCIL': "Weight Grease Pencil",
            'VERTEX_GPENCIL': "Vertex Grease Pencil",
            'OBJECT': "Grease Pencil",
        }[context.mode])

    def draw(self, context):
        layout = self.layout
        view = context.space_data
        overlay = view.overlay

        layout.prop(overlay, "use_gpencil_onion_skin", text="Onion Skin")

        col = layout.column()
        row = col.row()
        row.prop(overlay, "use_gpencil_grid", text="")
        sub = row.row(align=True)
        sub.active = overlay.use_gpencil_grid
        sub.prop(overlay, "gpencil_grid_opacity", text="Canvas", slider=True)
        sub.prop(overlay, "use_gpencil_canvas_xray", text="", icon='XRAY')

        row = col.row()
        row.prop(overlay, "use_gpencil_fade_layers", text="")
        sub = row.row()
        sub.active = overlay.use_gpencil_fade_layers
        sub.prop(overlay, "gpencil_fade_layer", text="Fade Layers", slider=True)

        row = col.row()
        row.prop(overlay, "use_gpencil_fade_objects", text="")
        sub = row.row(align=True)
        sub.active = overlay.use_gpencil_fade_objects
        sub.prop(overlay, "gpencil_fade_objects", text="Fade Objects", slider=True)
        sub.prop(overlay, "use_gpencil_fade_gp_objects", text="", icon='OUTLINER_OB_GREASEPENCIL')

        if context.object.mode in {'EDIT_GPENCIL', 'SCULPT_GPENCIL', 'WEIGHT_GPENCIL', 'VERTEX_GPENCIL'}:
            split = layout.split()
            col = split.column()
            col.prop(overlay, "use_gpencil_edit_lines", text="Edit Lines")
            col = split.column()
            col.prop(overlay, "use_gpencil_multiedit_line_only", text="Only in Multiframe")

            if context.object.mode == 'EDIT_GPENCIL':
                split = layout.split()
                col = split.column()
                col.prop(overlay, "use_gpencil_show_directions")
                col = split.column()
                col.prop(overlay, "use_gpencil_show_material_name", text="Material Name")

            layout.prop(overlay, "vertex_opacity", text="Vertex Opacity", slider=True)

            # Handles for Curve Edit
            if context.object.mode == 'EDIT_GPENCIL':
                gpd = context.object.data
                if gpd.use_curve_edit:
                    layout.prop(overlay, "display_handle", text="Handles")

        if context.object.mode in {'PAINT_GPENCIL', 'VERTEX_GPENCIL'}:
            layout.label(text="Vertex Paint")
            row = layout.row()
            shading = VIEW3D_PT_shading.get_shading(context)
            row.enabled = shading.type not in {'WIREFRAME', 'RENDERED'}
            row.prop(overlay, "gpencil_vertex_paint_opacity", text="Opacity", slider=True)


class VIEW3D_PT_quad_view(Panel):
    bl_space_type = 'VIEW_3D'
    bl_region_type = 'UI'
    bl_category = "View"
    bl_label = "Quad View"
    bl_options = {'DEFAULT_CLOSED'}

    @classmethod
    def poll(cls, context):
        view = context.space_data
        return view.region_quadviews

    def draw(self, context):
        layout = self.layout

        view = context.space_data

        region = view.region_quadviews[2]
        col = layout.column()
        col.prop(region, "lock_rotation")
        row = col.row()
        row.enabled = region.lock_rotation
        row.prop(region, "show_sync_view")
        row = col.row()
        row.enabled = region.lock_rotation and region.show_sync_view
        row.prop(region, "use_box_clip")


# Annotation properties
class VIEW3D_PT_grease_pencil(AnnotationDataPanel, Panel):
    bl_space_type = 'VIEW_3D'
    bl_region_type = 'UI'
    bl_category = "View"

    # NOTE: this is just a wrapper around the generic GP Panel
class VIEW3D_PT_annotation_onion(AnnotationOnionSkin, Panel):
    bl_space_type = 'VIEW_3D'
    bl_region_type = 'UI'
    bl_category = "View"
    bl_parent_id = 'VIEW3D_PT_grease_pencil'

    # NOTE: this is just a wrapper around the generic GP Panel
class TOPBAR_PT_annotation_layers(Panel, AnnotationDataPanel):
    bl_space_type = 'VIEW_3D'
    bl_region_type = 'HEADER'
    bl_label = "Layers"
    bl_ui_units_x = 14


class VIEW3D_PT_view3d_stereo(Panel):
    bl_space_type = 'VIEW_3D'
    bl_region_type = 'UI'
    bl_category = "View"
    bl_label = "Stereoscopy"
    bl_options = {'DEFAULT_CLOSED'}

    @classmethod
    def poll(cls, context):
        scene = context.scene

        multiview = scene.render.use_multiview
        return multiview

    def draw(self, context):
        layout = self.layout
        view = context.space_data

        basic_stereo = context.scene.render.views_format == 'STEREO_3D'

        col = layout.column()
        col.row().prop(view, "stereo_3d_camera", expand=True)

        col.label(text="Display")
        row = col.row()
        row.active = basic_stereo
        row.prop(view, "show_stereo_3d_cameras")
        row = col.row()
        row.active = basic_stereo
        split = row.split()
        split.prop(view, "show_stereo_3d_convergence_plane")
        split = row.split()
        split.prop(view, "stereo_3d_convergence_plane_alpha", text="Alpha")
        split.active = view.show_stereo_3d_convergence_plane
        row = col.row()
        split = row.split()
        split.prop(view, "show_stereo_3d_volume")
        split = row.split()
        split.active = view.show_stereo_3d_volume
        split.prop(view, "stereo_3d_volume_alpha", text="Alpha")


class VIEW3D_PT_context_properties(Panel):
    bl_space_type = 'VIEW_3D'
    bl_region_type = 'UI'
    bl_category = "Item"
    bl_label = "Properties"
    bl_options = {'DEFAULT_CLOSED'}

    @staticmethod
    def _active_context_member(context):
        obj = context.object
        if obj:
            object_mode = obj.mode
            if object_mode == 'POSE':
                return "active_pose_bone"
            elif object_mode == 'EDIT' and obj.type == 'ARMATURE':
                return "active_bone"
            else:
                return "object"

        return ""

    @classmethod
    def poll(cls, context):
        import rna_prop_ui
        member = cls._active_context_member(context)

        if member:
            context_member, member = rna_prop_ui.rna_idprop_context_value(context, member, object)
            return context_member and rna_prop_ui.rna_idprop_has_properties(context_member)

        return False

    def draw(self, context):
        import rna_prop_ui
        member = VIEW3D_PT_context_properties._active_context_member(context)

        if member:
            # Draw with no edit button
            rna_prop_ui.draw(self.layout, context, member, object, use_edit=False)


# Grease Pencil Object - Multiframe falloff tools
class VIEW3D_PT_gpencil_multi_frame(Panel):
    bl_space_type = 'VIEW_3D'
    bl_region_type = 'HEADER'
    bl_label = "Multi Frame"

    def draw(self, context):
        gpd = context.gpencil_data
        settings = context.tool_settings.gpencil_sculpt

        layout = self.layout
        col = layout.column(align=True)
        col.prop(settings, "use_multiframe_falloff")

        # Falloff curve
        if gpd.use_multiedit and settings.use_multiframe_falloff:
            layout.template_curve_mapping(settings, "multiframe_falloff_curve", brush=True)


# Grease Pencil Object - Curve Editing tools
class VIEW3D_PT_gpencil_curve_edit(Panel):
    bl_space_type = 'VIEW_3D'
    bl_region_type = 'HEADER'
    bl_label = "Curve Editing"

    def draw(self, context):
        layout = self.layout

        gpd = context.gpencil_data
        col = layout.column(align=True)
        col.prop(gpd, "edit_curve_resolution")
        col.prop(gpd, "curve_edit_threshold")
        col.prop(gpd, "curve_edit_corner_angle")
        col.prop(gpd, "use_adaptive_curve_resolution")


class VIEW3D_MT_gpencil_edit_context_menu(Menu):
    bl_label = ""

    def draw(self, context):

        is_point_mode = context.tool_settings.gpencil_selectmode_edit == 'POINT'
        is_stroke_mode = context.tool_settings.gpencil_selectmode_edit == 'STROKE'
        is_segment_mode = context.tool_settings.gpencil_selectmode_edit == 'SEGMENT'

        layout = self.layout

        layout.operator_context = 'INVOKE_REGION_WIN'

        row = layout.row()

        if is_point_mode or is_segment_mode:
            col = row.column(align=True)

            col.label(text="Point Context Menu", icon='GP_SELECT_POINTS')
            col.separator()

            # Additive Operators
            col.operator("gpencil.stroke_subdivide", text="Subdivide").only_selected = True

            col.separator()

            col.operator("gpencil.extrude_move", text="Extrude")

            col.separator()

            # Deform Operators
            col.operator("gpencil.stroke_smooth", text="Smooth").only_selected = True
            col.operator("transform.bend", text="Bend")
            col.operator("transform.shear", text="Shear")
            col.operator("transform.tosphere", text="To Sphere")
            col.operator("transform.transform", text="Shrink/Fatten").mode = 'GPENCIL_SHRINKFATTEN'

            col.separator()

            col.menu("VIEW3D_MT_mirror", text="Mirror")
            col.menu("GPENCIL_MT_snap", text="Snap")

            col.separator()

            # Duplicate operators
            col.operator("gpencil.duplicate_move", text="Duplicate")
            col.operator("gpencil.copy", text="Copy", icon='COPYDOWN')
            col.operator("gpencil.paste", text="Paste", icon='PASTEDOWN').type = 'ACTIVE'
            col.operator("gpencil.paste", text="Paste by Layer").type = 'LAYER'

            col.separator()

            # Removal Operators
            col.operator("gpencil.stroke_merge", text="Merge")
            col.operator("gpencil.stroke_merge_by_distance").use_unselected = False
            col.operator("gpencil.stroke_split", text="Split")
            col.operator("gpencil.stroke_separate", text="Separate").mode = 'POINT'

            col.separator()

            col.operator("gpencil.delete", text="Delete").type = 'POINTS'
            col.operator("gpencil.dissolve", text="Dissolve").type = 'POINTS'
            col.operator("gpencil.dissolve", text="Dissolve Between").type = 'BETWEEN'
            col.operator("gpencil.dissolve", text="Dissolve Unselected").type = 'UNSELECT'

        if is_stroke_mode:

            col = row.column(align=True)
            col.label(text="Stroke Context Menu", icon='GP_SELECT_STROKES')
            col.separator()

            # Main Strokes Operators
            col.operator("gpencil.stroke_subdivide", text="Subdivide").only_selected = False
            col.menu("VIEW3D_MT_gpencil_simplify")
            col.operator("gpencil.stroke_trim", text="Trim")

            col.separator()

            col.operator("gpencil.stroke_smooth", text="Smooth").only_selected = False
            col.operator("transform.transform", text="Shrink/Fatten").mode = 'GPENCIL_SHRINKFATTEN'

            col.separator()

            # Layer and Materials operators
            col.menu("GPENCIL_MT_move_to_layer")
            col.menu("VIEW3D_MT_assign_material")
            col.operator("gpencil.set_active_material", text="Set as Active Material")
            col.operator_menu_enum("gpencil.stroke_arrange", "direction", text="Arrange")

            col.separator()

            col.menu("VIEW3D_MT_mirror", text="Mirror")
            col.menu("VIEW3D_MT_snap", text="Snap")

            col.separator()

            # Duplicate operators
            col.operator("gpencil.duplicate_move", text="Duplicate")
            col.operator("gpencil.copy", text="Copy", icon='COPYDOWN')
            col.operator("gpencil.paste", text="Paste", icon='PASTEDOWN').type = 'ACTIVE'
            col.operator("gpencil.paste", text="Paste by Layer").type = 'LAYER'

            col.separator()

            # Removal Operators
            col.operator("gpencil.stroke_merge_by_distance").use_unselected = True
            col.operator_menu_enum("gpencil.stroke_join", "type", text="Join")
            col.operator("gpencil.stroke_split", text="Split")
            col.operator("gpencil.stroke_separate", text="Separate").mode = 'STROKE'

            col.separator()

            col.operator("gpencil.delete", text="Delete").type = 'STROKES'

            col.separator()

            col.operator("gpencil.reproject", text="Reproject")


def draw_gpencil_layer_active(context, layout):
    gpl = context.active_gpencil_layer
    if gpl:
        layout.label(text="Active Layer")
        row = layout.row(align=True)
        row.operator_context = 'EXEC_REGION_WIN'
        row.operator_menu_enum("gpencil.layer_change", "layer", text="", icon='GREASEPENCIL')
        row.prop(gpl, "info", text="")
        row.operator("gpencil.layer_remove", text="", icon='X')


def draw_gpencil_material_active(context, layout):
    ob = context.active_object
    if ob and len(ob.material_slots) > 0 and ob.active_material_index >= 0:
        ma = ob.material_slots[ob.active_material_index].material
        if ma:
            layout.label(text="Active Material")
            row = layout.row(align=True)
            row.operator_context = 'EXEC_REGION_WIN'
            row.operator_menu_enum("gpencil.material_set", "slot", text="", icon='MATERIAL')
            row.prop(ma, "name", text="")


class VIEW3D_PT_gpencil_sculpt_context_menu(Panel):
    bl_space_type = 'VIEW_3D'
    bl_region_type = 'WINDOW'
    bl_label = "Sculpt Context Menu"
    bl_ui_units_x = 12

    def draw(self, context):
        ts = context.tool_settings
        settings = ts.gpencil_sculpt_paint
        brush = settings.brush

        layout = self.layout

        layout.prop(brush, "size", slider=True)
        layout.prop(brush, "strength")

        # Layers
        draw_gpencil_layer_active(context, layout)


class VIEW3D_PT_gpencil_weight_context_menu(Panel):
    bl_space_type = 'VIEW_3D'
    bl_region_type = 'WINDOW'
    bl_label = "Weight Paint Context Menu"
    bl_ui_units_x = 12

    def draw(self, context):
        ts = context.tool_settings
        settings = ts.gpencil_weight_paint
        brush = settings.brush

        layout = self.layout

        layout.prop(brush, "size", slider=True)
        layout.prop(brush, "strength")
        layout.prop(brush, "weight")

        # Layers
        draw_gpencil_layer_active(context, layout)


class VIEW3D_PT_gpencil_draw_context_menu(Panel):
    bl_space_type = 'VIEW_3D'
    bl_region_type = 'WINDOW'
    bl_label = "Draw Context Menu"
    bl_ui_units_x = 12

    def draw(self, context):
        ts = context.tool_settings
        settings = ts.gpencil_paint
        brush = settings.brush
        gp_settings = brush.gpencil_settings

        layout = self.layout
        is_pin_vertex = gp_settings.brush_draw_mode == 'VERTEXCOLOR'
        is_vertex = settings.color_mode == 'VERTEXCOLOR' or brush.gpencil_tool == 'TINT' or is_pin_vertex

        if brush.gpencil_tool not in {'ERASE', 'CUTTER', 'EYEDROPPER'} and is_vertex:
            split = layout.split(factor=0.1)
            split.prop(brush, "color", text="")
            split.template_color_picker(brush, "color", value_slider=True)

            col = layout.column()
            col.separator()
            col.prop_menu_enum(gp_settings, "vertex_mode", text="Mode")
            col.separator()

        if brush.gpencil_tool not in {'FILL', 'CUTTER'}:
            layout.prop(brush, "size", slider=True)
        if brush.gpencil_tool not in {'ERASE', 'FILL', 'CUTTER'}:
            layout.prop(gp_settings, "pen_strength")

        # Layers
        draw_gpencil_layer_active(context, layout)
        # Material
        if not is_vertex:
            draw_gpencil_material_active(context, layout)


class VIEW3D_PT_gpencil_vertex_context_menu(Panel):
    bl_space_type = 'VIEW_3D'
    bl_region_type = 'WINDOW'
    bl_label = "Vertex Paint Context Menu"
    bl_ui_units_x = 12

    def draw(self, context):
        layout = self.layout
        ts = context.tool_settings
        settings = ts.gpencil_vertex_paint
        brush = settings.brush
        gp_settings = brush.gpencil_settings

        col = layout.column()

        if brush.gpencil_vertex_tool in {'DRAW', 'REPLACE'}:
            split = layout.split(factor=0.1)
            split.prop(brush, "color", text="")
            split.template_color_picker(brush, "color", value_slider=True)

            col = layout.column()
            col.separator()
            col.prop_menu_enum(gp_settings, "vertex_mode", text="Mode")
            col.separator()

        row = col.row(align=True)
        row.prop(brush, "size", text="Radius")
        row.prop(gp_settings, "use_pressure", text="", icon='STYLUS_PRESSURE')

        if brush.gpencil_vertex_tool in {'DRAW', 'BLUR', 'SMEAR'}:
            row = layout.row(align=True)
            row.prop(gp_settings, "pen_strength", slider=True)
            row.prop(gp_settings, "use_strength_pressure", text="", icon='STYLUS_PRESSURE')

        # Layers
        draw_gpencil_layer_active(context, layout)


class VIEW3D_PT_paint_vertex_context_menu(Panel):
    # Only for popover, these are dummy values.
    bl_space_type = 'VIEW_3D'
    bl_region_type = 'WINDOW'
    bl_label = "Vertex Paint Context Menu"

    def draw(self, context):
        layout = self.layout

        brush = context.tool_settings.vertex_paint.brush
        capabilities = brush.vertex_paint_capabilities

        if capabilities.has_color:
            split = layout.split(factor=0.1)
            UnifiedPaintPanel.prop_unified_color(split, context, brush, "color", text="")
            UnifiedPaintPanel.prop_unified_color_picker(split, context, brush, "color", value_slider=True)
            layout.prop(brush, "blend", text="")

        UnifiedPaintPanel.prop_unified(layout,
            context,
            brush,
            "size",
            unified_name="use_unified_size",
            pressure_name="use_pressure_size",
            slider=True,)
        UnifiedPaintPanel.prop_unified(layout,
            context,
            brush,
            "strength",
            unified_name="use_unified_strength",
            pressure_name="use_pressure_strength",
            slider=True,)


class VIEW3D_PT_paint_texture_context_menu(Panel):
    # Only for popover, these are dummy values.
    bl_space_type = 'VIEW_3D'
    bl_region_type = 'WINDOW'
    bl_label = "Texture Paint Context Menu"

    def draw(self, context):
        layout = self.layout

        brush = context.tool_settings.image_paint.brush
        capabilities = brush.image_paint_capabilities

        if capabilities.has_color:
            split = layout.split(factor=0.1)
            UnifiedPaintPanel.prop_unified_color(split, context, brush, "color", text="")
            UnifiedPaintPanel.prop_unified_color_picker(split, context, brush, "color", value_slider=True)
            layout.prop(brush, "blend", text="")

        if capabilities.has_radius:
            UnifiedPaintPanel.prop_unified(layout,
                context,
                brush,
                "size",
                unified_name="use_unified_size",
                pressure_name="use_pressure_size",
                slider=True,)
            UnifiedPaintPanel.prop_unified(layout,
                context,
                brush,
                "strength",
                unified_name="use_unified_strength",
                pressure_name="use_pressure_strength",
                slider=True,)


class VIEW3D_PT_paint_weight_context_menu(Panel):
    # Only for popover, these are dummy values.
    bl_space_type = 'VIEW_3D'
    bl_region_type = 'WINDOW'
    bl_label = "Weights Context Menu"

    def draw(self, context):
        layout = self.layout

        brush = context.tool_settings.weight_paint.brush
        UnifiedPaintPanel.prop_unified(layout,
            context,
            brush,
            "weight",
            unified_name="use_unified_weight",
            slider=True,)
        UnifiedPaintPanel.prop_unified(layout,
            context,
            brush,
            "size",
            unified_name="use_unified_size",
            pressure_name="use_pressure_size",
            slider=True,)
        UnifiedPaintPanel.prop_unified(layout,
            context,
            brush,
            "strength",
            unified_name="use_unified_strength",
            pressure_name="use_pressure_strength",
            slider=True,)


class VIEW3D_PT_sculpt_context_menu(Panel):
    # Only for popover, these are dummy values.
    bl_space_type = 'VIEW_3D'
    bl_region_type = 'WINDOW'
    bl_label = "Sculpt Context Menu"

    def draw(self, context):
        layout = self.layout

        brush = context.tool_settings.sculpt.brush
        capabilities = brush.sculpt_capabilities

        channels = []
        colorch = None
        keys = {}

        # maintain compatibility with old text overrides
        textmap = {"plane_trim": "Distance"}

        for ch in brush.channels:
            if ch.show_in_context_menu:
                if ch.idname == "color":
                    colorch = ch
                else:
                    key = ch.ui_order

                    if ch.idname == "blend":
                        key = -2
                    elif ch.idname == "secondary_color":
                        key = -1

                    keys[ch.idname] = key
                    channels.append(ch)

        channels.sort(key=lambda ch: keys[ch.idname])

        if colorch:
            split = layout.split(factor=0.1)
            UnifiedPaintPanel.prop_unified_color(split, context, brush, "color", text="", show_mappings=False)
            UnifiedPaintPanel.prop_unified_color_picker(split, context, brush, "color", value_slider=True)

        for ch in channels:
            if ch.idname in textmap:
                UnifiedPaintPanel.channel_unified(layout, context, brush, ch.idname, ui_editing=False, slider=True, show_mappings=False, text=textmap[ch.idname])
            else:
                UnifiedPaintPanel.channel_unified(layout, context, brush, ch.idname, ui_editing=False, slider=True, show_mappings=False)

        return
        layout.label(text="-----")

        if capabilities.has_color:
            split = layout.split(factor=0.1)
            UnifiedPaintPanel.prop_unified_color(split, context, brush, "color", text="")
            UnifiedPaintPanel.prop_unified_color_picker(split, context, brush, "color", value_slider=True)
            layout.prop(brush, "blend", text="")

        UnifiedPaintPanel.prop_unified(layout,
            context,
            brush,
            "size",
            unified_name="use_unified_size",
            pressure_name="use_pressure_size",
            slider=True,)
        UnifiedPaintPanel.prop_unified(layout,
            context,
            brush,
            "strength",
            unified_name="use_unified_strength",
            pressure_name="use_pressure_strength",
            slider=True,)

        if capabilities.has_auto_smooth:
            UnifiedPaintPanel.prop_unified(layout,
                context,
                brush,
                "auto_smooth_factor",
                slider=True,)

        if capabilities.has_normal_weight:
            UnifiedPaintPanel.prop_unified(layout,
                context,
                brush,
                "normal_weight",
                slider=True,)

        if capabilities.has_pinch_factor:
            text = "Pinch"
            if brush.sculpt_tool in {'BLOB', 'SNAKE_HOOK'}:
                text = "Magnify"
            UnifiedPaintPanel.prop_unified(layout,
                context,
                brush,
                "crease_pinch_factor",
                text=text,
                slider=True,)

        if capabilities.has_rake_factor:
            UnifiedPaintPanel.prop_unified(layout,
                context,
                brush,
                "rake_factor",
                slider=True,)

        if capabilities.has_plane_offset:
            UnifiedPaintPanel.prop_unified(layout,
                context,
                brush,
                "plane_offset",
                slider=True,)
            UnifiedPaintPanel.prop_unified(layout,
                context,
                brush,
                "plane_trim",
                slider=True,
                text="Distance")

        if capabilities.has_height:
            UnifiedPaintPanel.prop_unified(layout,
                context,
                brush,
                "height",
                slider=True,
                text="Height")


class TOPBAR_PT_gpencil_materials(GreasePencilMaterialsPanel, Panel):
    bl_space_type = 'VIEW_3D'
    bl_region_type = 'HEADER'
    bl_label = "Materials"
    bl_ui_units_x = 14

    @classmethod
    def poll(cls, context):
        ob = context.object
        return ob and ob.type == 'GPENCIL'


class TOPBAR_PT_gpencil_vertexcolor(GreasePencilVertexcolorPanel, Panel):
    bl_space_type = 'VIEW_3D'
    bl_region_type = 'HEADER'
    bl_label = "Vertex Color"
    bl_ui_units_x = 10

    @classmethod
    def poll(cls, context):
        ob = context.object
        return ob and ob.type == 'GPENCIL'


classes = (VIEW3D_HT_header,
    VIEW3D_HT_tool_header,
    VIEW3D_MT_editor_menus,
    VIEW3D_MT_transform,
    VIEW3D_MT_transform_object,
    VIEW3D_MT_transform_armature,
    VIEW3D_MT_mirror,
    VIEW3D_MT_snap,
    VIEW3D_MT_uv_map,
    VIEW3D_MT_view,
    VIEW3D_MT_view_local,
    VIEW3D_MT_view_cameras,
    VIEW3D_MT_view_navigation,
    VIEW3D_MT_view_align,
    VIEW3D_MT_view_align_selected,
    VIEW3D_MT_view_viewpoint,
    VIEW3D_MT_view_regions,
    VIEW3D_MT_select_object,
    VIEW3D_MT_select_object_more_less,
    VIEW3D_MT_select_pose,
    VIEW3D_MT_select_pose_more_less,
    VIEW3D_MT_select_particle,
    VIEW3D_MT_edit_mesh,
    VIEW3D_MT_edit_mesh_select_similar,
    VIEW3D_MT_edit_mesh_select_by_trait,
    VIEW3D_MT_edit_mesh_select_more_less,
    VIEW3D_MT_select_edit_mesh,
    VIEW3D_MT_select_edit_curve,
    VIEW3D_MT_select_edit_surface,
    VIEW3D_MT_select_edit_text,
    VIEW3D_MT_select_edit_metaball,
    VIEW3D_MT_edit_lattice_context_menu,
    VIEW3D_MT_select_edit_lattice,
    VIEW3D_MT_select_edit_armature,
    VIEW3D_MT_select_gpencil,
    VIEW3D_MT_select_paint_mask,
    VIEW3D_MT_select_paint_mask_vertex,
    VIEW3D_MT_angle_control,
    VIEW3D_MT_mesh_add,
    VIEW3D_MT_curve_add,
    VIEW3D_MT_surface_add,
    VIEW3D_MT_edit_metaball_context_menu,
    VIEW3D_MT_metaball_add,
    TOPBAR_MT_edit_curve_add,
    TOPBAR_MT_edit_armature_add,
    VIEW3D_MT_armature_add,
    VIEW3D_MT_light_add,
    VIEW3D_MT_lightprobe_add,
    VIEW3D_MT_camera_add,
    VIEW3D_MT_volume_add,
    VIEW3D_MT_add,
    VIEW3D_MT_image_add,
    VIEW3D_MT_object,
    VIEW3D_MT_object_animation,
    VIEW3D_MT_object_asset,
    VIEW3D_MT_object_rigid_body,
    VIEW3D_MT_object_clear,
    VIEW3D_MT_object_context_menu,
    VIEW3D_MT_object_convert,
    VIEW3D_MT_object_shading,
    VIEW3D_MT_object_apply,
    VIEW3D_MT_object_relations,
    VIEW3D_MT_object_parent,
    VIEW3D_MT_object_track,
    VIEW3D_MT_object_collection,
    VIEW3D_MT_object_constraints,
    VIEW3D_MT_object_quick_effects,
    VIEW3D_MT_object_showhide,
    VIEW3D_MT_object_cleanup,
    VIEW3D_MT_make_single_user,
    VIEW3D_MT_make_links,
    VIEW3D_MT_brush_paint_modes,
    VIEW3D_MT_paint_vertex,
    VIEW3D_MT_hook,
    VIEW3D_MT_vertex_group,
    VIEW3D_MT_gpencil_vertex_group,
    VIEW3D_MT_paint_weight,
    VIEW3D_MT_paint_weight_lock,
    VIEW3D_MT_sculpt,
    VIEW3D_MT_sculpt_set_pivot,
    VIEW3D_MT_mask,
    VIEW3D_MT_face_sets,
    VIEW3D_MT_face_sets_init,
    VIEW3D_MT_random_mask,
    VIEW3D_MT_particle,
    VIEW3D_MT_particle_context_menu,
    VIEW3D_MT_particle_showhide,
    VIEW3D_MT_pose,
    VIEW3D_MT_pose_transform,
    VIEW3D_MT_pose_slide,
    VIEW3D_MT_pose_propagate,
    VIEW3D_MT_pose_library,
    VIEW3D_MT_pose_motion,
    VIEW3D_MT_pose_group,
    VIEW3D_MT_pose_ik,
    VIEW3D_MT_pose_constraints,
    VIEW3D_MT_pose_names,
    VIEW3D_MT_pose_showhide,
    VIEW3D_MT_pose_apply,
    VIEW3D_MT_pose_context_menu,
    VIEW3D_MT_bone_options_toggle,
    VIEW3D_MT_bone_options_enable,
    VIEW3D_MT_bone_options_disable,
    VIEW3D_MT_edit_mesh_context_menu,
    VIEW3D_MT_edit_mesh_select_mode,
    VIEW3D_MT_edit_mesh_select_linked,
    VIEW3D_MT_edit_mesh_select_loops,
    VIEW3D_MT_edit_mesh_extrude,
    VIEW3D_MT_edit_mesh_vertices,
    VIEW3D_MT_edit_mesh_edges,
    VIEW3D_MT_edit_mesh_faces,
    VIEW3D_MT_edit_mesh_faces_data,
    VIEW3D_MT_edit_mesh_normals,
    VIEW3D_MT_edit_mesh_normals_select_strength,
    VIEW3D_MT_edit_mesh_normals_set_strength,
    VIEW3D_MT_edit_mesh_normals_average,
    VIEW3D_MT_edit_mesh_shading,
    VIEW3D_MT_edit_mesh_weights,
    VIEW3D_MT_edit_mesh_clean,
    VIEW3D_MT_edit_mesh_delete,
    VIEW3D_MT_edit_mesh_merge,
    VIEW3D_MT_edit_mesh_split,
    VIEW3D_MT_edit_mesh_showhide,
    VIEW3D_MT_paint_gpencil,
    VIEW3D_MT_draw_gpencil,
    VIEW3D_MT_assign_material,
    VIEW3D_MT_edit_gpencil,
    VIEW3D_MT_edit_gpencil_stroke,
    VIEW3D_MT_edit_gpencil_point,
    VIEW3D_MT_edit_gpencil_delete,
    VIEW3D_MT_edit_gpencil_showhide,
    VIEW3D_MT_weight_gpencil,
    VIEW3D_MT_gpencil_animation,
    VIEW3D_MT_gpencil_simplify,
    VIEW3D_MT_gpencil_autoweights,
    VIEW3D_MT_gpencil_edit_context_menu,
    VIEW3D_MT_edit_curve,
    VIEW3D_MT_edit_curve_ctrlpoints,
    VIEW3D_MT_edit_curve_segments,
    VIEW3D_MT_edit_curve_clean,
    VIEW3D_MT_edit_curve_context_menu,
    VIEW3D_MT_edit_curve_delete,
    VIEW3D_MT_edit_curve_showhide,
    VIEW3D_MT_edit_surface,
    VIEW3D_MT_edit_font,
    VIEW3D_MT_edit_font_chars,
    VIEW3D_MT_edit_font_kerning,
    VIEW3D_MT_edit_font_delete,
    VIEW3D_MT_edit_font_context_menu,
    VIEW3D_MT_edit_meta,
    VIEW3D_MT_edit_meta_showhide,
    VIEW3D_MT_edit_lattice,
    VIEW3D_MT_edit_armature,
    VIEW3D_MT_armature_context_menu,
    VIEW3D_MT_edit_armature_parent,
    VIEW3D_MT_edit_armature_roll,
    VIEW3D_MT_edit_armature_names,
    VIEW3D_MT_edit_armature_delete,
    VIEW3D_MT_edit_gpencil_transform,
    VIEW3D_MT_object_mode_pie,
    VIEW3D_MT_view_pie,
    VIEW3D_MT_transform_gizmo_pie,
    VIEW3D_MT_shading_pie,
    VIEW3D_MT_shading_ex_pie,
    VIEW3D_MT_pivot_pie,
    VIEW3D_MT_snap_pie,
    VIEW3D_MT_orientations_pie,
    VIEW3D_MT_proportional_editing_falloff_pie,
    VIEW3D_MT_sculpt_mask_edit_pie,
    VIEW3D_MT_sculpt_automasking_pie,
    VIEW3D_MT_wpaint_vgroup_lock_pie,
    VIEW3D_MT_sculpt_face_sets_edit_pie,
    VIEW3D_PT_active_tool,
    VIEW3D_PT_active_tool_duplicate,
    VIEW3D_PT_view3d_properties,
    VIEW3D_PT_view3d_lock,
    VIEW3D_PT_view3d_cursor,
    VIEW3D_PT_collections,
    VIEW3D_PT_object_type_visibility,
    VIEW3D_PT_grease_pencil,
    VIEW3D_PT_annotation_onion,
    VIEW3D_PT_gpencil_multi_frame,
    VIEW3D_PT_gpencil_curve_edit,
    VIEW3D_PT_quad_view,
    VIEW3D_PT_view3d_stereo,
    VIEW3D_PT_shading,
    VIEW3D_PT_shading_lighting,
    VIEW3D_PT_shading_color,
    VIEW3D_PT_shading_options,
    VIEW3D_PT_shading_options_shadow,
    VIEW3D_PT_shading_options_ssao,
    VIEW3D_PT_shading_render_pass,
    VIEW3D_PT_gizmo_display,
    VIEW3D_PT_overlay,
    VIEW3D_PT_overlay_guides,
    VIEW3D_PT_overlay_object,
    VIEW3D_PT_overlay_geometry,
    VIEW3D_PT_overlay_motion_tracking,
    VIEW3D_PT_overlay_edit_mesh,
    VIEW3D_PT_overlay_edit_mesh_shading,
    VIEW3D_PT_overlay_edit_mesh_measurement,
    VIEW3D_PT_overlay_edit_mesh_normals,
    VIEW3D_PT_overlay_edit_mesh_freestyle,
    VIEW3D_PT_overlay_edit_curve,
    VIEW3D_PT_overlay_texture_paint,
    VIEW3D_PT_overlay_vertex_paint,
    VIEW3D_PT_overlay_weight_paint,
    VIEW3D_PT_overlay_bones,
    VIEW3D_PT_overlay_sculpt,
    VIEW3D_PT_snapping,
    VIEW3D_PT_proportional_edit,
    VIEW3D_PT_gpencil_origin,
    VIEW3D_PT_gpencil_lock,
    VIEW3D_PT_gpencil_guide,
    VIEW3D_PT_transform_orientations,
    VIEW3D_PT_overlay_gpencil_options,
    VIEW3D_PT_context_properties,
    VIEW3D_PT_paint_vertex_context_menu,
    VIEW3D_PT_paint_texture_context_menu,
    VIEW3D_PT_paint_weight_context_menu,
    VIEW3D_PT_gpencil_vertex_context_menu,
    VIEW3D_PT_gpencil_sculpt_context_menu,
    VIEW3D_PT_gpencil_weight_context_menu,
    VIEW3D_PT_gpencil_draw_context_menu,
    VIEW3D_PT_sculpt_context_menu,
    TOPBAR_PT_gpencil_materials,
    TOPBAR_PT_gpencil_vertexcolor,
    TOPBAR_PT_annotation_layers,)


if __name__ == "__main__":  # only for live edit.
    from bpy.utils import register_class
    for cls in classes:
        register_class(cls)<|MERGE_RESOLUTION|>--- conflicted
+++ resolved
@@ -6567,16 +6567,12 @@
     @classmethod
     def poll(cls, context):
         mode = context.mode
-<<<<<<< HEAD
-        return ((mode == 'POSE') or (mode == 'PAINT_WEIGHT' and context.pose_object))
-=======
         return (
             (mode == 'POSE') or
             (mode == 'PAINT_WEIGHT' and context.pose_object) or
             (mode in {'EDIT_ARMATURE', 'OBJECT'} and
              VIEW3D_PT_overlay_bones.is_using_wireframe(context))
         )
->>>>>>> cea588b9
 
     def draw(self, context):
         layout = self.layout
