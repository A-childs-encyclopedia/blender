--- conflicted
+++ resolved
@@ -102,7 +102,6 @@
                 row.operator("gpencil.copy", text="", icon='COPYDOWN')
                 row.operator("gpencil.paste", text="", icon='PASTEDOWN')
 
-<<<<<<< HEAD
             view = context.space_data
             row = layout.row()
             row.prop(view, "use_gpencil_paper", text="", icon='GHOST')
@@ -120,7 +119,7 @@
                 row.operator("gpencil.colorpick", text="Colors", icon="GROUP_VCOL")
 
         VIEW3D_MT_editor_menus.draw_collapsible(context, layout)
-=======
+
         layout.separator_spacer()
 
         row = layout.row(align=True)
@@ -137,7 +136,6 @@
         sub.active = overlay.show_overlays
         sub.popover(space_type='VIEW_3D', region_type='HEADER', panel_type="VIEW3D_PT_overlay")
 
->>>>>>> c31bc465
 
 class VIEW3D_MT_editor_menus(Menu):
     bl_space_type = 'VIEW3D_MT_editor_menus'
