--- conflicted
+++ resolved
@@ -19,17 +19,12 @@
   set(TEST_BLENDER_EXE ${TEST_INSTALL_DIR}/Blender.app/Contents/MacOS/Blender)
   set(_default_test_python_exe ${PYTHON_EXECUTABLE})
 else()
-<<<<<<< HEAD
-  set(TEST_BLENDER_EXE ${TEST_INSTALL_DIR}/blender)
-  set(_default_test_python_exe ${PYTHON_EXECUTABLE})
-=======
   if(WITH_INSTALL_PORTABLE)
     set(TEST_BLENDER_EXE ${TEST_INSTALL_DIR}/blender)
   else()
     set(TEST_BLENDER_EXE ${TEST_INSTALL_DIR}/bin/blender)
   endif()
-  set(TEST_PYTHON_EXE)
->>>>>>> 7e9480b6
+  set(_default_test_python_exe ${PYTHON_EXECUTABLE})
 endif()
 
 # The installation directory's Python is the best one to use. However, it can only be there after the install step,
